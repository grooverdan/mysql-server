/***********************************************************************

<<<<<<< HEAD
Copyright (c) 2011, 2013, Oracle and/or its affiliates. All rights reserved.
=======
Copyright (c) 2011, 2014, Oracle and/or its affiliates. All rights reserved.
>>>>>>> 2daa8a20

This program is free software; you can redistribute it and/or modify it
under the terms of the GNU General Public License as published by the
Free Software Foundation; version 2 of the License.

This program is distributed in the hope that it will be useful, but
WITHOUT ANY WARRANTY; without even the implied warranty of
MERCHANTABILITY or FITNESS FOR A PARTICULAR PURPOSE. See the GNU General
Public License for more details.

You should have received a copy of the GNU General Public License along
with this program; if not, write to the Free Software Foundation, Inc.,
51 Franklin Street, Suite 500, Boston, MA 02110-1335 USA

***********************************************************************/

/**************************************************//**
@file memcached_mysql.h
InnoDB Memcached plugin

Created 04/12/2011 Jimmy Yang
*******************************************************/

#ifndef MEMCACHED_MYSQL_H
#define MEMCACHED_MYSQL_H

/** The main memcached header holding commonly used data
structures and function prototypes. */
struct memcached_context
{
	char*		m_engine_library;
	char*		m_mem_option;
	void*		m_innodb_api_cb;
	unsigned int	m_r_batch_size;
	unsigned int	m_w_batch_size;
	bool		m_enable_binlog;
}; 

typedef struct memcached_context        memcached_context_t;

# ifdef __cplusplus
 extern "C" {
# endif

void* daemon_memcached_main(void *p);

void shutdown_server(void);

bool initialize_complete(void);
bool shutdown_complete(void);

bool init_complete(void);

# ifdef __cplusplus
}
# endif

#endif    /* MEMCACHED_MYSQL_H */
<|MERGE_RESOLUTION|>--- conflicted
+++ resolved
@@ -1,10 +1,6 @@
 /***********************************************************************
 
-<<<<<<< HEAD
-Copyright (c) 2011, 2013, Oracle and/or its affiliates. All rights reserved.
-=======
 Copyright (c) 2011, 2014, Oracle and/or its affiliates. All rights reserved.
->>>>>>> 2daa8a20
 
 This program is free software; you can redistribute it and/or modify it
 under the terms of the GNU General Public License as published by the
@@ -41,7 +37,7 @@
 	unsigned int	m_r_batch_size;
 	unsigned int	m_w_batch_size;
 	bool		m_enable_binlog;
-}; 
+};
 
 typedef struct memcached_context        memcached_context_t;
 
