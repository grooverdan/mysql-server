/* Copyright (C) 2007 Google Inc.
   Copyright (c) 2008, 2015, Oracle and/or its affiliates. All rights reserved.

   This program is free software; you can redistribute it and/or modify
   it under the terms of the GNU General Public License as published by
   the Free Software Foundation; version 2 of the License.

   This program is distributed in the hope that it will be useful,
   but WITHOUT ANY WARRANTY; without even the implied warranty of
   MERCHANTABILITY or FITNESS FOR A PARTICULAR PURPOSE.  See the
   GNU General Public License for more details.

   You should have received a copy of the GNU General Public License
   along with this program; if not, write to the Free Software
   Foundation, Inc., 51 Franklin St, Fifth Floor, Boston, MA  02110-1301  USA */


#include "semisync_master.h"
#if defined(ENABLED_DEBUG_SYNC)
#include "debug_sync.h"
#include "sql_class.h"
#endif

#define TIME_THOUSAND 1000
#define TIME_MILLION  1000000
#define TIME_BILLION  1000000000

/* This indicates whether semi-synchronous replication is enabled. */
char rpl_semi_sync_master_enabled;
unsigned long rpl_semi_sync_master_timeout;
unsigned long rpl_semi_sync_master_trace_level;
char rpl_semi_sync_master_status                    = 0;
unsigned long rpl_semi_sync_master_yes_transactions = 0;
unsigned long rpl_semi_sync_master_no_transactions  = 0;
unsigned long rpl_semi_sync_master_off_times        = 0;
unsigned long rpl_semi_sync_master_timefunc_fails   = 0;
unsigned long rpl_semi_sync_master_wait_timeouts     = 0;
unsigned long rpl_semi_sync_master_wait_sessions    = 0;
unsigned long rpl_semi_sync_master_wait_pos_backtraverse = 0;
unsigned long rpl_semi_sync_master_avg_trx_wait_time = 0;
unsigned long long rpl_semi_sync_master_trx_wait_num = 0;
unsigned long rpl_semi_sync_master_avg_net_wait_time    = 0;
unsigned long long rpl_semi_sync_master_net_wait_num = 0;
unsigned long rpl_semi_sync_master_clients          = 0;
unsigned long long rpl_semi_sync_master_net_wait_time = 0;
unsigned long long rpl_semi_sync_master_trx_wait_time = 0;
char rpl_semi_sync_master_wait_no_slave = 1;
unsigned int rpl_semi_sync_master_wait_for_slave_count= 1;


static int getWaitTime(const struct timespec& start_ts);

static unsigned long long timespec_to_usec(const struct timespec *ts)
{
#ifndef _WIN32
  return (unsigned long long) ts->tv_sec * TIME_MILLION + ts->tv_nsec / TIME_THOUSAND;
#else
  return ts->tv.i64 / 10;
#endif /* _WIN32 */
}

/*******************************************************************************
 *
 * <ActiveTranx> class : manage all active transaction nodes
 *
 ******************************************************************************/

ActiveTranx::ActiveTranx(mysql_mutex_t *lock,
			 unsigned long trace_level)
  : Trace(trace_level), allocator_(max_connections),
    num_entries_(max_connections << 1), /* Transaction hash table size
                                         * is set to double the size
                                         * of max_connections */
    lock_(lock)
{
  /* No transactions are in the list initially. */
  trx_front_ = NULL;
  trx_rear_  = NULL;

  /* Create the hash table to find a transaction's ending event. */
  trx_htb_ = new TranxNode *[num_entries_];
  for (int idx = 0; idx < num_entries_; ++idx)
    trx_htb_[idx] = NULL;

  sql_print_information("Semi-sync replication initialized for transactions.");
}

ActiveTranx::~ActiveTranx()
{
  delete [] trx_htb_;
  trx_htb_          = NULL;
  num_entries_      = 0;
}

unsigned int ActiveTranx::calc_hash(const unsigned char *key,
                                    unsigned int length)
{
  unsigned int nr = 1, nr2 = 4;

  /* The hash implementation comes from calc_hashnr() in mysys/hash.c. */
  while (length--)
  {
    nr  ^= (((nr & 63)+nr2)*((unsigned int) (unsigned char) *key++))+ (nr << 8);
    nr2 += 3;
  }
  return((unsigned int) nr);
}

unsigned int ActiveTranx::get_hash_value(const char *log_file_name,
				 my_off_t    log_file_pos)
{
  unsigned int hash1 = calc_hash((const unsigned char *)log_file_name,
                                 strlen(log_file_name));
  unsigned int hash2 = calc_hash((const unsigned char *)(&log_file_pos),
                                 sizeof(log_file_pos));

  return (hash1 + hash2) % num_entries_;
}

int ActiveTranx::compare(const char *log_file_name1, my_off_t log_file_pos1,
			 const char *log_file_name2, my_off_t log_file_pos2)
{
  int cmp = strcmp(log_file_name1, log_file_name2);

  if (cmp != 0)
    return cmp;

  if (log_file_pos1 > log_file_pos2)
    return 1;
  else if (log_file_pos1 < log_file_pos2)
    return -1;
  return 0;
}

int ActiveTranx::insert_tranx_node(const char *log_file_name,
				   my_off_t log_file_pos)
{
  const char *kWho = "ActiveTranx:insert_tranx_node";
  TranxNode  *ins_node;
  int         result = 0;
  unsigned int        hash_val;

  function_enter(kWho);

  ins_node = allocator_.allocate_node();
  if (!ins_node)
  {
    sql_print_error("%s: transaction node allocation failed for: (%s, %lu)",
                    kWho, log_file_name, (unsigned long)log_file_pos);
    result = -1;
    goto l_end;
  }

  /* insert the binlog position in the active transaction list. */
  strncpy(ins_node->log_name_, log_file_name, FN_REFLEN-1);
  ins_node->log_name_[FN_REFLEN-1] = 0; /* make sure it ends properly */
  ins_node->log_pos_ = log_file_pos;

  if (!trx_front_)
  {
    /* The list is empty. */
    trx_front_ = trx_rear_ = ins_node;
  }
  else
  {
    int cmp = compare(ins_node, trx_rear_);
    if (cmp > 0)
    {
      /* Compare with the tail first.  If the transaction happens later in
       * binlog, then make it the new tail.
       */
      trx_rear_->next_ = ins_node;
      trx_rear_        = ins_node;
    }
    else
    {
      /* Otherwise, it is an error because the transaction should hold the
       * mysql_bin_log.LOCK_log when appending events.
       */
      sql_print_error("%s: binlog write out-of-order, tail (%s, %lu), "
                      "new node (%s, %lu)", kWho,
                      trx_rear_->log_name_, (unsigned long)trx_rear_->log_pos_,
                      ins_node->log_name_, (unsigned long)ins_node->log_pos_);
      result = -1;
      goto l_end;
    }
  }

  hash_val = get_hash_value(ins_node->log_name_, ins_node->log_pos_);
  ins_node->hash_next_ = trx_htb_[hash_val];
  trx_htb_[hash_val]   = ins_node;

  if (trace_level_ & kTraceDetail)
    sql_print_information("%s: insert (%s, %lu) in entry(%u)", kWho,
                          ins_node->log_name_, (unsigned long)ins_node->log_pos_,
                          hash_val);

 l_end:
  return function_exit(kWho, result);
}

bool ActiveTranx::is_tranx_end_pos(const char *log_file_name,
				   my_off_t    log_file_pos)
{
  const char *kWho = "ActiveTranx::is_tranx_end_pos";
  function_enter(kWho);

  unsigned int hash_val = get_hash_value(log_file_name, log_file_pos);
  TranxNode *entry = trx_htb_[hash_val];

  while (entry != NULL)
  {
    if (compare(entry, log_file_name, log_file_pos) == 0)
      break;

    entry = entry->hash_next_;
  }

  if (trace_level_ & kTraceDetail)
    sql_print_information("%s: probe (%s, %lu) in entry(%u)", kWho,
                          log_file_name, (unsigned long)log_file_pos, hash_val);

  function_exit(kWho, (entry != NULL));
  return (entry != NULL);
}

int ActiveTranx::signal_waiting_sessions_all()
{
  const char *kWho = "ActiveTranx::signal_waiting_sessions_all";
  function_enter(kWho);
  for (TranxNode* entry= trx_front_; entry; entry=entry->next_)
    mysql_cond_broadcast(&entry->cond);

  return function_exit(kWho, 0);
}

int ActiveTranx::signal_waiting_sessions_up_to(const char *log_file_name,
                                               my_off_t log_file_pos)
{
  const char *kWho = "ActiveTranx::signal_waiting_sessions_up_to";
  function_enter(kWho);

  TranxNode* entry= trx_front_;
  int cmp= ActiveTranx::compare(entry->log_name_, entry->log_pos_, log_file_name, log_file_pos) ;
  while (entry && cmp <= 0)
  {
    mysql_cond_broadcast(&entry->cond);
    entry= entry->next_;
    if (entry)
      cmp= ActiveTranx::compare(entry->log_name_, entry->log_pos_, log_file_name, log_file_pos) ;
  }

  return function_exit(kWho, (entry != NULL));
}

TranxNode * ActiveTranx::find_active_tranx_node(const char *log_file_name,
                                                my_off_t log_file_pos)
{
  const char *kWho = "ActiveTranx::find_active_tranx_node";
  function_enter(kWho);

  TranxNode* entry= trx_front_;

  while (entry)
  {
    if (ActiveTranx::compare(log_file_name, log_file_pos, entry->log_name_,
                             entry->log_pos_) <= 0)
      break;
    entry= entry->next_;
  }
  function_exit(kWho, 0);
  return entry;
}

int ActiveTranx::clear_active_tranx_nodes(const char *log_file_name,
					  my_off_t log_file_pos)
{
  const char *kWho = "ActiveTranx::::clear_active_tranx_nodes";
  TranxNode *new_front;

  function_enter(kWho);

  if (log_file_name != NULL)
  {
    new_front = trx_front_;

    while (new_front)
    {
      if (compare(new_front, log_file_name, log_file_pos) > 0 ||
          new_front->n_waiters > 0)
        break;
      new_front = new_front->next_;
    }
  }
  else
  {
    /* If log_file_name is NULL, clear everything. */
    new_front = NULL;
  }

  if (new_front == NULL)
  {
    /* No active transaction nodes after the call. */

    /* Clear the hash table. */
    memset(trx_htb_, 0, num_entries_ * sizeof(TranxNode *));
    allocator_.free_all_nodes();

    /* Clear the active transaction list. */
    if (trx_front_ != NULL)
    {
      trx_front_ = NULL;
      trx_rear_  = NULL;
    }

    if (trace_level_ & kTraceDetail)
      sql_print_information("%s: cleared all nodes", kWho);
  }
  else if (new_front != trx_front_)
  {
    TranxNode *curr_node, *next_node;

    /* Delete all transaction nodes before the confirmation point. */
    int n_frees = 0;
    curr_node = trx_front_;
    while (curr_node != new_front)
    {
      next_node = curr_node->next_;
      n_frees++;

      /* Remove the node from the hash table. */
      unsigned int hash_val = get_hash_value(curr_node->log_name_, curr_node->log_pos_);
      TranxNode **hash_ptr = &(trx_htb_[hash_val]);
      while ((*hash_ptr) != NULL)
      {
        if ((*hash_ptr) == curr_node)
	{
          (*hash_ptr) = curr_node->hash_next_;
          break;
        }
        hash_ptr = &((*hash_ptr)->hash_next_);
      }

      curr_node = next_node;
    }

    trx_front_ = new_front;
    allocator_.free_nodes_before(trx_front_);

    if (trace_level_ & kTraceDetail)
      sql_print_information("%s: cleared %d nodes back until pos (%s, %lu)",
                            kWho, n_frees,
                            trx_front_->log_name_, (unsigned long)trx_front_->log_pos_);
  }

  return function_exit(kWho, 0);
}


int ReplSemiSyncMaster::reportReplyPacket(uint32 server_id, const uchar *packet,
                             ulong packet_len)
{
  const char *kWho = "ReplSemiSyncMaster::reportReplyPacket";
  int result= -1;
  char log_file_name[FN_REFLEN+1];
  my_off_t log_file_pos;
  ulong log_file_len = 0;

  function_enter(kWho);

  if (unlikely(packet[REPLY_MAGIC_NUM_OFFSET] != ReplSemiSyncMaster::kPacketMagicNum))
  {
    sql_print_error("Read semi-sync reply magic number error");
    goto l_end;
  }

  if (unlikely(packet_len < REPLY_BINLOG_NAME_OFFSET))
  {
    sql_print_error("Read semi-sync reply length error: packet is too small");
    goto l_end;
  }

  log_file_pos = uint8korr(packet + REPLY_BINLOG_POS_OFFSET);
  log_file_len = packet_len - REPLY_BINLOG_NAME_OFFSET;
  if (unlikely(log_file_len >= FN_REFLEN))
  {
    sql_print_error("Read semi-sync reply binlog file length too large");
    goto l_end;
  }
  strncpy(log_file_name, (const char*)packet + REPLY_BINLOG_NAME_OFFSET, log_file_len);
  log_file_name[log_file_len] = 0;

  if (trace_level_ & kTraceDetail)
    sql_print_information("%s: Got reply(%s, %lu) from server %u",
                          kWho, log_file_name, (ulong)log_file_pos, server_id);

  handleAck(server_id, log_file_name, log_file_pos);

l_end:
  return function_exit(kWho, result);
}

/*******************************************************************************
 *
 * <ReplSemiSyncMaster> class: the basic code layer for sync-replication master.
 * <ReplSemiSyncSlave>  class: the basic code layer for sync-replication slave.
 *
 * The most important functions during semi-syn replication listed:
 *
 * Master:
 *  . reportReplyBinlog():  called by the binlog dump thread when it receives
 *                          the slave's status information.
 *  . updateSyncHeader():   based on transaction waiting information, decide
 *                          whether to request the slave to reply.
 *  . writeTranxInBinlog(): called by the transaction thread when it finishes
 *                          writing all transaction events in binlog.
 *  . commitTrx():          transaction thread wait for the slave reply.
 *
 * Slave:
 *  . slaveReadSyncHeader(): read the semi-sync header from the master, get the
 *                           sync status and get the payload for events.
 *  . slaveReply():          reply to the master about the replication progress.
 *
 ******************************************************************************/

ReplSemiSyncMaster::ReplSemiSyncMaster()
  : active_tranxs_(NULL),
    init_done_(false),
    reply_file_name_inited_(false),
    reply_file_pos_(0L),
    wait_file_name_inited_(false),
    wait_file_pos_(0),
    master_enabled_(false),
    wait_timeout_(0L),
    state_(0)
{
  strcpy(reply_file_name_, "");
  strcpy(wait_file_name_, "");
}

int ReplSemiSyncMaster::initObject()
{
  int result;
  const char *kWho = "ReplSemiSyncMaster::initObject";

  if (init_done_)
  {
    sql_print_warning("%s called twice", kWho);
    return 1;
  }
  init_done_ = true;

  /* References to the parameter works after set_options(). */
  setWaitTimeout(rpl_semi_sync_master_timeout);
  setTraceLevel(rpl_semi_sync_master_trace_level);

  /* Mutex initialization can only be done after MY_INIT(). */
  mysql_mutex_init(key_ss_mutex_LOCK_binlog_,
                   &LOCK_binlog_, MY_MUTEX_INIT_FAST);

  /*
    rpl_semi_sync_master_wait_for_slave_count may be set through mysqld option.
    So call setWaitSlaveCount to initialize the internal ack container.
  */
  if (setWaitSlaveCount(rpl_semi_sync_master_wait_for_slave_count))
    return 1;

  if (rpl_semi_sync_master_enabled)
    result = enableMaster();
  else
    result = disableMaster();

  return result;
}

int ReplSemiSyncMaster::enableMaster()
{
  int result = 0;

  /* Must have the lock when we do enable of disable. */
  lock();

  if (!getMasterEnabled())
  {
    if (active_tranxs_ == NULL)
      active_tranxs_ = new ActiveTranx(&LOCK_binlog_, trace_level_);

    if (active_tranxs_ != NULL)
    {
      commit_file_name_inited_ = false;
      reply_file_name_inited_  = false;
      wait_file_name_inited_   = false;

      set_master_enabled(true);
      /*
        state_ will be set off when users don't want to wait(
        rpl_semi_sync_master_wait_no_slave == 0) if there is no enough active
        semisync clients
      */
      state_ = (rpl_semi_sync_master_wait_no_slave != 0 ||
                (rpl_semi_sync_master_clients >=
                 rpl_semi_sync_master_wait_for_slave_count));
      sql_print_information("Semi-sync replication enabled on the master.");
    }
    else
    {
      sql_print_error("Cannot allocate memory to enable semi-sync on the master.");
      result = -1;
    }
  }

  unlock();

  return result;
}

int ReplSemiSyncMaster::disableMaster()
{
  /* Must have the lock when we do enable of disable. */
  lock();

  if (getMasterEnabled())
  {
    /* Switch off the semi-sync first so that waiting transaction will be
     * waken up.
     */
    switch_off();

    if ( active_tranxs_ && active_tranxs_->is_empty())
    {
      delete active_tranxs_;
      active_tranxs_ = NULL;
    }

    reply_file_name_inited_ = false;
    wait_file_name_inited_  = false;
    commit_file_name_inited_ = false;

    ack_container_.clear();

    set_master_enabled(false);
    sql_print_information("Semi-sync replication disabled on the master.");
  }

  unlock();

  return 0;
}

ReplSemiSyncMaster::~ReplSemiSyncMaster()
{
  if (init_done_)
  {
    mysql_mutex_destroy(&LOCK_binlog_);
  }

  delete active_tranxs_;
}

void ReplSemiSyncMaster::lock()
{
  mysql_mutex_lock(&LOCK_binlog_);
}

void ReplSemiSyncMaster::unlock()
{
  mysql_mutex_unlock(&LOCK_binlog_);
}

void ReplSemiSyncMaster::add_slave()
{
  lock();
  rpl_semi_sync_master_clients++;
  unlock();
}

void ReplSemiSyncMaster::remove_slave()
{
  lock();
  rpl_semi_sync_master_clients--;

  /* Only switch off if semi-sync is enabled and is on */
  if (getMasterEnabled() && is_on())
  {

    /*
      If user has chosen not to wait if no enough semi-sync slave available
      and after a slave exists, turn off semi-semi master immediately if active
      slaves are less then required slave numbers.
    */
    if ((rpl_semi_sync_master_clients ==
         rpl_semi_sync_master_wait_for_slave_count - 1) &&
        (!rpl_semi_sync_master_wait_no_slave || abort_loop))
    {
      if (abort_loop)
      {
        if (commit_file_name_inited_ && reply_file_name_inited_)
        {
          int cmp = ActiveTranx::compare(reply_file_name_, reply_file_pos_ ,
                                         commit_file_name_, commit_file_pos_);
          if (cmp < 0)
            sql_print_warning("SEMISYNC: Forced shutdown. Some updates might "
                              "not be replicated.");
        }
      }
      switch_off();
    }
  }
  unlock();
}

bool ReplSemiSyncMaster::is_semi_sync_slave()
{
  int null_value;
  long long val= 0;
  get_user_var_int("rpl_semi_sync_slave", &val, &null_value);
  return val;
}

void ReplSemiSyncMaster::reportReplyBinlog(const char *log_file_name,
                                           my_off_t log_file_pos)
{
  const char *kWho = "ReplSemiSyncMaster::reportReplyBinlog";
  int   cmp;
  bool  can_release_threads = false;
  bool  need_copy_send_pos = true;

  function_enter(kWho);
  mysql_mutex_assert_owner(&LOCK_binlog_);

  if (!getMasterEnabled())
    goto l_end;

  if (!is_on())
    /* We check to see whether we can switch semi-sync ON. */
    try_switch_on(log_file_name, log_file_pos);

  /* The position should increase monotonically, if there is only one
   * thread sending the binlog to the slave.
   * In reality, to improve the transaction availability, we allow multiple
   * sync replication slaves.  So, if any one of them get the transaction,
   * the transaction session in the primary can move forward.
   */
  if (reply_file_name_inited_)
  {
    cmp = ActiveTranx::compare(log_file_name, log_file_pos,
                               reply_file_name_, reply_file_pos_);

    /* If the requested position is behind the sending binlog position,
     * would not adjust sending binlog position.
     * We based on the assumption that there are multiple semi-sync slave,
     * and at least one of them shou/ld be up to date.
     * If all semi-sync slaves are behind, at least initially, the primary
     * can find the situation after the waiting timeout.  After that, some
     * slaves should catch up quickly.
     */
    if (cmp < 0)
    {
      /* If the position is behind, do not copy it. */
      need_copy_send_pos = false;
    }
  }

  if (need_copy_send_pos)
  {
    strncpy(reply_file_name_, log_file_name, sizeof(reply_file_name_) - 1);
    reply_file_name_[sizeof(reply_file_name_) - 1]= '\0';
    reply_file_pos_ = log_file_pos;
    reply_file_name_inited_ = true;

    if (trace_level_ & kTraceDetail)
      sql_print_information("%s: Got reply at (%s, %lu)", kWho,
                            log_file_name, (unsigned long)log_file_pos);
  }

  if (rpl_semi_sync_master_wait_sessions > 0)
  {
    /* Let us check if some of the waiting threads doing a trx
     * commit can now proceed.
     */
    cmp = ActiveTranx::compare(reply_file_name_, reply_file_pos_,
                               wait_file_name_, wait_file_pos_);
    if (cmp >= 0)
    {
      /* Yes, at least one waiting thread can now proceed:
       * let us release all waiting threads with a broadcast
       */
      can_release_threads = true;
      wait_file_name_inited_ = false;
    }
  }

 l_end:

  if (can_release_threads)
  {
    if (trace_level_ & kTraceDetail)
      sql_print_information("%s: signal all waiting threads.", kWho);
    active_tranxs_->signal_waiting_sessions_up_to(reply_file_name_, reply_file_pos_);
  }

  function_exit(kWho, 0);
}

int ReplSemiSyncMaster::commitTrx(const char* trx_wait_binlog_name,
				  my_off_t trx_wait_binlog_pos)
{
  const char *kWho = "ReplSemiSyncMaster::commitTrx";

  function_enter(kWho);
  PSI_stage_info old_stage;

#if defined(ENABLED_DEBUG_SYNC)
  /* debug sync may not be initialized for a master */
  if (current_thd->debug_sync_control)
    DEBUG_SYNC(current_thd, "rpl_semisync_master_commit_trx_before_lock");
#endif
  /* Acquire the mutex. */
  lock();

  TranxNode* entry= NULL;
  mysql_cond_t* thd_cond= NULL;
  if (active_tranxs_ != NULL && trx_wait_binlog_name)
  {
    entry=
      active_tranxs_->find_active_tranx_node(trx_wait_binlog_name,
                                             trx_wait_binlog_pos);
    if (entry)
      thd_cond= &entry->cond;
  }
  /* This must be called after acquired the lock */
  THD_ENTER_COND(NULL, thd_cond, &LOCK_binlog_,
                 & stage_waiting_for_semi_sync_ack_from_slave,
                 & old_stage);

  if (getMasterEnabled() && trx_wait_binlog_name)
  {
    struct timespec start_ts;
    struct timespec abstime;
    int wait_result;

<<<<<<< HEAD
    set_timespec(&start_ts, 0);
#if defined(ENABLED_DEBUG_SYNC)
    /* debug sync may not be initialized for a master */
    if (current_thd->debug_sync_control)
      DEBUG_SYNC(current_thd, "rpl_semisync_master_commit_trx_before_lock");
#endif
    /* Acquire the mutex. */
    lock();

    TranxNode* entry= NULL;
    mysql_cond_t* thd_cond= NULL;
    if (active_tranxs_)
    {
      entry=
        active_tranxs_->find_active_tranx_node(trx_wait_binlog_name,
                                               trx_wait_binlog_pos);
      if (entry)
        thd_cond= &entry->cond;
    }
    /* This must be called after acquired the lock */
    THD_ENTER_COND(NULL, thd_cond, &LOCK_binlog_,
                   & stage_waiting_for_semi_sync_ack_from_slave,
                   & old_stage);

=======
    set_timespec(start_ts, 0);
>>>>>>> d17d5f47
    /* This is the real check inside the mutex. */
    if (!getMasterEnabled() || !is_on())
      goto l_end;

    if (trace_level_ & kTraceDetail)
    {
      sql_print_information("%s: wait pos (%s, %lu), repl(%d)\n", kWho,
                            trx_wait_binlog_name, (unsigned long)trx_wait_binlog_pos,
                            (int)is_on());
    }

    /* Calcuate the waiting period. */
#ifdef _WIN32
      abstime.tv.i64 = start_ts.tv.i64 + (__int64)wait_timeout_ * TIME_THOUSAND * 10;
      abstime.max_timeout_msec= (long)wait_timeout_;
#else
      abstime.tv_sec = start_ts.tv_sec + wait_timeout_ / TIME_THOUSAND;
      abstime.tv_nsec = start_ts.tv_nsec +
        (wait_timeout_ % TIME_THOUSAND) * TIME_MILLION;
      if (abstime.tv_nsec >= TIME_BILLION)
      {
        abstime.tv_sec++;
        abstime.tv_nsec -= TIME_BILLION;
      }
#endif /* _WIN32 */

    while (is_on())
    {
      if (reply_file_name_inited_)
      {
        int cmp = ActiveTranx::compare(reply_file_name_, reply_file_pos_,
                                       trx_wait_binlog_name, trx_wait_binlog_pos);
        if (cmp >= 0)
        {
          /* We have already sent the relevant binlog to the slave: no need to
           * wait here.
           */
          if (trace_level_ & kTraceDetail)
            sql_print_information("%s: Binlog reply is ahead (%s, %lu),",
                                  kWho, reply_file_name_, (unsigned long)reply_file_pos_);
          break;
        }
      }

      /* Let us update the info about the minimum binlog position of waiting
       * threads.
       */
      if (wait_file_name_inited_)
      {
        int cmp = ActiveTranx::compare(trx_wait_binlog_name, trx_wait_binlog_pos,
                                       wait_file_name_, wait_file_pos_);
        if (cmp <= 0)
	{
          /* This thd has a lower position, let's update the minimum info. */
          strncpy(wait_file_name_, trx_wait_binlog_name, sizeof(wait_file_name_) - 1);
          wait_file_name_[sizeof(wait_file_name_) - 1]= '\0';
          wait_file_pos_ = trx_wait_binlog_pos;

          rpl_semi_sync_master_wait_pos_backtraverse++;
          if (trace_level_ & kTraceDetail)
            sql_print_information("%s: move back wait position (%s, %lu),",
                                  kWho, wait_file_name_, (unsigned long)wait_file_pos_);
        }
      }
      else
      {
        strncpy(wait_file_name_, trx_wait_binlog_name, sizeof(wait_file_name_) - 1);
        wait_file_name_[sizeof(wait_file_name_) - 1]= '\0';
        wait_file_pos_ = trx_wait_binlog_pos;
        wait_file_name_inited_ = true;

        if (trace_level_ & kTraceDetail)
          sql_print_information("%s: init wait position (%s, %lu),",
                                kWho, wait_file_name_, (unsigned long)wait_file_pos_);
      }

      /* In semi-synchronous replication, we wait until the binlog-dump
       * thread has received the reply on the relevant binlog segment from the
       * replication slave.
       *
       * Let us suspend this thread to wait on the condition;
       * when replication has progressed far enough, we will release
       * these waiting threads.
       */
      if (abort_loop && (rpl_semi_sync_master_clients ==
                         rpl_semi_sync_master_wait_for_slave_count - 1) && is_on())
      {
        sql_print_warning("SEMISYNC: Forced shutdown. Some updates might "
                          "not be replicated.");
        switch_off();
        break;
      }

      rpl_semi_sync_master_wait_sessions++;
      
      if (trace_level_ & kTraceDetail)
        sql_print_information("%s: wait %lu ms for binlog sent (%s, %lu)",
                              kWho, wait_timeout_,
                              wait_file_name_, (unsigned long)wait_file_pos_);
      
      /* wait for the position to be ACK'ed back */
      assert(entry);
      entry->n_waiters++;
      wait_result= mysql_cond_timedwait(&entry->cond, &LOCK_binlog_, &abstime);
      entry->n_waiters--;
      rpl_semi_sync_master_wait_sessions--;
      
      if (wait_result != 0)
      {
        /* This is a real wait timeout. */
        sql_print_warning("Timeout waiting for reply of binlog (file: %s, pos: %lu), "
                          "semi-sync up to file %s, position %lu.",
                          trx_wait_binlog_name, (unsigned long)trx_wait_binlog_pos,
                          reply_file_name_, (unsigned long)reply_file_pos_);
        rpl_semi_sync_master_wait_timeouts++;
        
        /* switch semi-sync off */
        switch_off();
      }
      else
      {
        int wait_time;
        
        wait_time = getWaitTime(start_ts);
        if (wait_time < 0)
        {
          if (trace_level_ & kTraceGeneral)
          {
            sql_print_information("Assessment of waiting time for commitTrx "
                                  "failed at wait position (%s, %lu)",
                                  trx_wait_binlog_name,
                                  (unsigned long)trx_wait_binlog_pos);
          }
          rpl_semi_sync_master_timefunc_fails++;
        }
        else
        {
          rpl_semi_sync_master_trx_wait_num++;
          rpl_semi_sync_master_trx_wait_time += wait_time;
        }
      }
    }

l_end:
    /* Update the status counter. */
    if (is_on())
      rpl_semi_sync_master_yes_transactions++;
    else
      rpl_semi_sync_master_no_transactions++;

<<<<<<< HEAD
    unlock();
    THD_EXIT_COND(NULL, & old_stage);
=======
>>>>>>> d17d5f47
  }

  /* Last waiter removes the TranxNode */
  if (trx_wait_binlog_name && active_tranxs_
      && entry && entry->n_waiters == 0)
    active_tranxs_->clear_active_tranx_nodes(trx_wait_binlog_name,
                                             trx_wait_binlog_pos);

  /* The lock held will be released by thd_exit_cond, so no need to
    call unlock() here */
  THD_EXIT_COND(NULL, & old_stage);
  return function_exit(kWho, 0);
}
void ReplSemiSyncMaster::set_wait_no_slave(const void *val)
{
  char set_switch= *(char *)val;
  if (set_switch == 0)
  {
    if ((rpl_semi_sync_master_clients == 0) && (is_on()))
      switch_off();
  }
  else
  {
    if (!is_on())
      force_switch_on();
  }
}

void ReplSemiSyncMaster::force_switch_on()
{
  state_= true;
}

/* Indicate that semi-sync replication is OFF now.
 * 
 * What should we do when it is disabled?  The problem is that we want
 * the semi-sync replication enabled again when the slave catches up
 * later.  But, it is not that easy to detect that the slave has caught
 * up.  This is caused by the fact that MySQL's replication protocol is
 * asynchronous, meaning that if the master does not use the semi-sync
 * protocol, the slave would not send anything to the master.
 * Still, if the master is sending (N+1)-th event, we assume that it is
 * an indicator that the slave has received N-th event and earlier ones.
 *
 * If semi-sync is disabled, all transactions still update the wait
 * position with the last position in binlog.  But no transactions will
 * wait for confirmations maintained.  In binlog dump thread,
 * updateSyncHeader() checks whether the current sending event catches
 * up with last wait position.  If it does match, semi-sync will be
 * switched on again.
 */
int ReplSemiSyncMaster::switch_off()
{
  const char *kWho = "ReplSemiSyncMaster::switch_off";

  function_enter(kWho);
  state_ = false;

  rpl_semi_sync_master_off_times++;
  wait_file_name_inited_   = false;
  reply_file_name_inited_  = false;
  sql_print_information("Semi-sync replication switched OFF.");

  /* signal waiting sessions */
  active_tranxs_->signal_waiting_sessions_all();

  return function_exit(kWho, 0);
}

int ReplSemiSyncMaster::try_switch_on(const char *log_file_name,
                                      my_off_t log_file_pos)
{
  const char *kWho = "ReplSemiSyncMaster::try_switch_on";
  bool semi_sync_on = false;

  function_enter(kWho);

  /* If the current sending event's position is larger than or equal to the
   * 'largest' commit transaction binlog position, the slave is already
   * catching up now and we can switch semi-sync on here.
   * If commit_file_name_inited_ indicates there are no recent transactions,
   * we can enable semi-sync immediately.
   */
  if (commit_file_name_inited_)
  {
    int cmp = ActiveTranx::compare(log_file_name, log_file_pos,
                                   commit_file_name_, commit_file_pos_);
    semi_sync_on = (cmp >= 0);
  }
  else
  {
    semi_sync_on = true;
  }

  if (semi_sync_on)
  {
    /* Switch semi-sync replication on. */
    state_ = true;

    sql_print_information("Semi-sync replication switched ON at (%s, %lu)",
                          log_file_name, (unsigned long)log_file_pos);
  }

  return function_exit(kWho, 0);
}

int ReplSemiSyncMaster::reserveSyncHeader(unsigned char *header,
					  unsigned long size)
{
  const char *kWho = "ReplSemiSyncMaster::reserveSyncHeader";
  function_enter(kWho);

  int hlen=0;
  {
    /* No enough space for the extra header, disable semi-sync master */
    if (sizeof(kSyncHeader) > size)
    {
      sql_print_warning("No enough space in the packet "
                        "for semi-sync extra header, "
                        "semi-sync replication disabled");
      disableMaster();
      return 0;
    }
    
    /* Set the magic number and the sync status.  By default, no sync
     * is required.
     */
    memcpy(header, kSyncHeader, sizeof(kSyncHeader));
    hlen= sizeof(kSyncHeader);
  }
  return function_exit(kWho, hlen);
}

int ReplSemiSyncMaster::updateSyncHeader(unsigned char *packet,
					 const char *log_file_name,
					 my_off_t log_file_pos,
					 uint32 server_id)
{
  const char *kWho = "ReplSemiSyncMaster::updateSyncHeader";
  int  cmp = 0;
  bool sync = false;

  /* If the semi-sync master is not enabled, do not request replies from the
     slave.
   */
  if (!getMasterEnabled())
    return 0;

  function_enter(kWho);

  lock();

  /* This is the real check inside the mutex. */
  if (!getMasterEnabled())
    goto l_end; // sync= false at this point in time

  if (is_on())
  {
    /* semi-sync is ON */
    /* sync= false; No sync unless a transaction is involved. */

    if (reply_file_name_inited_)
    {
      cmp = ActiveTranx::compare(log_file_name, log_file_pos,
                                 reply_file_name_, reply_file_pos_);
      if (cmp <= 0)
      {
        /* If we have already got the reply for the event, then we do
         * not need to sync the transaction again.
         */
        goto l_end;
      }
    }

    if (wait_file_name_inited_)
    {
      cmp = ActiveTranx::compare(log_file_name, log_file_pos,
                                 wait_file_name_, wait_file_pos_);
    }
    else
    {
      cmp = 1;
    }
    
    /* If we are already waiting for some transaction replies which
     * are later in binlog, do not wait for this one event.
     */
    if (cmp >= 0)
    {
      /* 
       * We only wait if the event is a transaction's ending event.
       */
      assert(active_tranxs_ != NULL);
      sync = active_tranxs_->is_tranx_end_pos(log_file_name,
                                               log_file_pos);
    }
  }
  else
  {
    if (commit_file_name_inited_)
    {
      int cmp = ActiveTranx::compare(log_file_name, log_file_pos,
                                     commit_file_name_, commit_file_pos_);
      sync = (cmp >= 0);
    }
    else
    {
      sync = true;
    }
  }

  if (trace_level_ & kTraceDetail)
    sql_print_information("%s: server(%d), (%s, %lu) sync(%d), repl(%d)",
                          kWho, server_id, log_file_name,
                          (unsigned long)log_file_pos, sync, (int)is_on());

 l_end:
  unlock();

  /* We do not need to clear sync flag because we set it to 0 when we
   * reserve the packet header.
   */
  if (sync)
  {
    (packet)[2] = kPacketFlagSync;
  }

  return function_exit(kWho, 0);
}

int ReplSemiSyncMaster::writeTranxInBinlog(const char* log_file_name,
					   my_off_t log_file_pos)
{
  const char *kWho = "ReplSemiSyncMaster::writeTranxInBinlog";
  int result = 0;

  function_enter(kWho);

  lock();

  /* This is the real check inside the mutex. */
  if (!getMasterEnabled())
    goto l_end;

  /* Update the 'largest' transaction commit position seen so far even
   * though semi-sync is switched off.
   * It is much better that we update commit_file_* here, instead of
   * inside commitTrx().  This is mostly because updateSyncHeader()
   * will watch for commit_file_* to decide whether to switch semi-sync
   * on. The detailed reason is explained in function updateSyncHeader().
   */
  if (commit_file_name_inited_)
  {
    int cmp = ActiveTranx::compare(log_file_name, log_file_pos,
                                   commit_file_name_, commit_file_pos_);
    if (cmp > 0)
    {
      /* This is a larger position, let's update the maximum info. */
      strncpy(commit_file_name_, log_file_name, FN_REFLEN-1);
      commit_file_name_[FN_REFLEN-1] = 0; /* make sure it ends properly */
      commit_file_pos_ = log_file_pos;
    }
  }
  else
  {
    strncpy(commit_file_name_, log_file_name, FN_REFLEN-1);
    commit_file_name_[FN_REFLEN-1] = 0; /* make sure it ends properly */
    commit_file_pos_ = log_file_pos;
    commit_file_name_inited_ = true;
  }

  if (is_on())
  {
    assert(active_tranxs_ != NULL);
    if(active_tranxs_->insert_tranx_node(log_file_name, log_file_pos))
    {
      /*
        if insert tranx_node failed, print a warning message
        and turn off semi-sync
      */
      sql_print_warning("Semi-sync failed to insert tranx_node for binlog file: %s, position: %lu",
                        log_file_name, (ulong)log_file_pos);
      switch_off();
    }
  }

 l_end:
  unlock();

  return function_exit(kWho, result);
}

int ReplSemiSyncMaster::skipSlaveReply(const char *event_buf,
                                       uint32 server_id,
                                       const char* skipped_log_file,
                                       my_off_t skipped_log_pos)
{
  const char *kWho = "ReplSemiSyncMaster::skipSlaveReply";

  function_enter(kWho);

  assert((unsigned char)event_buf[1] == kPacketMagicNum);
  if ((unsigned char)event_buf[2] != kPacketFlagSync)
  {
    /* current event would not require a reply anyway */
    goto l_end;
  }

  if (trace_level_ & kTraceDetail)
    sql_print_information("%s: Transaction skipped at (%s, %lu)", kWho,
                          skipped_log_file, (unsigned long)skipped_log_pos);

  /* Treat skipped event as a received ack */
  handleAck(server_id, skipped_log_file, skipped_log_pos);

 l_end:
  return function_exit(kWho, 0);
}

int ReplSemiSyncMaster::readSlaveReply(NET *net, uint32 server_id,
                                       const char *event_buf)
{
  const char *kWho = "ReplSemiSyncMaster::readSlaveReply";
  int      result = -1;

  function_enter(kWho);

  assert((unsigned char)event_buf[1] == kPacketMagicNum);
  if ((unsigned char)event_buf[2] != kPacketFlagSync)
  {
    /* current event does not require reply */
    result = 0;
    goto l_end;
  }

  /* We flush to make sure that the current event is sent to the network,
   * instead of being buffered in the TCP/IP stack.
   */
  if (net_flush(net))
  {
    sql_print_error("Semi-sync master failed on net_flush() "
                    "before waiting for slave reply");
    goto l_end;
  }

  net_clear(net, 0);
  net->pkt_nr++;
  result = 0;
  rpl_semi_sync_master_net_wait_num++;

 l_end:
  return function_exit(kWho, result);
}


int ReplSemiSyncMaster::resetMaster()
{
  const char *kWho = "ReplSemiSyncMaster::resetMaster";
  int result = 0;

  function_enter(kWho);


  lock();

  ack_container_.clear();

  wait_file_name_inited_   = false;
  reply_file_name_inited_  = false;
  commit_file_name_inited_ = false;

  rpl_semi_sync_master_yes_transactions = 0;
  rpl_semi_sync_master_no_transactions = 0;
  rpl_semi_sync_master_off_times = 0;
  rpl_semi_sync_master_timefunc_fails = 0;
  rpl_semi_sync_master_wait_sessions = 0;
  rpl_semi_sync_master_wait_pos_backtraverse = 0;
  rpl_semi_sync_master_trx_wait_num = 0;
  rpl_semi_sync_master_trx_wait_time = 0;
  rpl_semi_sync_master_net_wait_num = 0;
  rpl_semi_sync_master_net_wait_time = 0;
  if ( !is_on() && active_tranxs_ && active_tranxs_->is_empty())
  {
    delete active_tranxs_;
    active_tranxs_ = NULL;
  }

  unlock();

  return function_exit(kWho, result);
}

void ReplSemiSyncMaster::setExportStats()
{
  lock();

  rpl_semi_sync_master_status           = state_;
  rpl_semi_sync_master_avg_trx_wait_time=
    ((rpl_semi_sync_master_trx_wait_num) ?
     (unsigned long)((double)rpl_semi_sync_master_trx_wait_time /
                     ((double)rpl_semi_sync_master_trx_wait_num)) : 0);
  rpl_semi_sync_master_avg_net_wait_time=
    ((rpl_semi_sync_master_net_wait_num) ?
     (unsigned long)((double)rpl_semi_sync_master_net_wait_time /
                     ((double)rpl_semi_sync_master_net_wait_num)) : 0);

  unlock();
}

int ReplSemiSyncMaster::setWaitSlaveCount(unsigned int new_value)
{
  const AckInfo *ackinfo= NULL;
  int result= 0;

  const char *kWho = "ReplSemiSyncMaster::updateWaitSlaves";
  function_enter(kWho);

  lock();

  result= ack_container_.resize(new_value, &ackinfo);
  if (result == 0)
  {
    rpl_semi_sync_master_wait_for_slave_count= new_value;
    if (ackinfo != NULL)
      reportReplyBinlog(ackinfo->binlog_name, ackinfo->binlog_pos);
  }

  unlock();
  return function_exit(kWho, result);
}

const AckInfo* AckContainer::insert(int server_id, const char *log_file_name,
                                    my_off_t log_file_pos)
{
  const AckInfo *ret_ack= NULL;

  const char *kWho = "AckContainer::insert";
  function_enter(kWho);

  if (!m_greatest_ack.less_than(log_file_name, log_file_pos))
  {
    if (trace_level_ & kTraceDetail)
      sql_print_information("The received ack is smaller than m_greatest_ack");

    goto l_end;
  }

  /* Update the slave's ack position if it is in the ack array */
  if (updateIfExist(server_id, log_file_name, log_file_pos) < m_size)
    goto l_end;

  if (full())
  {
    AckInfo *min_ack;

    ret_ack= &m_greatest_ack;

    /* Find the minimum ack which is smaller than the inserted ack. */
    min_ack= minAck(log_file_name, log_file_pos);
    if (likely(min_ack == NULL))
    {
      m_greatest_ack.set(server_id, log_file_name, log_file_pos);

      /* Remove all slaves which have minimum ack position from the ack array */
      remove_all(log_file_name, log_file_pos);

      /* Don't insert current ack into container if it is the minimum ack. */
      goto l_end;
    }
    else
    {
      m_greatest_ack= *min_ack;
      remove_all(m_greatest_ack.binlog_name, m_greatest_ack.binlog_pos);
    }
  }

  m_ack_array[m_empty_slot].set(server_id, log_file_name, log_file_pos);

  if (trace_level_ & kTraceDetail)
    sql_print_information("Add the ack into slot %u", m_empty_slot);

l_end:
  function_exit(kWho, 0);
  return ret_ack;
}

int AckContainer::resize(unsigned int size, const AckInfo **ackinfo)
{
  AckInfo *old_ack_array= m_ack_array;
  unsigned int old_array_size= m_size;
  unsigned int i;

  if (size - 1 == m_size)
    return 0;

  m_size= size - 1;
  m_ack_array= NULL;
  if (m_size)
  {
    m_ack_array= (AckInfo *)
      DBUG_EVALUATE_IF("rpl_semisync_simulate_allocate_ack_container_failure",
                       NULL, my_malloc(0, sizeof(AckInfo) * (size - 1),
                                       MYF(MY_ZEROFILL)));
    if (m_ack_array == NULL)
    {
      m_ack_array= old_ack_array;
      m_size= old_array_size;
      return -1;
    }
  }

  if (old_ack_array != NULL)
  {
    for (i= 0; i < old_array_size; i++)
    {
      const AckInfo *ack= insert(old_ack_array[i]);
      if (ack)
        *ackinfo= ack;
    }
    my_free(old_ack_array);
  }
  return 0;
}


/* Get the waiting time given the wait's staring time.
 * 
 * Return:
 *  >= 0: the waiting time in microsecons(us)
 *   < 0: error in get time or time back traverse
 */
static int getWaitTime(const struct timespec& start_ts)
{
  unsigned long long start_usecs, end_usecs;
  struct timespec end_ts;
  
  /* Starting time in microseconds(us). */
  start_usecs = timespec_to_usec(&start_ts);

  /* Get the wait time interval. */
  set_timespec(&end_ts, 0);

  /* Ending time in microseconds(us). */
  end_usecs = timespec_to_usec(&end_ts);

  if (end_usecs < start_usecs)
    return -1;

  return (int)(end_usecs - start_usecs);
}<|MERGE_RESOLUTION|>--- conflicted
+++ resolved
@@ -739,34 +739,7 @@
     struct timespec abstime;
     int wait_result;
 
-<<<<<<< HEAD
     set_timespec(&start_ts, 0);
-#if defined(ENABLED_DEBUG_SYNC)
-    /* debug sync may not be initialized for a master */
-    if (current_thd->debug_sync_control)
-      DEBUG_SYNC(current_thd, "rpl_semisync_master_commit_trx_before_lock");
-#endif
-    /* Acquire the mutex. */
-    lock();
-
-    TranxNode* entry= NULL;
-    mysql_cond_t* thd_cond= NULL;
-    if (active_tranxs_)
-    {
-      entry=
-        active_tranxs_->find_active_tranx_node(trx_wait_binlog_name,
-                                               trx_wait_binlog_pos);
-      if (entry)
-        thd_cond= &entry->cond;
-    }
-    /* This must be called after acquired the lock */
-    THD_ENTER_COND(NULL, thd_cond, &LOCK_binlog_,
-                   & stage_waiting_for_semi_sync_ack_from_slave,
-                   & old_stage);
-
-=======
-    set_timespec(start_ts, 0);
->>>>>>> d17d5f47
     /* This is the real check inside the mutex. */
     if (!getMasterEnabled() || !is_on())
       goto l_end;
@@ -917,11 +890,6 @@
     else
       rpl_semi_sync_master_no_transactions++;
 
-<<<<<<< HEAD
-    unlock();
-    THD_EXIT_COND(NULL, & old_stage);
-=======
->>>>>>> d17d5f47
   }
 
   /* Last waiter removes the TranxNode */
@@ -930,13 +898,13 @@
     active_tranxs_->clear_active_tranx_nodes(trx_wait_binlog_name,
                                              trx_wait_binlog_pos);
 
-  /* The lock held will be released by thd_exit_cond, so no need to
-    call unlock() here */
+  unlock();
   THD_EXIT_COND(NULL, & old_stage);
   return function_exit(kWho, 0);
 }
 void ReplSemiSyncMaster::set_wait_no_slave(const void *val)
 {
+  lock();
   char set_switch= *(char *)val;
   if (set_switch == 0)
   {
@@ -948,6 +916,7 @@
     if (!is_on())
       force_switch_on();
   }
+  unlock();
 }
 
 void ReplSemiSyncMaster::force_switch_on()
