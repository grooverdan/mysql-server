--- conflicted
+++ resolved
@@ -96,10 +96,7 @@
 #include "mysql/psi/mysql_statement.h"
 #include "sql_bootstrap.h"
 #include "opt_explain.h"
-<<<<<<< HEAD
-=======
 #include "sql_rewrite.h"
->>>>>>> 99565c83
 
 #define FLAGSTR(V,F) ((V)&(F)?#F" ":"")
 
@@ -1659,11 +1656,7 @@
          ((thd->server_status &
            (SERVER_QUERY_NO_INDEX_USED | SERVER_QUERY_NO_GOOD_INDEX_USED)) &&
           opt_log_queries_not_using_indexes &&
-<<<<<<< HEAD
-           !(sql_command_flags[thd->lex->sql_command] & CF_STATUS_COMMAND))) &&
-=======
           !(sql_command_flags[thd->lex->sql_command] & CF_STATUS_COMMAND))) &&
->>>>>>> 99565c83
         thd->get_examined_row_count() >= thd->variables.min_examined_row_limit)
     {
       THD_STAGE_INFO(thd, stage_logging_slow_query);
@@ -4760,7 +4753,6 @@
       param->select_limit=
         new Item_int((ulonglong) thd->variables.select_limit);
   }
-  thd->thd_marker.emb_on_expr_nest= NULL;
   if (!(res= open_and_lock_tables(thd, all_tables, TRUE, 0)))
   {
     if (lex->describe)
@@ -5583,10 +5575,6 @@
   thd->get_stmt_da()->reset_for_next_command();
   thd->rand_used= 0;
   thd->m_sent_row_count= thd->m_examined_row_count= 0;
-<<<<<<< HEAD
-  thd->thd_marker.emb_on_expr_nest= NULL;
-=======
->>>>>>> 99565c83
 
   thd->reset_current_stmt_binlog_format_row();
   thd->binlog_unsafe_warning_flags= 0;
@@ -5895,11 +5883,6 @@
   }
   else
   {
-<<<<<<< HEAD
-    /* Only SELECT are cached in the query cache. */
-    thd->m_statement_psi= MYSQL_REFINE_STATEMENT(thd->m_statement_psi,
-                                                 sql_statement_info[SQLCOM_SELECT].m_key);
-=======
     /*
       Query cache hit. We need to write the general log here.
       Right now, we only cache SELECT results; if the cache ever
@@ -5914,7 +5897,6 @@
     if (!opt_log_raw)
       general_log_write(thd, COM_QUERY, thd->query(), thd->query_length());
     parser_state->m_lip.found_semicolon= NULL;
->>>>>>> 99565c83
   }
 
   DBUG_VOID_RETURN;
@@ -7339,15 +7321,6 @@
   /* If it is a merge table, check privileges for merge children. */
   if (lex->create_info.merge_list.first)
   {
-<<<<<<< HEAD
-    TABLE_LIST *tl;
-    /*
-      Pre-open temporary tables from UNION clause to simplify privilege
-      checking for them.
-    */
-    if (open_temporary_tables(thd, lex->create_info.merge_list.first))
-      goto err;
-=======
     /*
       The user must have (SELECT_ACL | UPDATE_ACL | DELETE_ACL) on the
       underlying base tables, even if there are temporary tables with the same
@@ -7382,37 +7355,11 @@
       the underlying *base* tables, it would create a security breach as in
       Bug#12771903.
     */
->>>>>>> 99565c83
 
     if (check_table_access(thd, SELECT_ACL | UPDATE_ACL | DELETE_ACL,
                            lex->create_info.merge_list.first,
                            FALSE, UINT_MAX, FALSE))
       goto err;
-<<<<<<< HEAD
-
-    /*
-      Since the MERGE table in question might already exist with exactly
-      the same definition we need to close all tables opened for underlying
-      checking to allow normal open of table being created.
-      To do this we simply close all tables and then open only tables from
-      the main statement's table list.
-    */
-    close_thread_tables(thd);
-
-    /*
-      To make things safe for re-execution and upcoming open_temporary_tables()
-      we need to reset TABLE_LIST::table pointers in both main table list and
-      and UNION clause.
-    */
-    for (tl= lex->query_tables; tl; tl= tl->next_global)
-      tl->table= NULL;
-    for (tl= lex->create_info.merge_list.first; tl; tl= tl->next_global)
-      tl->table= NULL;
-
-    if (open_temporary_tables(thd, lex->query_tables))
-      DBUG_RETURN(TRUE);
-=======
->>>>>>> 99565c83
   }
 
   if (want_priv != CREATE_TMP_ACL &&
