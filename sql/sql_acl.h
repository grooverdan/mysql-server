--- conflicted
+++ resolved
@@ -235,14 +235,8 @@
 /* prototypes */
 
 bool hostname_requires_resolving(const char *hostname);
-<<<<<<< HEAD
-void append_user(THD *thd, String *str, LEX_USER *user, bool comma, bool passwd);
-void append_int(String *str, const char *txt, size_t len,
-                long val, int cond);
-=======
 void append_user(THD *thd, String *str, LEX_USER *user, bool comma,
                  bool passwd);
->>>>>>> b7fc4388
 my_bool  acl_init(bool dont_read_acl_tables);
 my_bool acl_reload(THD *thd);
 void acl_free(bool end=0);
