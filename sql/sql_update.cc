--- conflicted
+++ resolved
@@ -1217,12 +1217,8 @@
 multi_update::~multi_update()
 {
   TABLE_LIST *table;
-<<<<<<< HEAD
   for (table= update_tables ; table; table= table->next_local)
-=======
-  for (table= update_tables ; table; table= table->next)
-  {
->>>>>>> 16c13a58
+  {
     table->table->no_keyread= table->table->no_cache= 0;
     if (ignore)
       table->table->file->extra(HA_EXTRA_NO_IGNORE_DUP_KEY);
