# Copyright (c) 2006, 2011, Oracle and/or its affiliates. All rights reserved.
# 
# This program is free software; you can redistribute it and/or modify
# it under the terms of the GNU General Public License as published by
# the Free Software Foundation; version 2 of the License.
# 
# This program is distributed in the hope that it will be useful,
# but WITHOUT ANY WARRANTY; without even the implied warranty of
# MERCHANTABILITY or FITNESS FOR A PARTICULAR PURPOSE.  See the
# GNU General Public License for more details.
# 
# You should have received a copy of the GNU General Public License
# along with this program; if not, write to the Free Software
# Foundation, Inc., 51 Franklin St, Fifth Floor, Boston, MA  02110-1301 USA

INCLUDE_DIRECTORIES(
${CMAKE_SOURCE_DIR}/include 
${CMAKE_SOURCE_DIR}/sql 
${CMAKE_SOURCE_DIR}/regex 
${ZLIB_INCLUDE_DIR}
${SSL_INCLUDE_DIRS}
${CMAKE_BINARY_DIR}/sql
)

SET(GEN_SOURCES
${CMAKE_CURRENT_BINARY_DIR}/sql_yacc.h 
${CMAKE_CURRENT_BINARY_DIR}/sql_yacc.cc
${CMAKE_CURRENT_BINARY_DIR}/sql_builtin.cc
${CMAKE_CURRENT_BINARY_DIR}/lex_hash.h 
)

SET_SOURCE_FILES_PROPERTIES(${GEN_SOURCES} PROPERTIES GENERATED 1)

ADD_DEFINITIONS(-DMYSQL_SERVER -DHAVE_EVENT_SCHEDULER) 
IF(SSL_DEFINES)
 ADD_DEFINITIONS(${SSL_DEFINES})
ENDIF()


SET (SQL_SOURCE
<<<<<<< HEAD
               ../sql-common/client.c derror.cc abstract_query_plan.cc 
	       des_key_file.cc
               discover.cc ../libmysql/errmsg.c field.cc  field_conv.cc 
               filesort.cc gstream.cc sha2.cc
=======
              ../sql-common/client.c derror.cc des_key_file.cc
               discover.cc ../libmysql/errmsg.c field.cc  field_conv.cc 
               filesort.cc gstream.cc sha2.cc
               signal_handler.cc
>>>>>>> 863a73b8
               handler.cc hash_filo.h sql_plugin_services.h
               hostname.cc init.cc item.cc item_buff.cc item_cmpfunc.cc 
               item_create.cc item_func.cc item_geofunc.cc item_row.cc 
               item_strfunc.cc item_subselect.cc item_sum.cc item_timefunc.cc 
               key.cc log.cc lock.cc
               log_event.cc rpl_record.cc rpl_reporting.cc
               log_event_old.cc rpl_record_old.cc
               message.h mf_iocache.cc my_decimal.cc ../sql-common/my_time.c
               mysqld.cc net_serv.cc  keycaches.cc
               ../sql-common/client_plugin.c
               opt_range.cc opt_range.h opt_sum.cc 
               ../sql-common/pack.c parse_file.cc password.c procedure.cc 
               protocol.cc records.cc repl_failsafe.cc rpl_filter.cc set_var.cc 
               slave.cc sp.cc sp_cache.cc sp_head.cc sp_pcontext.cc 
               sp_rcontext.cc spatial.cc sql_acl.cc sql_analyse.cc sql_base.cc 
               sql_cache.cc sql_class.cc sql_client.cc sql_crypt.cc sql_crypt.h 
               sql_cursor.cc sql_db.cc sql_delete.cc sql_derived.cc sql_do.cc 
               sql_error.cc sql_handler.cc sql_help.cc sql_insert.cc sql_lex.cc 
               sql_list.cc sql_load.cc sql_manager.cc sql_parse.cc
               sql_partition.cc sql_plugin.cc sql_prepare.cc sql_rename.cc 
               debug_sync.cc debug_sync.h
               sql_repl.cc sql_select.cc sql_show.cc sql_state.c sql_string.cc 
               sql_table.cc sql_test.cc sql_trigger.cc sql_udf.cc sql_union.cc
               sql_update.cc sql_view.cc strfunc.cc table.cc thr_malloc.cc 
               sql_time.cc tztime.cc uniques.cc unireg.cc item_xmlfunc.cc 
               rpl_tblmap.cc sql_binlog.cc event_scheduler.cc event_data_objects.cc
               event_queue.cc event_db_repository.cc 
               sql_tablespace.cc events.cc ../sql-common/my_user.c 
               partition_info.cc rpl_utility.cc rpl_injector.cc sql_locale.cc
               rpl_rli.cc rpl_mi.cc sql_servers.cc sql_audit.cc
               sql_connect.cc scheduler.cc sql_partition_admin.cc
               sql_profile.cc event_parse_data.cc sql_alter.cc
               sql_signal.cc rpl_handler.cc mdl.cc sql_admin.cc
               transaction.cc sys_vars.cc sql_truncate.cc datadict.cc
               sql_reload.cc
               ${GEN_SOURCES}
               ${MYSYS_LIBWRAP_SOURCE})

MYSQL_ADD_PLUGIN(partition ha_partition.cc STORAGE_ENGINE DEFAULT STATIC_ONLY
RECOMPILE_FOR_EMBEDDED)

ADD_LIBRARY(sql STATIC ${SQL_SOURCE})
ADD_DEPENDENCIES(sql GenServerSource)
DTRACE_INSTRUMENT(sql)
TARGET_LINK_LIBRARIES(sql ${MYSQLD_STATIC_PLUGIN_LIBS} 
  mysys dbug strings vio regex   
  ${LIBWRAP} ${LIBCRYPT} ${LIBDL}
  ${SSL_LIBRARIES})

#
# On Windows platform we compile in the clinet-side Windows Native Authentication
# plugin which is used by the client connection code included in the server.
#
IF(WIN32)
  ADD_DEFINITIONS(-DAUTHENTICATION_WIN)
  TARGET_LINK_LIBRARIES(sql auth_win_client)
ENDIF() 

IF(WIN32)
  SET(MYSQLD_SOURCE main.cc nt_servc.cc nt_servc.h message.rc)
ELSE()
  SET(MYSQLD_SOURCE main.cc ${DTRACE_PROBES_ALL})
ENDIF()

MYSQL_ADD_EXECUTABLE(mysqld ${MYSQLD_SOURCE} DESTINATION ${INSTALL_SBINDIR} COMPONENT Server)

IF(APPLE) 
  # Add CoreServices framework since some dloadable plugins may need it 
  FIND_LIBRARY(CORESERVICES NAMES CoreServices) 
  IF(CORESERVICES) 
    TARGET_LINK_LIBRARIES(mysqld ${CORESERVICES}) 
  ENDIF() 
ENDIF() 

IF(NOT WITHOUT_DYNAMIC_PLUGINS)
  SET_TARGET_PROPERTIES(mysqld PROPERTIES ENABLE_EXPORTS TRUE)
  GET_TARGET_PROPERTY(mysqld_link_flags mysqld LINK_FLAGS)
  IF(NOT mysqld_link_flags)
    SET(mysqld_link_flags)
  ENDIF()
  IF (MINGW OR CYGWIN)
    SET_TARGET_PROPERTIES(mysqld PROPERTIES LINK_FLAGS "${mysqld_link_flags} -Wl,--export-all-symbols")
  ENDIF()
  IF(MSVC)
    # Set module definition file. Also use non-incremental linker, 
    # incremental appears to crash from time to time,if used with /DEF option
    SET_TARGET_PROPERTIES(mysqld PROPERTIES LINK_FLAGS "${mysqld_link_flags} /DEF:mysqld.def /INCREMENTAL:NO")

    FOREACH (CORELIB sql mysys dbug strings)
      GET_TARGET_PROPERTY(LOC ${CORELIB} LOCATION)
      FILE(TO_NATIVE_PATH ${LOC} LOC)
      SET (LIB_LOCATIONS ${LIB_LOCATIONS} ${LOC}) 
    ENDFOREACH (CORELIB ${MYSQLD_CORE_LIBS})
    SET(_PLATFORM x86)
    IF(CMAKE_SIZEOF_VOID_P EQUAL 8)
      SET(_PLATFORM  x64)
    ENDIF()
    ADD_CUSTOM_COMMAND(TARGET mysqld PRE_LINK
      COMMAND echo ${_PLATFORM} && cscript ARGS //nologo ${PROJECT_SOURCE_DIR}/win/create_def_file.js
                  ${_PLATFORM}  ${LIB_LOCATIONS} > mysqld.def 
      WORKING_DIRECTORY ${CMAKE_CURRENT_BINARY_DIR})
    ADD_DEPENDENCIES(sql GenError)
  ENDIF()
ENDIF()

SET_TARGET_PROPERTIES(mysqld PROPERTIES ENABLE_EXPORTS TRUE) 
TARGET_LINK_LIBRARIES(mysqld sql mysys)

# Provide plugins with minimal set of libraries
SET(INTERFACE_LIBS ${LIBRT})
IF(INTERFACE_LIBS)
 SET_TARGET_PROPERTIES(mysqld PROPERTIES LINK_INTERFACE_LIBRARIES 
  "${INTERFACE_LIBS}")
ENDIF()

# On Solaris, some extra effort is required in order to get dtrace probes
# from static libraries
DTRACE_INSTRUMENT_STATIC_LIBS(mysqld 
 "sql;mysys;${MYSQLD_STATIC_PLUGIN_LIBS}")
 

SET(WITH_MYSQLD_LDFLAGS "" CACHE STRING "Additional linker flags for mysqld")
MARK_AS_ADVANCED(WITH_MYSQLD_LDFLAGS)
IF(WITH_MYSQLD_LDFLAGS)
  GET_TARGET_PROPERTY(mysqld LINK_FLAGS MYSQLD_LINK_FLAGS)
  IF(NOT MYSQLD_LINK_FLAGS)
    SET(MYSQLD_LINK_FLAGS) 
  ENDIF() 
  SET_TARGET_PROPERTIES(mysqld PROPERTIES LINK_FLAGS 
     "${MYSQLD_LINK_FLAGS} ${WITH_MYSQLD_LDFLAGS}")
ENDIF()
INSTALL_DEBUG_TARGET(mysqld 
  DESTINATION ${INSTALL_SBINDIR} 
  PDB_DESTINATION ${INSTALL_SBINDIR}/debug
  RENAME mysqld-debug)
<<<<<<< HEAD

# Handle out-of-source build from source package with possibly broken 
# bison. Copy bison output to from source to build directory, if not already 
# there
IF (NOT ${CMAKE_CURRENT_SOURCE_DIR} STREQUAL ${CMAKE_CURRENT_BINARY_DIR})
  IF(EXISTS ${CMAKE_CURRENT_SOURCE_DIR}/sql_yacc.cc)
    IF(NOT EXISTS ${CMAKE_CURRENT_BINARY_DIR}/sql_yacc.cc)
      CONFIGURE_FILE(${CMAKE_CURRENT_SOURCE_DIR}/sql_yacc.cc 
        ${CMAKE_CURRENT_BINARY_DIR}/sql_yacc.cc COPYONLY)
      CONFIGURE_FILE(${CMAKE_CURRENT_SOURCE_DIR}/sql_yacc.h
        ${CMAKE_CURRENT_BINARY_DIR}/sql_yacc.h COPYONLY)
    ENDIF()
  ENDIF()
ENDIF()
=======

# Handle out-of-source build from source package with possibly broken 
# bison. Copy bison output to from source to build directory, if not already 
# there
IF (NOT ${CMAKE_CURRENT_SOURCE_DIR} STREQUAL ${CMAKE_CURRENT_BINARY_DIR})
  IF(EXISTS ${CMAKE_CURRENT_SOURCE_DIR}/sql_yacc.cc)
    IF(NOT EXISTS ${CMAKE_CURRENT_BINARY_DIR}/sql_yacc.cc)
      CONFIGURE_FILE(${CMAKE_CURRENT_SOURCE_DIR}/sql_yacc.cc 
        ${CMAKE_CURRENT_BINARY_DIR}/sql_yacc.cc COPYONLY)
      CONFIGURE_FILE(${CMAKE_CURRENT_SOURCE_DIR}/sql_yacc.h
        ${CMAKE_CURRENT_BINARY_DIR}/sql_yacc.h COPYONLY)
    ENDIF()
  ENDIF()
ENDIF()

>>>>>>> 863a73b8

INCLUDE(${CMAKE_SOURCE_DIR}/cmake/bison.cmake)
RUN_BISON(
  ${CMAKE_CURRENT_SOURCE_DIR}/sql_yacc.yy 
  ${CMAKE_CURRENT_BINARY_DIR}/sql_yacc.cc
  ${CMAKE_CURRENT_BINARY_DIR}/sql_yacc.h
)

INCLUDE(${CMAKE_SOURCE_DIR}/cmake/bison.cmake)
RUN_BISON(
  ${CMAKE_CURRENT_SOURCE_DIR}/sql_yacc.yy 
  ${CMAKE_CURRENT_BINARY_DIR}/sql_yacc.cc
  ${CMAKE_CURRENT_BINARY_DIR}/sql_yacc.h
)

# Gen_lex_hash
ADD_EXECUTABLE(gen_lex_hash gen_lex_hash.cc)

ADD_CUSTOM_COMMAND(
  OUTPUT ${CMAKE_CURRENT_BINARY_DIR}/lex_hash.h
  COMMAND gen_lex_hash > lex_hash.h
  DEPENDS gen_lex_hash
)

MYSQL_ADD_EXECUTABLE(mysql_tzinfo_to_sql tztime.cc)
SET_TARGET_PROPERTIES(mysql_tzinfo_to_sql PROPERTIES COMPILE_FLAGS "-DTZINFO2SQL")
TARGET_LINK_LIBRARIES(mysql_tzinfo_to_sql mysys)

ADD_CUSTOM_TARGET( 
        GenServerSource
        DEPENDS ${GEN_SOURCES}
)

#Need this only for embedded
SET_TARGET_PROPERTIES(GenServerSource PROPERTIES EXCLUDE_FROM_ALL TRUE)

IF(WIN32 OR HAVE_DLOPEN AND NOT DISABLE_SHARED)
  ADD_LIBRARY(udf_example MODULE udf_example.c)
  SET_TARGET_PROPERTIES(udf_example PROPERTIES PREFIX "")
  # udf_example depends on strings 
  IF(WIN32)
    IF(MSVC)
     SET_TARGET_PROPERTIES(udf_example PROPERTIES LINK_FLAGS "/DEF:${CMAKE_CURRENT_SOURCE_DIR}/udf_example.def")
    ENDIF()
    TARGET_LINK_LIBRARIES(udf_example strings)
  ELSE()
    # udf_example is using safemutex exported by mysqld
    TARGET_LINK_LIBRARIES(udf_example mysqld)
  ENDIF()
ENDIF()

FOREACH(tool glibtoolize libtoolize aclocal autoconf autoheader automake gtar 
 tar bzr)
 STRING(TOUPPER ${tool}  TOOL)
 FIND_PROGRAM(${TOOL}_EXECUTABLE ${tool} DOC "path to the executable")
 MARK_AS_ADVANCED(${TOOL}_EXECUTABLE)
ENDFOREACH()

CONFIGURE_FILE(
  ${CMAKE_SOURCE_DIR}/cmake/make_dist.cmake.in ${CMAKE_BINARY_DIR}/make_dist.cmake @ONLY)

ADD_CUSTOM_TARGET(dist 
  COMMAND ${CMAKE_COMMAND} -P ${CMAKE_BINARY_DIR}/make_dist.cmake
  DEPENDS ${CMAKE_BINARY_DIR}/sql/sql_yacc.cc ${CMAKE_BINARY_DIR}/sql/sql_yacc.h
  WORKING_DIRECTORY ${CMAKE_BINARY_DIR}
)

ADD_CUSTOM_TARGET(distclean
  COMMAND ${CMAKE_COMMAND} -E echo  WARNING: distclean target is not functional
  COMMAND ${CMAKE_COMMAND} -E echo  Use 'bzr clean-tree' with --unknown and/or
    --ignored parameter instead
  VERBATIM
  )

IF(INSTALL_LAYOUT STREQUAL "STANDALONE")

# We need to create empty directories (data/test) the installation.  
# This does not work with current CPack due to http://www.cmake.org/Bug/view.php?id=8767
# Avoid completely empty directories and install dummy file instead.
SET(DUMMY_FILE ${CMAKE_CURRENT_BINARY_DIR}/.empty ) 
FILE(WRITE ${DUMMY_FILE} "")
INSTALL(FILES ${DUMMY_FILE} DESTINATION data/test COMPONENT DataFiles)

# Install initial database on windows
IF(NOT CMAKE_CROSSCOMPILING)
  GET_TARGET_PROPERTY(MYSQLD_EXECUTABLE mysqld LOCATION)
ENDIF()
IF(WIN32 AND MYSQLD_EXECUTABLE)
  CONFIGURE_FILE(
    ${CMAKE_SOURCE_DIR}/cmake/create_initial_db.cmake.in
    ${CMAKE_CURRENT_BINARY_DIR}/create_initial_db.cmake
    @ONLY
  )
  
  IF(MSVC_IDE OR CMAKE_GENERATOR MATCHES "Xcode")
    SET (CONFIG_PARAM -DCONFIG=${CMAKE_CFG_INTDIR})
  ENDIF()
  MAKE_DIRECTORY(${CMAKE_CURRENT_BINARY_DIR}/data)
  ADD_CUSTOM_COMMAND(
     OUTPUT initdb.dep
     COMMAND ${CMAKE_COMMAND}
     ${CONFIG_PARAM} -P ${CMAKE_CURRENT_BINARY_DIR}/create_initial_db.cmake
     WORKING_DIRECTORY ${CMAKE_CURRENT_BINARY_DIR}/data
     COMMAND  ${CMAKE_COMMAND} -E touch ${CMAKE_CURRENT_BINARY_DIR}/initdb.dep
     DEPENDS mysqld
  )
  ADD_CUSTOM_TARGET(initial_database  
    ALL
    DEPENDS  initdb.dep
  )
  INSTALL(DIRECTORY ${CMAKE_CURRENT_BINARY_DIR}/data DESTINATION . 
  COMPONENT DataFiles PATTERN "initdb.dep" EXCLUDE  PATTERN "bootstrap.sql" EXCLUDE)
ELSE()
  # Not windows or cross compiling, just install an empty directory
  INSTALL(FILES ${DUMMY_FILE} DESTINATION data/mysql COMPONENT DataFiles)
ENDIF()
ENDIF()

ADD_CUSTOM_TARGET(show-dist-name
  COMMAND ${CMAKE_COMMAND} -E echo "${CPACK_PACKAGE_FILE_NAME}"
)
<|MERGE_RESOLUTION|>--- conflicted
+++ resolved
@@ -38,17 +38,11 @@
 
 
 SET (SQL_SOURCE
-<<<<<<< HEAD
                ../sql-common/client.c derror.cc abstract_query_plan.cc 
 	       des_key_file.cc
                discover.cc ../libmysql/errmsg.c field.cc  field_conv.cc 
                filesort.cc gstream.cc sha2.cc
-=======
-              ../sql-common/client.c derror.cc des_key_file.cc
-               discover.cc ../libmysql/errmsg.c field.cc  field_conv.cc 
-               filesort.cc gstream.cc sha2.cc
                signal_handler.cc
->>>>>>> 863a73b8
                handler.cc hash_filo.h sql_plugin_services.h
                hostname.cc init.cc item.cc item_buff.cc item_cmpfunc.cc 
                item_create.cc item_func.cc item_geofunc.cc item_row.cc 
@@ -102,9 +96,9 @@
 # On Windows platform we compile in the clinet-side Windows Native Authentication
 # plugin which is used by the client connection code included in the server.
 #
-IF(WIN32)
-  ADD_DEFINITIONS(-DAUTHENTICATION_WIN)
-  TARGET_LINK_LIBRARIES(sql auth_win_client)
+IF(WIN32)
+  ADD_DEFINITIONS(-DAUTHENTICATION_WIN)
+  TARGET_LINK_LIBRARIES(sql auth_win_client)
 ENDIF() 
 
 IF(WIN32)
@@ -184,7 +178,6 @@
   DESTINATION ${INSTALL_SBINDIR} 
   PDB_DESTINATION ${INSTALL_SBINDIR}/debug
   RENAME mysqld-debug)
-<<<<<<< HEAD
 
 # Handle out-of-source build from source package with possibly broken 
 # bison. Copy bison output to from source to build directory, if not already 
@@ -199,30 +192,7 @@
     ENDIF()
   ENDIF()
 ENDIF()
-=======
-
-# Handle out-of-source build from source package with possibly broken 
-# bison. Copy bison output to from source to build directory, if not already 
-# there
-IF (NOT ${CMAKE_CURRENT_SOURCE_DIR} STREQUAL ${CMAKE_CURRENT_BINARY_DIR})
-  IF(EXISTS ${CMAKE_CURRENT_SOURCE_DIR}/sql_yacc.cc)
-    IF(NOT EXISTS ${CMAKE_CURRENT_BINARY_DIR}/sql_yacc.cc)
-      CONFIGURE_FILE(${CMAKE_CURRENT_SOURCE_DIR}/sql_yacc.cc 
-        ${CMAKE_CURRENT_BINARY_DIR}/sql_yacc.cc COPYONLY)
-      CONFIGURE_FILE(${CMAKE_CURRENT_SOURCE_DIR}/sql_yacc.h
-        ${CMAKE_CURRENT_BINARY_DIR}/sql_yacc.h COPYONLY)
-    ENDIF()
-  ENDIF()
-ENDIF()
-
->>>>>>> 863a73b8
-
-INCLUDE(${CMAKE_SOURCE_DIR}/cmake/bison.cmake)
-RUN_BISON(
-  ${CMAKE_CURRENT_SOURCE_DIR}/sql_yacc.yy 
-  ${CMAKE_CURRENT_BINARY_DIR}/sql_yacc.cc
-  ${CMAKE_CURRENT_BINARY_DIR}/sql_yacc.h
-)
+
 
 INCLUDE(${CMAKE_SOURCE_DIR}/cmake/bison.cmake)
 RUN_BISON(
