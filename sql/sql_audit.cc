/* Copyright (c) 2007, 2017, Oracle and/or its affiliates. All rights reserved.

   This program is free software; you can redistribute it and/or modify
   it under the terms of the GNU General Public License as published by
   the Free Software Foundation; version 2 of the License.

   This program is distributed in the hope that it will be useful,
   but WITHOUT ANY WARRANTY; without even the implied warranty of
   MERCHANTABILITY or FITNESS FOR A PARTICULAR PURPOSE.  See the
   GNU General Public License for more details.

   You should have received a copy of the GNU General Public License
   along with this program; if not, write to the Free Software Foundation,
   51 Franklin Street, Suite 500, Boston, MA 02110-1335 USA */

#include "sql_audit.h"

#include <sys/types.h>

#include "auto_thd.h"                           // Auto_THD
#include "check_stack.h"
#include "current_thd.h"
#include "error_handler.h"                      // Internal_error_handler
#include "key.h"
#include "log.h"
#include "my_compiler.h"
#include "my_dbug.h"
#include "my_inttypes.h"
#include "my_psi_config.h"
#include "my_sqlcommand.h"
#include "my_sys.h"
#include "mysql/mysql_lex_string.h"
#include "mysql/plugin.h"
#include "mysql/psi/mysql_mutex.h"
#include "mysql/psi/psi_base.h"
#include "mysql/psi/psi_mutex.h"
#include "mysqld.h"                             // sql_statement_names
#include "mysqld_error.h"
#include "prealloced_array.h"
#include "sql_chars.h"
#include "sql_class.h"                          // THD
#include "sql_const.h"
#include "sql_error.h"
#include "sql_lex.h"
#include "sql_plugin.h"                         // my_plugin_foreach
#include "sql_plugin_ref.h"
#include "sql_rewrite.h"                        // mysql_rewrite_query
#include "sql_string.h"
#include "table.h"
#include "thr_mutex.h"
#include "violite.h"

/**
  @class Audit_error_handler

  Error handler that controls error reporting by plugin.
*/
class Audit_error_handler : public Internal_error_handler
{
private:

  /**
    @brief Blocked copy constructor (private).
  */
  Audit_error_handler(const Audit_error_handler &obj MY_ATTRIBUTE((unused))):
    m_thd(NULL), m_warning_message(NULL),
    m_error_reported(false), m_active(false)
  {
  }

public:

  /**
    @brief Construction.

    @param thd            Current thread data.
    @param warning_message Warning message used when error has been
                               suppressed.
    @param active              Specifies whether the handler is active or not.
                               Optional parameter (default is true).
  */
  Audit_error_handler(THD *thd, const char *warning_message,
                      bool active= true) :
    m_thd(thd),
    m_warning_message(warning_message),
    m_error_reported(false),
    m_active(active)
  {
    if (m_active)
    {
      /* Activate the error handler. */
      m_thd->push_internal_handler(this);
    }
  }

  /**
    @brief Destruction.
  */
  virtual ~Audit_error_handler()
  {
    if (m_active)
    {
      /* Deactivate this handler. */
      m_thd->pop_internal_handler();
    }
  }

  /**
    @brief Simplified custom handler.

    @returns True on error rejection, otherwise false.
  */
  virtual bool handle() = 0;

  /**
    @brief Error handler.

    @see Internal_error_handler::handle_condition

    @returns True on error rejection, otherwise false.
  */
  virtual bool handle_condition(THD *thd,
                                uint sql_errno,
                                const char* sqlstate,
                                Sql_condition::enum_severity_level *level,
                                const char* msg)
  {
    if (m_active && handle())
    {
      /* Error has been rejected. Write warning message. */
      print_warning(m_warning_message, sql_errno, sqlstate, msg);

      m_error_reported = true;

      return true;
    }

    return false;
  }

  /**
    @brief Warning print routine.

<<<<<<< HEAD
    @param warn_msg Warning message to be printed.
=======
    Also prints the underlying error attributes if supplied.

    @param warn_msg[in]  Warning message to be printed.
    @param sql_errno[in] The error number of the underlying error
    @param sqlstate[in]  The SQL state of the underlying error. NULL if none
    @param msg[in]       The text of the underlying error. NULL if none
>>>>>>> b857a0d3
  */
  virtual void print_warning(const char *warn_msg,
                             uint sql_errno,
                             const char* sqlstate,
                             const char* msg)
  {
    sql_print_warning("%s. The trigger error was (%d) [%s]: %s", warn_msg,
                      sql_errno,
                      sqlstate ? sqlstate : "<NO_STATE>",
                      msg ? msg : "<NO_MESSAGE>");
  }

  /**
    @brief Convert the result value returned from the audit api.

    @param result Result value received from the plugin function.

    @returns Converted result value.
  */
  int get_result(int result)
  {
    return m_error_reported ? 0 : result;
  }

private:

  /** Current thread data. */
  THD        *m_thd;

  /** Warning message used when the error is rejected. */
  const char *m_warning_message;

  /** Error has been reported. */
  bool       m_error_reported;

  /** Handler has been activated. */
  const bool m_active;
};

struct st_mysql_event_generic
{
  mysql_event_class_t event_class;
  const void *event;
};

/**
  @struct st_mysql_subscribe_event

  Plugin event subscription structure. Used during acquisition of the plugins
  into user session.
*/
struct st_mysql_subscribe_event
{
  /*
    Event class.
  */
  mysql_event_class_t event_class;
  /*
    Event subclass.
  */
  unsigned long       event_subclass;
  /*
    The array that keeps sum (OR) mask of all plugins that subscribe
    to the event specified by the event_class and event_subclass.

    lookup_mask is acquired during build_lookup_mask call.
  */
  unsigned long       lookup_mask[MYSQL_AUDIT_CLASS_MASK_SIZE];
  /*
    The array that keeps sum (OR) mask of all plugins that are acquired
    to the current session as a result of acquire_plugins call.

    subscribed_mask is acquired during acquisition of the plugins
    (acquire_plugins call).
  */
  unsigned long       subscribed_mask[MYSQL_AUDIT_CLASS_MASK_SIZE];
  /*
    The array that keeps sum (OR) mask of all plugins that were not acquired
    to the current session as a result of acquire_plugins call.
  */
  unsigned long       not_subscribed_mask[MYSQL_AUDIT_CLASS_MASK_SIZE];
};


unsigned long mysql_global_audit_mask[MYSQL_AUDIT_CLASS_MASK_SIZE];

static mysql_mutex_t LOCK_audit_mask;

static int event_class_dispatch(THD *thd, mysql_event_class_t event_class,
                                const void *event);

static int event_class_dispatch_error(THD *thd,
                                      mysql_event_class_t event_class,
                                      const char *event_name,
                                      const void *event);

/**
  Add mask specified by the rhs parameter to the mask parameter.

  @param mask Mask, to which rhs mask is to be added.
  @param rhs  Mask to be added to mask parameter.
*/
static inline
void add_audit_mask(unsigned long *mask, unsigned long rhs)
{
  *mask|= rhs;
}

/**
  Add entire audit mask specified by the src to dst.

  @param dst Destination mask array pointer.
  @param src Source mask array pointer.
*/
static inline
void add_audit_mask(unsigned long *dst, const unsigned long *src)
{
  int i;
  for (i= MYSQL_AUDIT_GENERAL_CLASS; i < MYSQL_AUDIT_CLASS_MASK_SIZE; i++)
    add_audit_mask(dst++, *src++);
}

/**
  Check, whether masks specified by lhs parameter and rhs parameters overlap.

  @param lhs First mask to check.
  @param rhs Second mask to check.

  @return false, when masks overlap, otherwise true.
*/
static inline
bool check_audit_mask(const unsigned long lhs,
                      const unsigned long rhs)
{
  return !(lhs & rhs);
}

/**
  Check, whether mask arrays specified by the lhs parameter and rhs parameter
  overlap.

  @param lhs First mask array to check.
  @param rhs Second mask array to check.

  @return false, when mask array overlap, otherwise true.
*/
static inline
bool check_audit_mask(const unsigned long *lhs,
                      const unsigned long *rhs)
{
  int i;
  for (i= MYSQL_AUDIT_GENERAL_CLASS; i < MYSQL_AUDIT_CLASS_MASK_SIZE; i++)
    if (!check_audit_mask(*lhs++, *rhs++))
      return false;

  return true;
}

/**
  Fill query and query charset info extracted from the thread object.

  @param[in]  thd     Thread data.
  @param[out] query   SQL query text.
  @param[out] charset SQL query charset.
*/
inline
void thd_get_audit_query(THD *thd, MYSQL_LEX_CSTRING *query,
                         const struct charset_info_st **charset)
{
  if (!thd->rewritten_query.length())
    mysql_rewrite_query(thd);

  if (thd->rewritten_query.length())
  {
    query->str= thd->rewritten_query.ptr();
    query->length= thd->rewritten_query.length();
    *charset= thd->rewritten_query.charset();
  }
  else
  {
    query->str= thd->query().str;
    query->length= thd->query().length;
    *charset= thd->charset();
  }
}

/**
  @class Ignore_event_error_handler

  Ignore all errors notified from within plugin.
*/
class Ignore_event_error_handler : public Audit_error_handler
{
public:

  /**
    @brief Construction.

    @param thd             Current thread data.
    @param event_name
  */
  Ignore_event_error_handler(THD *thd, const char *event_name) :
    Audit_error_handler(thd, ""),
    m_event_name(event_name)
  {
  }

  /**
    @brief Ignore all errors.

    @retval True on error rejection, otherwise false.
  */
  virtual bool handle()
  {
    return true;
  }

  /**
  @brief Custom warning print routine.

  @param warn_msg Placeholding warning message to be printed.
  */
  virtual void print_warning(const char *warn_msg,
                             uint sql_errno,
                             const char* sqlstate,
                             const char* msg)
  {
    sql_print_warning("Event '%s' cannot be aborted. "
                      "The trigger error was (%d) [%s]: %s",
                      m_event_name,
                      sql_errno,
                      sqlstate ? sqlstate : "<NO_STATE>",
                      msg ? msg : "<NO_MESSAGE>");
  }

private:

  /**
  @brief Event name used in the warning message.
  */
  const char *m_event_name;
};

int mysql_audit_notify(THD *thd, mysql_event_general_subclass_t subclass,
                       const char* subclass_name,
                       int error_code, const char *msg, size_t msg_len)
{
  mysql_event_general event;
  char user_buff[MAX_USER_HOST_SIZE];

  DBUG_ASSERT(thd);

  if (mysql_audit_acquire_plugins(thd, MYSQL_AUDIT_GENERAL_CLASS,
                                  static_cast<unsigned long>(subclass)))
    return 0;

  event.event_subclass= subclass;
  event.general_error_code= error_code;
  event.general_thread_id= thd->thread_id();

  Security_context *sctx= thd->security_context();

  event.general_user.str= user_buff;
  event.general_user.length= make_user_name(sctx, user_buff);
  event.general_ip= sctx->ip();
  event.general_host= sctx->host();
  event.general_external_user= sctx->external_user();
  event.general_rows= thd->get_stmt_da()->current_row_for_condition();
  event.general_sql_command= sql_statement_names[thd->lex->sql_command];

  thd_get_audit_query(thd, &event.general_query,
                      (const charset_info_st**)&event.general_charset);

  event.general_time= thd->query_start_in_secs();

  DBUG_EXECUTE_IF("audit_log_negative_general_error_code",
                  event.general_error_code*= -1;);

  event.general_command.str= msg;
  event.general_command.length= msg_len;

  if (subclass == MYSQL_AUDIT_GENERAL_ERROR)
  {
    Ignore_event_error_handler handler(thd, subclass_name);

    return event_class_dispatch(thd, MYSQL_AUDIT_GENERAL_CLASS, &event);
  }

  return event_class_dispatch(thd, MYSQL_AUDIT_GENERAL_CLASS, &event);
}

int mysql_audit_notify(THD *thd, mysql_event_connection_subclass_t subclass,
                       const char* subclass_name, int errcode)
{
  mysql_event_connection event;

  if (mysql_audit_acquire_plugins(thd, MYSQL_AUDIT_CONNECTION_CLASS,
                                  static_cast<unsigned long>(subclass)))
    return 0;

  event.event_subclass= subclass;
  event.status= errcode;
  event.connection_id= thd->thread_id();
  event.user.str= thd->security_context()->user().str;
  event.user.length= thd->security_context()->user().length;
  event.priv_user.str= thd->security_context()->priv_user().str;
  event.priv_user.length= thd->security_context()->priv_user().length;
  event.external_user.str= thd->security_context()->external_user().str;
  event.external_user.length= thd->security_context()->external_user().length;
  event.proxy_user.str= thd->security_context()->proxy_user().str;
  event.proxy_user.length= thd->security_context()->proxy_user().length;
  event.host.str= thd->security_context()->host().str;
  event.host.length= thd->security_context()->host().length;
  event.ip.str= thd->security_context()->ip().str;
  event.ip.length= thd->security_context()->ip().length;
  event.database.str= thd->db().str;
  event.database.length= thd->db().length;
  event.connection_type= thd->get_vio_type();

  if (subclass == MYSQL_AUDIT_CONNECTION_DISCONNECT)
  {
    Ignore_event_error_handler handler(thd, subclass_name);

    return handler.get_result(event_class_dispatch_error(thd,
                                                 MYSQL_AUDIT_CONNECTION_CLASS,
                                                 subclass_name, &event));
  }

  return event_class_dispatch_error(thd, MYSQL_AUDIT_CONNECTION_CLASS,
                                    subclass_name, &event);
}

int mysql_audit_notify(THD *thd, mysql_event_connection_subclass_t subclass,
                       const char* subclass_name)
{
  return mysql_audit_notify(thd, subclass, subclass_name,
                            thd->get_stmt_da()->is_error() ?
                            thd->get_stmt_da()->mysql_errno() : 0);
}

int mysql_audit_notify(THD *thd, mysql_event_parse_subclass_t subclass,
                       const char* subclass_name,
                       mysql_event_parse_rewrite_plugin_flag *flags,
                       LEX_CSTRING *rewritten_query)
{
  mysql_event_parse event;

  if (mysql_audit_acquire_plugins(thd, MYSQL_AUDIT_PARSE_CLASS, subclass))
    return 0;

  event.event_subclass= subclass;
  event.flags= flags;
  event.query.str= thd->query().str;
  event.query.length= thd->query().length;
  event.rewritten_query= rewritten_query;

  return event_class_dispatch_error(thd, MYSQL_AUDIT_PARSE_CLASS,
                                    subclass_name, &event);
}

/**
  Check whether the table access event for a specified table will
  be generated.

  Events for Views, table catogories other than 'SYSTEM' or 'USER' and
  temporary tables are not generated.

  @param table Table that is to be check.

  @retval true - generate event, otherwise not.
*/
inline bool generate_table_access_event(TABLE_LIST *table)
{
  /* Discard views or derived tables. */
  if (table->is_view_or_derived())
    return false;

  /* TRUNCATE query on Storage Engine supporting HTON_CAN_RECREATE flag. */
  if (!table->table)
    return true;

  /* Do not generate events, which come from PS preparation. */
  if (table->table->in_use->lex->is_ps_or_view_context_analysis())
    return false;

  /* Generate event for SYSTEM and USER tables, which are not temp tables. */
  if ((table->table->s->table_category == TABLE_CATEGORY_SYSTEM ||
      table->table->s->table_category == TABLE_CATEGORY_USER) &&
      table->table->s->tmp_table == NO_TMP_TABLE)
    return true;

  return false;
}

/**
  Function that allows to use AUDIT_EVENT macro for setting subclass
  and subclass name values.

  @param [out] out_subclass      Subclass value pointer to be set.
  @param [out] out_subclass_name Subclass name pointer to be set.
  @param subclass                Subclass that sets out_subclass value.
  @param subclass_name           Subclass name that sets out_subclass_name.
*/
inline static void set_table_access_subclass(
                            mysql_event_table_access_subclass_t *out_subclass,
                            const char **out_subclass_name,
                            mysql_event_table_access_subclass_t subclass,
                            const char *subclass_name)
{
  *out_subclass= subclass;
  *out_subclass_name= subclass_name;
}

/**
  Generate table access event for a specified table. Table is being
  verified, whether the event for this table is to be generated.

  @see generate_event

  @param thd           Current thread data.
  @param subclass      Subclass value.
  @param subclass_name Subclass name.
  @param table         Table, for which table access event is to be generated.

  @return Abort execution on 'true', otherwise continue execution.
*/
static int mysql_audit_notify(THD *thd, mysql_event_table_access_subclass_t subclass,
                              const char *subclass_name, TABLE_LIST *table)
{
  LEX_CSTRING str;
  mysql_event_table_access event;

  if (!generate_table_access_event(table) ||
      mysql_audit_acquire_plugins(thd, MYSQL_AUDIT_TABLE_ACCESS_CLASS,
                                  static_cast<unsigned long>(subclass)))
    return 0;

  event.event_subclass= subclass;
  event.connection_id= thd->thread_id();
  event.sql_command_id= thd->lex->sql_command;

  thd_get_audit_query(thd, &event.query, &event.query_charset);

  lex_cstring_set(&str, table->db);
  event.table_database.str= str.str;
  event.table_database.length= str.length;

  lex_cstring_set(&str, table->table_name);
  event.table_name.str= str.str;
  event.table_name.length= str.length;

  return event_class_dispatch_error(thd, MYSQL_AUDIT_TABLE_ACCESS_CLASS,
                                    subclass_name, &event);
}

int mysql_audit_table_access_notify(THD *thd, TABLE_LIST *table)
{
  mysql_event_table_access_subclass_t subclass;
  const char *subclass_name;
  int ret;

  /* Do not generate events for non query table access. */
  if (!thd->lex->query_tables)
    return 0;

  switch (thd->lex->sql_command)
  {
    case SQLCOM_REPLACE_SELECT:
    case SQLCOM_INSERT_SELECT:
    {
      /*
        INSERT/REPLACE SELECT generates Insert event for the first table in the
        list and Read for remaining tables.
      */
      set_table_access_subclass(&subclass, &subclass_name,
                                AUDIT_EVENT(MYSQL_AUDIT_TABLE_ACCESS_INSERT));

      if ((ret= mysql_audit_notify(thd, subclass, subclass_name, table)))
        return ret;

      /* Skip this table (event already generated). */
      table= table->next_global;

      set_table_access_subclass(&subclass, &subclass_name,
                                AUDIT_EVENT(MYSQL_AUDIT_TABLE_ACCESS_READ));
      break;
    }
    case SQLCOM_INSERT:
    case SQLCOM_REPLACE:
    case SQLCOM_LOAD:
      set_table_access_subclass(&subclass, &subclass_name,
                                AUDIT_EVENT(MYSQL_AUDIT_TABLE_ACCESS_INSERT));
      break;
    case SQLCOM_DELETE:
    case SQLCOM_DELETE_MULTI:
    case SQLCOM_TRUNCATE:
      set_table_access_subclass(&subclass, &subclass_name,
                                AUDIT_EVENT(MYSQL_AUDIT_TABLE_ACCESS_DELETE));
      break;
    case SQLCOM_UPDATE:
    case SQLCOM_UPDATE_MULTI:
      /* Update state is taken from the table instance in the
         mysql_audit_notify function. */
      set_table_access_subclass(&subclass, &subclass_name,
                                AUDIT_EVENT(MYSQL_AUDIT_TABLE_ACCESS_UPDATE));
      break;
    case SQLCOM_SELECT:
    case SQLCOM_HA_READ:
      set_table_access_subclass(&subclass, &subclass_name,
                                AUDIT_EVENT(MYSQL_AUDIT_TABLE_ACCESS_READ));
      break;
    default:
      /* Do not generate event for not supported command. */
      return 0;
  }

  for (; table; table= table->next_global)
  {
    /*
      Do not generate audit logs for opening DD tables when processing I_S
      queries.
    */
    if (table->referencing_view &&
        table->referencing_view->is_system_view)
      continue;

    /*
      Update-Multi query can have several updatable tables as well as readable
      tables. This is taken from table->updating field, which holds info,
      whether table is being updated or not. table->updating holds invalid
      info, when the updatable table is referenced by a view. View status is
      taken into account in that case.
    */
    if (subclass == MYSQL_AUDIT_TABLE_ACCESS_UPDATE &&
        !table->referencing_view && !table->updating)
      set_table_access_subclass(&subclass, &subclass_name,
                                AUDIT_EVENT(MYSQL_AUDIT_TABLE_ACCESS_READ));

    if ((ret= mysql_audit_notify(thd, subclass, subclass_name, table)))
      return ret;
  }

  return 0;
}

int mysql_audit_notify(THD *thd, mysql_event_global_variable_subclass_t subclass,
                       const char* subclass_name, const char *name,
                       const char *value, const unsigned int value_length)
{
  mysql_event_global_variable event;

  if (mysql_audit_acquire_plugins(thd, MYSQL_AUDIT_GLOBAL_VARIABLE_CLASS,
                                  static_cast<unsigned long>(subclass)))
    return 0;

  event.event_subclass= subclass;
  event.connection_id= thd->thread_id();
  event.sql_command_id= thd->lex->sql_command;

  LEX_CSTRING name_str;
  lex_cstring_set(&name_str, name);
  event.variable_name.str= name_str.str;
  event.variable_name.length= name_str.length;

  event.variable_value.str= value;
  event.variable_value.length= value_length;

  return event_class_dispatch_error(thd, MYSQL_AUDIT_GLOBAL_VARIABLE_CLASS,
                                    subclass_name, &event);
}

int mysql_audit_notify(mysql_event_server_startup_subclass_t subclass,
                       const char *subclass_name,
                       const char **argv,
                       unsigned int argc)
{
  mysql_event_server_startup event;
  Auto_THD thd;

  if (mysql_audit_acquire_plugins(thd.thd, MYSQL_AUDIT_SERVER_STARTUP_CLASS,
                                  static_cast<unsigned long>(subclass)))
    return 0;

  event.event_subclass= subclass;
  event.argv= argv;
  event.argc= argc;

  return event_class_dispatch_error(thd.thd, MYSQL_AUDIT_SERVER_STARTUP_CLASS,
                                    subclass_name, &event);
}

/**
  Call audit plugins of SERVER SHUTDOWN audit class.

  @param[in] thd       Client thread info or NULL.
  @param[in] subclass  Type of the server abort audit event.
  @param[in] reason    Reason code of the shutdown.
  @param[in] exit_code Abort exit code.

  @result Value returned is not taken into consideration by the server.
*/
int mysql_audit_notify(THD *thd,
                       mysql_event_server_shutdown_subclass_t subclass,
                       mysql_server_shutdown_reason_t reason, int exit_code)
{
  mysql_event_server_shutdown event;

  if (mysql_audit_acquire_plugins(thd,
                                  MYSQL_AUDIT_SERVER_SHUTDOWN_CLASS,
                                  static_cast<unsigned long>(subclass)))
    return 0;

  event.event_subclass= subclass;
  event.exit_code = exit_code;
  event.reason= reason;

  return event_class_dispatch(thd, MYSQL_AUDIT_SERVER_SHUTDOWN_CLASS,
                              &event);
}

int mysql_audit_notify(mysql_event_server_shutdown_subclass_t subclass,
                       mysql_server_shutdown_reason_t reason, int exit_code)
{
  if (error_handler_hook == my_message_sql)
  {
    Auto_THD thd;

    return mysql_audit_notify(thd.thd, subclass, reason, exit_code);
  }

  return mysql_audit_notify(NULL, subclass, reason, exit_code);
}

/*
Function commented out. No Audit API calls yet.

int mysql_audit_notify(THD *thd, mysql_event_authorization_subclass_t subclass,
                       const char* subclass_name,
                       const char *database, const char *table,
                       const char *object)
{
  mysql_event_authorization event;

  mysql_audit_acquire_plugins(thd, MYSQL_AUDIT_AUTHORIZATION_CLASS,
                              static_cast<unsigned long>(subclass));

  event.event_subclass= subclass;
  event.connection_id= thd->thread_id();
  event.sql_command_id= thd->lex->sql_command;

  thd_get_audit_query(thd, &event.query, &event.query_charset);

  LEX_CSTRING obj_str;

  lex_cstring_set(&obj_str, database ? database : "");
  event.database.str= database;
  event.database.length= obj_str.length;

  lex_cstring_set(&obj_str, table ? table : "");
  event.table.str= table;
  event.table.length = obj_str.length;

  lex_cstring_set(&obj_str, object ? object : "");
  event.object.str= object;
  event.object.length= obj_str.length;

  return event_class_dispatch_error(thd, MYSQL_AUDIT_AUTHORIZATION_CLASS,
                                    subclass_name, &event);
}
*/

/**
  @class Ignore_command_start_error_handler

  Ignore error for specified commands.
*/
class Ignore_command_start_error_handler : public Audit_error_handler
{
public:

  /**
    @brief Construction.

    @param thd     Current thread data.
    @param command Current command that the handler will be active against.
    @param command_text
  */
  Ignore_command_start_error_handler(THD *thd,
                                     enum_server_command command,
                                     const char *command_text) :
    Audit_error_handler(thd, "", ignore_command(command)),
    m_command(command),
    m_command_text(command_text)
  {
  }

  /**
    @brief Error for specified command handling routine.

    @retval True on error rejection, otherwise false.
  */
  virtual bool handle()
  {
    return ignore_command(m_command);
  }

  /**
    @brief Custom warning print routine.

    @param warn_msg Placeholding warning message text.
  */
  virtual void print_warning(const char *warn_msg,
                             uint sql_errno,
                             const char* sqlstate,
                             const char* msg)
  {
    sql_print_warning("Command '%s' cannot be aborted. "
                      "The trigger error was (%d) [%s]: %s",
                      m_command_text,
                      sql_errno,
                      sqlstate ? sqlstate : "<NO_STATE>",
                      msg ? msg : "<NO_MESSAGE>");
  }

  /**
    @brief Check whether the command is to be ignored.

    @retval True whether the command is to be ignored. Otherwise false.
  */
  static bool ignore_command(enum_server_command command)
  {
    /* Ignore these commands. The plugin cannot abort on these commands. */
    if (command == COM_QUIT ||
        command == COM_PING ||
        command == COM_SLEEP || /* Deprecated commands from here. */
        command == COM_CONNECT ||
        command == COM_TIME ||
        command == COM_DELAYED_INSERT ||
        command == COM_END)
    {
      return true;
    }

    return false;
  }

private:

  /** Command that the handler is active against. */
  enum_server_command m_command;

  /** Command string. */
  const char          *m_command_text;
};

int mysql_audit_notify(THD *thd, mysql_event_command_subclass_t subclass,
                       const char *subclass_name, enum_server_command command,
                       const char *command_text)
{
  mysql_event_command event;

  if (mysql_audit_acquire_plugins(thd, MYSQL_AUDIT_COMMAND_CLASS,
                                  static_cast<unsigned long>(subclass)))
    return 0;

  event.event_subclass = subclass;
  event.status= thd->get_stmt_da()->is_error() ?
                thd->get_stmt_da()->mysql_errno() : 0;
  event.connection_id = thd && thd->thread_id();
  event.command_id= command;

  if (subclass == MYSQL_AUDIT_COMMAND_START)
  {
    Ignore_command_start_error_handler handler(thd, command, command_text);

    return handler.get_result(event_class_dispatch_error(thd,
                                                    MYSQL_AUDIT_COMMAND_CLASS,
                                                    subclass_name, &event));
  }

  /* MYSQL_AUDIT_COMMAND_END event handling. */
  Ignore_event_error_handler handler(thd, subclass_name);

  return handler.get_result(event_class_dispatch_error(thd,
                                                    MYSQL_AUDIT_COMMAND_CLASS,
                                                    subclass_name, &event));
}

int mysql_audit_notify(THD *thd, mysql_event_query_subclass_t subclass,
                       const char* subclass_name)
{
  mysql_event_query event;

  if (mysql_audit_acquire_plugins(thd, MYSQL_AUDIT_QUERY_CLASS,
                                  static_cast<unsigned long>(subclass)))
    return 0;

  event.event_subclass = subclass;
  event.status = thd->get_stmt_da()->is_error() ?
                 thd->get_stmt_da()->mysql_errno() : 0;
  event.connection_id = thd->thread_id();

  event.sql_command_id= thd->lex->sql_command;

  thd_get_audit_query(thd, &event.query, &event.query_charset);

  return event_class_dispatch_error(thd, MYSQL_AUDIT_QUERY_CLASS,
                                    subclass_name, &event);
}

int mysql_audit_notify(THD *thd,
                       mysql_event_stored_program_subclass_t subclass,
                       const char *subclass_name,
                       const char *database, const char *name,
                       void * parameters)
{
  mysql_event_stored_program event;

  if (mysql_audit_acquire_plugins(thd, MYSQL_AUDIT_STORED_PROGRAM_CLASS,
                                  static_cast<unsigned long>(subclass)))
    return 0;

  event.event_subclass = subclass;
  event.connection_id= thd->thread_id();
  event.sql_command_id= thd->lex->sql_command;

  thd_get_audit_query(thd, &event.query, &event.query_charset);

  LEX_CSTRING obj_str;

  lex_cstring_set(&obj_str, database ? database : "");
  event.database.str= obj_str.str;
  event.database.length= obj_str.length;

  lex_cstring_set(&obj_str, name ? name : "");
  event.name.str= obj_str.str;
  event.name.length= obj_str.length;

  event.parameters= parameters;

  return event_class_dispatch_error(thd, MYSQL_AUDIT_STORED_PROGRAM_CLASS,
                                    subclass_name, &event);
}

/**
  Acquire plugin masks subscribing to the specified event of the specified
  class, passed by arg parameter. lookup_mask of the st_mysql_subscribe_event
  structure is filled, when the plugin is interested in receiving the event.

  @param         thd    Current session THD.
  @param         plugin Plugin reference.
  @param[in,out] arg    Opaque st_mysql_subscribe_event pointer.

  @return FALSE is always returned.
*/
static my_bool acquire_lookup_mask(THD *thd, plugin_ref plugin, void *arg)
{
  st_mysql_subscribe_event *evt= static_cast<st_mysql_subscribe_event *>(arg);
  st_mysql_audit *audit= plugin_data<st_mysql_audit *>(plugin);

  /* Check if this plugin is interested in the event */
  if (!check_audit_mask(audit->class_mask[evt->event_class],
                        evt->event_subclass))
    add_audit_mask(evt->lookup_mask, audit->class_mask);

  return FALSE;
}

/**
  Acquire and lock any additional audit plugins, whose subscription
  mask overlaps with the lookup_mask.

  @param         thd    Current session THD.
  @param         plugin Plugin reference.
  @param[in,out] arg    Opaque st_mysql_subscribe_event pointer.

  @return This function always returns FALSE.
*/
static my_bool acquire_plugins(THD *thd, plugin_ref plugin, void *arg)
{
  st_mysql_subscribe_event *evt= static_cast<st_mysql_subscribe_event *>(arg);
  st_mysql_audit *data= plugin_data<st_mysql_audit*>(plugin);

  /* Check if this plugin is interested in the event */
  if (check_audit_mask(data->class_mask, evt->lookup_mask))
  {
    add_audit_mask(evt->not_subscribed_mask, data->class_mask);
    return FALSE;
  }

  /* Copy subscription mask from the plugin into the array. */
  add_audit_mask(evt->subscribed_mask, data->class_mask);

  /* Prevent from adding the same plugin more than one time. */
  if (thd->audit_class_plugins.exists(plugin))
    return FALSE;

  /* lock the plugin and add it to the list */
  plugin= my_plugin_lock(NULL, &plugin);
  thd->audit_class_plugins.push_back(plugin);

  return FALSE;
}

/**
  Acquire audit plugins. Ensure that audit plugins interested in given event
  class are locked by current thread.

  @param thd            MySQL thread handle.
  @param event_class    Audit event class.
  @param event_subclass Audit event subclass.

  @return Zero, when there is a plugins interested in the event specified
          by event_class and event_subclass. Otherwise non zero value is
          returned.
*/
int mysql_audit_acquire_plugins(THD *thd, mysql_event_class_t event_class,
                                unsigned long event_subclass)
{
  DBUG_ENTER("mysql_audit_acquire_plugins");
  unsigned long global_mask= mysql_global_audit_mask[event_class];

  if (thd && !check_audit_mask(global_mask, event_subclass) &&
      check_audit_mask(thd->audit_class_mask[event_class],
                       event_subclass))
  {
    /*
      There is a plugin registered for the subclass, but THD has not
      registered yet for this event. Refresh THD class mask.
    */
    st_mysql_subscribe_event evt= { event_class, event_subclass,
                                    { 0, }, { 0, }, { 0, } };
    plugin_foreach_func *funcs[]= { acquire_lookup_mask,
                                    acquire_plugins,
                                    NULL };
    /*
      Acquire lookup_mask, which contains mask of all plugins that subscribe
      event specified by the event_class and event_subclass
      (acquire_lookup_mask).
      Load plugins that overlap with the lookup_mask (acquire_plugins).
    */
    plugin_foreach(thd, funcs, MYSQL_AUDIT_PLUGIN, &evt);
    /*
      Iterate through event masks of the acquired plugin, excluding masks
      of the the plugin not acquired. It's more likely that these plugins will
      be acquired during the next audit plugin acquisition.
    */
    int i;
    for (i = MYSQL_AUDIT_GENERAL_CLASS; i < MYSQL_AUDIT_CLASS_MASK_SIZE; i++)
      add_audit_mask(&thd->audit_class_mask[i],
                     (evt.subscribed_mask[i] ^ evt.not_subscribed_mask[i]) &
                     evt.subscribed_mask[i]);

    global_mask= thd->audit_class_mask[event_class];
  }

  /* Check whether there is a plugin registered for this event. */
  DBUG_RETURN(check_audit_mask(global_mask, event_subclass) ? 1 : 0);
}

/**
  Release any resources associated with the current thd.

  @param[in] thd

*/

void mysql_audit_release(THD *thd)
{
  plugin_ref *plugins, *plugins_last;

  if (!thd || thd->audit_class_plugins.empty())
    return;

  plugins= thd->audit_class_plugins.begin();
  plugins_last= thd->audit_class_plugins.end();
  for (; plugins != plugins_last; plugins++)
  {
    st_mysql_audit *data= plugin_data<st_mysql_audit*>(*plugins);

    /* Check to see if the plugin has a release method */
    if (!(data->release_thd))
      continue;

    /* Tell the plugin to release its resources */
    data->release_thd(thd);
  }

  /* Now we actually unlock the plugins */
  plugin_unlock_list(NULL, thd->audit_class_plugins.begin(),
                     thd->audit_class_plugins.size());

  /* Reset the state of thread values */
  thd->audit_class_plugins.clear();
  thd->audit_class_mask.clear();
  thd->audit_class_mask.resize(MYSQL_AUDIT_CLASS_MASK_SIZE);
}


/**
  Initialize thd variables used by Audit

  @param[in] thd

*/

void mysql_audit_init_thd(THD *thd)
{
  thd->audit_class_mask.clear();
  thd->audit_class_mask.resize(MYSQL_AUDIT_CLASS_MASK_SIZE);
}


/**
  Free thd variables used by Audit
  
  @param thd Current thread
*/

void mysql_audit_free_thd(THD *thd)
{
  mysql_audit_release(thd);
  DBUG_ASSERT(thd->audit_class_plugins.empty());
}

#ifdef HAVE_PSI_INTERFACE
static PSI_mutex_key key_LOCK_audit_mask;

static PSI_mutex_info all_audit_mutexes[]=
{
  { &key_LOCK_audit_mask, "LOCK_audit_mask", PSI_FLAG_GLOBAL, 0}
};

static void init_audit_psi_keys(void)
{
  const char* category= "sql";
  int count;

  count= static_cast<int>(array_elements(all_audit_mutexes));
  mysql_mutex_register(category, all_audit_mutexes, count);
}
#endif /* HAVE_PSI_INTERFACE */

/**
  Initialize Audit global variables
*/

void mysql_audit_initialize()
{
#ifdef HAVE_PSI_INTERFACE
  init_audit_psi_keys();
#endif

  mysql_mutex_init(key_LOCK_audit_mask, &LOCK_audit_mask, MY_MUTEX_INIT_FAST);
  memset(mysql_global_audit_mask, 0, sizeof(mysql_global_audit_mask));
}


/**
  Finalize Audit global variables
*/

void mysql_audit_finalize()
{
  mysql_mutex_destroy(&LOCK_audit_mask);
}


/**
  Initialize an Audit plug-in

  @param[in] plugin

  @retval FALSE  OK
  @retval TRUE   There was an error.
*/

int initialize_audit_plugin(st_plugin_int *plugin)
{
  st_mysql_audit *data= (st_mysql_audit*) plugin->plugin->info;
  int i;
  unsigned long masks= 0;

  for (i= MYSQL_AUDIT_GENERAL_CLASS; i < MYSQL_AUDIT_CLASS_MASK_SIZE; i++)
  {
    masks|= data->class_mask[i];
  }

  if (data->class_mask[MYSQL_AUDIT_AUTHORIZATION_CLASS])
  {
    sql_print_error("Plugin '%s' cannot subscribe to "
                 "MYSQL_AUDIT_AUTHORIZATION events. Currently not supported.",
                 plugin->name.str);
    return 1;
  }

  if (!data->event_notify || !masks)
  {
    sql_print_error("Plugin '%s' has invalid data.",
                    plugin->name.str);
    return 1;
  }

  if (plugin->plugin->init && plugin->plugin->init(plugin))
  {
    sql_print_error("Plugin '%s' init function returned error.",
                    plugin->name.str);
    return 1;
  }

  /* Make the interface info more easily accessible */
  plugin->data= plugin->plugin->info;

  /* Add the bits the plugin is interested in to the global mask */
  mysql_mutex_lock(&LOCK_audit_mask);
  add_audit_mask(mysql_global_audit_mask, data->class_mask);
  mysql_mutex_unlock(&LOCK_audit_mask);

  return 0;
}


/**
  Performs a bitwise OR of the installed plugins event class masks

  @param[in] thd
  @param[in] plugin
  @param[in] arg

  @retval FALSE  always
*/
static my_bool calc_class_mask(THD *thd, plugin_ref plugin, void *arg)
{
  st_mysql_audit *data= plugin_data<st_mysql_audit*>(plugin);
  if (data)
    add_audit_mask(reinterpret_cast<unsigned long *>(arg), data->class_mask);
  return 0;
}


/**
  Finalize an Audit plug-in

  @param[in] plugin

  @retval FALSE  OK
  @retval TRUE   There was an error.
*/
int finalize_audit_plugin(st_plugin_int *plugin)
{
  unsigned long event_class_mask[MYSQL_AUDIT_CLASS_MASK_SIZE];

  if (plugin->plugin->deinit && plugin->plugin->deinit(NULL))
  {
    DBUG_PRINT("warning", ("Plugin '%s' deinit function returned error.",
                            plugin->name.str));
    DBUG_EXECUTE("finalize_audit_plugin", return 1; );
  }

  plugin->data= NULL;
  memset(&event_class_mask, 0, sizeof(event_class_mask));

  /* Iterate through all the installed plugins to create new mask */

  /*
    LOCK_audit_mask/LOCK_plugin order is not fixed, but serialized with table
    lock on mysql.plugin.
  */
  mysql_mutex_lock(&LOCK_audit_mask);
  plugin_foreach(current_thd, calc_class_mask, MYSQL_AUDIT_PLUGIN,
                 &event_class_mask);

  /* Set the global audit mask */
  memmove(mysql_global_audit_mask, event_class_mask, sizeof(event_class_mask));
  mysql_mutex_unlock(&LOCK_audit_mask);

  return 0;
}


/**
  Dispatches an event by invoking the plugin's event_notify method.

  @param[in] thd
  @param[in] plugin
  @param[in] arg

  @retval FALSE  always
*/

static int plugins_dispatch(THD *thd, plugin_ref plugin, void *arg)
{
  const struct st_mysql_event_generic *event_generic=
    (const struct st_mysql_event_generic *) arg;
  unsigned long subclass = (unsigned long)*(int *)event_generic->event;
  st_mysql_audit *data= plugin_data<st_mysql_audit*>(plugin);

  /* Check to see if the plugin is interested in this event */
  if (check_audit_mask(data->class_mask[event_generic->event_class], subclass))
    return 0;

  /* Actually notify the plugin */
  return data->event_notify(thd, event_generic->event_class,
                            event_generic->event);
}

static my_bool plugins_dispatch_bool(THD *thd, plugin_ref plugin, void *arg)
{
  return plugins_dispatch(thd, plugin, arg) ? TRUE : FALSE;
}

/**
  Distributes an audit event to plug-ins

  @param[in] thd
  @param     event_class
  @param[in] event
*/

static int event_class_dispatch(THD *thd, mysql_event_class_t event_class,
                                const void *event)
{
  int result= 0;
  struct st_mysql_event_generic event_generic;
  event_generic.event_class= event_class;
  event_generic.event= event;
  /*
    Check if we are doing a slow global dispatch. This event occurs when
    thd == NULL as it is not associated with any particular thread.
  */
  if (unlikely(!thd))
  {
    return plugin_foreach(thd, plugins_dispatch_bool,
                          MYSQL_AUDIT_PLUGIN, &event_generic) ? 1 : 0;
  }
  else
  {
    plugin_ref *plugins, *plugins_last;

    /* Use the cached set of audit plugins */
    plugins= thd->audit_class_plugins.begin();
    plugins_last= thd->audit_class_plugins.end();

    for (; plugins != plugins_last; plugins++)
      result|= plugins_dispatch(thd, *plugins, &event_generic);
  }

  return result;
}

static int event_class_dispatch_error(THD *thd,
                                      mysql_event_class_t event_class,
                                      const char *event_name,
                                      const void *event)
{
  int result= 0;
  bool err= thd ? thd->get_stmt_da()->is_error() : true;

  if (err)
    /* Audit API cannot modify the already set DA's error state. */
    event_class_dispatch(thd, event_class, event);
  else
  {
    /* We are not is the error state, we can modify the existing one. */
    thd->get_stmt_da()->set_overwrite_status(true);

    result= event_class_dispatch(thd, event_class, event);

    if (result)
    {
      if (!thd->get_stmt_da()->is_error())
      {
        my_error(ER_AUDIT_API_ABORT, MYF(0), event_name, result);
      }
    }

    thd->get_stmt_da()->set_overwrite_status(false);

    /* Because we rely on the error state, we have to notify our
    caller that the Audit API returned with error state. */
    if (thd->get_stmt_da()->is_error())
      result = result != 0 ? result : 1;
  }

  return result;
}

/**  There's at least one active audit plugin tracking a specified class */
bool is_audit_plugin_class_active(THD *thd MY_ATTRIBUTE((unused)),
                                  unsigned long event_class)
{
  return mysql_global_audit_mask[event_class] != 0;
}<|MERGE_RESOLUTION|>--- conflicted
+++ resolved
@@ -141,16 +141,12 @@
   /**
     @brief Warning print routine.
 
-<<<<<<< HEAD
-    @param warn_msg Warning message to be printed.
-=======
     Also prints the underlying error attributes if supplied.
 
-    @param warn_msg[in]  Warning message to be printed.
-    @param sql_errno[in] The error number of the underlying error
-    @param sqlstate[in]  The SQL state of the underlying error. NULL if none
-    @param msg[in]       The text of the underlying error. NULL if none
->>>>>>> b857a0d3
+    @param warn_msg  Warning message to be printed.
+    @param sql_errno The error number of the underlying error
+    @param sqlstate  The SQL state of the underlying error. NULL if none
+    @param msg       The text of the underlying error. NULL if none
   */
   virtual void print_warning(const char *warn_msg,
                              uint sql_errno,
@@ -369,9 +365,14 @@
   }
 
   /**
-  @brief Custom warning print routine.
-
-  @param warn_msg Placeholding warning message to be printed.
+    @brief Custom warning print routine.
+
+    Also prints the underlying error attributes if supplied.
+
+    @param warn_msg  Warning message to be printed.
+    @param sql_errno The error number of the underlying error
+    @param sqlstate  The SQL state of the underlying error. NULL if none
+    @param msg       The text of the underlying error. NULL if none
   */
   virtual void print_warning(const char *warn_msg,
                              uint sql_errno,
@@ -860,7 +861,12 @@
   /**
     @brief Custom warning print routine.
 
-    @param warn_msg Placeholding warning message text.
+    Also prints the underlying error attributes if supplied.
+
+    @param warn_msg  Warning message to be printed.
+    @param sql_errno The error number of the underlying error
+    @param sqlstate  The SQL state of the underlying error. NULL if none
+    @param msg       The text of the underlying error. NULL if none
   */
   virtual void print_warning(const char *warn_msg,
                              uint sql_errno,
