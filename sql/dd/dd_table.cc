--- conflicted
+++ resolved
@@ -81,62 +81,6 @@
 #include "table.h"
 #include "typelib.h"
 
-<<<<<<< HEAD
-#include <string.h>
-#include <algorithm>
-
-// Explicit instanciation of some template functions
-template bool dd::drop_table<dd::Abstract_table>(THD *thd,
-                                                 const char *schema_name,
-                                                 const char *name,
-                                                 bool commit_dd_changes);
-template bool dd::drop_table<dd::Table>(THD *thd,
-                                        const char *schema_name,
-                                        const char *name,
-                                        bool commit_dd_changes);
-template bool dd::drop_table<dd::View>(THD *thd,
-                                       const char *schema_name,
-                                       const char *name,
-                                       bool commit_dd_changes);
-template bool dd::drop_table<dd::Table>(THD *thd,
-                                        const char *schema_name,
-                                        const char *name,
-                                        const dd::Table *table_def,
-                                        bool commit_dd_changes);
-
-template bool dd::table_exists<dd::Abstract_table>(
-                                      dd::cache::Dictionary_client *client,
-                                      const char *schema_name,
-                                      const char *name,
-                                      bool *exists);
-template bool dd::table_exists<dd::Table>(
-                                      dd::cache::Dictionary_client *client,
-                                      const char *schema_name,
-                                      const char *name,
-                                      bool *exists);
-template bool dd::table_exists<dd::View>(
-                                      dd::cache::Dictionary_client *client,
-                                      const char *schema_name,
-                                      const char *name,
-                                      bool *exists);
-
-template bool dd::rename_table<dd::Table>(THD *thd,
-                                      const char *from_schema_name,
-                                      const char *from_name,
-                                      const char *to_schema_name,
-                                      const char *to_name,
-                                      bool mark_as_hidden,
-                                      bool commit_dd_changes);
-template bool dd::rename_table<dd::View>(THD *thd,
-                                      const char *from_schema_name,
-                                      const char *from_name,
-                                      const char *to_schema_name,
-                                      const char *to_name,
-                                      bool mark_as_hidden,
-                                      bool commit_dd_changes);
-
-=======
->>>>>>> 7cecc90f
 namespace dd {
 
 /**
@@ -2201,11 +2145,6 @@
   if (file->ha_get_se_private_data(tab_obj.get(),
                                    dd_table.default_dd_version(thd)))
     return true;
-<<<<<<< HEAD
-
-  thd->dd_client()->store(tab_obj.get());
-=======
->>>>>>> 7cecc90f
 
   return thd->dd_client()->store(tab_obj.get());
 }
