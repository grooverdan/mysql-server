/* Copyright (c) 2000, 2013, Oracle and/or its affiliates. All rights reserved.

   This program is free software; you can redistribute it and/or modify
   it under the terms of the GNU General Public License as published by
   the Free Software Foundation; version 2 of the License.

   This program is distributed in the hope that it will be useful,
   but WITHOUT ANY WARRANTY; without even the implied warranty of
   MERCHANTABILITY or FITNESS FOR A PARTICULAR PURPOSE.  See the
   GNU General Public License for more details.

   You should have received a copy of the GNU General Public License
   along with this program; if not, write to the Free Software
   Foundation, Inc., 51 Franklin St, Fifth Floor, Boston, MA 02110-1301  USA */

/*
  TODO:
  Fix that MAYBE_KEY are stored in the tree so that we can detect use
  of full hash keys for queries like:

  select s.id, kws.keyword_id from sites as s,kws where s.id=kws.site_id and kws.keyword_id in (204,205);

*/

/*
  This file contains:

  RangeAnalysisModule  
    A module that accepts a condition, index (or partitioning) description, 
    and builds lists of intervals (in index/partitioning space), such that 
    all possible records that match the condition are contained within the 
    intervals.
    The entry point for the range analysis module is get_mm_tree()
    (mm=min_max) function.
    
    The lists are returned in form of complicated structure of interlinked
    SEL_TREE/SEL_IMERGE/SEL_ARG objects.
    See quick_range_seq_next, find_used_partitions for examples of how to walk 
    this structure.
    All direct "users" of this module are located within this file, too.


  PartitionPruningModule
    A module that accepts a partitioned table, condition, and finds which
    partitions we will need to use in query execution. Search down for
    "PartitionPruningModule" for description.
    The module has single entry point - prune_partitions() function.


  Range/index_merge/groupby-minmax optimizer module  
    A module that accepts a table, condition, and returns 
     - a QUICK_*_SELECT object that can be used to retrieve rows that match
       the specified condition, or a "no records will match the condition" 
       statement.

    The module entry points are
      test_quick_select()
      get_quick_select_for_ref()


  Record retrieval code for range/index_merge/groupby-min-max.
    Implementations of QUICK_*_SELECT classes.

  KeyTupleFormat
  ~~~~~~~~~~~~~~
  The code in this file (and elsewhere) makes operations on key value tuples.
  Those tuples are stored in the following format:
  
  The tuple is a sequence of key part values. The length of key part value
  depends only on its type (and not depends on the what value is stored)
  
    KeyTuple: keypart1-data, keypart2-data, ...
  
  The value of each keypart is stored in the following format:
  
    keypart_data: [isnull_byte] keypart-value-bytes

  If a keypart may have a NULL value (key_part->field->real_maybe_null() can
  be used to check this), then the first byte is a NULL indicator with the 
  following valid values:
    1  - keypart has NULL value.
    0  - keypart has non-NULL value.

  <questionable-statement> If isnull_byte==1 (NULL value), then the following
  keypart->length bytes must be 0.
  </questionable-statement>

  keypart-value-bytes holds the value. Its format depends on the field type.
  The length of keypart-value-bytes may or may not depend on the value being
  stored. The default is that length is static and equal to 
  KEY_PART_INFO::length.
  
  Key parts with (key_part_flag & HA_BLOB_PART) have length depending of the 
  value:
  
     keypart-value-bytes: value_length value_bytes

  The value_length part itself occupies HA_KEY_BLOB_LENGTH=2 bytes.

  See key_copy() and key_restore() for code to move data between index tuple
  and table record

  CAUTION: the above description is only sergefp's understanding of the 
           subject and may omit some details.
*/

#include "sql_priv.h"
#include "key.h"        // is_key_used, key_copy, key_cmp, key_restore
#include "sql_parse.h"                          // check_stack_overrun
#include "sql_partition.h"    // get_part_id_func, PARTITION_ITERATOR,
                              // struct partition_info, NOT_A_PARTITION_ID
#include "sql_base.h"         // free_io_cache
#include "records.h"          // init_read_record, end_read_record
#include <m_ctype.h>
#include "sql_select.h"
#include "opt_trace.h"
#include "filesort.h"         // filesort_free_buffers
#include "sql_optimizer.h"    // is_indexed_agg_distinct,field_time_cmp_date

using std::min;
using std::max;

/*
  Convert double value to #rows. Currently this does floor(), and we
  might consider using round() instead.
*/
#define double2rows(x) ((ha_rows)(x))

static int sel_cmp(Field *f,uchar *a,uchar *b,uint8 a_flag,uint8 b_flag);

static uchar is_null_string[2]= {1,0};

class RANGE_OPT_PARAM;
/*
  A construction block of the SEL_ARG-graph.
  
  The following description only covers graphs of SEL_ARG objects with 
  sel_arg->type==KEY_RANGE:

  One SEL_ARG object represents an "elementary interval" in form
  
      min_value <=?  table.keypartX  <=? max_value
  
  The interval is a non-empty interval of any kind: with[out] minimum/maximum
  bound, [half]open/closed, single-point interval, etc.

  1. SEL_ARG GRAPH STRUCTURE
  
  SEL_ARG objects are linked together in a graph. The meaning of the graph
  is better demostrated by an example:
  
     tree->keys[i]
      | 
      |             $              $
      |    part=1   $     part=2   $    part=3
      |             $              $
      |  +-------+  $   +-------+  $   +--------+
      |  | kp1<1 |--$-->| kp2=5 |--$-->| kp3=10 |
      |  +-------+  $   +-------+  $   +--------+
      |      |      $              $       |
      |      |      $              $   +--------+
      |      |      $              $   | kp3=12 | 
      |      |      $              $   +--------+ 
      |  +-------+  $              $   
      \->| kp1=2 |--$--------------$-+ 
         +-------+  $              $ |   +--------+
             |      $              $  ==>| kp3=11 |
         +-------+  $              $ |   +--------+
         | kp1=3 |--$--------------$-+       |
         +-------+  $              $     +--------+
             |      $              $     | kp3=14 |
            ...     $              $     +--------+
 
  The entire graph is partitioned into "interval lists".

  An interval list is a sequence of ordered disjoint intervals over
  the same key part. SEL_ARG are linked via "next" and "prev" pointers
  with NULL as sentinel.

    In the example pic, there are 4 interval lists: 
    "kp<1 OR kp1=2 OR kp1=3", "kp2=5", "kp3=10 OR kp3=12", "kp3=11 OR kp3=13".
    The vertical lines represent SEL_ARG::next/prev pointers.
    
  Additionally, all intervals in the list form a red-black (RB) tree,
  linked via left/right/parent pointers with null_element as sentinel. The
  red-black tree root SEL_ARG object will be further called "root of the
  interval list".

  A red-black tree with 7 SEL_ARGs will look similar to what is shown
  below. Left/right/parent pointers are shown while next pointers go from a
  node with number X to the node with number X+1 (and prev in the
  opposite direction):

                         Root
                        +---+
                        | 4 |
                        +---+
                   left/     \ right
                    __/       \__
                   /             \
              +---+               +---+
              | 2 |               | 6 |
              +---+               +---+
        left /     \ right  left /     \ right
            |       |           |       |
        +---+       +---+   +---+       +---+
        | 1 |       | 3 |   | 5 |       | 7 |
        +---+       +---+   +---+       +---+

  In this tree,
    * node1->prev == node7->next == NULL
    * node1->left == node1->right ==
      node3->left == ... node7->right == &null_element

  In an interval list, each member X may have SEL_ARG::next_key_part pointer
  pointing to the root of another interval list Y. The pointed interval list
  must cover a key part with greater number (i.e. Y->part > X->part).
    
    In the example pic, the next_key_part pointers are represented by
    horisontal lines.

  2. SEL_ARG GRAPH SEMANTICS

  It represents a condition in a special form (we don't have a name for it ATM)
  The SEL_ARG::next/prev is "OR", and next_key_part is "AND".
  
  For example, the picture represents the condition in form:
   (kp1 < 1 AND kp2=5 AND (kp3=10 OR kp3=12)) OR 
   (kp1=2 AND (kp3=11 OR kp3=14)) OR 
   (kp1=3 AND (kp3=11 OR kp3=14))

  In red-black tree form:

                     +-------+                 +--------+
                     | kp1=2 |.................| kp3=14 |
                     +-------+                 +--------+
                      /     \                     /
             +---------+    +-------+     +--------+
             | kp1 < 1 |    | kp1=3 |     | kp3=11 |
             +---------+    +-------+     +--------+
                 .               .
            ......               .......
            .                          .
        +-------+                  +--------+
        | kp2=5 |                  | kp3=14 |
        +-------+                  +--------+
            .                        /
            .                   +--------+
       (root of R-B tree        | kp3=11 |
        for "kp3={10|12}")      +--------+


  Where / and \ denote left and right pointers and ... denotes
  next_key_part pointers to the root of the R-B tree of intervals for
  consecutive key parts.

  3. SEL_ARG GRAPH USE

  Use get_mm_tree() to construct SEL_ARG graph from WHERE condition.
  Then walk the SEL_ARG graph and get a list of dijsoint ordered key
  intervals (i.e. intervals in form
  
   (constA1, .., const1_K) < (keypart1,.., keypartK) < (constB1, .., constB_K)

  Those intervals can be used to access the index. The uses are in:
   - check_quick_select() - Walk the SEL_ARG graph and find an estimate of
                            how many table records are contained within all
                            intervals.
   - get_quick_select()   - Walk the SEL_ARG, materialize the key intervals,
                            and create QUICK_RANGE_SELECT object that will
                            read records within these intervals.

  4. SPACE COMPLEXITY NOTES 

    SEL_ARG graph is a representation of an ordered disjoint sequence of
    intervals over the ordered set of index tuple values.

    For multi-part keys, one can construct a WHERE expression such that its
    list of intervals will be of combinatorial size. Here is an example:
     
      (keypart1 IN (1,2, ..., n1)) AND 
      (keypart2 IN (1,2, ..., n2)) AND 
      (keypart3 IN (1,2, ..., n3))
    
    For this WHERE clause the list of intervals will have n1*n2*n3 intervals
    of form
     
      (keypart1, keypart2, keypart3) = (k1, k2, k3), where 1 <= k{i} <= n{i}
    
    SEL_ARG graph structure aims to reduce the amount of required space by
    "sharing" the elementary intervals when possible (the pic at the
    beginning of this comment has examples of such sharing). The sharing may 
    prevent combinatorial blowup:

      There are WHERE clauses that have combinatorial-size interval lists but
      will be represented by a compact SEL_ARG graph.
      Example:
        (keypartN IN (1,2, ..., n1)) AND 
        ...
        (keypart2 IN (1,2, ..., n2)) AND 
        (keypart1 IN (1,2, ..., n3))

    but not in all cases:

    - There are WHERE clauses that do have a compact SEL_ARG-graph
      representation but get_mm_tree() and its callees will construct a
      graph of combinatorial size.
      Example:
        (keypart1 IN (1,2, ..., n1)) AND 
        (keypart2 IN (1,2, ..., n2)) AND 
        ...
        (keypartN IN (1,2, ..., n3))

    - There are WHERE clauses for which the minimal possible SEL_ARG graph
      representation will have combinatorial size.
      Example:
        By induction: Let's take any interval on some keypart in the middle:

           kp15=c0
        
        Then let's AND it with this interval 'structure' from preceding and
        following keyparts:

          (kp14=c1 AND kp16=c3) OR keypart14=c2) (*)
        
        We will obtain this SEL_ARG graph:
 
             kp14     $      kp15      $      kp16
                      $                $
         +---------+  $   +---------+  $   +---------+
         | kp14=c1 |--$-->| kp15=c0 |--$-->| kp16=c3 |
         +---------+  $   +---------+  $   +---------+
              |       $                $              
         +---------+  $   +---------+  $             
         | kp14=c2 |--$-->| kp15=c0 |  $             
         +---------+  $   +---------+  $             
                      $                $
                      
       Note that we had to duplicate "kp15=c0" and there was no way to avoid
       that. 
       The induction step: AND the obtained expression with another "wrapping"
       expression like (*).
       When the process ends because of the limit on max. number of keyparts 
       we'll have:

         WHERE clause length  is O(3*#max_keyparts)
         SEL_ARG graph size   is O(2^(#max_keyparts/2))

       (it is also possible to construct a case where instead of 2 in 2^n we
        have a bigger constant, e.g. 4, and get a graph with 4^(31/2)= 2^31
        nodes)

    We avoid consuming too much memory by setting a limit on the number of
    SEL_ARG object we can construct during one range analysis invocation.
*/

class SEL_ARG :public Sql_alloc
{
public:
  uint8 min_flag,max_flag,maybe_flag;
  uint8 part;					// Which key part
  uint8 maybe_null;
  /* 
    Number of children of this element in the RB-tree, plus 1 for this
    element itself.
  */
  uint16 elements;
  /*
    Valid only for elements which are RB-tree roots: Number of times this
    RB-tree is referred to (it is referred by SEL_ARG::next_key_part or by
    SEL_TREE::keys[i] or by a temporary SEL_ARG* variable)
  */
  ulong use_count;

  Field *field;
  uchar *min_value,*max_value;			// Pointer to range

  /*
    eq_tree(), first(), last() etc require that left == right == NULL
    if the type is MAYBE_KEY. Todo: fix this so SEL_ARGs without R-B
    children are handled consistently. See related WL#5894.
   */
  SEL_ARG *left,*right;   /* R-B tree children */
  SEL_ARG *next,*prev;    /* Links for bi-directional interval list */
  SEL_ARG *parent;        /* R-B tree parent */
  /*
    R-B tree root of intervals covering keyparts consecutive to this
    SEL_ARG. See documentation of SEL_ARG GRAPH semantics for details.
  */
  SEL_ARG *next_key_part; 
  enum leaf_color { BLACK,RED } color;

  /**
    Starting an effort to document this field:

    IMPOSSIBLE: if the range predicate for this index is always false.

    ALWAYS: if the range predicate for this index is always true.

    KEY_RANGE: if there is a range predicate that can be used on this index.
  */
  enum Type { IMPOSSIBLE, ALWAYS, MAYBE, MAYBE_KEY, KEY_RANGE } type;

  enum { MAX_SEL_ARGS = 16000 };

  SEL_ARG() {}
  SEL_ARG(SEL_ARG &);
  SEL_ARG(Field *,const uchar *, const uchar *);
  SEL_ARG(Field *field, uint8 part, uchar *min_value, uchar *max_value,
	  uint8 min_flag, uint8 max_flag, uint8 maybe_flag);
  /*
    Used to construct MAYBE_KEY and IMPOSSIBLE SEL_ARGs. left and
    right is NULL, so this ctor must not be used to create other
    SEL_ARG types. See todo for left/right pointers.
  */
  SEL_ARG(enum Type type_arg)
    :min_flag(0),elements(1),use_count(1),left(NULL),right(NULL),
     next_key_part(0), color(BLACK), type(type_arg)
  {
    DBUG_ASSERT(type_arg == MAYBE_KEY || type_arg == IMPOSSIBLE);
  }
  inline bool is_same(SEL_ARG *arg)
  {
    if (type != arg->type || part != arg->part)
      return 0;
    if (type != KEY_RANGE)
      return 1;
    return cmp_min_to_min(arg) == 0 && cmp_max_to_max(arg) == 0;
  }
  inline void merge_flags(SEL_ARG *arg) { maybe_flag|=arg->maybe_flag; }
  inline void maybe_smaller() { maybe_flag=1; }
  /* Return true iff it's a single-point null interval */
  inline bool is_null_interval() { return maybe_null && max_value[0] == 1; } 
  inline int cmp_min_to_min(SEL_ARG* arg)
  {
    return sel_cmp(field,min_value, arg->min_value, min_flag, arg->min_flag);
  }
  inline int cmp_min_to_max(SEL_ARG* arg)
  {
    return sel_cmp(field,min_value, arg->max_value, min_flag, arg->max_flag);
  }
  inline int cmp_max_to_max(SEL_ARG* arg)
  {
    return sel_cmp(field,max_value, arg->max_value, max_flag, arg->max_flag);
  }
  inline int cmp_max_to_min(SEL_ARG* arg)
  {
    return sel_cmp(field,max_value, arg->min_value, max_flag, arg->min_flag);
  }
  SEL_ARG *clone_and(SEL_ARG* arg)
  {						// Get overlapping range
    uchar *new_min,*new_max;
    uint8 flag_min,flag_max;
    if (cmp_min_to_min(arg) >= 0)
    {
      new_min=min_value; flag_min=min_flag;
    }
    else
    {
      new_min=arg->min_value; flag_min=arg->min_flag; /* purecov: deadcode */
    }
    if (cmp_max_to_max(arg) <= 0)
    {
      new_max=max_value; flag_max=max_flag;
    }
    else
    {
      new_max=arg->max_value; flag_max=arg->max_flag;
    }
    return new SEL_ARG(field, part, new_min, new_max, flag_min, flag_max,
		       test(maybe_flag && arg->maybe_flag));
  }
  SEL_ARG *clone_first(SEL_ARG *arg)
  {						// min <= X < arg->min
    return new SEL_ARG(field,part, min_value, arg->min_value,
		       min_flag, arg->min_flag & NEAR_MIN ? 0 : NEAR_MAX,
		       maybe_flag | arg->maybe_flag);
  }
  SEL_ARG *clone_last(SEL_ARG *arg)
  {						// min <= X <= key_max
    return new SEL_ARG(field, part, min_value, arg->max_value,
		       min_flag, arg->max_flag, maybe_flag | arg->maybe_flag);
  }
  SEL_ARG *clone(RANGE_OPT_PARAM *param, SEL_ARG *new_parent, SEL_ARG **next);

  bool copy_min(SEL_ARG* arg)
  {						// Get overlapping range
    if (cmp_min_to_min(arg) > 0)
    {
      min_value=arg->min_value; min_flag=arg->min_flag;
      if ((max_flag & NO_MAX_RANGE) && (min_flag & NO_MIN_RANGE))
	return 1;				// Full range
    }
    maybe_flag|=arg->maybe_flag;
    return 0;
  }
  bool copy_max(SEL_ARG* arg)
  {						// Get overlapping range
    if (cmp_max_to_max(arg) <= 0)
    {
      max_value=arg->max_value; max_flag=arg->max_flag;
      if ((max_flag & NO_MAX_RANGE) && (min_flag & NO_MIN_RANGE))
	return 1;				// Full range
    }
    maybe_flag|=arg->maybe_flag;
    return 0;
  }

  void copy_min_to_min(SEL_ARG *arg)
  {
    min_value=arg->min_value; min_flag=arg->min_flag;
  }
  void copy_min_to_max(SEL_ARG *arg)
  {
    max_value=arg->min_value;
    max_flag=arg->min_flag & NEAR_MIN ? 0 : NEAR_MAX;
  }
  void copy_max_to_min(SEL_ARG *arg)
  {
    min_value=arg->max_value;
    min_flag=arg->max_flag & NEAR_MAX ? 0 : NEAR_MIN;
  }
  /* returns a number of keypart values (0 or 1) appended to the key buffer */
  int store_min(uint length, uchar **min_key,uint min_key_flag)
  {
    /* "(kp1 > c1) AND (kp2 OP c2) AND ..." -> (kp1 > c1) */
    if ((min_flag & GEOM_FLAG) ||
        (!(min_flag & NO_MIN_RANGE) &&
	!(min_key_flag & (NO_MIN_RANGE | NEAR_MIN))))
    {
      if (maybe_null && *min_value)
      {
	**min_key=1;
	memset(*min_key+1, 0, length-1);
      }
      else
	memcpy(*min_key,min_value,length);
      (*min_key)+= length;
      return 1;
    }
    return 0;
  }
  /* returns a number of keypart values (0 or 1) appended to the key buffer */
  int store_max(uint length, uchar **max_key, uint max_key_flag)
  {
    if (!(max_flag & NO_MAX_RANGE) &&
	!(max_key_flag & (NO_MAX_RANGE | NEAR_MAX)))
    {
      if (maybe_null && *max_value)
      {
	**max_key=1;
	memset(*max_key+1, 0, length-1);
      }
      else
	memcpy(*max_key,max_value,length);
      (*max_key)+= length;
      return 1;
    }
    return 0;
  }

  /*
    Returns a number of keypart values appended to the key buffer
    for min key and max key. This function is used by both Range
    Analysis and Partition pruning. For partition pruning we have
    to ensure that we don't store also subpartition fields. Thus
    we have to stop at the last partition part and not step into
    the subpartition fields. For Range Analysis we set last_part
    to MAX_KEY which we should never reach.
  */
  int store_min_key(KEY_PART *key,
                    uchar **range_key,
                    uint *range_key_flag,
                    uint last_part)
  {
    SEL_ARG *key_tree= first();
    uint res= key_tree->store_min(key[key_tree->part].store_length,
                                  range_key, *range_key_flag);
    *range_key_flag|= key_tree->min_flag;
    
    if (key_tree->next_key_part &&
	key_tree->next_key_part->type == SEL_ARG::KEY_RANGE &&
        key_tree->part != last_part &&
	key_tree->next_key_part->part == key_tree->part+1 &&
	!(*range_key_flag & (NO_MIN_RANGE | NEAR_MIN)))
      res+= key_tree->next_key_part->store_min_key(key,
                                                   range_key,
                                                   range_key_flag,
                                                   last_part);
    return res;
  }

  /* returns a number of keypart values appended to the key buffer */
  int store_max_key(KEY_PART *key,
                    uchar **range_key,
                    uint *range_key_flag,
                    uint last_part)
  {
    SEL_ARG *key_tree= last();
    uint res=key_tree->store_max(key[key_tree->part].store_length,
                                 range_key, *range_key_flag);
    (*range_key_flag)|= key_tree->max_flag;
    if (key_tree->next_key_part &&
	key_tree->next_key_part->type == SEL_ARG::KEY_RANGE &&
        key_tree->part != last_part &&
	key_tree->next_key_part->part == key_tree->part+1 &&
	!(*range_key_flag & (NO_MAX_RANGE | NEAR_MAX)))
      res+= key_tree->next_key_part->store_max_key(key,
                                                   range_key,
                                                   range_key_flag,
                                                   last_part);
    return res;
  }

  SEL_ARG *insert(SEL_ARG *key);
  SEL_ARG *tree_delete(SEL_ARG *key);
  SEL_ARG *find_range(SEL_ARG *key);
  SEL_ARG *rb_insert(SEL_ARG *leaf);
  friend SEL_ARG *rb_delete_fixup(SEL_ARG *root,SEL_ARG *key, SEL_ARG *par);
#ifndef DBUG_OFF
  friend int test_rb_tree(SEL_ARG *element,SEL_ARG *parent);
  void test_use_count(SEL_ARG *root);
#endif
  SEL_ARG *first();
  SEL_ARG *last();
  void make_root();
  inline bool simple_key()
  {
    return !next_key_part && elements == 1;
  }
  void increment_use_count(long count)
  {
    if (next_key_part)
    {
      next_key_part->use_count+=count;
      for (SEL_ARG *pos=next_key_part->first(); pos ; pos=pos->next)
	if (pos->next_key_part)
	  pos->increment_use_count(count);
    }
  }
  void free_tree()
  {
    for (SEL_ARG *pos=first(); pos ; pos=pos->next)
      if (pos->next_key_part)
      {
	pos->next_key_part->use_count--;
	pos->next_key_part->free_tree();
      }
  }

  inline SEL_ARG **parent_ptr()
  {
    return parent->left == this ? &parent->left : &parent->right;
  }


  /*
    Check if this SEL_ARG object represents a single-point interval

    SYNOPSIS
      is_singlepoint()
    
    DESCRIPTION
      Check if this SEL_ARG object (not tree) represents a single-point
      interval, i.e. if it represents a "keypart = const" or 
      "keypart IS NULL".

    RETURN
      TRUE   This SEL_ARG object represents a singlepoint interval
      FALSE  Otherwise
  */

  bool is_singlepoint() const
  {
    /* 
      Check for NEAR_MIN ("strictly less") and NO_MIN_RANGE (-inf < field) 
      flags, and the same for right edge.
    */
    if (min_flag || max_flag)
      return FALSE;
    uchar *min_val= min_value;
    uchar *max_val= max_value;

    if (maybe_null)
    {
      /* First byte is a NULL value indicator */
      if (*min_val != *max_val)
        return FALSE;

      if (*min_val)
        return TRUE; /* This "x IS NULL" */
      min_val++;
      max_val++;
    }
    return !field->key_cmp(min_val, max_val);
  }
  SEL_ARG *clone_tree(RANGE_OPT_PARAM *param);
};

class SEL_IMERGE;


class SEL_TREE :public Sql_alloc
{
public:
  /**
    Starting an effort to document this field:

    IMPOSSIBLE: if keys[i]->type == SEL_ARG::IMPOSSIBLE for some i,
      then type == SEL_TREE::IMPOSSIBLE. Rationale: if the predicate for
      one of the indexes is always false, then the full predicate is also
      always false.

    ALWAYS: if either (keys[i]->type == SEL_ARG::ALWAYS) or 
      (keys[i] == NULL) for all i, then type == SEL_TREE::ALWAYS. 
      Rationale: the range access method will not be able to filter
      out any rows when there are no range predicates that can be used
      to filter on any index.

    KEY: There are range predicates that can be used on at least one
      index.
      
    KEY_SMALLER: There are range predicates that can be used on at
      least one index. In addition, there are predicates that cannot
      be directly utilized by range access on key parts in the same
      index. These unused predicates makes it probable that the row
      estimate for range access on this index is too pessimistic.
  */
  enum Type { IMPOSSIBLE, ALWAYS, MAYBE, KEY, KEY_SMALLER } type;
  SEL_TREE(enum Type type_arg) :type(type_arg) {}
  SEL_TREE() :type(KEY)
  {
    memset(keys, 0, sizeof(keys));
  }
  SEL_TREE(SEL_TREE *arg, RANGE_OPT_PARAM *param);
  /*
    Possible ways to read rows using a single index because the
    conditions of the query consists of single-index conjunctions:

       (ranges_for_idx_1) AND (ranges_for_idx_2) AND ...

    The SEL_ARG graph for each non-NULL element in keys[] may consist
    of many single-index ranges (disjunctions), so ranges_for_idx_1
    may e.g. be:

       "idx_field1 = 1 OR (idx_field1 > 5 AND idx_field2 = 10)"

    assuming that index1 is a composite index covering
    (idx_field1,...,idx_field2,..)

    Index merge intersection intersects ranges on SEL_ARGs from two or
    more indexes.

    Note: there may exist SEL_TREE objects with sel_tree->type=KEY and
    keys[i]=0 for all i. (SergeyP: it is not clear whether there is any
    merit in range analyzer functions (e.g. get_mm_parts) returning a
    pointer to such SEL_TREE instead of NULL)
  */
  SEL_ARG *keys[MAX_KEY];
  key_map keys_map;        /* bitmask of non-NULL elements in keys */

  /*
    Possible ways to read rows using Index merge (sort) union.

    Each element in 'merges' consists of multi-index disjunctions,
    which means that Index merge (sort) union must be applied to read
    rows. The nodes in the 'merges' list forms a conjunction of such
    multi-index disjunctions.

    The list is non-empty only if type==KEY.
  */
  List<SEL_IMERGE> merges;

  /* The members below are filled/used only after get_mm_tree is done */
  key_map ror_scans_map;   /* bitmask of ROR scan-able elements in keys */
  uint    n_ror_scans;     /* number of set bits in ror_scans_map */

  struct st_ror_scan_info **ror_scans;     /* list of ROR key scans */
  struct st_ror_scan_info **ror_scans_end; /* last ROR scan */
  /* Note that #records for each key scan is stored in table->quick_rows */
};

class RANGE_OPT_PARAM
{
public:
  THD	*thd;   /* Current thread handle */
  TABLE *table; /* Table being analyzed */
  Item *cond;   /* Used inside get_mm_tree(). */
  table_map prev_tables;
  table_map read_tables;
  table_map current_table; /* Bit of the table being analyzed */

  /* Array of parts of all keys for which range analysis is performed */
  KEY_PART *key_parts;
  KEY_PART *key_parts_end;
  MEM_ROOT *mem_root; /* Memory that will be freed when range analysis completes */
  MEM_ROOT *old_root; /* Memory that will last until the query end */
  /*
    Number of indexes used in range analysis (In SEL_TREE::keys only first
    #keys elements are not empty)
  */
  uint keys;
  
  /* 
    If true, the index descriptions describe real indexes (and it is ok to
    call field->optimize_range(real_keynr[...], ...).
    Otherwise index description describes fake indexes, like a partitioning
    expression.
  */
  bool using_real_indexes;
  
  /*
    Aggressively remove "scans" that do not have conditions on first
    keyparts. Such scans are usable when doing partition pruning but not
    regular range optimization.
  */
  bool remove_jump_scans;
  
  /*
    used_key_no -> table_key_no translation table. Only makes sense if
    using_real_indexes==TRUE
  */
  uint real_keynr[MAX_KEY];

  /*
    Used to store 'current key tuples', in both range analysis and
    partitioning (list) analysis
  */
  uchar min_key[MAX_KEY_LENGTH+MAX_FIELD_WIDTH],
    max_key[MAX_KEY_LENGTH+MAX_FIELD_WIDTH];

  /* Number of SEL_ARG objects allocated by SEL_ARG::clone_tree operations */
  uint alloced_sel_args; 
  bool force_default_mrr;
  /** 
    Whether index statistics or index dives should be used when
    estimating the number of rows in an equality range. If true, index
    statistics is used for these indexes.
  */
  bool use_index_statistics;

  bool statement_should_be_aborted() const
  {
    return
      thd->is_fatal_error ||
      thd->is_error() ||
      alloced_sel_args > SEL_ARG::MAX_SEL_ARGS;
  }

};

class PARAM : public RANGE_OPT_PARAM
{
public:
  KEY_PART *key[MAX_KEY]; /* First key parts of keys used in the query */
  longlong baseflag;
  uint max_key_part;
  /* Number of ranges in the last checked tree->key */
  uint range_count;

  bool quick;				// Don't calulate possible keys

  uint fields_bitmap_size;
  MY_BITMAP needed_fields;    /* bitmask of fields needed by the query */
  MY_BITMAP tmp_covered_fields;

  key_map *needed_reg;        /* ptr to SQL_SELECT::needed_reg */

  uint *imerge_cost_buff;     /* buffer for index_merge cost estimates */
  uint imerge_cost_buff_size; /* size of the buffer */

  /* TRUE if last checked tree->key can be used for ROR-scan */
  bool is_ror_scan;
  /* Number of ranges in the last checked tree->key */
  uint n_ranges;

  /* 
     The sort order the range access method must be able
     to provide. Three-value logic: asc/desc/don't care
  */
  ORDER::enum_order order_direction;
};

class TABLE_READ_PLAN;
  class TRP_RANGE;
  class TRP_ROR_INTERSECT;
  class TRP_ROR_UNION;
  class TRP_INDEX_MERGE;
  class TRP_GROUP_MIN_MAX;

struct st_ror_scan_info;

static SEL_TREE * get_mm_parts(RANGE_OPT_PARAM *param,
                               Item_func *cond_func,Field *field,
                               Item_func::Functype type,Item *value,
                               Item_result cmp_type);
static SEL_ARG *get_mm_leaf(RANGE_OPT_PARAM *param,Item *cond_func,Field *field,
			    KEY_PART *key_part,
			    Item_func::Functype type,Item *value);
static SEL_TREE *get_mm_tree(RANGE_OPT_PARAM *param,Item *cond);

static bool is_key_scan_ror(PARAM *param, uint keynr, uint nparts);
static ha_rows check_quick_select(PARAM *param, uint idx, bool index_only,
                                  SEL_ARG *tree, bool update_tbl_stats, 
                                  uint *mrr_flags, uint *bufsize,
                                  Cost_estimate *cost);
QUICK_RANGE_SELECT *get_quick_select(PARAM *param,uint index,
                                     SEL_ARG *key_tree, uint mrr_flags, 
                                     uint mrr_buf_size, MEM_ROOT *alloc);
static TRP_RANGE *get_key_scans_params(PARAM *param, SEL_TREE *tree,
                                       bool index_read_must_be_used,
                                       bool update_tbl_stats,
                                       double read_time);
static
TRP_ROR_INTERSECT *get_best_ror_intersect(const PARAM *param, SEL_TREE *tree,
                                          double read_time);
static
TABLE_READ_PLAN *get_best_disjunct_quick(PARAM *param, SEL_IMERGE *imerge,
                                         double read_time);
static
TRP_GROUP_MIN_MAX *get_best_group_min_max(PARAM *param, SEL_TREE *tree,
                                          double read_time);
#ifndef DBUG_OFF
static void print_sel_tree(PARAM *param, SEL_TREE *tree, key_map *tree_map,
                           const char *msg);
static void print_ror_scans_arr(TABLE *table, const char *msg,
                                struct st_ror_scan_info **start,
                                struct st_ror_scan_info **end);
static void print_quick(QUICK_SELECT_I *quick, const key_map *needed_reg);
#endif

static void append_range_all_keyparts(Opt_trace_array *range_trace,
                                      String *range_string,
                                      String *range_so_far,
                                      SEL_ARG *keypart_root,
                                      const KEY_PART_INFO *key_parts);
static inline void dbug_print_tree(const char *tree_name,
                                   SEL_TREE *tree, 
                                   const RANGE_OPT_PARAM *param);

void append_range(String *out,
                  const KEY_PART_INFO *key_parts,
                  const uchar *min_key, const uchar *max_key,
                  const uint flag);

static SEL_TREE *tree_and(RANGE_OPT_PARAM *param,SEL_TREE *tree1,SEL_TREE *tree2);
static SEL_TREE *tree_or(RANGE_OPT_PARAM *param,SEL_TREE *tree1,SEL_TREE *tree2);
static SEL_ARG *sel_add(SEL_ARG *key1,SEL_ARG *key2);
static SEL_ARG *key_or(RANGE_OPT_PARAM *param, SEL_ARG *key1, SEL_ARG *key2);
static SEL_ARG *key_and(RANGE_OPT_PARAM *param, SEL_ARG *key1, SEL_ARG *key2,
                        uint clone_flag);
static bool get_range(SEL_ARG **e1,SEL_ARG **e2,SEL_ARG *root1);
bool get_quick_keys(PARAM *param,QUICK_RANGE_SELECT *quick,KEY_PART *key,
                    SEL_ARG *key_tree, uchar *min_key,uint min_key_flag,
                    uchar *max_key,uint max_key_flag);
static bool eq_tree(SEL_ARG* a,SEL_ARG *b);
static bool eq_ranges_exceeds_limit(SEL_ARG *keypart_root, uint* count, 
                                    uint limit);

static SEL_ARG null_element(SEL_ARG::IMPOSSIBLE);
static bool null_part_in_key(KEY_PART *key_part, const uchar *key,
                             uint length);
bool sel_trees_can_be_ored(SEL_TREE *tree1, SEL_TREE *tree2, RANGE_OPT_PARAM* param);


/*
  SEL_IMERGE is a list of possible ways to do index merge, i.e. it is
  a condition in the following form:
   (t_1||t_2||...||t_N) && (next)

  where all t_i are SEL_TREEs, next is another SEL_IMERGE and no pair
  (t_i,t_j) contains SEL_ARGS for the same index.

  SEL_TREE contained in SEL_IMERGE always has merges=NULL.

  This class relies on memory manager to do the cleanup.
*/

class SEL_IMERGE : public Sql_alloc
{
  enum { PREALLOCED_TREES= 10};
public:
  SEL_TREE *trees_prealloced[PREALLOCED_TREES];
  SEL_TREE **trees;             /* trees used to do index_merge   */
  SEL_TREE **trees_next;        /* last of these trees            */
  SEL_TREE **trees_end;         /* end of allocated space         */

  SEL_ARG  ***best_keys;        /* best keys to read in SEL_TREEs */

  SEL_IMERGE() :
    trees(&trees_prealloced[0]),
    trees_next(trees),
    trees_end(trees + PREALLOCED_TREES)
  {}
  SEL_IMERGE (SEL_IMERGE *arg, RANGE_OPT_PARAM *param);
  int or_sel_tree(RANGE_OPT_PARAM *param, SEL_TREE *tree);
  int or_sel_tree_with_checks(RANGE_OPT_PARAM *param, SEL_TREE *new_tree);
  int or_sel_imerge_with_checks(RANGE_OPT_PARAM *param, SEL_IMERGE* imerge);
};


/*
  Add SEL_TREE to this index_merge without any checks,

  NOTES
    This function implements the following:
      (x_1||...||x_N) || t = (x_1||...||x_N||t), where x_i, t are SEL_TREEs

  RETURN
     0 - OK
    -1 - Out of memory.
*/

int SEL_IMERGE::or_sel_tree(RANGE_OPT_PARAM *param, SEL_TREE *tree)
{
  if (trees_next == trees_end)
  {
    const int realloc_ratio= 2;		/* Double size for next round */
    uint old_elements= (trees_end - trees);
    uint old_size= sizeof(SEL_TREE**) * old_elements;
    uint new_size= old_size * realloc_ratio;
    SEL_TREE **new_trees;
    if (!(new_trees= (SEL_TREE**)alloc_root(param->mem_root, new_size)))
      return -1;
    memcpy(new_trees, trees, old_size);
    trees=      new_trees;
    trees_next= trees + old_elements;
    trees_end=  trees + old_elements * realloc_ratio;
  }
  *(trees_next++)= tree;
  return 0;
}


/*
  Perform OR operation on this SEL_IMERGE and supplied SEL_TREE new_tree,
  combining new_tree with one of the trees in this SEL_IMERGE if they both
  have SEL_ARGs for the same key.

  SYNOPSIS
    or_sel_tree_with_checks()
      param    PARAM from SQL_SELECT::test_quick_select
      new_tree SEL_TREE with type KEY or KEY_SMALLER.

  NOTES
    This does the following:
    (t_1||...||t_k)||new_tree =
     either
       = (t_1||...||t_k||new_tree)
     or
       = (t_1||....||(t_j|| new_tree)||...||t_k),

     where t_i, y are SEL_TREEs.
    new_tree is combined with the first t_j it has a SEL_ARG on common
    key with. As a consequence of this, choice of keys to do index_merge
    read may depend on the order of conditions in WHERE part of the query.

  RETURN
    0  OK
    1  One of the trees was combined with new_tree to SEL_TREE::ALWAYS,
       and (*this) should be discarded.
   -1  An error occurred.
*/

int SEL_IMERGE::or_sel_tree_with_checks(RANGE_OPT_PARAM *param, SEL_TREE *new_tree)
{
  for (SEL_TREE** tree = trees;
       tree != trees_next;
       tree++)
  {
    if (sel_trees_can_be_ored(*tree, new_tree, param))
    {
      *tree = tree_or(param, *tree, new_tree);
      if (!*tree)
        return 1;
      if (((*tree)->type == SEL_TREE::MAYBE) ||
          ((*tree)->type == SEL_TREE::ALWAYS))
        return 1;
      /* SEL_TREE::IMPOSSIBLE is impossible here */
      return 0;
    }
  }

  /* New tree cannot be combined with any of existing trees. */
  return or_sel_tree(param, new_tree);
}


/*
  Perform OR operation on this index_merge and supplied index_merge list.

  RETURN
    0 - OK
    1 - One of conditions in result is always TRUE and this SEL_IMERGE
        should be discarded.
   -1 - An error occurred
*/

int SEL_IMERGE::or_sel_imerge_with_checks(RANGE_OPT_PARAM *param, SEL_IMERGE* imerge)
{
  for (SEL_TREE** tree= imerge->trees;
       tree != imerge->trees_next;
       tree++)
  {
    if (or_sel_tree_with_checks(param, *tree))
      return 1;
  }
  return 0;
}


SEL_TREE::SEL_TREE(SEL_TREE *arg, RANGE_OPT_PARAM *param): Sql_alloc()
{
  keys_map= arg->keys_map;
  type= arg->type;
  for (uint idx= 0; idx < MAX_KEY; idx++)
  {
    if ((keys[idx]= arg->keys[idx]))
    {
      keys[idx]->use_count++;
      keys[idx]->increment_use_count(1);
    }
  }

  List_iterator<SEL_IMERGE> it(arg->merges);
  for (SEL_IMERGE *el= it++; el; el= it++)
  {
    SEL_IMERGE *merge= new SEL_IMERGE(el, param);
    if (!merge || merge->trees == merge->trees_next)
    {
      merges.empty();
      return;
    }
    merges.push_back (merge);
  }
}


SEL_IMERGE::SEL_IMERGE (SEL_IMERGE *arg, RANGE_OPT_PARAM *param) : Sql_alloc()
{
  uint elements= (arg->trees_end - arg->trees);
  if (elements > PREALLOCED_TREES)
  {
    uint size= elements * sizeof (SEL_TREE **);
    if (!(trees= (SEL_TREE **)alloc_root(param->mem_root, size)))
      goto mem_err;
  }
  else
    trees= &trees_prealloced[0];

  trees_next= trees;
  trees_end= trees + elements;

  for (SEL_TREE **tree = trees, **arg_tree= arg->trees; tree < trees_end; 
       tree++, arg_tree++)
  {
    if (!(*tree= new SEL_TREE(*arg_tree, param)))
      goto mem_err;
  }

  return;

mem_err:
  trees= &trees_prealloced[0];
  trees_next= trees;
  trees_end= trees;
}


/*
  Perform AND operation on two index_merge lists and store result in *im1.
*/

inline void imerge_list_and_list(List<SEL_IMERGE> *im1, List<SEL_IMERGE> *im2)
{
  im1->concat(im2);
}


/*
  Perform OR operation on 2 index_merge lists, storing result in first list.

  NOTES
    The following conversion is implemented:
     (a_1 &&...&& a_N)||(b_1 &&...&& b_K) = AND_i,j(a_i || b_j) =>
      => (a_1||b_1).

    i.e. all conjuncts except the first one are currently dropped.
    This is done to avoid producing N*K ways to do index_merge.

    If (a_1||b_1) produce a condition that is always TRUE, NULL is returned
    and index_merge is discarded (while it is actually possible to try
    harder).

    As a consequence of this, choice of keys to do index_merge read may depend
    on the order of conditions in WHERE part of the query.

  RETURN
    0     OK, result is stored in *im1
    other Error, both passed lists are unusable
*/

int imerge_list_or_list(RANGE_OPT_PARAM *param,
                        List<SEL_IMERGE> *im1,
                        List<SEL_IMERGE> *im2)
{
  SEL_IMERGE *imerge= im1->head();
  im1->empty();
  im1->push_back(imerge);

  return imerge->or_sel_imerge_with_checks(param, im2->head());
}


/*
  Perform OR operation on index_merge list and key tree.

  RETURN
    false     OK, result is stored in *im1.
    true      Error
*/

static bool imerge_list_or_tree(RANGE_OPT_PARAM *param,
                                List<SEL_IMERGE> *im1,
                                SEL_TREE *tree)
{
  DBUG_ENTER("imerge_list_or_tree");
  SEL_IMERGE *imerge;
  List_iterator<SEL_IMERGE> it(*im1);
  
  uint remaining_trees= im1->elements;
  while ((imerge= it++))
  {
    SEL_TREE *or_tree;
    /*
      Need to make a copy of 'tree' for all but the last OR operation
      because or_sel_tree_with_checks() may change it.
    */
    if (--remaining_trees == 0)
      or_tree= tree;
    else
    {
      or_tree= new SEL_TREE (tree, param);
      if (!or_tree)
        DBUG_RETURN(true);
      if (or_tree->keys_map.is_clear_all() && or_tree->merges.is_empty())
        DBUG_RETURN(false);
    }

    int result_or= imerge->or_sel_tree_with_checks(param, or_tree);
    if (result_or == 1)
      it.remove();
    else if (result_or == -1)
      DBUG_RETURN(true);
  }
  DBUG_ASSERT(remaining_trees == 0);
  DBUG_RETURN(im1->is_empty());
}


/***************************************************************************
** Basic functions for SQL_SELECT and QUICK_RANGE_SELECT
***************************************************************************/

	/* make a select from mysql info
	   Error is set as following:
	   0 = ok
	   1 = Got some error (out of memory?)
	   */

SQL_SELECT *make_select(TABLE *head, table_map const_tables,
			table_map read_tables, Item *conds,
                        bool allow_null_cond,
                        int *error)
{
  SQL_SELECT *select;
  DBUG_ENTER("make_select");

  *error=0;

  if (!conds && !allow_null_cond)
    DBUG_RETURN(0);
  if (!(select= new SQL_SELECT))
  {
    *error= 1;			// out of memory
    DBUG_RETURN(0);		/* purecov: inspected */
  }
  select->read_tables=read_tables;
  select->const_tables=const_tables;
  select->head=head;
  select->cond=conds;

  if (head->sort.io_cache)
  {
    select->file= *head->sort.io_cache;
    select->records=(ha_rows) (select->file.end_of_file/
			       head->file->ref_length);
    my_free(head->sort.io_cache);
    head->sort.io_cache=0;
  }
  DBUG_RETURN(select);
}


SQL_SELECT::SQL_SELECT() :
  quick(0), cond(0), icp_cond(0),
  free_cond(0), traced_before(false)
{
  my_b_clear(&file);
}


void SQL_SELECT::cleanup()
{
  set_quick(NULL);
  if (free_cond)
  {
    free_cond=0;
    delete cond;
    cond= 0;
  }
  close_cached_file(&file);
  traced_before= false;
}


SQL_SELECT::~SQL_SELECT()
{
  cleanup();
}

#undef index					// Fix for Unixware 7

QUICK_SELECT_I::QUICK_SELECT_I()
  :max_used_key_length(0),
   used_key_parts(0)
{}

QUICK_RANGE_SELECT::QUICK_RANGE_SELECT(THD *thd, TABLE *table, uint key_nr,
                                       bool no_alloc, MEM_ROOT *parent_alloc,
                                       bool *create_error)
  :free_file(0), cur_range(NULL), last_range(0),
   mrr_flags(0), mrr_buf_size(0), mrr_buf_desc(NULL),
   dont_free(0)
{
  my_bitmap_map *bitmap;
  DBUG_ENTER("QUICK_RANGE_SELECT::QUICK_RANGE_SELECT");

  in_ror_merged_scan= 0;
  index= key_nr;
  head=  table;
  key_part_info= head->key_info[index].key_part;
  my_init_dynamic_array(&ranges, sizeof(QUICK_RANGE*), 16, 16);

  /* 'thd' is not accessible in QUICK_RANGE_SELECT::reset(). */
  mrr_buf_size= thd->variables.read_rnd_buff_size;

  if (!no_alloc && !parent_alloc)
  {
    // Allocates everything through the internal memroot
    init_sql_alloc(&alloc, thd->variables.range_alloc_block_size, 0);
    thd->mem_root= &alloc;
  }
  else
    memset(&alloc, 0, sizeof(alloc));
  file= head->file;
  record= head->record[0];

  /* Allocate a bitmap for used columns (Q: why not on MEM_ROOT?) */
  if (!(bitmap= (my_bitmap_map*) my_malloc(head->s->column_bitmap_size,
                                           MYF(MY_WME))))
  {
    column_bitmap.bitmap= 0;
    *create_error= 1;
  }
  else
    bitmap_init(&column_bitmap, bitmap, head->s->fields, FALSE);
  DBUG_VOID_RETURN;
}


void QUICK_RANGE_SELECT::need_sorted_output()
{
  mrr_flags |= HA_MRR_SORTED;
}


int QUICK_RANGE_SELECT::init()
{
  DBUG_ENTER("QUICK_RANGE_SELECT::init");

  if (file->inited)
    file->ha_index_or_rnd_end();
  DBUG_RETURN(FALSE);
}


void QUICK_RANGE_SELECT::range_end()
{
  if (file->inited)
    file->ha_index_or_rnd_end();
}


QUICK_RANGE_SELECT::~QUICK_RANGE_SELECT()
{
  DBUG_ENTER("QUICK_RANGE_SELECT::~QUICK_RANGE_SELECT");
  if (!dont_free)
  {
    /* file is NULL for CPK scan on covering ROR-intersection */
    if (file) 
    {
      range_end();
      if (free_file)
      {
        DBUG_PRINT("info", ("Freeing separate handler %p (free: %d)", file,
                            free_file));
        file->ha_external_lock(current_thd, F_UNLCK);
        file->ha_close();
        delete file;
      }
    }
    delete_dynamic(&ranges); /* ranges are allocated in alloc */
    free_root(&alloc,MYF(0));
    my_free(column_bitmap.bitmap);
  }
  my_free(mrr_buf_desc);
  DBUG_VOID_RETURN;
}


QUICK_INDEX_MERGE_SELECT::QUICK_INDEX_MERGE_SELECT(THD *thd_param,
                                                   TABLE *table)
  :unique(NULL), pk_quick_select(NULL), thd(thd_param)
{
  DBUG_ENTER("QUICK_INDEX_MERGE_SELECT::QUICK_INDEX_MERGE_SELECT");
  index= MAX_KEY;
  head= table;
  memset(&read_record, 0, sizeof(read_record));
  init_sql_alloc(&alloc, thd->variables.range_alloc_block_size, 0);
  DBUG_VOID_RETURN;
}

int QUICK_INDEX_MERGE_SELECT::init()
{
  DBUG_ENTER("QUICK_INDEX_MERGE_SELECT::init");
  DBUG_RETURN(0);
}

int QUICK_INDEX_MERGE_SELECT::reset()
{
  DBUG_ENTER("QUICK_INDEX_MERGE_SELECT::reset");
  const int retval= read_keys_and_merge();
  DBUG_RETURN(retval);
}

bool
QUICK_INDEX_MERGE_SELECT::push_quick_back(QUICK_RANGE_SELECT *quick_sel_range)
{
  /*
    Save quick_select that does scan on clustered primary key as it will be
    processed separately.
  */
  if (head->file->primary_key_is_clustered() &&
      quick_sel_range->index == head->s->primary_key)
    pk_quick_select= quick_sel_range;
  else
    return quick_selects.push_back(quick_sel_range);
  return 0;
}

QUICK_INDEX_MERGE_SELECT::~QUICK_INDEX_MERGE_SELECT()
{
  List_iterator_fast<QUICK_RANGE_SELECT> quick_it(quick_selects);
  QUICK_RANGE_SELECT* quick;
  DBUG_ENTER("QUICK_INDEX_MERGE_SELECT::~QUICK_INDEX_MERGE_SELECT");
  delete unique;
  quick_it.rewind();
  while ((quick= quick_it++))
    quick->file= NULL;
  quick_selects.delete_elements();
  delete pk_quick_select;
  /* It's ok to call the next two even if they are already deinitialized */
  end_read_record(&read_record);
  free_io_cache(head);
  free_root(&alloc,MYF(0));
  DBUG_VOID_RETURN;
}


QUICK_ROR_INTERSECT_SELECT::QUICK_ROR_INTERSECT_SELECT(THD *thd_param,
                                                       TABLE *table,
                                                       bool retrieve_full_rows,
                                                       MEM_ROOT *parent_alloc)
  : cpk_quick(NULL), thd(thd_param), need_to_fetch_row(retrieve_full_rows),
    scans_inited(FALSE)
{
  index= MAX_KEY;
  head= table;
  record= head->record[0];
  if (!parent_alloc)
    init_sql_alloc(&alloc, thd->variables.range_alloc_block_size, 0);
  else
    memset(&alloc, 0, sizeof(MEM_ROOT));
  last_rowid= (uchar*) alloc_root(parent_alloc? parent_alloc : &alloc,
                                  head->file->ref_length);
}


/*
  Do post-constructor initialization.
  SYNOPSIS
    QUICK_ROR_INTERSECT_SELECT::init()

  RETURN
    0      OK
    other  Error code
*/

int QUICK_ROR_INTERSECT_SELECT::init()
{
  DBUG_ENTER("QUICK_ROR_INTERSECT_SELECT::init");
 /* Check if last_rowid was successfully allocated in ctor */
  DBUG_RETURN(!last_rowid);
}


/*
  Initialize this quick select to be a ROR-merged scan.

  SYNOPSIS
    QUICK_RANGE_SELECT::init_ror_merged_scan()
      reuse_handler If TRUE, use head->file, otherwise create a separate
                    handler object

  NOTES
    This function creates and prepares for subsequent use a separate handler
    object if it can't reuse head->file. The reason for this is that during
    ROR-merge several key scans are performed simultaneously, and a single
    handler is only capable of preserving context of a single key scan.

    In ROR-merge the quick select doing merge does full records retrieval,
    merged quick selects read only keys.

  RETURN
    0  ROR child scan initialized, ok to use.
    1  error
*/

int QUICK_RANGE_SELECT::init_ror_merged_scan(bool reuse_handler)
{
  handler *save_file= file, *org_file;
  THD *thd;
  MY_BITMAP * const save_read_set= head->read_set;
  MY_BITMAP * const save_write_set= head->write_set;
  DBUG_ENTER("QUICK_RANGE_SELECT::init_ror_merged_scan");

  in_ror_merged_scan= 1;
  if (reuse_handler)
  {
    DBUG_PRINT("info", ("Reusing handler %p", file));
    if (init() || reset())
    {
      DBUG_RETURN(1);
    }
    head->column_bitmaps_set(&column_bitmap, &column_bitmap);
    goto end;
  }

  /* Create a separate handler object for this quick select */
  if (free_file)
  {
    /* already have own 'handler' object. */
    DBUG_RETURN(0);
  }

  thd= head->in_use;
  if (!(file= head->file->clone(head->s->normalized_path.str, thd->mem_root)))
  {
    /* 
      Manually set the error flag. Note: there seems to be quite a few
      places where a failure could cause the server to "hang" the client by
      sending no response to a query. ATM those are not real errors because 
      the storage engine calls in question happen to never fail with the 
      existing storage engines. 
    */
    my_error(ER_OUT_OF_RESOURCES, MYF(0)); /* purecov: inspected */
    /* Caller will free the memory */
    goto failure;  /* purecov: inspected */
  }

  head->column_bitmaps_set(&column_bitmap, &column_bitmap);

  if (file->ha_external_lock(thd, F_RDLCK))
    goto failure;

  if (init() || reset())
  {
    file->ha_external_lock(thd, F_UNLCK);
    file->ha_close();
    goto failure;
  }
  free_file= TRUE;
  last_rowid= file->ref;

end:
  /*
    We are only going to read key fields and call position() on 'file'
    The following sets head->tmp_set to only use this key and then updates
    head->read_set and head->write_set to use this bitmap.
    The now bitmap is stored in 'column_bitmap' which is used in ::get_next()
  */
  org_file= head->file;
  head->file= file;
  /* We don't have to set 'head->keyread' here as the 'file' is unique */
  if (!head->no_keyread)
    head->mark_columns_used_by_index(index);
  head->prepare_for_position();
  head->file= org_file;
  bitmap_copy(&column_bitmap, head->read_set);

  /*
    We have prepared a column_bitmap which get_next() will use. To do this we
    used TABLE::read_set/write_set as playground; restore them to their
    original value to not pollute other scans.
  */
  head->column_bitmaps_set(save_read_set, save_write_set);

  DBUG_RETURN(0);

failure:
  head->column_bitmaps_set(save_read_set, save_write_set);
  delete file;
  file= save_file;
  DBUG_RETURN(1);
}


/*
  Initialize this quick select to be a part of a ROR-merged scan.
  SYNOPSIS
    QUICK_ROR_INTERSECT_SELECT::init_ror_merged_scan()
      reuse_handler If TRUE, use head->file, otherwise create separate
                    handler object.
  RETURN
    0     OK
    other error code
*/
int QUICK_ROR_INTERSECT_SELECT::init_ror_merged_scan(bool reuse_handler)
{
  int error;
  List_iterator_fast<QUICK_RANGE_SELECT> quick_it(quick_selects);
  QUICK_RANGE_SELECT* quick;
  DBUG_ENTER("QUICK_ROR_INTERSECT_SELECT::init_ror_merged_scan");

  /* Initialize all merged "children" quick selects */
  DBUG_ASSERT(!need_to_fetch_row || reuse_handler);
  if (!need_to_fetch_row && reuse_handler)
  {
    quick= quick_it++;
    /*
      There is no use of this->file. Use it for the first of merged range
      selects.
    */
    int error= quick->init_ror_merged_scan(TRUE);
    if (error)
      DBUG_RETURN(error);
    quick->file->extra(HA_EXTRA_KEYREAD_PRESERVE_FIELDS);
  }
  while ((quick= quick_it++))
  {
#ifndef DBUG_OFF
    const MY_BITMAP * const save_read_set= quick->head->read_set;
    const MY_BITMAP * const save_write_set= quick->head->write_set;
#endif
    if ((error= quick->init_ror_merged_scan(FALSE)))
      DBUG_RETURN(error);
    quick->file->extra(HA_EXTRA_KEYREAD_PRESERVE_FIELDS);
    // Sets are shared by all members of "quick_selects" so must not change
    DBUG_ASSERT(quick->head->read_set == save_read_set);
    DBUG_ASSERT(quick->head->write_set == save_write_set);
    /* All merged scans share the same record buffer in intersection. */
    quick->record= head->record[0];
  }

  /* Prepare for ha_rnd_pos calls if needed. */
  if (need_to_fetch_row && (error= head->file->ha_rnd_init(false)))
  {
    DBUG_PRINT("error", ("ROR index_merge rnd_init call failed"));
    DBUG_RETURN(error);
  }
  DBUG_RETURN(0);
}


/*
  Initialize quick select for row retrieval.
  SYNOPSIS
    reset()
  RETURN
    0      OK
    other  Error code
*/

int QUICK_ROR_INTERSECT_SELECT::reset()
{
  DBUG_ENTER("QUICK_ROR_INTERSECT_SELECT::reset");
  if (!scans_inited && init_ror_merged_scan(TRUE))
    DBUG_RETURN(1);
  scans_inited= TRUE;
  List_iterator_fast<QUICK_RANGE_SELECT> it(quick_selects);
  QUICK_RANGE_SELECT *quick;
  while ((quick= it++))
    quick->reset();
  DBUG_RETURN(0);
}


/*
  Add a merged quick select to this ROR-intersection quick select.

  SYNOPSIS
    QUICK_ROR_INTERSECT_SELECT::push_quick_back()
      quick Quick select to be added. The quick select must return
            rows in rowid order.
  NOTES
    This call can only be made before init() is called.

  RETURN
    FALSE OK
    TRUE  Out of memory.
*/

bool
QUICK_ROR_INTERSECT_SELECT::push_quick_back(QUICK_RANGE_SELECT *quick)
{
  return quick_selects.push_back(quick);
}

QUICK_ROR_INTERSECT_SELECT::~QUICK_ROR_INTERSECT_SELECT()
{
  DBUG_ENTER("QUICK_ROR_INTERSECT_SELECT::~QUICK_ROR_INTERSECT_SELECT");
  quick_selects.delete_elements();
  delete cpk_quick;
  free_root(&alloc,MYF(0));
  if (need_to_fetch_row && head->file->inited)
    head->file->ha_rnd_end();
  DBUG_VOID_RETURN;
}


QUICK_ROR_UNION_SELECT::QUICK_ROR_UNION_SELECT(THD *thd_param,
                                               TABLE *table)
  : thd(thd_param), scans_inited(FALSE)
{
  index= MAX_KEY;
  head= table;
  rowid_length= table->file->ref_length;
  record= head->record[0];
  init_sql_alloc(&alloc, thd->variables.range_alloc_block_size, 0);
  thd_param->mem_root= &alloc;
}


/*
  Comparison function to be used QUICK_ROR_UNION_SELECT::queue priority
  queue.

  SYNPOSIS
    QUICK_ROR_UNION_SELECT_queue_cmp()
      arg   Pointer to QUICK_ROR_UNION_SELECT
      val1  First merged select
      val2  Second merged select
*/

C_MODE_START

static int QUICK_ROR_UNION_SELECT_queue_cmp(void *arg, uchar *val1, uchar *val2)
{
  QUICK_ROR_UNION_SELECT *self= (QUICK_ROR_UNION_SELECT*)arg;
  return self->head->file->cmp_ref(((QUICK_SELECT_I*)val1)->last_rowid,
                                   ((QUICK_SELECT_I*)val2)->last_rowid);
}

C_MODE_END


/*
  Do post-constructor initialization.
  SYNOPSIS
    QUICK_ROR_UNION_SELECT::init()

  RETURN
    0      OK
    other  Error code
*/

int QUICK_ROR_UNION_SELECT::init()
{
  DBUG_ENTER("QUICK_ROR_UNION_SELECT::init");
  if (init_queue(&queue, quick_selects.elements, 0,
                 FALSE , QUICK_ROR_UNION_SELECT_queue_cmp,
                 (void*) this))
  {
    memset(&queue, 0, sizeof(QUEUE));
    DBUG_RETURN(1);
  }

  if (!(cur_rowid= (uchar*) alloc_root(&alloc, 2*head->file->ref_length)))
    DBUG_RETURN(1);
  prev_rowid= cur_rowid + head->file->ref_length;
  DBUG_RETURN(0);
}


/*
  Initialize quick select for row retrieval.
  SYNOPSIS
    reset()

  RETURN
    0      OK
    other  Error code
*/

int QUICK_ROR_UNION_SELECT::reset()
{
  QUICK_SELECT_I *quick;
  int error;
  DBUG_ENTER("QUICK_ROR_UNION_SELECT::reset");
  have_prev_rowid= FALSE;
  if (!scans_inited)
  {
    List_iterator_fast<QUICK_SELECT_I> it(quick_selects);
    while ((quick= it++))
    {
      if (quick->init_ror_merged_scan(FALSE))
        DBUG_RETURN(1);
    }
    scans_inited= TRUE;
  }
  queue_remove_all(&queue);
  /*
    Initialize scans for merged quick selects and put all merged quick
    selects into the queue.
  */
  List_iterator_fast<QUICK_SELECT_I> it(quick_selects);
  while ((quick= it++))
  {
    if ((error= quick->reset()))
      DBUG_RETURN(error);
    if ((error= quick->get_next()))
    {
      if (error == HA_ERR_END_OF_FILE)
        continue;
      DBUG_RETURN(error);
    }
    quick->save_last_pos();
    queue_insert(&queue, (uchar*)quick);
  }

  /* Prepare for ha_rnd_pos calls. */
  if (head->file->inited && (error= head->file->ha_rnd_end()))
  {
    DBUG_PRINT("error", ("ROR index_merge rnd_end call failed"));
    DBUG_RETURN(error);
  }
  if ((error= head->file->ha_rnd_init(false)))
  {
    DBUG_PRINT("error", ("ROR index_merge rnd_init call failed"));
    DBUG_RETURN(error);
  }

  DBUG_RETURN(0);
}


bool
QUICK_ROR_UNION_SELECT::push_quick_back(QUICK_SELECT_I *quick_sel_range)
{
  return quick_selects.push_back(quick_sel_range);
}

QUICK_ROR_UNION_SELECT::~QUICK_ROR_UNION_SELECT()
{
  DBUG_ENTER("QUICK_ROR_UNION_SELECT::~QUICK_ROR_UNION_SELECT");
  delete_queue(&queue);
  quick_selects.delete_elements();
  if (head->file->inited)
    head->file->ha_rnd_end();
  free_root(&alloc,MYF(0));
  DBUG_VOID_RETURN;
}


QUICK_RANGE::QUICK_RANGE()
  :min_key(0),max_key(0),min_length(0),max_length(0),
   flag(NO_MIN_RANGE | NO_MAX_RANGE),
  min_keypart_map(0), max_keypart_map(0)
{}

QUICK_RANGE::QUICK_RANGE(const uchar *min_key_arg, uint min_length_arg,
                         key_part_map min_keypart_map_arg,
                         const uchar *max_key_arg, uint max_length_arg,
                         key_part_map max_keypart_map_arg,
                         uint flag_arg)
  : min_key(NULL),
    max_key(NULL),
    min_length((uint16) min_length_arg),
    max_length((uint16) max_length_arg),
    flag((uint16) flag_arg),
    min_keypart_map(min_keypart_map_arg),
    max_keypart_map(max_keypart_map_arg)
{
  min_key= static_cast<uchar*>(sql_memdup(min_key_arg, min_length_arg + 1));
  max_key= static_cast<uchar*>(sql_memdup(max_key_arg, max_length_arg + 1));
  // If we get is_null_string as argument, the memdup is undefined behavior.
  DBUG_ASSERT(min_key_arg != is_null_string);
  DBUG_ASSERT(max_key_arg != is_null_string);
}

SEL_ARG::SEL_ARG(SEL_ARG &arg) :Sql_alloc()
{
  DBUG_ASSERT(arg.type != MAYBE_KEY);  // Would need left=right=NULL
  left=right= &null_element;
  prev=next= NULL;
  type=arg.type;
  min_flag=arg.min_flag;
  max_flag=arg.max_flag;
  maybe_flag=arg.maybe_flag;
  maybe_null=arg.maybe_null;
  part=arg.part;
  field=arg.field;
  min_value=arg.min_value;
  max_value=arg.max_value;
  next_key_part=arg.next_key_part;
  use_count=1; elements=1;
}


inline void SEL_ARG::make_root()
{
  left=right= &null_element;
  color=BLACK;
  next=prev= NULL;
  use_count=0; elements=1;
}

SEL_ARG::SEL_ARG(Field *f,const uchar *min_value_arg,
                 const uchar *max_value_arg)
  :min_flag(0), max_flag(0), maybe_flag(0), maybe_null(f->real_maybe_null()),
   elements(1), use_count(1), field(f), min_value((uchar*) min_value_arg),
   max_value((uchar*) max_value_arg), next(NULL), prev(NULL),
   next_key_part(0), color(BLACK), type(KEY_RANGE)
{
  left=right= &null_element;
}

SEL_ARG::SEL_ARG(Field *field_,uint8 part_,
                 uchar *min_value_, uchar *max_value_,
		 uint8 min_flag_,uint8 max_flag_,uint8 maybe_flag_)
  :min_flag(min_flag_),max_flag(max_flag_),maybe_flag(maybe_flag_),
   part(part_),maybe_null(field_->real_maybe_null()), elements(1),use_count(1),
   field(field_), min_value(min_value_), max_value(max_value_),
   next(NULL), prev(NULL), next_key_part(0), color(BLACK), type(KEY_RANGE)
{
  left=right= &null_element;
}

SEL_ARG *SEL_ARG::clone(RANGE_OPT_PARAM *param, SEL_ARG *new_parent, 
                        SEL_ARG **next_arg)
{
  SEL_ARG *tmp;

  /* Bail out if we have already generated too many SEL_ARGs */
  if (++param->alloced_sel_args > MAX_SEL_ARGS)
    return 0;

  if (type != KEY_RANGE)
  {
    if (!(tmp= new (param->mem_root) SEL_ARG(type)))
      return 0;					// out of memory
    tmp->prev= *next_arg;			// Link into next/prev chain
    (*next_arg)->next=tmp;
    (*next_arg)= tmp;
    tmp->part= this->part;
  }
  else
  {
    if (!(tmp= new (param->mem_root) SEL_ARG(field,part, min_value,max_value,
                                             min_flag, max_flag, maybe_flag)))
      return 0;					// OOM
    tmp->parent=new_parent;
    tmp->next_key_part=next_key_part;
    if (left != &null_element)
      if (!(tmp->left=left->clone(param, tmp, next_arg)))
	return 0;				// OOM

    tmp->prev= *next_arg;			// Link into next/prev chain
    (*next_arg)->next=tmp;
    (*next_arg)= tmp;

    if (right != &null_element)
      if (!(tmp->right= right->clone(param, tmp, next_arg)))
	return 0;				// OOM
  }
  increment_use_count(1);
  tmp->color= color;
  tmp->elements= this->elements;
  return tmp;
}

SEL_ARG *SEL_ARG::first()
{
  SEL_ARG *next_arg=this;
  if (!next_arg->left)
    return 0;					// MAYBE_KEY
  while (next_arg->left != &null_element)
    next_arg=next_arg->left;
  return next_arg;
}

SEL_ARG *SEL_ARG::last()
{
  SEL_ARG *next_arg=this;
  if (!next_arg->right)
    return 0;					// MAYBE_KEY
  while (next_arg->right != &null_element)
    next_arg=next_arg->right;
  return next_arg;
}


/*
  Check if a compare is ok, when one takes ranges in account
  Returns -2 or 2 if the ranges where 'joined' like  < 2 and >= 2
*/

static int sel_cmp(Field *field, uchar *a, uchar *b, uint8 a_flag,
                   uint8 b_flag)
{
  int cmp;
  /* First check if there was a compare to a min or max element */
  if (a_flag & (NO_MIN_RANGE | NO_MAX_RANGE))
  {
    if ((a_flag & (NO_MIN_RANGE | NO_MAX_RANGE)) ==
	(b_flag & (NO_MIN_RANGE | NO_MAX_RANGE)))
      return 0;
    return (a_flag & NO_MIN_RANGE) ? -1 : 1;
  }
  if (b_flag & (NO_MIN_RANGE | NO_MAX_RANGE))
    return (b_flag & NO_MIN_RANGE) ? 1 : -1;

  if (field->real_maybe_null())			// If null is part of key
  {
    if (*a != *b)
    {
      return *a ? -1 : 1;
    }
    if (*a)
      goto end;					// NULL where equal
    a++; b++;					// Skip NULL marker
  }
  cmp=field->key_cmp(a , b);
  if (cmp) return cmp < 0 ? -1 : 1;		// The values differed

  // Check if the compared equal arguments was defined with open/closed range
 end:
  if (a_flag & (NEAR_MIN | NEAR_MAX))
  {
    if ((a_flag & (NEAR_MIN | NEAR_MAX)) == (b_flag & (NEAR_MIN | NEAR_MAX)))
      return 0;
    if (!(b_flag & (NEAR_MIN | NEAR_MAX)))
      return (a_flag & NEAR_MIN) ? 2 : -2;
    return (a_flag & NEAR_MIN) ? 1 : -1;
  }
  if (b_flag & (NEAR_MIN | NEAR_MAX))
    return (b_flag & NEAR_MIN) ? -2 : 2;
  return 0;					// The elements where equal
}


SEL_ARG *SEL_ARG::clone_tree(RANGE_OPT_PARAM *param)
{
  SEL_ARG tmp_link,*next_arg,*root;
  next_arg= &tmp_link;
  if (!(root= clone(param, (SEL_ARG *) 0, &next_arg)))
    return 0;
  next_arg->next=0;				// Fix last link
  tmp_link.next->prev=0;			// Fix first link
  if (root)					// If not OOM
    root->use_count= 0;
  return root;
}


/*
  Table rows retrieval plan. Range optimizer creates QUICK_SELECT_I-derived
  objects from table read plans.
*/
class TABLE_READ_PLAN
{
public:
  /*
    Plan read cost, with or without cost of full row retrieval, depending
    on plan creation parameters.
  */
  double read_cost;
  ha_rows records; /* estimate of #rows to be examined */

  /*
    If TRUE, the scan returns rows in rowid order. This is used only for
    scans that can be both ROR and non-ROR.
  */
  bool is_ror;

  /*
    Create quick select for this plan.
    SYNOPSIS
     make_quick()
       param               Parameter from test_quick_select
       retrieve_full_rows  If TRUE, created quick select will do full record
                           retrieval.
       parent_alloc        Memory pool to use, if any.

    NOTES
      retrieve_full_rows is ignored by some implementations.

    RETURN
      created quick select
      NULL on any error.
  */
  virtual QUICK_SELECT_I *make_quick(PARAM *param,
                                     bool retrieve_full_rows,
                                     MEM_ROOT *parent_alloc=NULL) = 0;

  /* Table read plans are allocated on MEM_ROOT and are never deleted */
  static void *operator new(size_t size, MEM_ROOT *mem_root)
  { return (void*) alloc_root(mem_root, (uint) size); }
  static void operator delete(void *ptr,size_t size) { TRASH(ptr, size); }
  static void operator delete(void *ptr, MEM_ROOT *mem_root) { /* Never called */ }
  virtual ~TABLE_READ_PLAN() {}               /* Remove gcc warning */

  /**
     Add basic info for this TABLE_READ_PLAN to the optimizer trace.

     @param param        Parameters for range analysis of this table
     @param trace_object The optimizer trace object the info is appended to
   */
  virtual void trace_basic_info(const PARAM *param,
                                Opt_trace_object *trace_object) const = 0;
};

/*
  Plan for a QUICK_RANGE_SELECT scan.
  TRP_RANGE::make_quick ignores retrieve_full_rows parameter because
  QUICK_RANGE_SELECT doesn't distinguish between 'index only' scans and full
  record retrieval scans.
*/

class TRP_RANGE : public TABLE_READ_PLAN
{
public:
  /**
    Root of red-black tree for intervals over key fields to be used in
    "range" method retrieval. See SEL_ARG graph description.
  */
  SEL_ARG *key;
  uint     key_idx; /* key number in PARAM::key and PARAM::real_keynr*/
  uint     mrr_flags; 
  uint     mrr_buf_size;

  TRP_RANGE(SEL_ARG *key_arg, uint idx_arg, uint mrr_flags_arg)
   : key(key_arg), key_idx(idx_arg), mrr_flags(mrr_flags_arg)
  {}
  virtual ~TRP_RANGE() {}                     /* Remove gcc warning */

  QUICK_SELECT_I *make_quick(PARAM *param, bool retrieve_full_rows,
                             MEM_ROOT *parent_alloc)
  {
    DBUG_ENTER("TRP_RANGE::make_quick");
    QUICK_RANGE_SELECT *quick;
    if ((quick= get_quick_select(param, key_idx, key, mrr_flags, mrr_buf_size,
                                 parent_alloc)))
    {
      quick->records= records;
      quick->read_time= read_cost;
    }
    DBUG_RETURN(quick);
  }

  void trace_basic_info(const PARAM *param,
                        Opt_trace_object *trace_object) const;
};

void TRP_RANGE::trace_basic_info(const PARAM *param,
                                 Opt_trace_object *trace_object) const
{
#ifdef OPTIMIZER_TRACE
  DBUG_ASSERT(param->using_real_indexes);
  const uint keynr_in_table= param->real_keynr[key_idx];

  const KEY &cur_key= param->table->key_info[keynr_in_table];
  const KEY_PART_INFO *key_part= cur_key.key_part;

  trace_object->add_alnum("type", "range_scan").
    add_utf8("index", cur_key.name).add("rows", records);

  Opt_trace_array trace_range(&param->thd->opt_trace, "ranges");

  // TRP_RANGE should not be created if there are no range intervals
  DBUG_ASSERT(key);

  String range_info;
  range_info.set_charset(system_charset_info);
  append_range_all_keyparts(&trace_range, NULL, &range_info, key, key_part);

#endif
}


typedef struct st_ror_scan_info
{
  uint      idx;      ///< # of used key in param->keys
  uint      keynr;    ///< # of used key in table
  ha_rows   records;  ///< estimate of # records this scan will return

  /** Set of intervals over key fields that will be used for row retrieval. */
  SEL_ARG   *sel_arg;

  /** Fields used in the query and covered by this ROR scan. */
  MY_BITMAP covered_fields;
  /**
    Fields used in the query that are a) covered by this ROR scan and
    b) not already covered by ROR scans ordered earlier in the merge
    sequence.
  */
  MY_BITMAP covered_fields_remaining;
  /** #fields in covered_fields_remaining (caching of bitmap_bits_set()) */
  uint      num_covered_fields_remaining;

  /**
    Cost of reading all index records with values in sel_arg intervals set
    (assuming there is no need to access full table records)
  */
  double    index_read_cost;
} ROR_SCAN_INFO;

/* Plan for QUICK_ROR_INTERSECT_SELECT scan. */

class TRP_ROR_INTERSECT : public TABLE_READ_PLAN
{
public:
  TRP_ROR_INTERSECT() {}                      /* Remove gcc warning */
  virtual ~TRP_ROR_INTERSECT() {}             /* Remove gcc warning */
  QUICK_SELECT_I *make_quick(PARAM *param, bool retrieve_full_rows,
                             MEM_ROOT *parent_alloc);

  /* Array of pointers to ROR range scans used in this intersection */
  struct st_ror_scan_info **first_scan;
  struct st_ror_scan_info **last_scan; /* End of the above array */
  struct st_ror_scan_info *cpk_scan;  /* Clustered PK scan, if there is one */
  bool is_covering; /* TRUE if no row retrieval phase is necessary */
  double index_scan_costs; /* SUM(cost(index_scan)) */

  void trace_basic_info(const PARAM *param,
                        Opt_trace_object *trace_object) const;
};

void TRP_ROR_INTERSECT::trace_basic_info(const PARAM *param,
                                         Opt_trace_object *trace_object) const
{
#ifdef OPTIMIZER_TRACE
  trace_object->add_alnum("type", "index_roworder_intersect").
    add("rows", records).
    add("cost", read_cost).
    add("covering", is_covering).
    add("clustered_pk_scan", cpk_scan != NULL);

  Opt_trace_context * const trace= &param->thd->opt_trace;
  Opt_trace_array ota(trace, "intersect_of");
  for (st_ror_scan_info **cur_scan= first_scan;
       cur_scan != last_scan;
       cur_scan++)
  {
    const KEY &cur_key= param->table->key_info[(*cur_scan)->keynr];
    const KEY_PART_INFO *key_part= cur_key.key_part;

    Opt_trace_object trace_isect_idx(trace);
    trace_isect_idx.add_alnum("type", "range_scan").
      add_utf8("index", cur_key.name).add("rows", (*cur_scan)->records);

    Opt_trace_array trace_range(trace, "ranges");
    for (const SEL_ARG *current= (*cur_scan)->sel_arg;
         current;
         current= current->next)
    {
      String range_info;
      range_info.set_charset(system_charset_info);
      for (const SEL_ARG *part= current;
           part;
           part= part->next_key_part)
      {
        const KEY_PART_INFO *cur_key_part= key_part + part->part;
        append_range(&range_info, cur_key_part,
                     part->min_value, part->max_value,
                     part->min_flag | part->max_flag);
      }
      trace_range.add_utf8(range_info.ptr(), range_info.length());
    }
  }
#endif
}

/*
  Plan for QUICK_ROR_UNION_SELECT scan.
  QUICK_ROR_UNION_SELECT always retrieves full rows, so retrieve_full_rows
  is ignored by make_quick.
*/

class TRP_ROR_UNION : public TABLE_READ_PLAN
{
public:
  TRP_ROR_UNION() {}                          /* Remove gcc warning */
  virtual ~TRP_ROR_UNION() {}                 /* Remove gcc warning */
  QUICK_SELECT_I *make_quick(PARAM *param, bool retrieve_full_rows,
                             MEM_ROOT *parent_alloc);
  TABLE_READ_PLAN **first_ror; /* array of ptrs to plans for merged scans */
  TABLE_READ_PLAN **last_ror;  /* end of the above array */

  void trace_basic_info(const PARAM *param,
                        Opt_trace_object *trace_object) const;
};

void TRP_ROR_UNION::trace_basic_info(const PARAM *param,
                                     Opt_trace_object *trace_object) const
{
#ifdef OPTIMIZER_TRACE
  Opt_trace_context * const trace= &param->thd->opt_trace;
  trace_object->add_alnum("type", "index_roworder_union");
  Opt_trace_array ota(trace, "union_of");
  for (TABLE_READ_PLAN **current= first_ror;
       current != last_ror;
       current++)
  {
    Opt_trace_object trp_info(trace);
    (*current)->trace_basic_info(param, &trp_info);
  }
#endif
}

/*
  Plan for QUICK_INDEX_MERGE_SELECT scan.
  QUICK_ROR_INTERSECT_SELECT always retrieves full rows, so retrieve_full_rows
  is ignored by make_quick.
*/

class TRP_INDEX_MERGE : public TABLE_READ_PLAN
{
public:
  TRP_INDEX_MERGE() {}                        /* Remove gcc warning */
  virtual ~TRP_INDEX_MERGE() {}               /* Remove gcc warning */
  QUICK_SELECT_I *make_quick(PARAM *param, bool retrieve_full_rows,
                             MEM_ROOT *parent_alloc);
  TRP_RANGE **range_scans; /* array of ptrs to plans of merged scans */
  TRP_RANGE **range_scans_end; /* end of the array */

  void trace_basic_info(const PARAM *param,
                        Opt_trace_object *trace_object) const;
};

void TRP_INDEX_MERGE::trace_basic_info(const PARAM *param,
                                       Opt_trace_object *trace_object) const
{
#ifdef OPTIMIZER_TRACE
  Opt_trace_context * const trace= &param->thd->opt_trace;
  trace_object->add_alnum("type", "index_merge");
  Opt_trace_array ota(trace, "index_merge_of");
  for (TRP_RANGE **current= range_scans;
       current != range_scans_end;
       current++)
  {
    Opt_trace_object trp_info(trace);
    (*current)->trace_basic_info(param, &trp_info);
  }
#endif
}

/*
  Plan for a QUICK_GROUP_MIN_MAX_SELECT scan. 
*/

class TRP_GROUP_MIN_MAX : public TABLE_READ_PLAN
{
private:
  bool have_min;             ///< TRUE if there is a MIN function
  bool have_max;             ///< TRUE if there is a MAX function
  /**
    TRUE if there is an aggregate distinct function, e.g.
    "COUNT(DISTINCT x)"
   */
  bool have_agg_distinct;
  /**
    The key_part of the only field used by all MIN/MAX functions.
    Note that TRP_GROUP_MIN_MAX is not used if there are MIN/MAX
    functions on more than one field.
  */
  KEY_PART_INFO *min_max_arg_part;
  uint group_prefix_len;    ///< Length of all key parts in the group prefix
  uint used_key_parts;      ///< Number of index key parts used for access
  uint group_key_parts;     ///< Number of index key parts in the group prefix
  KEY *index_info;          ///< The index chosen for data access
  uint index;               ///< The id of the chosen index
  uchar key_infix[MAX_KEY_LENGTH];  ///< Constants from equality predicates
  uint key_infix_len;       ///< Length of key_infix
  SEL_TREE *range_tree;     ///< Represents all range predicates in the query
  SEL_ARG  *index_tree;     ///< The sub-tree corresponding to index_info
  uint param_idx;           ///< Index of used key in param->key
  bool is_index_scan;       ///< Use index_next() instead of random read
public:
  /** Number of records selected by the ranges in index_tree. */
  ha_rows quick_prefix_records;
public:

  void trace_basic_info(const PARAM *param,
                        Opt_trace_object *trace_object) const;

  TRP_GROUP_MIN_MAX(bool have_min_arg, bool have_max_arg, 
                    bool have_agg_distinct_arg,
                    KEY_PART_INFO *min_max_arg_part_arg,
                    uint group_prefix_len_arg, uint used_key_parts_arg,
                    uint group_key_parts_arg, KEY *index_info_arg,
                    uint index_arg, uint key_infix_len_arg,
                    uchar *key_infix_arg,
                    SEL_TREE *tree_arg, SEL_ARG *index_tree_arg,
                    uint param_idx_arg, ha_rows quick_prefix_records_arg)
  : have_min(have_min_arg), have_max(have_max_arg),
    have_agg_distinct(have_agg_distinct_arg),
    min_max_arg_part(min_max_arg_part_arg),
    group_prefix_len(group_prefix_len_arg), used_key_parts(used_key_parts_arg),
    group_key_parts(group_key_parts_arg), index_info(index_info_arg),
    index(index_arg), key_infix_len(key_infix_len_arg), range_tree(tree_arg),
    index_tree(index_tree_arg), param_idx(param_idx_arg), is_index_scan(FALSE),
    quick_prefix_records(quick_prefix_records_arg)
    {
      if (key_infix_len)
        memcpy(this->key_infix, key_infix_arg, key_infix_len);
    }
  virtual ~TRP_GROUP_MIN_MAX() {}             /* Remove gcc warning */

  QUICK_SELECT_I *make_quick(PARAM *param, bool retrieve_full_rows,
                             MEM_ROOT *parent_alloc);
  void use_index_scan() { is_index_scan= TRUE; }
};

void TRP_GROUP_MIN_MAX::trace_basic_info(const PARAM *param,
                                         Opt_trace_object *trace_object) const
{
#ifdef OPTIMIZER_TRACE
  trace_object->add_alnum("type", "index_group").
    add_utf8("index", index_info->name);
  if (min_max_arg_part)
    trace_object->add_utf8("group_attribute",
                           min_max_arg_part->field->field_name);
  else
    trace_object->add_null("group_attribute");
  trace_object->add("min_aggregate", have_min).
    add("max_aggregate", have_max).
    add("distinct_aggregate", have_agg_distinct).
    add("rows", records).
    add("cost", read_cost);

  const KEY_PART_INFO *key_part= index_info->key_part;
  Opt_trace_context * const trace= &param->thd->opt_trace;
  {
    Opt_trace_array trace_keyparts(trace, "key_parts_used_for_access");
    for (uint partno= 0; partno < used_key_parts; partno++)
    {
      const KEY_PART_INFO *cur_key_part= key_part + partno;
      trace_keyparts.add_utf8(cur_key_part->field->field_name);
    }
  }
  Opt_trace_array trace_range(trace, "ranges");

  // can have group quick without ranges
  if (index_tree)
  {
    String range_info;
    range_info.set_charset(system_charset_info);
    append_range_all_keyparts(&trace_range, NULL,
                              &range_info, index_tree, key_part);
  }
#endif
}

/*
  Fill param->needed_fields with bitmap of fields used in the query.
  SYNOPSIS
    fill_used_fields_bitmap()
      param Parameter from test_quick_select function.

  NOTES
    Clustered PK members are not put into the bitmap as they are implicitly
    present in all keys (and it is impossible to avoid reading them).
  RETURN
    0  Ok
    1  Out of memory.
*/

static int fill_used_fields_bitmap(PARAM *param)
{
  TABLE *table= param->table;
  my_bitmap_map *tmp;
  uint pk;
  param->tmp_covered_fields.bitmap= 0;
  param->fields_bitmap_size= table->s->column_bitmap_size;
  if (!(tmp= (my_bitmap_map*) alloc_root(param->mem_root,
                                  param->fields_bitmap_size)) ||
      bitmap_init(&param->needed_fields, tmp, table->s->fields, FALSE))
    return 1;

  bitmap_copy(&param->needed_fields, table->read_set);
  bitmap_union(&param->needed_fields, table->write_set);

  pk= param->table->s->primary_key;
  if (pk != MAX_KEY && param->table->file->primary_key_is_clustered())
  {
    /* The table uses clustered PK and it is not internally generated */
    KEY_PART_INFO *key_part= param->table->key_info[pk].key_part;
    KEY_PART_INFO *key_part_end=
      key_part + param->table->key_info[pk].user_defined_key_parts;
    for (;key_part != key_part_end; ++key_part)
      bitmap_clear_bit(&param->needed_fields, key_part->fieldnr-1);
  }
  return 0;
}


/*
  Test if a key can be used in different ranges

  SYNOPSIS
    SQL_SELECT::test_quick_select()
      thd               Current thread
      keys_to_use       Keys to use for range retrieval
      prev_tables       Tables assumed to be already read when the scan is
                        performed (but not read at the moment of this call)
      limit             Query limit
      force_quick_range Prefer to use range (instead of full table scan) even
                        if it is more expensive.
      interesting_order The sort order the range access method must be able
                        to provide. Three-value logic: asc/desc/don't care

  NOTES
    Updates the following in the select parameter:
      needed_reg - Bits for keys with may be used if all prev regs are read
      quick      - Parameter to use when reading records.

    In the table struct the following information is updated:
      quick_keys           - Which keys can be used
      quick_rows           - How many rows the key matches
      quick_condition_rows - E(# rows that will satisfy the table condition)

  IMPLEMENTATION
    quick_condition_rows value is obtained as follows:
      
      It is a minimum of E(#output rows) for all considered table access
      methods (range and index_merge accesses over various indexes).
    
    The obtained value is not a true E(#rows that satisfy table condition)
    but rather a pessimistic estimate. To obtain a true E(#...) one would
    need to combine estimates of various access methods, taking into account
    correlations between sets of rows they will return.
    
    For example, if values of tbl.key1 and tbl.key2 are independent (a right
    assumption if we have no information about their correlation) then the
    correct estimate will be:
    
      E(#rows("tbl.key1 < c1 AND tbl.key2 < c2")) = 
      = E(#rows(tbl.key1 < c1)) / total_rows(tbl) * E(#rows(tbl.key2 < c2)

    which is smaller than 
      
       MIN(E(#rows(tbl.key1 < c1), E(#rows(tbl.key2 < c2)))

    which is currently produced.

  TODO
   * Change the value returned in quick_condition_rows from a pessimistic
     estimate to true E(#rows that satisfy table condition). 
     (we can re-use some of E(#rows) calcuation code from index_merge/intersection 
      for this)
   
   * Check if this function really needs to modify keys_to_use, and change the
     code to pass it by reference if it doesn't.

   * In addition to force_quick_range other means can be (an usually are) used
     to make this function prefer range over full table scan. Figure out if
     force_quick_range is really needed.

  RETURN
   -1 if impossible select (i.e. certainly no rows will be selected)
    0 if can't use quick_select
    1 if found usable ranges and quick select has been successfully created.
*/

int SQL_SELECT::test_quick_select(THD *thd, key_map keys_to_use,
                                  table_map prev_tables,
                                  ha_rows limit, bool force_quick_range, 
                                  const ORDER::enum_order interesting_order)
{
  uint idx;
  double scan_time;
  DBUG_ENTER("SQL_SELECT::test_quick_select");
  DBUG_PRINT("enter",("keys_to_use: %lu  prev_tables: %lu  const_tables: %lu",
		      (ulong) keys_to_use.to_ulonglong(), (ulong) prev_tables,
		      (ulong) const_tables));

  set_quick(NULL);
  needed_reg.clear_all();
  quick_keys.clear_all();
  if (keys_to_use.is_clear_all())
    DBUG_RETURN(0);
  records= head->file->stats.records;
  if (!records)
    records++;					/* purecov: inspected */
  scan_time= records * ROW_EVALUATE_COST + 1;
  read_time= head->file->scan_time() + scan_time + 1.1;
  if (head->force_index)
    scan_time= read_time= DBL_MAX;
  if (limit < records)
    read_time= (double) records + scan_time + 1; // Force to use index
  else if (read_time <= 2.0 && !force_quick_range)
    DBUG_RETURN(0);				/* No need for quick select */

  Opt_trace_context * const trace= &thd->opt_trace;
  Opt_trace_object trace_range(trace, "range_analysis");
  Opt_trace_object(trace, "table_scan").
    add("rows", head->file->stats.records).
    add("cost", read_time);

  keys_to_use.intersect(head->keys_in_use_for_query);
  if (!keys_to_use.is_clear_all())
  {
    MEM_ROOT alloc;
    SEL_TREE *tree= NULL;
    KEY_PART *key_parts;
    KEY *key_info;
    PARAM param;

    /*
      Use the 3 multiplier as range optimizer allocates big PARAM structure
      and may evaluate a subquery expression
      TODO During the optimization phase we should evaluate only inexpensive
           single-lookup subqueries.
    */
    if (check_stack_overrun(thd, 3*STACK_MIN_SIZE + sizeof(PARAM), NULL))
      DBUG_RETURN(0);                           // Fatal error flag is set

    /* set up parameter that is passed to all functions */
    param.thd= thd;
    param.baseflag= head->file->ha_table_flags();
    param.prev_tables=prev_tables | const_tables;
    param.read_tables=read_tables;
    param.current_table= head->map;
    param.table=head;
    param.keys=0;
    param.mem_root= &alloc;
    param.old_root= thd->mem_root;
    param.needed_reg= &needed_reg;
    param.imerge_cost_buff_size= 0;
    param.using_real_indexes= TRUE;
    param.remove_jump_scans= TRUE;
    param.force_default_mrr= (interesting_order == ORDER::ORDER_DESC);
    param.order_direction= interesting_order;
    param.use_index_statistics= false;

    thd->no_errors=1;				// Don't warn about NULL
    init_sql_alloc(&alloc, thd->variables.range_alloc_block_size, 0);
    if (!(param.key_parts= (KEY_PART*) alloc_root(&alloc,
                                                  sizeof(KEY_PART)*
                                                  head->s->key_parts)) ||
        fill_used_fields_bitmap(&param))
    {
      thd->no_errors=0;
      free_root(&alloc,MYF(0));			// Return memory & allocator
      DBUG_RETURN(0);				// Can't use range
    }
    key_parts= param.key_parts;
    thd->mem_root= &alloc;

    {
      Opt_trace_array trace_idx(trace,
                                "potential_range_indices",
                                Opt_trace_context::RANGE_OPTIMIZER);
      /*
        Make an array with description of all key parts of all table keys.
        This is used in get_mm_parts function.
      */
      key_info= head->key_info;
      for (idx=0 ; idx < head->s->keys ; idx++, key_info++)
      {
        Opt_trace_object trace_idx_details(trace);
        trace_idx_details.add_utf8("index", key_info->name);
        KEY_PART_INFO *key_part_info;
        if (!keys_to_use.is_set(idx))
        {
          trace_idx_details.add("usable", false).
            add_alnum("cause", "not_applicable");
          continue;
        }
        if (key_info->flags & HA_FULLTEXT)
        {
          trace_idx_details.add("usable", false).
            add_alnum("cause", "fulltext");
          continue;    // ToDo: ft-keys in non-ft ranges, if possible   SerG
        }

        trace_idx_details.add("usable", true);

        param.key[param.keys]=key_parts;
        key_part_info= key_info->key_part;
        Opt_trace_array trace_keypart(trace, "key_parts");
        for (uint part=0 ; part < actual_key_parts(key_info) ;
             part++, key_parts++, key_part_info++)
        {
          key_parts->key=          param.keys;
          key_parts->part=         part;
          key_parts->length=       key_part_info->length;
          key_parts->store_length= key_part_info->store_length;
          key_parts->field=        key_part_info->field;
          key_parts->null_bit=     key_part_info->null_bit;
          key_parts->image_type =
            (key_info->flags & HA_SPATIAL) ? Field::itMBR : Field::itRAW;
          /* Only HA_PART_KEY_SEG is used */
          key_parts->flag=         (uint8) key_part_info->key_part_flag;
          trace_keypart.add_utf8(key_parts->field->field_name);
        }
        param.real_keynr[param.keys++]=idx;
      }
    }
    param.key_parts_end=key_parts;
    param.alloced_sel_args= 0;

    /* Calculate cost of full index read for the shortest covering index */
    if (!head->covering_keys.is_clear_all())
    {
      int key_for_use= find_shortest_key(head, &head->covering_keys);
      double key_read_time= 
        param.table->file->index_only_read_time(key_for_use, 
                                                rows2double(records)) +
        records * ROW_EVALUATE_COST;

      bool chosen= false;
      if (key_read_time < read_time)
      {
        read_time= key_read_time;
        chosen= true;
      }

      Opt_trace_object trace_cov(trace,
                                 "best_covering_index_scan",
                                 Opt_trace_context::RANGE_OPTIMIZER);
      trace_cov.add_utf8("index", head->key_info[key_for_use].name).
        add("cost", key_read_time).add("chosen", chosen);
      if (!chosen)
        trace_cov.add_alnum("cause", "cost");
    }

    TABLE_READ_PLAN *best_trp= NULL;
    TRP_GROUP_MIN_MAX *group_trp;
    double best_read_time= read_time;

    if (cond)
    {
      {
        Opt_trace_array trace_setup_cond(trace, "setup_range_conditions");
        tree= get_mm_tree(&param,cond);
      }
      if (tree)
      {
        if (tree->type == SEL_TREE::IMPOSSIBLE)
        {
          trace_range.add("impossible_range", true);
          records=0L;                      /* Return -1 from this function. */
          read_time= (double) HA_POS_ERROR;
          goto free_mem;
        }
        /*
          If the tree can't be used for range scans, proceed anyway, as we
          can construct a group-min-max quick select
        */
        if (tree->type != SEL_TREE::KEY && tree->type != SEL_TREE::KEY_SMALLER)
        {
          trace_range.add("range_scan_possible", false);
          if (tree->type == SEL_TREE::ALWAYS)
            trace_range.add_alnum("cause", "condition_always_true");

          tree= NULL;
        }
      }
    }

    /*
      Try to construct a QUICK_GROUP_MIN_MAX_SELECT.
      Notice that it can be constructed no matter if there is a range tree.
    */
    group_trp= get_best_group_min_max(&param, tree, best_read_time);
    if (group_trp)
    {
      param.table->quick_condition_rows= min(group_trp->records,
                                             head->file->stats.records);
      Opt_trace_object grp_summary(trace,
                                   "best_group_range_summary",
                                   Opt_trace_context::RANGE_OPTIMIZER);
      if (unlikely(trace->is_started()))
        group_trp->trace_basic_info(&param, &grp_summary);
      if (group_trp->read_cost < best_read_time)
      {
        grp_summary.add("chosen", true);
        best_trp= group_trp;
        best_read_time= best_trp->read_cost;
      }
      else
        grp_summary.add("chosen", false).add_alnum("cause", "cost");
    }

    if (tree)
    {
      /*
        It is possible to use a range-based quick select (but it might be
        slower than 'all' table scan).
      */
      dbug_print_tree("final_tree", tree, &param);

      {
        /*
          Calculate cost of single index range scan and possible
          intersections of these
        */
        Opt_trace_object trace_range(trace,
                                     "analyzing_range_alternatives",
                                     Opt_trace_context::RANGE_OPTIMIZER);
        TRP_RANGE         *range_trp;
        TRP_ROR_INTERSECT *rori_trp;

        /* Get best 'range' plan and prepare data for making other plans */
        if ((range_trp= get_key_scans_params(&param, tree, FALSE, TRUE,
                                             best_read_time)))
        {
          best_trp= range_trp;
          best_read_time= best_trp->read_cost;
        }

        /*
          Simultaneous key scans and row deletes on several handler
          objects are not allowed so don't use ROR-intersection for
          table deletes. Also, ROR-intersection cannot return rows in
          descending order
        */
        if ((thd->lex->sql_command != SQLCOM_DELETE) && 
            thd->optimizer_switch_flag(OPTIMIZER_SWITCH_INDEX_MERGE) &&
            interesting_order != ORDER::ORDER_DESC)
        {
          /*
            Get best non-covering ROR-intersection plan and prepare data for
            building covering ROR-intersection.
          */
          if ((rori_trp= get_best_ror_intersect(&param, tree, best_read_time)))
          {
            best_trp= rori_trp;
            best_read_time= best_trp->read_cost;
          }
        }
      }

      // Here we calculate cost of union index merge
      if (!tree->merges.is_empty())
      {
        // Cannot return rows in descending order.
        if (thd->optimizer_switch_flag(OPTIMIZER_SWITCH_INDEX_MERGE) &&
            interesting_order != ORDER::ORDER_DESC &&
            param.table->file->stats.records)
        {
          /* Try creating index_merge/ROR-union scan. */
          SEL_IMERGE *imerge;
          TABLE_READ_PLAN *best_conj_trp= NULL, *new_conj_trp;
          LINT_INIT(new_conj_trp); /* no empty index_merge lists possible */
          List_iterator_fast<SEL_IMERGE> it(tree->merges);
          Opt_trace_array trace_idx_merge(trace,
                                          "analyzing_index_merge",
                                          Opt_trace_context::RANGE_OPTIMIZER);
          while ((imerge= it++))
          {
            new_conj_trp= get_best_disjunct_quick(&param, imerge,
                                                  best_read_time);
            if (new_conj_trp)
              set_if_smaller(param.table->quick_condition_rows,
                             new_conj_trp->records);
            if (!best_conj_trp ||
                (new_conj_trp &&
                 new_conj_trp->read_cost < best_conj_trp->read_cost))
            {
              best_conj_trp= new_conj_trp;
            }
          }
          if (best_conj_trp)
            best_trp= best_conj_trp;
        }
      }
    }

    thd->mem_root= param.old_root;

    /* If we got a read plan, create a quick select from it. */
    if (best_trp)
    {
      records= best_trp->records;
      if (!(quick= best_trp->make_quick(&param, TRUE)) || quick->init())
        set_quick(NULL);
    }

free_mem:
    if (unlikely(quick && trace->is_started() && best_trp))
    {
      // best_trp cannot be NULL if quick is set, done to keep fortify happy
      Opt_trace_object trace_range_summary(trace,
                                           "chosen_range_access_summary");
      {
        Opt_trace_object trace_range_plan(trace,
                                          "range_access_plan");
        best_trp->trace_basic_info(&param, &trace_range_plan);
      }
      trace_range_summary.add("rows_for_plan", quick->records).
        add("cost_for_plan", quick->read_time).
        add("chosen", true);
    }

    free_root(&alloc,MYF(0));			// Return memory & allocator
    thd->mem_root= param.old_root;
    thd->no_errors=0;
  }

  DBUG_EXECUTE("info", print_quick(quick, &needed_reg););

  /*
    Assume that if the user is using 'limit' we will only need to scan
    limit rows if we are using a key
  */
  DBUG_RETURN(records ? test(quick) : -1);
}

/****************************************************************************
 * Partition pruning module
 ****************************************************************************/
#ifdef WITH_PARTITION_STORAGE_ENGINE

/*
  PartitionPruningModule

  This part of the code does partition pruning. Partition pruning solves the
  following problem: given a query over partitioned tables, find partitions
  that we will not need to access (i.e. partitions that we can assume to be
  empty) when executing the query.
  The set of partitions to prune doesn't depend on which query execution
  plan will be used to execute the query.
  
  HOW IT WORKS
  
  Partition pruning module makes use of RangeAnalysisModule. The following
  examples show how the problem of partition pruning can be reduced to the 
  range analysis problem:
  
  EXAMPLE 1
    Consider a query:
    
      SELECT * FROM t1 WHERE (t1.a < 5 OR t1.a = 10) AND t1.a > 3 AND t1.b='z'
    
    where table t1 is partitioned using PARTITION BY RANGE(t1.a).  An apparent
    way to find the used (i.e. not pruned away) partitions is as follows:
    
    1. analyze the WHERE clause and extract the list of intervals over t1.a
       for the above query we will get this list: {(3 < t1.a < 5), (t1.a=10)}

    2. for each interval I
       {
         find partitions that have non-empty intersection with I;
         mark them as used;
       }
       
  EXAMPLE 2
    Suppose the table is partitioned by HASH(part_func(t1.a, t1.b)). Then
    we need to:

    1. Analyze the WHERE clause and get a list of intervals over (t1.a, t1.b).
       The list of intervals we'll obtain will look like this:
       ((t1.a, t1.b) = (1,'foo')),
       ((t1.a, t1.b) = (2,'bar')), 
       ((t1,a, t1.b) > (10,'zz'))
       
    2. for each interval I 
       {
         if (the interval has form "(t1.a, t1.b) = (const1, const2)" )
         {
           calculate HASH(part_func(t1.a, t1.b));
           find which partition has records with this hash value and mark
             it as used;
         }
         else
         {
           mark all partitions as used; 
           break;
         }
       }

   For both examples the step #1 is exactly what RangeAnalysisModule could
   be used to do, if it was provided with appropriate index description
   (array of KEY_PART structures). 
   In example #1, we need to provide it with description of index(t1.a), 
   in example #2, we need to provide it with description of index(t1.a, t1.b).
   
   These index descriptions are further called "partitioning index
   descriptions". Note that it doesn't matter if such indexes really exist,
   as range analysis module only uses the description.
   
   Putting it all together, partitioning module works as follows:
   
   prune_partitions() {
     call create_partition_index_description();

     call get_mm_tree(); // invoke the RangeAnalysisModule
     
     // analyze the obtained interval list and get used partitions 
     call find_used_partitions();
  }

*/

struct st_part_prune_param;
struct st_part_opt_info;

typedef void (*mark_full_part_func)(partition_info*, uint32);

/*
  Partition pruning operation context
*/
typedef struct st_part_prune_param
{
  RANGE_OPT_PARAM range_param; /* Range analyzer parameters */

  /***************************************************************
   Following fields are filled in based solely on partitioning 
   definition and not modified after that:
   **************************************************************/
  partition_info *part_info; /* Copy of table->part_info */
  /* Function to get partition id from partitioning fields only */
  get_part_id_func get_top_partition_id_func;
  /* Function to mark a partition as used (w/all subpartitions if they exist)*/
  mark_full_part_func mark_full_partition_used;
 
  /* Partitioning 'index' description, array of key parts */
  KEY_PART *key;
  
  /*
    Number of fields in partitioning 'index' definition created for
    partitioning (0 if partitioning 'index' doesn't include partitioning
    fields)
  */
  uint part_fields;
  uint subpart_fields; /* Same as above for subpartitioning */
  
  /* 
    Number of the last partitioning field keypart in the index, or -1 if
    partitioning index definition doesn't include partitioning fields.
  */
  int last_part_partno;
  int last_subpart_partno; /* Same as above for supartitioning */

  /*
    is_part_keypart[i] == test(keypart #i in partitioning index is a member
                               used in partitioning)
    Used to maintain current values of cur_part_fields and cur_subpart_fields
  */
  my_bool *is_part_keypart;
  /* Same as above for subpartitioning */
  my_bool *is_subpart_keypart;

  my_bool ignore_part_fields; /* Ignore rest of partioning fields */

  /***************************************************************
   Following fields form find_used_partitions() recursion context:
   **************************************************************/
  SEL_ARG **arg_stack;     /* "Stack" of SEL_ARGs */
  SEL_ARG **arg_stack_end; /* Top of the stack    */
  /* Number of partitioning fields for which we have a SEL_ARG* in arg_stack */
  uint cur_part_fields;
  /* Same as cur_part_fields, but for subpartitioning */
  uint cur_subpart_fields;

  /* Iterator to be used to obtain the "current" set of used partitions */
  PARTITION_ITERATOR part_iter;

  /* Initialized bitmap of num_subparts size */
  MY_BITMAP subparts_bitmap;

  uchar *cur_min_key;
  uchar *cur_max_key;

  uint cur_min_flag, cur_max_flag;
} PART_PRUNE_PARAM;

static bool create_partition_index_description(PART_PRUNE_PARAM *prune_par);
static int find_used_partitions(PART_PRUNE_PARAM *ppar, SEL_ARG *key_tree);
static int find_used_partitions_imerge(PART_PRUNE_PARAM *ppar,
                                       SEL_IMERGE *imerge);
static int find_used_partitions_imerge_list(PART_PRUNE_PARAM *ppar,
                                            List<SEL_IMERGE> &merges);
static void mark_all_partitions_as_used(partition_info *part_info);

#ifndef DBUG_OFF
static void print_partitioning_index(KEY_PART *parts, KEY_PART *parts_end);
static void dbug_print_segment_range(SEL_ARG *arg, KEY_PART *part);
static void dbug_print_singlepoint_range(SEL_ARG **start, uint num);
#endif


/**
  Perform partition pruning for a given table and condition.

  @param      thd            Thread handle
  @param      table          Table to perform partition pruning for
  @param      pprune_cond    Condition to use for partition pruning
  
  @note This function assumes that lock_partitions are setup when it
  is invoked. The function analyzes the condition, finds partitions that
  need to be used to retrieve the records that match the condition, and 
  marks them as used by setting appropriate bit in part_info->read_partitions
  In the worst case all partitions are marked as used. If the table is not
  yet locked, it will also unset bits in part_info->lock_partitions that is
  not set in read_partitions.

  This function returns promptly if called for non-partitioned table.

  @return Operation status
    @retval true  Failure
    @retval false Success
*/

bool prune_partitions(THD *thd, TABLE *table, Item *pprune_cond)
{
  partition_info *part_info = table->part_info;
  DBUG_ENTER("prune_partitions");
  table->all_partitions_pruned_away= false;

  if (!part_info)
    DBUG_RETURN(FALSE); /* not a partitioned table */

  if (table->s->db_type()->partition_flags() & HA_USE_AUTO_PARTITION &&
      part_info->is_auto_partitioned)
    DBUG_RETURN(false); /* Should not prune auto partitioned table */

  if (!pprune_cond)
  {
    mark_all_partitions_as_used(part_info);
    DBUG_RETURN(FALSE);
  }
  
  /* No need to continue pruning if there is no more partitions to prune! */
  if (bitmap_is_clear_all(&part_info->lock_partitions))
    bitmap_clear_all(&part_info->read_partitions);
  if (bitmap_is_clear_all(&part_info->read_partitions))
  {
    table->all_partitions_pruned_away= true;
    DBUG_RETURN(false);
  }

  /*
    If the prepare stage already have completed pruning successfully,
    it is no use of running prune_partitions() again on the same condition.
    Since it will not be able to prune anything more than the previous call
    from the prepare step.
  */
  if (part_info->is_pruning_completed)
    DBUG_RETURN(false);

  PART_PRUNE_PARAM prune_param;
  MEM_ROOT alloc;
  RANGE_OPT_PARAM  *range_par= &prune_param.range_param;
  my_bitmap_map *old_sets[2];

  prune_param.part_info= part_info;
  init_sql_alloc(&alloc, thd->variables.range_alloc_block_size, 0);
  range_par->mem_root= &alloc;
  range_par->old_root= thd->mem_root;

  if (create_partition_index_description(&prune_param))
  {
    mark_all_partitions_as_used(part_info);
    free_root(&alloc,MYF(0));		// Return memory & allocator
    DBUG_RETURN(FALSE);
  }
  
  dbug_tmp_use_all_columns(table, old_sets, 
                           table->read_set, table->write_set);
  range_par->thd= thd;
  range_par->table= table;
  /* range_par->cond doesn't need initialization */
  range_par->prev_tables= range_par->read_tables= 0;
  range_par->current_table= table->map;

  range_par->keys= 1; // one index
  range_par->using_real_indexes= FALSE;
  range_par->remove_jump_scans= FALSE;
  range_par->real_keynr[0]= 0;
  range_par->alloced_sel_args= 0;

  thd->no_errors=1;				// Don't warn about NULL
  thd->mem_root=&alloc;

  bitmap_clear_all(&part_info->read_partitions);

  prune_param.key= prune_param.range_param.key_parts;
  SEL_TREE *tree;
  int res;

  tree= get_mm_tree(range_par, pprune_cond);
  if (!tree)
    goto all_used;

  if (tree->type == SEL_TREE::IMPOSSIBLE)
  {
    /* Cannot improve the pruning any further. */
    part_info->is_pruning_completed= true;
    goto end;
  }

  if (tree->type != SEL_TREE::KEY && tree->type != SEL_TREE::KEY_SMALLER)
    goto all_used;

  if (tree->merges.is_empty())
  {
    /* Range analysis has produced a single list of intervals. */
    prune_param.arg_stack_end= prune_param.arg_stack;
    prune_param.cur_part_fields= 0;
    prune_param.cur_subpart_fields= 0;
    
    prune_param.cur_min_key= prune_param.range_param.min_key;
    prune_param.cur_max_key= prune_param.range_param.max_key;
    prune_param.cur_min_flag= prune_param.cur_max_flag= 0;

    init_all_partitions_iterator(part_info, &prune_param.part_iter);
    if (!tree->keys[0] || (-1 == (res= find_used_partitions(&prune_param,
                                                            tree->keys[0]))))
      goto all_used;
  }
  else
  {
    if (tree->merges.elements == 1)
    {
      /* 
        Range analysis has produced a "merge" of several intervals lists, a 
        SEL_TREE that represents an expression in form         
          sel_imerge = (tree1 OR tree2 OR ... OR treeN)
        that cannot be reduced to one tree. This can only happen when 
        partitioning index has several keyparts and the condition is OR of
        conditions that refer to different key parts. For example, we'll get
        here for "partitioning_field=const1 OR subpartitioning_field=const2"
      */
      if (-1 == (res= find_used_partitions_imerge(&prune_param,
                                                  tree->merges.head())))
        goto all_used;
    }
    else
    {
      /* 
        Range analysis has produced a list of several imerges, i.e. a
        structure that represents a condition in form 
        imerge_list= (sel_imerge1 AND sel_imerge2 AND ... AND sel_imergeN)
        This is produced for complicated WHERE clauses that range analyzer
        can't really analyze properly.
      */
      if (-1 == (res= find_used_partitions_imerge_list(&prune_param,
                                                       tree->merges)))
        goto all_used;
    }
  }
  
  /*
    If the condition can be evaluated now, we are done with pruning.

    During the prepare phase, before locking, subqueries and stored programs
    are not evaluated. So we need to run prune_partitions() a second time in
    the optimize phase to prune partitions for reading, when subqueries and
    stored programs may be evaluated.
  */
  if (pprune_cond->can_be_evaluated_now())
    part_info->is_pruning_completed= true;
  goto end;

all_used:
  mark_all_partitions_as_used(prune_param.part_info);
end:
  dbug_tmp_restore_column_maps(table->read_set, table->write_set, old_sets);
  thd->no_errors=0;
  thd->mem_root= range_par->old_root;
  free_root(&alloc,MYF(0));			// Return memory & allocator
  /*
    Must be a subset of the locked partitions.
    lock_partitions contains the partitions marked by explicit partition
    selection (... t PARTITION (pX) ...) and we must only use partitions
    within that set.
  */
  bitmap_intersect(&prune_param.part_info->read_partitions,
                   &prune_param.part_info->lock_partitions);
  /*
    If not yet locked, also prune partitions to lock if not UPDATEing
    partition key fields. This will also prune lock_partitions if we are under
    LOCK TABLES, so prune away calls to start_stmt().
    TODO: enhance this prune locking to also allow pruning of
    'UPDATE t SET part_key = const WHERE cond_is_prunable' so it adds
    a lock for part_key partition.
  */
  if (!thd->lex->is_query_tables_locked() &&
      !partition_key_modified(table, table->write_set))
  {
    bitmap_copy(&prune_param.part_info->lock_partitions,
                &prune_param.part_info->read_partitions);
  }
  if (bitmap_is_clear_all(&(prune_param.part_info->read_partitions)))
    table->all_partitions_pruned_away= true;
  DBUG_RETURN(false);
}


/*
  Store field key image to table record

  SYNOPSIS
    store_key_image_to_rec()
      field  Field which key image should be stored
      ptr    Field value in key format
      len    Length of the value, in bytes

  DESCRIPTION
    Copy the field value from its key image to the table record. The source
    is the value in key image format, occupying len bytes in buffer pointed
    by ptr. The destination is table record, in "field value in table record"
    format.
*/

void store_key_image_to_rec(Field *field, uchar *ptr, uint len)
{
  /* Do the same as print_key_value() does */
  my_bitmap_map *old_map;

  if (field->real_maybe_null())
  {
    if (*ptr)
    {
      field->set_null();
      return;
    }
    field->set_notnull();
    ptr++;
  }    
  old_map= dbug_tmp_use_all_columns(field->table,
                                    field->table->write_set);
  field->set_key_image(ptr, len); 
  dbug_tmp_restore_column_map(field->table->write_set, old_map);
}


/*
  For SEL_ARG* array, store sel_arg->min values into table record buffer

  SYNOPSIS
    store_selargs_to_rec()
      ppar   Partition pruning context
      start  Array of SEL_ARG* for which the minimum values should be stored
      num    Number of elements in the array

  DESCRIPTION
    For each SEL_ARG* interval in the specified array, store the left edge
    field value (sel_arg->min, key image format) into the table record.
*/

static void store_selargs_to_rec(PART_PRUNE_PARAM *ppar, SEL_ARG **start,
                                 int num)
{
  KEY_PART *parts= ppar->range_param.key_parts;
  for (SEL_ARG **end= start + num; start != end; start++)
  {
    SEL_ARG *sel_arg= (*start);
    store_key_image_to_rec(sel_arg->field, sel_arg->min_value,
                           parts[sel_arg->part].length);
  }
}


/* Mark a partition as used in the case when there are no subpartitions */
static void mark_full_partition_used_no_parts(partition_info* part_info,
                                              uint32 part_id)
{
  DBUG_ENTER("mark_full_partition_used_no_parts");
  DBUG_PRINT("enter", ("Mark partition %u as used", part_id));
  bitmap_set_bit(&part_info->read_partitions, part_id);
  DBUG_VOID_RETURN;
}


/* Mark a partition as used in the case when there are subpartitions */
static void mark_full_partition_used_with_parts(partition_info *part_info,
                                                uint32 part_id)
{
  uint32 start= part_id * part_info->num_subparts;
  uint32 end=   start + part_info->num_subparts; 
  DBUG_ENTER("mark_full_partition_used_with_parts");

  for (; start != end; start++)
  {
    DBUG_PRINT("info", ("1:Mark subpartition %u as used", start));
    bitmap_set_bit(&part_info->read_partitions, start);
  }
  DBUG_VOID_RETURN;
}

/*
  Find the set of used partitions for List<SEL_IMERGE>
  SYNOPSIS
    find_used_partitions_imerge_list
      ppar      Partition pruning context.
      key_tree  Intervals tree to perform pruning for.
      
  DESCRIPTION
    List<SEL_IMERGE> represents "imerge1 AND imerge2 AND ...". 
    The set of used partitions is an intersection of used partitions sets
    for imerge_{i}.
    We accumulate this intersection in a separate bitmap.
 
  RETURN 
    See find_used_partitions()
*/

static int find_used_partitions_imerge_list(PART_PRUNE_PARAM *ppar,
                                            List<SEL_IMERGE> &merges)
{
  MY_BITMAP all_merges;
  uint bitmap_bytes;
  my_bitmap_map *bitmap_buf;
  uint n_bits= ppar->part_info->read_partitions.n_bits;
  bitmap_bytes= bitmap_buffer_size(n_bits);
  if (!(bitmap_buf= (my_bitmap_map*) alloc_root(ppar->range_param.mem_root,
                                                bitmap_bytes)))
  {
    /*
      Fallback, process just the first SEL_IMERGE. This can leave us with more
      partitions marked as used then actually needed.
    */
    return find_used_partitions_imerge(ppar, merges.head());
  }
  bitmap_init(&all_merges, bitmap_buf, n_bits, FALSE);
  bitmap_set_prefix(&all_merges, n_bits);

  List_iterator<SEL_IMERGE> it(merges);
  SEL_IMERGE *imerge;
  while ((imerge=it++))
  {
    int res= find_used_partitions_imerge(ppar, imerge);
    if (!res)
    {
      /* no used partitions on one ANDed imerge => no used partitions at all */
      return 0;
    }

    if (res != -1)
      bitmap_intersect(&all_merges, &ppar->part_info->read_partitions);

    if (bitmap_is_clear_all(&all_merges))
      return 0;

    bitmap_clear_all(&ppar->part_info->read_partitions);
  }
  memcpy(ppar->part_info->read_partitions.bitmap, all_merges.bitmap,
         bitmap_bytes);
  return 1;
}


/*
  Find the set of used partitions for SEL_IMERGE structure
  SYNOPSIS
    find_used_partitions_imerge()
      ppar      Partition pruning context.
      key_tree  Intervals tree to perform pruning for.
      
  DESCRIPTION
    SEL_IMERGE represents "tree1 OR tree2 OR ...". The implementation is
    trivial - just use mark used partitions for each tree and bail out early
    if for some tree_{i} all partitions are used.
 
  RETURN 
    See find_used_partitions().
*/

static
int find_used_partitions_imerge(PART_PRUNE_PARAM *ppar, SEL_IMERGE *imerge)
{
  int res= 0;
  for (SEL_TREE **ptree= imerge->trees; ptree < imerge->trees_next; ptree++)
  {
    ppar->arg_stack_end= ppar->arg_stack;
    ppar->cur_part_fields= 0;
    ppar->cur_subpart_fields= 0;
    
    ppar->cur_min_key= ppar->range_param.min_key;
    ppar->cur_max_key= ppar->range_param.max_key;
    ppar->cur_min_flag= ppar->cur_max_flag= 0;

    init_all_partitions_iterator(ppar->part_info, &ppar->part_iter);
    SEL_ARG *key_tree= (*ptree)->keys[0];
    if (!key_tree || (-1 == (res |= find_used_partitions(ppar, key_tree))))
      return -1;
  }
  return res;
}


/*
  Collect partitioning ranges for the SEL_ARG tree and mark partitions as used

  SYNOPSIS
    find_used_partitions()
      ppar      Partition pruning context.
      key_tree  SEL_ARG range tree to perform pruning for

  DESCRIPTION
    This function 
      * recursively walks the SEL_ARG* tree collecting partitioning "intervals"
      * finds the partitions one needs to use to get rows in these intervals
      * marks these partitions as used.
    The next session desribes the process in greater detail.
 
  IMPLEMENTATION
    TYPES OF RESTRICTIONS THAT WE CAN OBTAIN PARTITIONS FOR    
    We can find out which [sub]partitions to use if we obtain restrictions on 
    [sub]partitioning fields in the following form:
    1.  "partition_field1=const1 AND ... AND partition_fieldN=constN"
    1.1  Same as (1) but for subpartition fields

    If partitioning supports interval analysis (i.e. partitioning is a
    function of a single table field, and partition_info::
    get_part_iter_for_interval != NULL), then we can also use condition in
    this form:
    2.  "const1 <=? partition_field <=? const2"
    2.1  Same as (2) but for subpartition_field

    INFERRING THE RESTRICTIONS FROM SEL_ARG TREE
    
    The below is an example of what SEL_ARG tree may represent:
    
    (start)
     |                           $
     |   Partitioning keyparts   $  subpartitioning keyparts
     |                           $
     |     ...          ...      $
     |      |            |       $
     | +---------+  +---------+  $  +-----------+  +-----------+
     \-| par1=c1 |--| par2=c2 |-----| subpar1=c3|--| subpar2=c5|
       +---------+  +---------+  $  +-----------+  +-----------+
            |                    $        |             |
            |                    $        |        +-----------+ 
            |                    $        |        | subpar2=c6|
            |                    $        |        +-----------+ 
            |                    $        |
            |                    $  +-----------+  +-----------+
            |                    $  | subpar1=c4|--| subpar2=c8|
            |                    $  +-----------+  +-----------+
            |                    $         
            |                    $
       +---------+               $  +------------+  +------------+
       | par1=c2 |------------------| subpar1=c10|--| subpar2=c12|
       +---------+               $  +------------+  +------------+
            |                    $
           ...                   $

    The up-down connections are connections via SEL_ARG::left and
    SEL_ARG::right. A horizontal connection to the right is the
    SEL_ARG::next_key_part connection.
    
    find_used_partitions() traverses the entire tree via recursion on
     * SEL_ARG::next_key_part (from left to right on the picture)
     * SEL_ARG::left|right (up/down on the pic). Left-right recursion is
       performed for each depth level.
    
    Recursion descent on SEL_ARG::next_key_part is used to accumulate (in
    ppar->arg_stack) constraints on partitioning and subpartitioning fields.
    For the example in the above picture, one of stack states is:
      in find_used_partitions(key_tree = "subpar2=c5") (***)
      in find_used_partitions(key_tree = "subpar1=c3")
      in find_used_partitions(key_tree = "par2=c2")   (**)
      in find_used_partitions(key_tree = "par1=c1")
      in prune_partitions(...)
    We apply partitioning limits as soon as possible, e.g. when we reach the
    depth (**), we find which partition(s) correspond to "par1=c1 AND par2=c2",
    and save them in ppar->part_iter.
    When we reach the depth (***), we find which subpartition(s) correspond to
    "subpar1=c3 AND subpar2=c5", and then mark appropriate subpartitions in
    appropriate subpartitions as used.
    
    It is possible that constraints on some partitioning fields are missing.
    For the above example, consider this stack state:
      in find_used_partitions(key_tree = "subpar2=c12") (***)
      in find_used_partitions(key_tree = "subpar1=c10")
      in find_used_partitions(key_tree = "par1=c2")
      in prune_partitions(...)
    Here we don't have constraints for all partitioning fields. Since we've
    never set the ppar->part_iter to contain used set of partitions, we use
    its default "all partitions" value.  We get  subpartition id for 
    "subpar1=c3 AND subpar2=c5", and mark that subpartition as used in every
    partition.

    The inverse is also possible: we may get constraints on partitioning
    fields, but not constraints on subpartitioning fields. In that case,
    calls to find_used_partitions() with depth below (**) will return -1,
    and we will mark entire partition as used.

  TODO
    Replace recursion on SEL_ARG::left and SEL_ARG::right with a loop

  RETURN
    1   OK, one or more [sub]partitions are marked as used.
    0   The passed condition doesn't match any partitions
   -1   Couldn't infer any partition pruning "intervals" from the passed 
        SEL_ARG* tree (which means that all partitions should be marked as
        used) Marking partitions as used is the responsibility of the caller.
*/

static 
int find_used_partitions(PART_PRUNE_PARAM *ppar, SEL_ARG *key_tree)
{
  int res, left_res=0, right_res=0;
  int key_tree_part= (int)key_tree->part;
  bool set_full_part_if_bad_ret= FALSE;
  bool ignore_part_fields= ppar->ignore_part_fields;
  bool did_set_ignore_part_fields= FALSE;
  RANGE_OPT_PARAM *range_par= &(ppar->range_param);

  if (check_stack_overrun(range_par->thd, 3*STACK_MIN_SIZE, NULL))
    return -1;

  if (key_tree->left != &null_element)
  {
    if (-1 == (left_res= find_used_partitions(ppar,key_tree->left)))
      return -1;
  }

  /* Push SEL_ARG's to stack to enable looking backwards as well */
  ppar->cur_part_fields+= ppar->is_part_keypart[key_tree_part];
  ppar->cur_subpart_fields+= ppar->is_subpart_keypart[key_tree_part];
  *(ppar->arg_stack_end++)= key_tree;

  if (ignore_part_fields)
  {
    /*
      We come here when a condition on the first partitioning
      fields led to evaluating the partitioning condition
      (due to finding a condition of the type a < const or
      b > const). Thus we must ignore the rest of the
      partitioning fields but we still want to analyse the
      subpartitioning fields.
    */
    if (key_tree->next_key_part)
      res= find_used_partitions(ppar, key_tree->next_key_part);
    else
      res= -1;
    goto pop_and_go_right;
  }

  if (key_tree->type == SEL_ARG::KEY_RANGE)
  {
    if (ppar->part_info->get_part_iter_for_interval && 
        key_tree->part <= ppar->last_part_partno)
    {
      /* Collect left and right bound, their lengths and flags */
      uchar *min_key= ppar->cur_min_key;
      uchar *max_key= ppar->cur_max_key;
      uchar *tmp_min_key= min_key;
      uchar *tmp_max_key= max_key;
      key_tree->store_min(ppar->key[key_tree->part].store_length,
                          &tmp_min_key, ppar->cur_min_flag);
      key_tree->store_max(ppar->key[key_tree->part].store_length,
                          &tmp_max_key, ppar->cur_max_flag);
      uint flag;
      if (key_tree->next_key_part &&
          key_tree->next_key_part->part == key_tree->part+1 &&
          key_tree->next_key_part->part <= ppar->last_part_partno &&
          key_tree->next_key_part->type == SEL_ARG::KEY_RANGE)
      {
        /*
          There are more key parts for partition pruning to handle
          This mainly happens when the condition is an equality
          condition.
        */
        if ((tmp_min_key - min_key) == (tmp_max_key - max_key) && 
            (memcmp(min_key, max_key, (uint)(tmp_max_key - max_key)) == 0) &&
            !key_tree->min_flag && !key_tree->max_flag)
        {
          /* Set 'parameters' */
          ppar->cur_min_key= tmp_min_key;
          ppar->cur_max_key= tmp_max_key;
          uint save_min_flag= ppar->cur_min_flag;
          uint save_max_flag= ppar->cur_max_flag;

          ppar->cur_min_flag|= key_tree->min_flag;
          ppar->cur_max_flag|= key_tree->max_flag;
          
          res= find_used_partitions(ppar, key_tree->next_key_part);
           
          /* Restore 'parameters' back */
          ppar->cur_min_key= min_key;
          ppar->cur_max_key= max_key;

          ppar->cur_min_flag= save_min_flag;
          ppar->cur_max_flag= save_max_flag;
          goto pop_and_go_right;
        }
        /* We have arrived at the last field in the partition pruning */
        uint tmp_min_flag= key_tree->min_flag,
             tmp_max_flag= key_tree->max_flag;
        if (!tmp_min_flag)
          key_tree->next_key_part->store_min_key(ppar->key,
                                                 &tmp_min_key,
                                                 &tmp_min_flag,
                                                 ppar->last_part_partno);
        if (!tmp_max_flag)
          key_tree->next_key_part->store_max_key(ppar->key,
                                                 &tmp_max_key,
                                                 &tmp_max_flag,
                                                 ppar->last_part_partno);
        flag= tmp_min_flag | tmp_max_flag;
      }
      else
        flag= key_tree->min_flag | key_tree->max_flag;
      
      if (tmp_min_key != range_par->min_key)
        flag&= ~NO_MIN_RANGE;
      else
        flag|= NO_MIN_RANGE;
      if (tmp_max_key != range_par->max_key)
        flag&= ~NO_MAX_RANGE;
      else
        flag|= NO_MAX_RANGE;

      /*
        We need to call the interval mapper if we have a condition which
        makes sense to prune on. In the example of COLUMNS on a and
        b it makes sense if we have a condition on a, or conditions on
        both a and b. If we only have conditions on b it might make sense
        but this is a harder case we will solve later. For the harder case
        this clause then turns into use of all partitions and thus we
        simply set res= -1 as if the mapper had returned that.
        TODO: What to do here is defined in WL#4065.
      */
      if (ppar->arg_stack[0]->part == 0)
      {
        uint32 i;
        uint32 store_length_array[MAX_KEY];
        uint32 num_keys= ppar->part_fields;

        for (i= 0; i < num_keys; i++)
          store_length_array[i]= ppar->key[i].store_length;
        res= ppar->part_info->
             get_part_iter_for_interval(ppar->part_info,
                                        FALSE,
                                        store_length_array,
                                        range_par->min_key,
                                        range_par->max_key,
                                        tmp_min_key - range_par->min_key,
                                        tmp_max_key - range_par->max_key,
                                        flag,
                                        &ppar->part_iter);
        if (!res)
          goto pop_and_go_right; /* res==0 --> no satisfying partitions */
      }
      else
        res= -1;

      if (res == -1)
      {
        /* get a full range iterator */
        init_all_partitions_iterator(ppar->part_info, &ppar->part_iter);
      }
      /* 
        Save our intent to mark full partition as used if we will not be able
        to obtain further limits on subpartitions
      */
      if (key_tree_part < ppar->last_part_partno)
      {
        /*
          We need to ignore the rest of the partitioning fields in all
          evaluations after this
        */
        did_set_ignore_part_fields= TRUE;
        ppar->ignore_part_fields= TRUE;
      }
      set_full_part_if_bad_ret= TRUE;
      goto process_next_key_part;
    }

    if (key_tree_part == ppar->last_subpart_partno && 
        (NULL != ppar->part_info->get_subpart_iter_for_interval))
    {
      PARTITION_ITERATOR subpart_iter;
      DBUG_EXECUTE("info", dbug_print_segment_range(key_tree,
                                                    range_par->key_parts););
      res= ppar->part_info->
           get_subpart_iter_for_interval(ppar->part_info,
                                         TRUE,
                                         NULL, /* Currently not used here */
                                         key_tree->min_value, 
                                         key_tree->max_value,
                                         0, 0, /* Those are ignored here */
                                         key_tree->min_flag |
                                           key_tree->max_flag,
                                         &subpart_iter);
      DBUG_ASSERT(res); /* We can't get "no satisfying subpartitions" */
      if (res == -1)
        goto pop_and_go_right; /* all subpartitions satisfy */
        
      uint32 subpart_id;
      bitmap_clear_all(&ppar->subparts_bitmap);
      while ((subpart_id= subpart_iter.get_next(&subpart_iter)) !=
             NOT_A_PARTITION_ID)
        bitmap_set_bit(&ppar->subparts_bitmap, subpart_id);

      /* Mark each partition as used in each subpartition.  */
      uint32 part_id;
      while ((part_id= ppar->part_iter.get_next(&ppar->part_iter)) !=
              NOT_A_PARTITION_ID)
      {
        for (uint i= 0; i < ppar->part_info->num_subparts; i++)
          if (bitmap_is_set(&ppar->subparts_bitmap, i))
            bitmap_set_bit(&ppar->part_info->read_partitions,
                           part_id * ppar->part_info->num_subparts + i);
      }
      goto pop_and_go_right;
    }

    if (key_tree->is_singlepoint())
    {
      if (key_tree_part == ppar->last_part_partno &&
          ppar->cur_part_fields == ppar->part_fields &&
          ppar->part_info->get_part_iter_for_interval == NULL)
      {
        /* 
          Ok, we've got "fieldN<=>constN"-type SEL_ARGs for all partitioning
          fields. Save all constN constants into table record buffer.
        */
        store_selargs_to_rec(ppar, ppar->arg_stack, ppar->part_fields);
        DBUG_EXECUTE("info", dbug_print_singlepoint_range(ppar->arg_stack,
                                                       ppar->part_fields););
        uint32 part_id;
        longlong func_value;
        /* Find in which partition the {const1, ...,constN} tuple goes */
        if (ppar->get_top_partition_id_func(ppar->part_info, &part_id,
                                            &func_value))
        {
          res= 0; /* No satisfying partitions */
          goto pop_and_go_right;
        }
        /* Rembember the limit we got - single partition #part_id */
        init_single_partition_iterator(part_id, &ppar->part_iter);
        
        /*
          If there are no subpartitions/we fail to get any limit for them, 
          then we'll mark full partition as used. 
        */
        set_full_part_if_bad_ret= TRUE;
        goto process_next_key_part;
      }

      if (key_tree_part == ppar->last_subpart_partno &&
          ppar->cur_subpart_fields == ppar->subpart_fields)
      {
        /* 
          Ok, we've got "fieldN<=>constN"-type SEL_ARGs for all subpartitioning
          fields. Save all constN constants into table record buffer.
        */
        store_selargs_to_rec(ppar, ppar->arg_stack_end - ppar->subpart_fields,
                             ppar->subpart_fields);
        DBUG_EXECUTE("info", dbug_print_singlepoint_range(ppar->arg_stack_end- 
                                                       ppar->subpart_fields,
                                                       ppar->subpart_fields););
        /* Find the subpartition (it's HASH/KEY so we always have one) */
        partition_info *part_info= ppar->part_info;
        uint32 part_id, subpart_id;
                 
        if (part_info->get_subpartition_id(part_info, &subpart_id))
          return 0;

        /* Mark this partition as used in each subpartition. */
        while ((part_id= ppar->part_iter.get_next(&ppar->part_iter)) !=
                NOT_A_PARTITION_ID)
        {
          bitmap_set_bit(&part_info->read_partitions,
                         part_id * part_info->num_subparts + subpart_id);
        }
        res= 1; /* Some partitions were marked as used */
        goto pop_and_go_right;
      }
    }
    else
    {
      /* 
        Can't handle condition on current key part. If we're that deep that 
        we're processing subpartititoning's key parts, this means we'll not be
        able to infer any suitable condition, so bail out.
      */
      if (key_tree_part >= ppar->last_part_partno)
      {
        res= -1;
        goto pop_and_go_right;
      }
      /*
        No meaning in continuing with rest of partitioning key parts.
        Will try to continue with subpartitioning key parts.
      */
      ppar->ignore_part_fields= true;
      did_set_ignore_part_fields= true;
      goto process_next_key_part;
    }
  }

process_next_key_part:
  if (key_tree->next_key_part)
    res= find_used_partitions(ppar, key_tree->next_key_part);
  else
    res= -1;

  if (did_set_ignore_part_fields)
  {
    /*
      We have returned from processing all key trees linked to our next
      key part. We are ready to be moving down (using right pointers) and
      this tree is a new evaluation requiring its own decision on whether
      to ignore partitioning fields.
    */
    ppar->ignore_part_fields= FALSE;
  }
  if (set_full_part_if_bad_ret)
  {
    if (res == -1)
    {
      /* Got "full range" for subpartitioning fields */
      uint32 part_id;
      bool found= FALSE;
      while ((part_id= ppar->part_iter.get_next(&ppar->part_iter)) !=
             NOT_A_PARTITION_ID)
      {
        ppar->mark_full_partition_used(ppar->part_info, part_id);
        found= TRUE;
      }
      res= test(found);
    }
    /*
      Restore the "used partitions iterator" to the default setting that
      specifies iteration over all partitions.
    */
    init_all_partitions_iterator(ppar->part_info, &ppar->part_iter);
  }

pop_and_go_right:
  /* Pop this key part info off the "stack" */
  ppar->arg_stack_end--;
  ppar->cur_part_fields-=    ppar->is_part_keypart[key_tree_part];
  ppar->cur_subpart_fields-= ppar->is_subpart_keypart[key_tree_part];

  if (res == -1)
    return -1;
  if (key_tree->right != &null_element)
  {
    if (-1 == (right_res= find_used_partitions(ppar,key_tree->right)))
      return -1;
  }
  return (left_res || right_res || res);
}
 

static void mark_all_partitions_as_used(partition_info *part_info)
{
  bitmap_copy(&(part_info->read_partitions),
              &(part_info->lock_partitions));
}


/*
  Check if field types allow to construct partitioning index description
 
  SYNOPSIS
    fields_ok_for_partition_index()
      pfield  NULL-terminated array of pointers to fields.

  DESCRIPTION
    For an array of fields, check if we can use all of the fields to create
    partitioning index description.
    
    We can't process GEOMETRY fields - for these fields singlepoint intervals
    cant be generated, and non-singlepoint are "special" kinds of intervals
    to which our processing logic can't be applied.

    It is not known if we could process ENUM fields, so they are disabled to be
    on the safe side.

  RETURN 
    TRUE   Yes, fields can be used in partitioning index
    FALSE  Otherwise
*/

static bool fields_ok_for_partition_index(Field **pfield)
{
  if (!pfield)
    return FALSE;
  for (; (*pfield); pfield++)
  {
    enum_field_types ftype= (*pfield)->real_type();
    if (ftype == MYSQL_TYPE_ENUM || ftype == MYSQL_TYPE_GEOMETRY)
      return FALSE;
  }
  return TRUE;
}


/*
  Create partition index description and fill related info in the context
  struct

  SYNOPSIS
    create_partition_index_description()
      prune_par  INOUT Partition pruning context

  DESCRIPTION
    Create partition index description. Partition index description is:

      part_index(used_fields_list(part_expr), used_fields_list(subpart_expr))

    If partitioning/sub-partitioning uses BLOB or Geometry fields, then
    corresponding fields_list(...) is not included into index description
    and we don't perform partition pruning for partitions/subpartitions.

  RETURN
    TRUE   Out of memory or can't do partition pruning at all
    FALSE  OK
*/

static bool create_partition_index_description(PART_PRUNE_PARAM *ppar)
{
  RANGE_OPT_PARAM *range_par= &(ppar->range_param);
  partition_info *part_info= ppar->part_info;
  uint used_part_fields, used_subpart_fields;

  used_part_fields= fields_ok_for_partition_index(part_info->part_field_array) ?
                      part_info->num_part_fields : 0;
  used_subpart_fields= 
    fields_ok_for_partition_index(part_info->subpart_field_array)? 
      part_info->num_subpart_fields : 0;
  
  uint total_parts= used_part_fields + used_subpart_fields;

  ppar->ignore_part_fields= FALSE;
  ppar->part_fields=      used_part_fields;
  ppar->last_part_partno= (int)used_part_fields - 1;

  ppar->subpart_fields= used_subpart_fields;
  ppar->last_subpart_partno= 
    used_subpart_fields?(int)(used_part_fields + used_subpart_fields - 1): -1;

  if (part_info->is_sub_partitioned())
  {
    ppar->mark_full_partition_used=  mark_full_partition_used_with_parts;
    ppar->get_top_partition_id_func= part_info->get_part_partition_id;
  }
  else
  {
    ppar->mark_full_partition_used=  mark_full_partition_used_no_parts;
    ppar->get_top_partition_id_func= part_info->get_partition_id;
  }

  KEY_PART *key_part;
  MEM_ROOT *alloc= range_par->mem_root;
  if (!total_parts || 
      !(key_part= (KEY_PART*)alloc_root(alloc, sizeof(KEY_PART)*
                                               total_parts)) ||
      !(ppar->arg_stack= (SEL_ARG**)alloc_root(alloc, sizeof(SEL_ARG*)* 
                                                      total_parts)) ||
      !(ppar->is_part_keypart= (my_bool*)alloc_root(alloc, sizeof(my_bool)*
                                                           total_parts)) ||
      !(ppar->is_subpart_keypart= (my_bool*)alloc_root(alloc, sizeof(my_bool)*
                                                           total_parts)))
    return TRUE;
 
  if (ppar->subpart_fields)
  {
    my_bitmap_map *buf;
    uint32 bufsize= bitmap_buffer_size(ppar->part_info->num_subparts);
    if (!(buf= (my_bitmap_map*) alloc_root(alloc, bufsize)))
      return TRUE;
    bitmap_init(&ppar->subparts_bitmap, buf, ppar->part_info->num_subparts,
                FALSE);
  }
  range_par->key_parts= key_part;
  Field **field= (ppar->part_fields)? part_info->part_field_array :
                                           part_info->subpart_field_array;
  bool in_subpart_fields= FALSE;
  for (uint part= 0; part < total_parts; part++, key_part++)
  {
    key_part->key=          0;
    key_part->part=	    part;
    key_part->length= (uint16)(*field)->key_length();
    key_part->store_length= (uint16)get_partition_field_store_length(*field);

    DBUG_PRINT("info", ("part %u length %u store_length %u", part,
                         key_part->length, key_part->store_length));

    key_part->field=        (*field);
    key_part->image_type =  Field::itRAW;
    /* 
      We set keypart flag to 0 here as the only HA_PART_KEY_SEG is checked
      in the RangeAnalysisModule.
    */
    key_part->flag=         0;
    /* We don't set key_parts->null_bit as it will not be used */

    ppar->is_part_keypart[part]= !in_subpart_fields;
    ppar->is_subpart_keypart[part]= in_subpart_fields;

    /*
      Check if this was last field in this array, in this case we
      switch to subpartitioning fields. (This will only happens if
      there are subpartitioning fields to cater for).
    */
    if (!*(++field))
    {
      field= part_info->subpart_field_array;
      in_subpart_fields= TRUE;
    }
  }
  range_par->key_parts_end= key_part;

  DBUG_EXECUTE("info", print_partitioning_index(range_par->key_parts,
                                                range_par->key_parts_end););
  return FALSE;
}


#ifndef DBUG_OFF

static void print_partitioning_index(KEY_PART *parts, KEY_PART *parts_end)
{
  DBUG_ENTER("print_partitioning_index");
  DBUG_LOCK_FILE;
  fprintf(DBUG_FILE, "partitioning INDEX(");
  for (KEY_PART *p=parts; p != parts_end; p++)
  {
    fprintf(DBUG_FILE, "%s%s", p==parts?"":" ,", p->field->field_name);
  }
  fputs(");\n", DBUG_FILE);
  DBUG_UNLOCK_FILE;
  DBUG_VOID_RETURN;
}


/* Print a "c1 < keypartX < c2" - type interval into debug trace. */
static void dbug_print_segment_range(SEL_ARG *arg, KEY_PART *part)
{
  DBUG_ENTER("dbug_print_segment_range");
  DBUG_LOCK_FILE;
  if (!(arg->min_flag & NO_MIN_RANGE))
  {
    store_key_image_to_rec(part->field, arg->min_value, part->length);
    part->field->dbug_print();
    if (arg->min_flag & NEAR_MIN)
      fputs(" < ", DBUG_FILE);
    else
      fputs(" <= ", DBUG_FILE);
  }

  fprintf(DBUG_FILE, "%s", part->field->field_name);

  if (!(arg->max_flag & NO_MAX_RANGE))
  {
    if (arg->max_flag & NEAR_MAX)
      fputs(" < ", DBUG_FILE);
    else
      fputs(" <= ", DBUG_FILE);
    store_key_image_to_rec(part->field, arg->max_value, part->length);
    part->field->dbug_print();
  }
  fputs("\n", DBUG_FILE);
  DBUG_UNLOCK_FILE;
  DBUG_VOID_RETURN;
}


/*
  Print a singlepoint multi-keypart range interval to debug trace
 
  SYNOPSIS
    dbug_print_singlepoint_range()
      start  Array of SEL_ARG* ptrs representing conditions on key parts
      num    Number of elements in the array.

  DESCRIPTION
    This function prints a "keypartN=constN AND ... AND keypartK=constK"-type 
    interval to debug trace.
*/

static void dbug_print_singlepoint_range(SEL_ARG **start, uint num)
{
  DBUG_ENTER("dbug_print_singlepoint_range");
  DBUG_LOCK_FILE;
  SEL_ARG **end= start + num;

  for (SEL_ARG **arg= start; arg != end; arg++)
  {
    Field *field= (*arg)->field;
    fprintf(DBUG_FILE, "%s%s=", (arg==start)?"":", ", field->field_name);
    field->dbug_print();
  }
  fputs("\n", DBUG_FILE);
  DBUG_UNLOCK_FILE;
  DBUG_VOID_RETURN;
}
#endif

/****************************************************************************
 * Partition pruning code ends
 ****************************************************************************/
#endif


/*
  Get best plan for a SEL_IMERGE disjunctive expression.
  SYNOPSIS
    get_best_disjunct_quick()
      param     Parameter from check_quick_select function
      imerge    Expression to use
      read_time Don't create scans with cost > read_time

  NOTES
    index_merge cost is calculated as follows:
    index_merge_cost =
      cost(index_reads) +         (see #1)
      cost(rowid_to_row_scan) +   (see #2)
      cost(unique_use)            (see #3)

    1. cost(index_reads) =SUM_i(cost(index_read_i))
       For non-CPK scans,
         cost(index_read_i) = {cost of ordinary 'index only' scan}
       For CPK scan,
         cost(index_read_i) = {cost of non-'index only' scan}

    2. cost(rowid_to_row_scan)
      If table PK is clustered then
        cost(rowid_to_row_scan) =
          {cost of ordinary clustered PK scan with n_ranges=n_rows}

      Otherwise, we use the following model to calculate costs:
      We need to retrieve n_rows rows from file that occupies n_blocks blocks.
      We assume that offsets of rows we need are independent variates with
      uniform distribution in [0..max_file_offset] range.

      We'll denote block as "busy" if it contains row(s) we need to retrieve
      and "empty" if doesn't contain rows we need.

      Probability that a block is empty is (1 - 1/n_blocks)^n_rows (this
      applies to any block in file). Let x_i be a variate taking value 1 if
      block #i is empty and 0 otherwise.

      Then E(x_i) = (1 - 1/n_blocks)^n_rows;

      E(n_empty_blocks) = E(sum(x_i)) = sum(E(x_i)) =
        = n_blocks * ((1 - 1/n_blocks)^n_rows) =
       ~= n_blocks * exp(-n_rows/n_blocks).

      E(n_busy_blocks) = n_blocks*(1 - (1 - 1/n_blocks)^n_rows) =
       ~= n_blocks * (1 - exp(-n_rows/n_blocks)).

      Average size of "hole" between neighbor non-empty blocks is
           E(hole_size) = n_blocks/E(n_busy_blocks).

      The total cost of reading all needed blocks in one "sweep" is:

      E(n_busy_blocks)*
       (DISK_SEEK_BASE_COST + DISK_SEEK_PROP_COST*n_blocks/E(n_busy_blocks)).

    3. Cost of Unique use is calculated in Unique::get_use_cost function.

  ROR-union cost is calculated in the same way index_merge, but instead of
  Unique a priority queue is used.

  RETURN
    Created read plan
    NULL - Out of memory or no read scan could be built.
*/

static
TABLE_READ_PLAN *get_best_disjunct_quick(PARAM *param, SEL_IMERGE *imerge,
                                         double read_time)
{
  SEL_TREE **ptree;
  TRP_INDEX_MERGE *imerge_trp= NULL;
  uint n_child_scans= imerge->trees_next - imerge->trees;
  TRP_RANGE **range_scans;
  TRP_RANGE **cur_child;
  TRP_RANGE **cpk_scan= NULL;
  bool imerge_too_expensive= FALSE;
  double imerge_cost= 0.0;
  ha_rows cpk_scan_records= 0;
  ha_rows non_cpk_scan_records= 0;
  bool pk_is_clustered= param->table->file->primary_key_is_clustered();
  bool all_scans_ror_able= TRUE;
  bool all_scans_rors= TRUE;
  uint unique_calc_buff_size;
  TABLE_READ_PLAN **roru_read_plans;
  TABLE_READ_PLAN **cur_roru_plan;
  double roru_index_costs;
  ha_rows roru_total_records;
  double roru_intersect_part= 1.0;
  DBUG_ENTER("get_best_disjunct_quick");
  DBUG_PRINT("info", ("Full table scan cost: %g", read_time));

  DBUG_ASSERT(param->table->file->stats.records);

  Opt_trace_context * const trace= &param->thd->opt_trace;
  Opt_trace_object trace_best_disjunct(trace);
  if (!(range_scans= (TRP_RANGE**)alloc_root(param->mem_root,
                                             sizeof(TRP_RANGE*)*
                                             n_child_scans)))
    DBUG_RETURN(NULL);
  // Note: to_merge.end() is called to close this object after this for-loop.
  Opt_trace_array to_merge(trace, "indices_to_merge");
  /*
    Collect best 'range' scan for each of disjuncts, and, while doing so,
    analyze possibility of ROR scans. Also calculate some values needed by
    other parts of the code.
  */
  for (ptree= imerge->trees, cur_child= range_scans;
       ptree != imerge->trees_next;
       ptree++, cur_child++)
  {
    DBUG_EXECUTE("info", print_sel_tree(param, *ptree, &(*ptree)->keys_map,
                                        "tree in SEL_IMERGE"););
    Opt_trace_object trace_idx(trace);
    if (!(*cur_child=
          get_key_scans_params(param, *ptree, true, false, read_time)))
    {
      /*
        One of index scans in this index_merge is more expensive than entire
        table read for another available option. The entire index_merge (and
        any possible ROR-union) will be more expensive then, too. We continue
        here only to update SQL_SELECT members.
      */
      imerge_too_expensive= true;
    }
    if (imerge_too_expensive)
    {
      trace_idx.add("chosen", false).add_alnum("cause", "cost");
      continue;
    }

    const uint keynr_in_table= param->real_keynr[(*cur_child)->key_idx];
    imerge_cost += (*cur_child)->read_cost;
    all_scans_ror_able &= ((*ptree)->n_ror_scans > 0);
    all_scans_rors &= (*cur_child)->is_ror;
    if (pk_is_clustered &&
        keynr_in_table == param->table->s->primary_key)
    {
      cpk_scan= cur_child;
      cpk_scan_records= (*cur_child)->records;
    }
    else
      non_cpk_scan_records += (*cur_child)->records;

    trace_idx.
      add_utf8("index_to_merge", param->table->key_info[keynr_in_table].name).
      add("cumulated_cost", imerge_cost);
  }

  // Note: to_merge trace object is closed here
  to_merge.end();


  trace_best_disjunct.add("cost_of_reading_ranges", imerge_cost);
  if (imerge_too_expensive || (imerge_cost > read_time) ||
      ((non_cpk_scan_records+cpk_scan_records >= param->table->file->stats.records) &&
      read_time != DBL_MAX))
  {
    /*
      Bail out if it is obvious that both index_merge and ROR-union will be
      more expensive
    */
    DBUG_PRINT("info", ("Sum of index_merge scans is more expensive than "
                        "full table scan, bailing out"));
    trace_best_disjunct.add("chosen", false).add_alnum("cause", "cost");
    DBUG_RETURN(NULL);
  }

  /* 
    If all scans happen to be ROR, proceed to generate a ROR-union plan (it's 
    guaranteed to be cheaper than non-ROR union), unless ROR-unions are
    disabled in @@optimizer_switch
  */
  if (all_scans_rors && 
      param->thd->optimizer_switch_flag(OPTIMIZER_SWITCH_INDEX_MERGE_UNION))
  {
    roru_read_plans= (TABLE_READ_PLAN**)range_scans;
    trace_best_disjunct.add("use_roworder_union", true).
      add_alnum("cause", "always_cheaper_than_not_roworder_retrieval");
    goto skip_to_ror_scan;
  }

  if (cpk_scan)
  {
    /*
      Add one ROWID comparison for each row retrieved on non-CPK scan.  (it
      is done in QUICK_RANGE_SELECT::row_in_ranges)
     */
    const double rid_comp_cost= non_cpk_scan_records * ROWID_COMPARE_COST;
    imerge_cost+= rid_comp_cost;
    trace_best_disjunct.add("cost_of_mapping_rowid_in_non_clustered_pk_scan",
                            rid_comp_cost);
  }

  /* Calculate cost(rowid_to_row_scan) */
  {
    Cost_estimate sweep_cost;
    JOIN *join= param->thd->lex->select_lex.join;
    const bool is_interrupted= join && join->tables != 1;
    get_sweep_read_cost(param->table, non_cpk_scan_records, is_interrupted,
                        &sweep_cost);
    const double sweep_total_cost= sweep_cost.total_cost();
    imerge_cost+= sweep_total_cost;
    trace_best_disjunct.add("cost_sort_rowid_and_read_disk",
                            sweep_total_cost);
  }
  DBUG_PRINT("info",("index_merge cost with rowid-to-row scan: %g",
                     imerge_cost));
  if (imerge_cost > read_time || 
      !param->thd->optimizer_switch_flag(OPTIMIZER_SWITCH_INDEX_MERGE_SORT_UNION))
  {
    trace_best_disjunct.add("use_roworder_index_merge", true).
      add_alnum("cause", "cost");
    goto build_ror_index_merge;
  }

  /* Add Unique operations cost */
  unique_calc_buff_size=
    Unique::get_cost_calc_buff_size((ulong)non_cpk_scan_records,
                                    param->table->file->ref_length,
                                    param->thd->variables.sortbuff_size);
  if (param->imerge_cost_buff_size < unique_calc_buff_size)
  {
    if (!(param->imerge_cost_buff= (uint*)alloc_root(param->mem_root,
                                                     unique_calc_buff_size)))
      DBUG_RETURN(NULL);
    param->imerge_cost_buff_size= unique_calc_buff_size;
  }

  {
    const double dup_removal_cost=
      Unique::get_use_cost(param->imerge_cost_buff,
                           (uint)non_cpk_scan_records,
                           param->table->file->ref_length,
                           param->thd->variables.sortbuff_size);

    trace_best_disjunct.add("cost_duplicate_removal", dup_removal_cost);
    imerge_cost += dup_removal_cost;
    trace_best_disjunct.add("total_cost", imerge_cost);
    DBUG_PRINT("info",("index_merge total cost: %g (wanted: less then %g)",
                       imerge_cost, read_time));
  }
  if (imerge_cost < read_time)
  {
    if ((imerge_trp= new (param->mem_root)TRP_INDEX_MERGE))
    {
      imerge_trp->read_cost= imerge_cost;
      imerge_trp->records= non_cpk_scan_records + cpk_scan_records;
      imerge_trp->records= min(imerge_trp->records,
                               param->table->file->stats.records);
      imerge_trp->range_scans= range_scans;
      imerge_trp->range_scans_end= range_scans + n_child_scans;
      read_time= imerge_cost;
    }
  }

build_ror_index_merge:
  if (!all_scans_ror_able || 
      param->thd->lex->sql_command == SQLCOM_DELETE ||
      !param->thd->optimizer_switch_flag(OPTIMIZER_SWITCH_INDEX_MERGE_UNION))
    DBUG_RETURN(imerge_trp);

  /* Ok, it is possible to build a ROR-union, try it. */
  if (!(roru_read_plans=
          (TABLE_READ_PLAN**)alloc_root(param->mem_root,
                                        sizeof(TABLE_READ_PLAN*)*
                                        n_child_scans)))
    DBUG_RETURN(imerge_trp);
skip_to_ror_scan:
  roru_index_costs= 0.0;
  roru_total_records= 0;
  cur_roru_plan= roru_read_plans;

  /*
    Note: trace_analyze_ror.end() is called to close this object after
    this for-loop.
  */
  Opt_trace_array trace_analyze_ror(trace, "analyzing_roworder_scans");
  /* Find 'best' ROR scan for each of trees in disjunction */
  for (ptree= imerge->trees, cur_child= range_scans;
       ptree != imerge->trees_next;
       ptree++, cur_child++, cur_roru_plan++)
  {
    Opt_trace_object trp_info(trace);
    if (unlikely(trace->is_started()))
      (*cur_child)->trace_basic_info(param, &trp_info);

    /*
      Assume the best ROR scan is the one that has cheapest
      full-row-retrieval scan cost.
      Also accumulate index_only scan costs as we'll need them to
      calculate overall index_intersection cost.
    */
    double cost;
    if ((*cur_child)->is_ror)
    {
      /* Ok, we have index_only cost, now get full rows scan cost */
      cost= param->table->file->
        read_time(param->real_keynr[(*cur_child)->key_idx], 1,
                  (*cur_child)->records) +
        rows2double((*cur_child)->records) * ROW_EVALUATE_COST;
    }
    else
      cost= read_time;

    TABLE_READ_PLAN *prev_plan= *cur_child;
    if (!(*cur_roru_plan= get_best_ror_intersect(param, *ptree, cost)))
    {
      if (prev_plan->is_ror)
        *cur_roru_plan= prev_plan;
      else
        DBUG_RETURN(imerge_trp);
      roru_index_costs += (*cur_roru_plan)->read_cost;
    }
    else
      roru_index_costs +=
        ((TRP_ROR_INTERSECT*)(*cur_roru_plan))->index_scan_costs;
    roru_total_records += (*cur_roru_plan)->records;
    roru_intersect_part *= (*cur_roru_plan)->records /
      param->table->file->stats.records;
  }
  // Note: trace_analyze_ror trace object is closed here
  trace_analyze_ror.end();

  /*
    rows to retrieve=
      SUM(rows_in_scan_i) - table_rows * PROD(rows_in_scan_i / table_rows).
    This is valid because index_merge construction guarantees that conditions
    in disjunction do not share key parts.
  */
  roru_total_records -= (ha_rows)(roru_intersect_part*
                                  param->table->file->stats.records);
  /* ok, got a ROR read plan for each of the disjuncts
    Calculate cost:
    cost(index_union_scan(scan_1, ... scan_n)) =
      SUM_i(cost_of_index_only_scan(scan_i)) +
      queue_use_cost(rowid_len, n) +
      cost_of_row_retrieval
    See get_merge_buffers_cost function for queue_use_cost formula derivation.
  */
  double roru_total_cost;
  {
    Cost_estimate sweep_cost;
    JOIN *join= param->thd->lex->select_lex.join;
    const bool is_interrupted= join && join->tables != 1;
    get_sweep_read_cost(param->table, roru_total_records, is_interrupted,
                        &sweep_cost);
    roru_total_cost= roru_index_costs +
                     rows2double(roru_total_records) *
                     log((double)n_child_scans) * ROWID_COMPARE_COST / M_LN2 +
                     sweep_cost.total_cost();
  }

  trace_best_disjunct.add("index_roworder_union_cost", roru_total_cost).
    add("members", n_child_scans);
  TRP_ROR_UNION* roru;
  if (roru_total_cost < read_time)
  {
    if ((roru= new (param->mem_root) TRP_ROR_UNION))
    {
      trace_best_disjunct.add("chosen", true);
      roru->first_ror= roru_read_plans;
      roru->last_ror= roru_read_plans + n_child_scans;
      roru->read_cost= roru_total_cost;
      roru->records= roru_total_records;
      DBUG_RETURN(roru);
    }
  }
  trace_best_disjunct.add("chosen", false);

  DBUG_RETURN(imerge_trp);
}


/*
  Create ROR_SCAN_INFO* structure with a single ROR scan on index idx using
  sel_arg set of intervals.

  SYNOPSIS
    make_ror_scan()
      param    Parameter from test_quick_select function
      idx      Index of key in param->keys
      sel_arg  Set of intervals for a given key

  RETURN
    NULL - out of memory
    ROR scan structure containing a scan for {idx, sel_arg}
*/

static
ROR_SCAN_INFO *make_ror_scan(const PARAM *param, int idx, SEL_ARG *sel_arg)
{
  ROR_SCAN_INFO *ror_scan;
  my_bitmap_map *bitmap_buf1;
  my_bitmap_map *bitmap_buf2;
  uint keynr;
  DBUG_ENTER("make_ror_scan");

  if (!(ror_scan= (ROR_SCAN_INFO*)alloc_root(param->mem_root,
                                             sizeof(ROR_SCAN_INFO))))
    DBUG_RETURN(NULL);

  ror_scan->idx= idx;
  ror_scan->keynr= keynr= param->real_keynr[idx];
  ror_scan->sel_arg= sel_arg;
  ror_scan->records= param->table->quick_rows[keynr];

  if (!(bitmap_buf1= (my_bitmap_map*) alloc_root(param->mem_root,
                                                 param->fields_bitmap_size)))
    DBUG_RETURN(NULL);
  if (!(bitmap_buf2= (my_bitmap_map*) alloc_root(param->mem_root,
                                                 param->fields_bitmap_size)))
    DBUG_RETURN(NULL);

  if (bitmap_init(&ror_scan->covered_fields, bitmap_buf1,
                  param->table->s->fields, FALSE))
    DBUG_RETURN(NULL);
  if (bitmap_init(&ror_scan->covered_fields_remaining, bitmap_buf2,
                  param->table->s->fields, FALSE))
    DBUG_RETURN(NULL);

  bitmap_clear_all(&ror_scan->covered_fields);

  KEY_PART_INFO *key_part= param->table->key_info[keynr].key_part;
  KEY_PART_INFO *key_part_end=
    key_part + param->table->key_info[keynr].user_defined_key_parts;
  for (;key_part != key_part_end; ++key_part)
  {
    if (bitmap_is_set(&param->needed_fields, key_part->fieldnr-1))
      bitmap_set_bit(&ror_scan->covered_fields, key_part->fieldnr-1);
  }
  bitmap_copy(&ror_scan->covered_fields_remaining, &ror_scan->covered_fields);

  double rows= rows2double(param->table->quick_rows[ror_scan->keynr]);
  ror_scan->index_read_cost=
    param->table->file->index_only_read_time(ror_scan->keynr, rows);
  DBUG_RETURN(ror_scan);
}


/**
  Compare two ROR_SCAN_INFO* by
    1. #fields in this index that are not already covered
       by other indexes earlier in the intersect ordering: descending
    2. E(#records): ascending

  @param scan1   first ror scan to compare
  @param scan2   second ror scan to compare

  @return true if scan1 > scan2, false otherwise
*/
static bool is_better_intersect_match(const ROR_SCAN_INFO *scan1,
                                      const ROR_SCAN_INFO *scan2)
{
  if (scan1 == scan2)
    return false;

  if (scan1->num_covered_fields_remaining >
      scan2->num_covered_fields_remaining)
    return false;

  if (scan1->num_covered_fields_remaining <
      scan2->num_covered_fields_remaining)
    return true;

  return (scan1->records > scan2->records);
}

/**
  Sort indexes in an order that is likely to be a good index merge
  intersection order. After running this function, [start, ..., end-1]
  is ordered according to this strategy:

    1) Minimize the number of indexes that must be used in the
       intersection. I.e., the index covering most fields not already
       covered by other indexes earlier in the sort order is picked first.
    2) When multiple indexes cover equally many uncovered fields, the
       index with lowest E(#rows) is chosen.

  Note that all permutations of index ordering are not tested, so this
  function may not find the optimal order.

  @param[in,out] start     Pointer to the start of indexes that may
                           be used in index merge intersection
  @param         end       Pointer past the last index that may be used.
  @param         param     Parameter from test_quick_select function.
*/
static void find_intersect_order(ROR_SCAN_INFO **start,
                                 ROR_SCAN_INFO **end,
                                 const PARAM *param)
{
  // nothing to sort if there are only zero or one ROR scans
  if ((start == end) || (start + 1 == end))
    return;

  /*
    Bitmap of fields we would like the ROR scans to cover. Will be
    modified by the loop below so that when we're looking for a ROR
    scan in position 'x' in the ordering, all fields covered by ROR
    scans 0,...,x-1 have been removed.
  */
  MY_BITMAP fields_to_cover;
  my_bitmap_map *map;
  if (!(map= (my_bitmap_map*) alloc_root(param->mem_root,
                                         param->fields_bitmap_size)))
    return;
  bitmap_init(&fields_to_cover, map, param->needed_fields.n_bits, FALSE);
  bitmap_copy(&fields_to_cover, &param->needed_fields);

  // Sort ROR scans in [start,...,end-1]
  for (ROR_SCAN_INFO **place= start; place < (end - 1); place++)
  {
    /* Placeholder for the best ROR scan found for position 'place' so far */
    ROR_SCAN_INFO **best= place;
    ROR_SCAN_INFO **current= place + 1;

    {
      /*
        Calculate how many fields in 'fields_to_cover' not already
        covered by [start,...,place-1] the 'best' index covers. The
        result is used in is_better_intersect_match() and is valid
        when finding the best ROR scan for position 'place' only.
      */
      bitmap_intersect(&(*best)->covered_fields_remaining, &fields_to_cover);
      (*best)->num_covered_fields_remaining=
        bitmap_bits_set(&(*best)->covered_fields_remaining);
    }
    for (; current < end; current++)
    {
      {
        /*
          Calculate how many fields in 'fields_to_cover' not already
          covered by [start,...,place-1] the 'current' index covers.
          The result is used in is_better_intersect_match() and is
          valid when finding the best ROR scan for position 'place' only.
        */
        bitmap_intersect(&(*current)->covered_fields_remaining,
                         &fields_to_cover);
        (*current)->num_covered_fields_remaining=
          bitmap_bits_set(&(*current)->covered_fields_remaining);

        /*
          No need to compare with 'best' if 'current' does not
          contribute with uncovered fields.
        */
        if ((*current)->num_covered_fields_remaining == 0)
          continue;
      }

      if (is_better_intersect_match(*best, *current))
        best= current;
    }

    /*
      'best' is now the ROR scan that will be sorted in position
      'place'. When searching for the best ROR scans later in the sort
      sequence we do not need coverage of the fields covered by 'best'
     */
    bitmap_subtract(&fields_to_cover, &(*best)->covered_fields);
    if (best != place)
      swap_variables(ROR_SCAN_INFO*, *best, *place);

    if (bitmap_is_clear_all(&fields_to_cover))
      return;                                   // No more fields to cover
  }
}

/* Auxiliary structure for incremental ROR-intersection creation */
typedef struct
{
  const PARAM *param;
  MY_BITMAP covered_fields; /* union of fields covered by all scans */
  /*
    Fraction of table records that satisfies conditions of all scans.
    This is the number of full records that will be retrieved if a
    non-index_only index intersection will be employed.
  */
  double out_rows;
  /* TRUE if covered_fields is a superset of needed_fields */
  bool is_covering;

  ha_rows index_records; /* sum(#records to look in indexes) */
  double index_scan_costs; /* SUM(cost of 'index-only' scans) */
  double total_cost;
} ROR_INTERSECT_INFO;


/*
  Allocate a ROR_INTERSECT_INFO and initialize it to contain zero scans.

  SYNOPSIS
    ror_intersect_init()
      param         Parameter from test_quick_select

  RETURN
    allocated structure
    NULL on error
*/

static
ROR_INTERSECT_INFO* ror_intersect_init(const PARAM *param)
{
  ROR_INTERSECT_INFO *info;
  my_bitmap_map* buf;
  if (!(info= (ROR_INTERSECT_INFO*)alloc_root(param->mem_root,
                                              sizeof(ROR_INTERSECT_INFO))))
    return NULL;
  info->param= param;
  if (!(buf= (my_bitmap_map*) alloc_root(param->mem_root,
                                         param->fields_bitmap_size)))
    return NULL;
  if (bitmap_init(&info->covered_fields, buf, param->table->s->fields,
                  FALSE))
    return NULL;
  info->is_covering= FALSE;
  info->index_scan_costs= 0.0;
  info->total_cost= 0.0;
  info->index_records= 0;
  info->out_rows= (double) param->table->file->stats.records;
  bitmap_clear_all(&info->covered_fields);
  return info;
}

void ror_intersect_cpy(ROR_INTERSECT_INFO *dst, const ROR_INTERSECT_INFO *src)
{
  dst->param= src->param;
  memcpy(dst->covered_fields.bitmap, src->covered_fields.bitmap, 
         no_bytes_in_map(&src->covered_fields));
  dst->out_rows= src->out_rows;
  dst->is_covering= src->is_covering;
  dst->index_records= src->index_records;
  dst->index_scan_costs= src->index_scan_costs;
  dst->total_cost= src->total_cost;
}


/*
  Get selectivity of adding a ROR scan to the ROR-intersection.

  SYNOPSIS
    ror_scan_selectivity()
      info  ROR-interection, an intersection of ROR index scans 
      scan  ROR scan that may or may not improve the selectivity
            of 'info'
      
  NOTES
    Suppose we have conditions on several keys
    cond=k_11=c_11 AND k_12=c_12 AND ...  // key_parts of first key in 'info'
         k_21=c_21 AND k_22=c_22 AND ...  // key_parts of second key in 'info'
          ...
         k_n1=c_n1 AND k_n3=c_n3 AND ...  (1) //key_parts of 'scan'

    where k_ij may be the same as any k_pq (i.e. keys may have common parts).

    Note that for ROR retrieval, only equality conditions are usable so there
    are no open ranges (e.g., k_ij > c_ij) in 'scan' or 'info'

    A full row is retrieved if entire condition holds.

    The recursive procedure for finding P(cond) is as follows:

    First step:
    Pick 1st part of 1st key and break conjunction (1) into two parts:
      cond= (k_11=c_11 AND R)

    Here R may still contain condition(s) equivalent to k_11=c_11.
    Nevertheless, the following holds:

      P(k_11=c_11 AND R) = P(k_11=c_11) * P(R | k_11=c_11).

    Mark k_11 as fixed field (and satisfied condition) F, save P(F),
    save R to be cond and proceed to recursion step.

    Recursion step:
    We have a set of fixed fields/satisfied conditions) F, probability P(F),
    and remaining conjunction R
    Pick next key part on current key and its condition "k_ij=c_ij".
    We will add "k_ij=c_ij" into F and update P(F).
    Lets denote k_ij as t,  R = t AND R1, where R1 may still contain t. Then

     P((t AND R1)|F) = P(t|F) * P(R1|t|F) = P(t|F) * P(R1|(t AND F)) (2)

    (where '|' mean conditional probability, not "or")

    Consider the first multiplier in (2). One of the following holds:
    a) F contains condition on field used in t (i.e. t AND F = F).
      Then P(t|F) = 1

    b) F doesn't contain condition on field used in t. Then F and t are
     considered independent.

     P(t|F) = P(t|(fields_before_t_in_key AND other_fields)) =
          = P(t|fields_before_t_in_key).

     P(t|fields_before_t_in_key) = #records(fields_before_t_in_key) /
                                   #records(fields_before_t_in_key, t)

    The second multiplier is calculated by applying this step recursively.

  IMPLEMENTATION
    This function calculates the result of application of the "recursion step"
    described above for all fixed key members of a single key, accumulating set
    of covered fields, selectivity, etc.

    The calculation is conducted as follows:
    Lets denote #records(keypart1, ... keypartK) as n_k. We need to calculate

     n_{k1}      n_{k2}
    --------- * ---------  * .... (3)
     n_{k1-1}    n_{k2-1}

    where k1,k2,... are key parts which fields were not yet marked as fixed
    ( this is result of application of option b) of the recursion step for
      parts of a single key).
    Since it is reasonable to expect that most of the fields are not marked
    as fixed, we calculate (3) as

                                  n_{i1}      n_{i2}
    (3) = n_{max_key_part}  / (   --------- * ---------  * ....  )
                                  n_{i1-1}    n_{i2-1}

    where i1,i2, .. are key parts that were already marked as fixed.

    In order to minimize number of expensive records_in_range calls we
    group and reduce adjacent fractions. Note that on the optimizer's
    request, index statistics may be used instead of records_in_range
    @see RANGE_OPT_PARAM::use_index_statistics.

  RETURN
    Selectivity of given ROR scan, a number between 0 and 1. 1 means that
    adding 'scan' to the intersection does not improve the selectivity.
*/

static double ror_scan_selectivity(const ROR_INTERSECT_INFO *info, 
                                   const ROR_SCAN_INFO *scan)
{
  double selectivity_mult= 1.0;
  const TABLE * const table= info->param->table;
  const KEY_PART_INFO * const key_part= table->key_info[scan->keynr].key_part;
  /**
    key values tuple, used to store both min_range.key and
    max_range.key. This function is only called for equality ranges;
    open ranges (e.g. "min_value < X < max_value") cannot be used for
    rowid ordered retrieval, so in this function we know that
    min_range.key == max_range.key
  */
  uchar key_val[MAX_KEY_LENGTH+MAX_FIELD_WIDTH];
  uchar *key_ptr= key_val;
  SEL_ARG *sel_arg, *tuple_arg= NULL;
  key_part_map keypart_map= 0;
  bool cur_covered;
  bool prev_covered= test(bitmap_is_set(&info->covered_fields,
                                        key_part->fieldnr-1));
  key_range min_range;
  key_range max_range;
  min_range.key= key_val;
  min_range.flag= HA_READ_KEY_EXACT;
  max_range.key= key_val;
  max_range.flag= HA_READ_AFTER_KEY;
  ha_rows prev_records= table->file->stats.records;
  DBUG_ENTER("ror_scan_selectivity");

  for (sel_arg= scan->sel_arg; sel_arg;
       sel_arg= sel_arg->next_key_part)
  {
    DBUG_PRINT("info",("sel_arg step"));
    cur_covered= test(bitmap_is_set(&info->covered_fields,
                                    key_part[sel_arg->part].fieldnr-1));
    if (cur_covered != prev_covered)
    {
      /* create (part1val, ..., part{n-1}val) tuple. */
      bool is_null_range= false;
      ha_rows records;
      if (!tuple_arg)
      {
        tuple_arg= scan->sel_arg;
        /* Here we use the length of the first key part */
        tuple_arg->store_min(key_part[0].store_length, &key_ptr, 0);
        is_null_range|= tuple_arg->is_null_interval();
        keypart_map= 1;
      }
      while (tuple_arg->next_key_part != sel_arg)
      {
        tuple_arg= tuple_arg->next_key_part;
        tuple_arg->store_min(key_part[tuple_arg->part].store_length,
                             &key_ptr, 0);
        is_null_range|= tuple_arg->is_null_interval();
        keypart_map= (keypart_map << 1) | 1;
      }
      min_range.length= max_range.length= (size_t) (key_ptr - key_val);
      min_range.keypart_map= max_range.keypart_map= keypart_map;

      /* 
        Get the number of rows in this range. This is done by calling
        records_in_range() unless all these are true:
          1) The user has requested that index statistics should be used
             for equality ranges to avoid the incurred overhead of 
             index dives in records_in_range()
          2) The range is not on the form "x IS NULL". The reason is
             that the number of rows with this value are likely to be
             very different than the values in the index statistics
          3) Index statistics is available.
        @see key_val
      */
      if (!info->param->use_index_statistics ||        // (1)
          is_null_range ||                             // (2)
          !(records= table->key_info[scan->keynr].
                     rec_per_key[tuple_arg->part]))    // (3)
      {
        DBUG_EXECUTE_IF("crash_records_in_range", DBUG_SUICIDE(););
        DBUG_ASSERT(min_range.length > 0);
        records= (table->file->
                  records_in_range(scan->keynr, &min_range, &max_range));
      }
      if (cur_covered)
      {
        /* uncovered -> covered */
        double tmp= rows2double(records)/rows2double(prev_records);
        DBUG_PRINT("info", ("Selectivity multiplier: %g", tmp));
        selectivity_mult *= tmp;
        prev_records= HA_POS_ERROR;
      }
      else
      {
        /* covered -> uncovered */
        prev_records= records;
      }
    }
    prev_covered= cur_covered;
  }
  if (!prev_covered)
  {
    double tmp= rows2double(table->quick_rows[scan->keynr]) /
                rows2double(prev_records);
    DBUG_PRINT("info", ("Selectivity multiplier: %g", tmp));
    selectivity_mult *= tmp;
  }
  // Todo: This assert fires in PB sysqa RQG tests.
  // DBUG_ASSERT(selectivity_mult <= 1.0);
  DBUG_PRINT("info", ("Returning multiplier: %g", selectivity_mult));
  DBUG_RETURN(selectivity_mult);
}


/*
  Check if adding a ROR scan to a ROR-intersection reduces its cost of
  ROR-intersection and if yes, update parameters of ROR-intersection,
  including its cost.

  SYNOPSIS
    ror_intersect_add()
      param        Parameter from test_quick_select
      info         ROR-intersection structure to add the scan to.
      ror_scan     ROR scan info to add.
      is_cpk_scan  If TRUE, add the scan as CPK scan (this can be inferred
                   from other parameters and is passed separately only to
                   avoid duplicating the inference code)
      trace_costs  Optimizer trace object cost details are added to

  NOTES
    Adding a ROR scan to ROR-intersect "makes sense" iff the cost of ROR-
    intersection decreases. The cost of ROR-intersection is calculated as
    follows:

    cost= SUM_i(key_scan_cost_i) + cost_of_full_rows_retrieval

    When we add a scan the first increases and the second decreases.

    cost_of_full_rows_retrieval=
      (union of indexes used covers all needed fields) ?
        cost_of_sweep_read(E(rows_to_retrieve), rows_in_table) :
        0

    E(rows_to_retrieve) = #rows_in_table * ror_scan_selectivity(null, scan1) *
                           ror_scan_selectivity({scan1}, scan2) * ... *
                           ror_scan_selectivity({scan1,...}, scanN). 
  RETURN
    TRUE   ROR scan added to ROR-intersection, cost updated.
    FALSE  It doesn't make sense to add this ROR scan to this ROR-intersection.
*/

static bool ror_intersect_add(ROR_INTERSECT_INFO *info,
                              ROR_SCAN_INFO* ror_scan, bool is_cpk_scan,
                              Opt_trace_object *trace_costs)
{
  double selectivity_mult= 1.0;

  DBUG_ENTER("ror_intersect_add");
  DBUG_PRINT("info", ("Current out_rows= %g", info->out_rows));
  DBUG_PRINT("info", ("Adding scan on %s",
                      info->param->table->key_info[ror_scan->keynr].name));
  DBUG_PRINT("info", ("is_cpk_scan: %d",is_cpk_scan));

  selectivity_mult = ror_scan_selectivity(info, ror_scan);
  if (selectivity_mult == 1.0)
  {
    /* Don't add this scan if it doesn't improve selectivity. */
    DBUG_PRINT("info", ("The scan doesn't improve selectivity."));
    DBUG_RETURN(FALSE);
  }
  
  info->out_rows *= selectivity_mult;
  
  if (is_cpk_scan)
  {
    /*
      CPK scan is used to filter out rows. We apply filtering for 
      each record of every scan. Assuming ROWID_COMPARE_COST
      per check this gives us:
    */
    const double idx_cost= 
      rows2double(info->index_records) * ROWID_COMPARE_COST;
    info->index_scan_costs+= idx_cost;
    trace_costs->add("index_scan_cost", idx_cost);
  }
  else
  {
    info->index_records += info->param->table->quick_rows[ror_scan->keynr];
    info->index_scan_costs += ror_scan->index_read_cost;
    trace_costs->add("index_scan_cost", ror_scan->index_read_cost);
    bitmap_union(&info->covered_fields, &ror_scan->covered_fields);
    if (!info->is_covering && bitmap_is_subset(&info->param->needed_fields,
                                               &info->covered_fields))
    {
      DBUG_PRINT("info", ("ROR-intersect is covering now"));
      info->is_covering= TRUE;
    }
  }

  info->total_cost= info->index_scan_costs;
  trace_costs->add("cumulated_index_scan_cost", info->index_scan_costs);

  if (!info->is_covering)
  {
    Cost_estimate sweep_cost;
    JOIN *join= info->param->thd->lex->select_lex.join;
    const bool is_interrupted= join && join->tables == 1;
    get_sweep_read_cost(info->param->table, double2rows(info->out_rows),
                        is_interrupted, &sweep_cost);
    info->total_cost += sweep_cost.total_cost();
    trace_costs->add("disk_sweep_cost", sweep_cost.total_cost());
  }
  else
    trace_costs->add("disk_sweep_cost", 0);

  DBUG_PRINT("info", ("New out_rows: %g", info->out_rows));
  DBUG_PRINT("info", ("New cost: %g, %scovering", info->total_cost,
                      info->is_covering?"" : "non-"));
  DBUG_RETURN(TRUE);
}


/*
  Get best ROR-intersection plan using non-covering ROR-intersection search
  algorithm. The returned plan may be covering.

  SYNOPSIS
    get_best_ror_intersect()
      param            Parameter from test_quick_select function.
      tree             Transformed restriction condition to be used to look
                       for ROR scans.
      read_time        Do not return read plans with cost > read_time.
      are_all_covering [out] set to TRUE if union of all scans covers all
                       fields needed by the query (and it is possible to build
                       a covering ROR-intersection)

  NOTES
    get_key_scans_params must be called before this function can be called.
    
    When this function is called by ROR-union construction algorithm it
    assumes it is building an uncovered ROR-intersection (and thus # of full
    records to be retrieved is wrong here). This is a hack.

  IMPLEMENTATION
    The approximate best non-covering plan search algorithm is as follows:

    find_min_ror_intersection_scan()
    {
      R= select all ROR scans;
      order R by (E(#records_matched) * key_record_length).

      S= first(R); -- set of scans that will be used for ROR-intersection
      R= R-first(S);
      min_cost= cost(S);
      min_scan= make_scan(S);
      while (R is not empty)
      {
        firstR= R - first(R);
        if (!selectivity(S + firstR < selectivity(S)))
          continue;
          
        S= S + first(R);
        if (cost(S) < min_cost)
        {
          min_cost= cost(S);
          min_scan= make_scan(S);
        }
      }
      return min_scan;
    }

    See ror_intersect_add function for ROR intersection costs.

    Special handling for Clustered PK scans
    Clustered PK contains all table fields, so using it as a regular scan in
    index intersection doesn't make sense: a range scan on CPK will be less
    expensive in this case.
    Clustered PK scan has special handling in ROR-intersection: it is not used
    to retrieve rows, instead its condition is used to filter row references
    we get from scans on other keys.

  RETURN
    ROR-intersection table read plan
    NULL if out of memory or no suitable plan found.
*/

static
TRP_ROR_INTERSECT *get_best_ror_intersect(const PARAM *param, SEL_TREE *tree,
                                          double read_time)
{
  uint idx;
  double min_cost= DBL_MAX;
  Opt_trace_context * const trace= &param->thd->opt_trace;
  DBUG_ENTER("get_best_ror_intersect");

  Opt_trace_object trace_ror(trace, "analyzing_roworder_intersect");

  if ((tree->n_ror_scans < 2) || !param->table->file->stats.records ||
      !param->thd->optimizer_switch_flag(OPTIMIZER_SWITCH_INDEX_MERGE_INTERSECT))
  {
    trace_ror.add("usable", false);
    if (tree->n_ror_scans < 2)
      trace_ror.add_alnum("cause", "too_few_roworder_scans");
    else
      trace_ror.add("need_tracing", true);
    DBUG_RETURN(NULL);
  }

  if (param->order_direction == ORDER::ORDER_DESC)
    DBUG_RETURN(NULL);

  /*
    Step1: Collect ROR-able SEL_ARGs and create ROR_SCAN_INFO for each of 
    them. Also find and save clustered PK scan if there is one.
  */
  ROR_SCAN_INFO **cur_ror_scan;
  ROR_SCAN_INFO *cpk_scan= NULL;
  uint cpk_no;
  bool cpk_scan_used= FALSE;

  if (!(tree->ror_scans= (ROR_SCAN_INFO**)alloc_root(param->mem_root,
                                                     sizeof(ROR_SCAN_INFO*)*
                                                     param->keys)))
    return NULL;
  cpk_no= ((param->table->file->primary_key_is_clustered()) ?
           param->table->s->primary_key : MAX_KEY);

  for (idx= 0, cur_ror_scan= tree->ror_scans; idx < param->keys; idx++)
  {
    ROR_SCAN_INFO *scan;
    if (!tree->ror_scans_map.is_set(idx))
      continue;
    if (!(scan= make_ror_scan(param, idx, tree->keys[idx])))
      return NULL;
    if (param->real_keynr[idx] == cpk_no)
    {
      cpk_scan= scan;
      tree->n_ror_scans--;
    }
    else
      *(cur_ror_scan++)= scan;
  }

  tree->ror_scans_end= cur_ror_scan;
  DBUG_EXECUTE("info",print_ror_scans_arr(param->table, "original",
                                          tree->ror_scans,
                                          tree->ror_scans_end););
  /*
    Ok, [ror_scans, ror_scans_end) is array of ptrs to initialized
    ROR_SCAN_INFO's.
    Step 2: Get best ROR-intersection using an approximate algorithm.
  */
  find_intersect_order(tree->ror_scans, tree->ror_scans_end, param);

  DBUG_EXECUTE("info",print_ror_scans_arr(param->table, "ordered",
                                          tree->ror_scans,
                                          tree->ror_scans_end););

  ROR_SCAN_INFO **intersect_scans; /* ROR scans used in index intersection */
  ROR_SCAN_INFO **intersect_scans_end;
  if (!(intersect_scans= (ROR_SCAN_INFO**)alloc_root(param->mem_root,
                                                     sizeof(ROR_SCAN_INFO*)*
                                                     tree->n_ror_scans)))
    return NULL;
  intersect_scans_end= intersect_scans;

  /* Create and incrementally update ROR intersection. */
  ROR_INTERSECT_INFO *intersect, *intersect_best;
  if (!(intersect= ror_intersect_init(param)) || 
      !(intersect_best= ror_intersect_init(param)))
    return NULL;

  /* [intersect_scans,intersect_scans_best) will hold the best intersection */
  ROR_SCAN_INFO **intersect_scans_best;
  cur_ror_scan= tree->ror_scans;
  intersect_scans_best= intersect_scans;
  /*
    Note: trace_isect_idx.end() is called to close this object after
    this while-loop.
  */
  Opt_trace_array trace_isect_idx(trace, "intersecting_indices");
  while (cur_ror_scan != tree->ror_scans_end && !intersect->is_covering)
  {
    Opt_trace_object trace_idx(trace);
    trace_idx.add_utf8("index",
                       param->table->key_info[(*cur_ror_scan)->keynr].name);
    /* S= S + first(R);  R= R - first(R); */
    if (!ror_intersect_add(intersect, *cur_ror_scan, FALSE, &trace_idx))
    {
      trace_idx.add("cumulated_total_cost", intersect->total_cost).
        add("usable", false).
        add_alnum("cause", "does_not_reduce_cost_of_intersect");
      cur_ror_scan++;
      continue;
    }
    
    trace_idx.add("cumulated_total_cost", intersect->total_cost).
      add("usable", true).
      add("matching_rows_now", intersect->out_rows).
      add("isect_covering_with_this_index", intersect->is_covering);

    *(intersect_scans_end++)= *(cur_ror_scan++);

    if (intersect->total_cost < min_cost)
    {
      /* Local minimum found, save it */
      ror_intersect_cpy(intersect_best, intersect);
      intersect_scans_best= intersect_scans_end;
      min_cost = intersect->total_cost;
      trace_idx.add("chosen", true);
    }
    else
    {
      trace_idx.add("chosen", false).
        add_alnum("cause", "does_not_reduce_cost");
    }
  }
  // Note: trace_isect_idx trace object is closed here
  trace_isect_idx.end();

  if (intersect_scans_best == intersect_scans)
  {
    trace_ror.add("chosen", false).
      add_alnum("cause", "does_not_increase_selectivity");
    DBUG_PRINT("info", ("None of scans increase selectivity"));
    DBUG_RETURN(NULL);
  }
    
  DBUG_EXECUTE("info",print_ror_scans_arr(param->table,
                                          "best ROR-intersection",
                                          intersect_scans,
                                          intersect_scans_best););

  uint best_num= intersect_scans_best - intersect_scans;
  ror_intersect_cpy(intersect, intersect_best);

  /*
    Ok, found the best ROR-intersection of non-CPK key scans.
    Check if we should add a CPK scan. If the obtained ROR-intersection is 
    covering, it doesn't make sense to add CPK scan.
  */
  { // Scope for trace object
    Opt_trace_object trace_cpk(trace, "clustered_pk");
    if (cpk_scan && !intersect->is_covering)
    {
      if (ror_intersect_add(intersect, cpk_scan, TRUE, &trace_cpk) &&
          (intersect->total_cost < min_cost))
      {
        trace_cpk.add("clustered_pk_scan_added_to_intersect", true).
          add("cumulated_cost", intersect->total_cost);
        cpk_scan_used= TRUE;
        intersect_best= intersect; //just set pointer here
      }
      else
        trace_cpk.add("clustered_pk_added_to_intersect", false).
          add_alnum("cause", "cost");
    }
    else
    {
      trace_cpk.add("clustered_pk_added_to_intersect", false).
        add_alnum("cause", cpk_scan ?
                  "roworder_is_covering" : "no_clustered_pk_index");
    }
  }
  /* Ok, return ROR-intersect plan if we have found one */
  TRP_ROR_INTERSECT *trp= NULL;
  if (min_cost < read_time && (cpk_scan_used || best_num > 1))
  {
    if (!(trp= new (param->mem_root) TRP_ROR_INTERSECT))
      DBUG_RETURN(trp);
    if (!(trp->first_scan=
           (ROR_SCAN_INFO**)alloc_root(param->mem_root,
                                       sizeof(ROR_SCAN_INFO*)*best_num)))
      DBUG_RETURN(NULL);
    memcpy(trp->first_scan, intersect_scans, best_num*sizeof(ROR_SCAN_INFO*));
    trp->last_scan=  trp->first_scan + best_num;
    trp->is_covering= intersect_best->is_covering;
    trp->read_cost= intersect_best->total_cost;
    /* Prevent divisons by zero */
    ha_rows best_rows = double2rows(intersect_best->out_rows);
    if (!best_rows)
      best_rows= 1;
    set_if_smaller(param->table->quick_condition_rows, best_rows);
    trp->records= best_rows;
    trp->index_scan_costs= intersect_best->index_scan_costs;
    trp->cpk_scan= cpk_scan_used? cpk_scan: NULL;

    trace_ror.add("rows", trp->records).
      add("cost", trp->read_cost).
      add("covering", trp->is_covering).
      add("chosen", true);

    DBUG_PRINT("info", ("Returning non-covering ROR-intersect plan:"
                        "cost %g, records %lu",
                        trp->read_cost, (ulong) trp->records));
  }
  else
  {
    trace_ror.add("chosen", false).
      add_alnum("cause", (min_cost >= read_time) ? "cost" : 
                "too_few_indexes_to_merge");
    
  }
  DBUG_RETURN(trp);
}

/*
  Get best "range" table read plan for given SEL_TREE, also update some info

  SYNOPSIS
    get_key_scans_params()
      param                    Parameters from test_quick_select
      tree                     Make range select for this SEL_TREE
      index_read_must_be_used  TRUE <=> assume 'index only' option will be set
                               (except for clustered PK indexes)
      update_tbl_stats         TRUE <=> update table->quick_* with information
                               about range scans we've evaluated.
      read_time                Maximum cost. i.e. don't create read plans with 
                               cost > read_time.

  DESCRIPTION
    Find the best "range" table read plan for given SEL_TREE. 
    The side effects are 
     - tree->ror_scans is updated to indicate which scans are ROR scans.
     - if update_tbl_stats=TRUE then table->quick_* is updated with info
       about every possible range scan.

  RETURN
    Best range read plan
    NULL if no plan found or error occurred
*/

static TRP_RANGE *get_key_scans_params(PARAM *param, SEL_TREE *tree,
                                       bool index_read_must_be_used, 
                                       bool update_tbl_stats,
                                       double read_time)
{
  uint idx;
  SEL_ARG **key,**end, **key_to_read= NULL;
  ha_rows UNINIT_VAR(best_records);              /* protected by key_to_read */
  uint    best_mrr_flags, best_buf_size;
  TRP_RANGE* read_plan= NULL;
  DBUG_ENTER("get_key_scans_params");
  LINT_INIT(best_mrr_flags); /* protected by key_to_read */
  LINT_INIT(best_buf_size); /* protected by key_to_read */
  Opt_trace_context * const trace= &param->thd->opt_trace;
  /*
    Note that there may be trees that have type SEL_TREE::KEY but contain no
    key reads at all, e.g. tree for expression "key1 is not null" where key1
    is defined as "not null".
  */
  DBUG_EXECUTE("info", print_sel_tree(param, tree, &tree->keys_map,
                                      "tree scans"););
  Opt_trace_array ota(trace, "range_scan_alternatives");

  tree->ror_scans_map.clear_all();
  tree->n_ror_scans= 0;
  for (idx= 0,key=tree->keys, end=key+param->keys; key != end; key++,idx++)
  {
    if (*key)
    {
      ha_rows found_records;
      Cost_estimate cost;
      double found_read_time;
      uint mrr_flags, buf_size;
      uint keynr= param->real_keynr[idx];
      if ((*key)->type == SEL_ARG::MAYBE_KEY ||
          (*key)->maybe_flag)
        param->needed_reg->set_bit(keynr);

      bool read_index_only= index_read_must_be_used ? TRUE :
                            (bool) param->table->covering_keys.is_set(keynr);

      Opt_trace_object trace_idx(trace);
      trace_idx.add_utf8("index", param->table->key_info[keynr].name);

      found_records= check_quick_select(param, idx, read_index_only, *key,
                                        update_tbl_stats, &mrr_flags,
                                        &buf_size, &cost);

#ifdef OPTIMIZER_TRACE
      // check_quick_select() says don't use range if it returns HA_POS_ERROR
      if (found_records != HA_POS_ERROR &&
          param->thd->opt_trace.is_started())
      {
        Opt_trace_array trace_range(&param->thd->opt_trace, "ranges");

        const KEY &cur_key= param->table->key_info[keynr];
        const KEY_PART_INFO *key_part= cur_key.key_part;

        String range_info;
        range_info.set_charset(system_charset_info);
        append_range_all_keyparts(&trace_range, NULL,
                                  &range_info, *key, key_part);
        trace_range.end(); // NOTE: ends the tracing scope

        trace_idx.add("index_dives_for_eq_ranges", !param->use_index_statistics).
          add("rowid_ordered", param->is_ror_scan).
          add("using_mrr", !(mrr_flags & HA_MRR_USE_DEFAULT_IMPL)).
          add("index_only", read_index_only).
          add("rows", found_records).
          add("cost", cost.total_cost());
      }
#endif

      if ((found_records != HA_POS_ERROR) && param->is_ror_scan)
      {
        tree->n_ror_scans++;
        tree->ror_scans_map.set_bit(idx);
      }


      if (found_records != HA_POS_ERROR &&
          read_time > (found_read_time= cost.total_cost()))
      {
        trace_idx.add("chosen", true);
        read_time=    found_read_time;
        best_records= found_records;
        key_to_read=  key;
        best_mrr_flags= mrr_flags;
        best_buf_size=  buf_size;
      }
      else
        trace_idx.add("chosen", false).
          add_alnum("cause",
                    (found_records == HA_POS_ERROR) ? "unknown" : "cost");

    }
  }

  DBUG_EXECUTE("info", print_sel_tree(param, tree, &tree->ror_scans_map,
                                      "ROR scans"););
  if (key_to_read)
  {
    idx= key_to_read - tree->keys;
    if ((read_plan= new (param->mem_root) TRP_RANGE(*key_to_read, idx,
                                                    best_mrr_flags)))
    {
      read_plan->records= best_records;
      read_plan->is_ror= tree->ror_scans_map.is_set(idx);
      read_plan->read_cost= read_time;
      read_plan->mrr_buf_size= best_buf_size;
      DBUG_PRINT("info",
                ("Returning range plan for key %s, cost %g, records %lu",
                 param->table->key_info[param->real_keynr[idx]].name,
                 read_plan->read_cost, (ulong) read_plan->records));
    }
  }
  else
    DBUG_PRINT("info", ("No 'range' table read plan found"));

  DBUG_RETURN(read_plan);
}


QUICK_SELECT_I *TRP_INDEX_MERGE::make_quick(PARAM *param,
                                            bool retrieve_full_rows,
                                            MEM_ROOT *parent_alloc)
{
  QUICK_INDEX_MERGE_SELECT *quick_imerge;
  QUICK_RANGE_SELECT *quick;
  /* index_merge always retrieves full rows, ignore retrieve_full_rows */
  if (!(quick_imerge= new QUICK_INDEX_MERGE_SELECT(param->thd, param->table)))
    return NULL;

  quick_imerge->records= records;
  quick_imerge->read_time= read_cost;
  for (TRP_RANGE **range_scan= range_scans; range_scan != range_scans_end;
       range_scan++)
  {
    if (!(quick= (QUICK_RANGE_SELECT*)
          ((*range_scan)->make_quick(param, FALSE, &quick_imerge->alloc)))||
        quick_imerge->push_quick_back(quick))
    {
      delete quick;
      delete quick_imerge;
      return NULL;
    }
  }
  return quick_imerge;
}

QUICK_SELECT_I *TRP_ROR_INTERSECT::make_quick(PARAM *param,
                                              bool retrieve_full_rows,
                                              MEM_ROOT *parent_alloc)
{
  QUICK_ROR_INTERSECT_SELECT *quick_intrsect;
  QUICK_RANGE_SELECT *quick;
  DBUG_ENTER("TRP_ROR_INTERSECT::make_quick");
  MEM_ROOT *alloc;

  if ((quick_intrsect=
         new QUICK_ROR_INTERSECT_SELECT(param->thd, param->table,
                                        (retrieve_full_rows? (!is_covering) :
                                         FALSE),
                                        parent_alloc)))
  {
    DBUG_EXECUTE("info", print_ror_scans_arr(param->table,
                                             "creating ROR-intersect",
                                             first_scan, last_scan););
    alloc= parent_alloc? parent_alloc: &quick_intrsect->alloc;
    for (st_ror_scan_info **current= first_scan;
         current != last_scan;
         current++)
    {
      if (!(quick= get_quick_select(param, (*current)->idx,
                                    (*current)->sel_arg,
                                    HA_MRR_SORTED,
                                    0, alloc)) ||
          quick_intrsect->push_quick_back(quick))
      {
        delete quick_intrsect;
        DBUG_RETURN(NULL);
      }
    }
    if (cpk_scan)
    {
      if (!(quick= get_quick_select(param, cpk_scan->idx,
                                    cpk_scan->sel_arg,
                                    HA_MRR_SORTED,
                                    0, alloc)))
      {
        delete quick_intrsect;
        DBUG_RETURN(NULL);
      }
      quick->file= NULL; 
      quick_intrsect->cpk_quick= quick;
    }
    quick_intrsect->records= records;
    quick_intrsect->read_time= read_cost;
  }
  DBUG_RETURN(quick_intrsect);
}


QUICK_SELECT_I *TRP_ROR_UNION::make_quick(PARAM *param,
                                          bool retrieve_full_rows,
                                          MEM_ROOT *parent_alloc)
{
  QUICK_ROR_UNION_SELECT *quick_roru;
  TABLE_READ_PLAN **scan;
  QUICK_SELECT_I *quick;
  DBUG_ENTER("TRP_ROR_UNION::make_quick");
  /*
    It is impossible to construct a ROR-union that will not retrieve full
    rows, ignore retrieve_full_rows parameter.
  */
  if ((quick_roru= new QUICK_ROR_UNION_SELECT(param->thd, param->table)))
  {
    for (scan= first_ror; scan != last_ror; scan++)
    {
      if (!(quick= (*scan)->make_quick(param, FALSE, &quick_roru->alloc)) ||
          quick_roru->push_quick_back(quick))
        DBUG_RETURN(NULL);
    }
    quick_roru->records= records;
    quick_roru->read_time= read_cost;
  }
  DBUG_RETURN(quick_roru);
}


/**
   If EXPLAIN EXTENDED, add a warning that the index cannot be
   used for range access due to either type conversion or different
   collations on the field used for comparison

   @param param              PARAM from SQL_SELECT::test_quick_select
   @param key_num            Key number
   @param field              Field in the predicate
 */
static void 
if_extended_explain_warn_index_not_applicable(const RANGE_OPT_PARAM *param,
                                              const uint key_num,
                                              const Field *field)
{
  if (param->using_real_indexes &&
      param->thd->lex->describe & DESCRIBE_EXTENDED)
    push_warning_printf(
            param->thd,
            Sql_condition::WARN_LEVEL_WARN, 
            ER_WARN_INDEX_NOT_APPLICABLE,
            ER(ER_WARN_INDEX_NOT_APPLICABLE),
            "range",
            field->table->key_info[param->real_keynr[key_num]].name,
            field->field_name);
}


/*
  Build a SEL_TREE for <> or NOT BETWEEN predicate
 
  SYNOPSIS
    get_ne_mm_tree()
      param       PARAM from SQL_SELECT::test_quick_select
      cond_func   item for the predicate
      field       field in the predicate
      lt_value    constant that field should be smaller
      gt_value    constant that field should be greaterr
      cmp_type    compare type for the field

  RETURN 
    #  Pointer to tree built tree
    0  on error
*/
static SEL_TREE *get_ne_mm_tree(RANGE_OPT_PARAM *param, Item_func *cond_func, 
                                Field *field,
                                Item *lt_value, Item *gt_value,
                                Item_result cmp_type)
{
  SEL_TREE *tree;
  tree= get_mm_parts(param, cond_func, field, Item_func::LT_FUNC,
                     lt_value, cmp_type);
  if (tree)
  {
    tree= tree_or(param, tree, get_mm_parts(param, cond_func, field,
					    Item_func::GT_FUNC,
					    gt_value, cmp_type));
  }
  return tree;
}
   

/*
  Build a SEL_TREE for a simple predicate
 
  SYNOPSIS
    get_func_mm_tree()
      param       PARAM from SQL_SELECT::test_quick_select
      cond_func   item for the predicate
      field       field in the predicate
      value       constant in the predicate
      cmp_type    compare type for the field
      inv         TRUE <> NOT cond_func is considered
                  (makes sense only when cond_func is BETWEEN or IN) 

  RETURN 
    Pointer to the tree built tree
*/

static SEL_TREE *get_func_mm_tree(RANGE_OPT_PARAM *param, Item_func *cond_func, 
                                  Field *field, Item *value,
                                  Item_result cmp_type, bool inv)
{
  SEL_TREE *tree= 0;
  DBUG_ENTER("get_func_mm_tree");

  switch (cond_func->functype()) {

  case Item_func::XOR_FUNC:
    DBUG_RETURN(NULL); // Always true (don't use range access on XOR).
    break;             // See WL#5800

  case Item_func::NE_FUNC:
    tree= get_ne_mm_tree(param, cond_func, field, value, value, cmp_type);
    break;

  case Item_func::BETWEEN:
  {
    if (!value)
    {
      if (inv)
      {
        tree= get_ne_mm_tree(param, cond_func, field, cond_func->arguments()[1],
                             cond_func->arguments()[2], cmp_type);
      }
      else
      {
        tree= get_mm_parts(param, cond_func, field, Item_func::GE_FUNC,
		           cond_func->arguments()[1],cmp_type);
        if (tree)
        {
          tree= tree_and(param, tree, get_mm_parts(param, cond_func, field,
					           Item_func::LE_FUNC,
					           cond_func->arguments()[2],
                                                   cmp_type));
        }
      }
    }
    else
      tree= get_mm_parts(param, cond_func, field,
                         (inv ?
                          (value == (Item*)1 ? Item_func::GT_FUNC :
                                               Item_func::LT_FUNC):
                          (value == (Item*)1 ? Item_func::LE_FUNC :
                                               Item_func::GE_FUNC)),
                         cond_func->arguments()[0], cmp_type);
    break;
  }
  case Item_func::IN_FUNC:
  {
    Item_func_in *func=(Item_func_in*) cond_func;

    /*
      Array for IN() is constructed when all values have the same result
      type. Tree won't be built for values with different result types,
      so we check it here to avoid unnecessary work.
    */
    if (!func->arg_types_compatible)
      break;     

    if (inv)
    {
      if (func->array && func->array->result_type() != ROW_RESULT)
      {
        /*
          We get here for conditions in form "t.key NOT IN (c1, c2, ...)",
          where c{i} are constants. Our goal is to produce a SEL_TREE that 
          represents intervals:
          
          ($MIN<t.key<c1) OR (c1<t.key<c2) OR (c2<t.key<c3) OR ...    (*)
          
          where $MIN is either "-inf" or NULL.
          
          The most straightforward way to produce it is to convert NOT IN
          into "(t.key != c1) AND (t.key != c2) AND ... " and let the range
          analyzer to build SEL_TREE from that. The problem is that the
          range analyzer will use O(N^2) memory (which is probably a bug),
          and people do use big NOT IN lists (e.g. see BUG#15872, BUG#21282),
          will run out of memory.

          Another problem with big lists like (*) is that a big list is
          unlikely to produce a good "range" access, while considering that
          range access will require expensive CPU calculations (and for 
          MyISAM even index accesses). In short, big NOT IN lists are rarely
          worth analyzing.

          Considering the above, we'll handle NOT IN as follows:
          * if the number of entries in the NOT IN list is less than
            NOT_IN_IGNORE_THRESHOLD, construct the SEL_TREE (*) manually.
          * Otherwise, don't produce a SEL_TREE.
        */
#define NOT_IN_IGNORE_THRESHOLD 1000
        MEM_ROOT *tmp_root= param->mem_root;
        param->thd->mem_root= param->old_root;
        /* 
          Create one Item_type constant object. We'll need it as
          get_mm_parts only accepts constant values wrapped in Item_Type
          objects.
          We create the Item on param->mem_root which points to
          per-statement mem_root (while thd->mem_root is currently pointing
          to mem_root local to range optimizer).
        */
        Item *value_item= func->array->create_item();
        param->thd->mem_root= tmp_root;

        if (func->array->count > NOT_IN_IGNORE_THRESHOLD || !value_item)
          break;

        /* Get a SEL_TREE for "(-inf|NULL) < X < c_0" interval.  */
        uint i=0;
        do 
        {
          func->array->value_to_item(i, value_item);
          tree= get_mm_parts(param, cond_func, field, Item_func::LT_FUNC,
                             value_item, cmp_type);
          if (!tree)
            break;
          i++;
        } while (i < func->array->count && tree->type == SEL_TREE::IMPOSSIBLE);

        if (!tree || tree->type == SEL_TREE::IMPOSSIBLE)
        {
          /* We get here in cases like "t.unsigned NOT IN (-1,-2,-3) */
          tree= NULL;
          break;
        }
        SEL_TREE *tree2;
        for (; i < func->array->count; i++)
        {
          if (func->array->compare_elems(i, i-1))
          {
            /* Get a SEL_TREE for "-inf < X < c_i" interval */
            func->array->value_to_item(i, value_item);
            tree2= get_mm_parts(param, cond_func, field, Item_func::LT_FUNC,
                                value_item, cmp_type);
            if (!tree2)
            {
              tree= NULL;
              break;
            }

            /* Change all intervals to be "c_{i-1} < X < c_i" */
            for (uint idx= 0; idx < param->keys; idx++)
            {
              SEL_ARG *new_interval, *last_val;
              if (((new_interval= tree2->keys[idx])) &&
                  (tree->keys[idx]) &&
                  ((last_val= tree->keys[idx]->last())))
              {
                new_interval->min_value= last_val->max_value;
                new_interval->min_flag= NEAR_MIN;

                /*
                  If the interval is over a partial keypart, the
                  interval must be "c_{i-1} <= X < c_i" instead of
                  "c_{i-1} < X < c_i". Reason:

                  Consider a table with a column "my_col VARCHAR(3)",
                  and an index with definition
                  "INDEX my_idx my_col(1)". If the table contains rows
                  with my_col values "f" and "foo", the index will not
                  distinguish the two rows.

                  Note that tree_or() below will effectively merge
                  this range with the range created for c_{i-1} and
                  we'll eventually end up with only one range:
                  "NULL < X".

                  Partitioning indexes are never partial.
                */
                if (param->using_real_indexes)
                {
                  const KEY key=
                    param->table->key_info[param->real_keynr[idx]];
                  const KEY_PART_INFO *kpi= key.key_part + new_interval->part;

                  if (kpi->key_part_flag & HA_PART_KEY_SEG)
                    new_interval->min_flag= 0;
                }
              }
            }
            /* 
              The following doesn't try to allocate memory so no need to
              check for NULL.
            */
            tree= tree_or(param, tree, tree2);
          }
        }
        
        if (tree && tree->type != SEL_TREE::IMPOSSIBLE)
        {
          /* 
            Get the SEL_TREE for the last "c_last < X < +inf" interval 
            (value_item cotains c_last already)
          */
          tree2= get_mm_parts(param, cond_func, field, Item_func::GT_FUNC,
                              value_item, cmp_type);
          tree= tree_or(param, tree, tree2);
        }
      }
      else
      {
        tree= get_ne_mm_tree(param, cond_func, field,
                             func->arguments()[1], func->arguments()[1],
                             cmp_type);
        if (tree)
        {
          Item **arg, **end;
          for (arg= func->arguments()+2, end= arg+func->argument_count()-2;
               arg < end ; arg++)
          {
            tree=  tree_and(param, tree, get_ne_mm_tree(param, cond_func, field, 
                                                        *arg, *arg, cmp_type));
          }
        }
      }
    }
    else
    {    
      tree= get_mm_parts(param, cond_func, field, Item_func::EQ_FUNC,
                         func->arguments()[1], cmp_type);
      if (tree)
      {
        Item **arg, **end;
        for (arg= func->arguments()+2, end= arg+func->argument_count()-2;
             arg < end ; arg++)
        {
          tree= tree_or(param, tree, get_mm_parts(param, cond_func, field, 
                                                  Item_func::EQ_FUNC,
                                                  *arg, cmp_type));
        }
      }
    }
    break;
  }
  default: 
  {
    /* 
       Here the function for the following predicates are processed:
       <, <=, =, >=, >, LIKE, IS NULL, IS NOT NULL and GIS functions.
       If the predicate is of the form (value op field) it is handled
       as the equivalent predicate (field rev_op value), e.g.
       2 <= a is handled as a >= 2.
    */
    Item_func::Functype func_type=
      (value != cond_func->arguments()[0]) ? cond_func->functype() :
        ((Item_bool_func2*) cond_func)->rev_functype();
    tree= get_mm_parts(param, cond_func, field, func_type, value, cmp_type);
  }
  }

  DBUG_RETURN(tree);
}


/*
  Build conjunction of all SEL_TREEs for a simple predicate applying equalities
 
  SYNOPSIS
    get_full_func_mm_tree()
      param       PARAM from SQL_SELECT::test_quick_select
      cond_func   item for the predicate
      field_item  field in the predicate
      value       constant in the predicate (or a field already read from 
                  a table in the case of dynamic range access)
                  (for BETWEEN it contains the number of the field argument,
                   for IN it's always 0) 
      inv         TRUE <> NOT cond_func is considered
                  (makes sense only when cond_func is BETWEEN or IN)

  DESCRIPTION
    For a simple SARGable predicate of the form (f op c), where f is a field and
    c is a constant, the function builds a conjunction of all SEL_TREES that can
    be obtained by the substitution of f for all different fields equal to f.

  NOTES  
    If the WHERE condition contains a predicate (fi op c),
    then not only SELL_TREE for this predicate is built, but
    the trees for the results of substitution of fi for
    each fj belonging to the same multiple equality as fi
    are built as well.
    E.g. for WHERE t1.a=t2.a AND t2.a > 10 
    a SEL_TREE for t2.a > 10 will be built for quick select from t2
    and   
    a SEL_TREE for t1.a > 10 will be built for quick select from t1.

    A BETWEEN predicate of the form (fi [NOT] BETWEEN c1 AND c2) is treated
    in a similar way: we build a conjuction of trees for the results
    of all substitutions of fi for equal fj.
    Yet a predicate of the form (c BETWEEN f1i AND f2i) is processed
    differently. It is considered as a conjuction of two SARGable
    predicates (f1i <= c) and (f2i <=c) and the function get_full_func_mm_tree
    is called for each of them separately producing trees for 
       AND j (f1j <=c ) and AND j (f2j <= c) 
    After this these two trees are united in one conjunctive tree.
    It's easy to see that the same tree is obtained for
       AND j,k (f1j <=c AND f2k<=c)
    which is equivalent to 
       AND j,k (c BETWEEN f1j AND f2k).
    The validity of the processing of the predicate (c NOT BETWEEN f1i AND f2i)
    which equivalent to (f1i > c OR f2i < c) is not so obvious. Here the
    function get_full_func_mm_tree is called for (f1i > c) and (f2i < c)
    producing trees for AND j (f1j > c) and AND j (f2j < c). Then this two
    trees are united in one OR-tree. The expression 
      (AND j (f1j > c) OR AND j (f2j < c)
    is equivalent to the expression
      AND j,k (f1j > c OR f2k < c) 
    which is just a translation of 
      AND j,k (c NOT BETWEEN f1j AND f2k)

    In the cases when one of the items f1, f2 is a constant c1 we do not create
    a tree for it at all. It works for BETWEEN predicates but does not
    work for NOT BETWEEN predicates as we have to evaluate the expression
    with it. If it is TRUE then the other tree can be completely ignored.
    We do not do it now and no trees are built in these cases for
    NOT BETWEEN predicates.

    As to IN predicates only ones of the form (f IN (c1,...,cn)),
    where f1 is a field and c1,...,cn are constant, are considered as
    SARGable. We never try to narrow the index scan using predicates of
    the form (c IN (c1,...,f,...,cn)). 
      
  RETURN 
    Pointer to the tree representing the built conjunction of SEL_TREEs
*/

static SEL_TREE *get_full_func_mm_tree(RANGE_OPT_PARAM *param,
                                       Item_func *cond_func,
                                       Item_field *field_item, Item *value, 
                                       bool inv)
{
  SEL_TREE *tree= 0;
  SEL_TREE *ftree= 0;
  table_map ref_tables= 0;
  table_map param_comp= ~(param->prev_tables | param->read_tables |
		          param->current_table);
  DBUG_ENTER("get_full_func_mm_tree");

  for (uint i= 0; i < cond_func->arg_count; i++)
  {
    Item *arg= cond_func->arguments()[i]->real_item();
    if (arg != field_item)
      ref_tables|= arg->used_tables();
  }
  Field *field= field_item->field;
  Item_result cmp_type= field->cmp_type();
  if (!((ref_tables | field->table->map) & param_comp))
    ftree= get_func_mm_tree(param, cond_func, field, value, cmp_type, inv);
  Item_equal *item_equal= field_item->item_equal;
  if (item_equal)
  {
    Item_equal_iterator it(*item_equal);
    Item_field *item;
    while ((item= it++))
    {
      Field *f= item->field;
      if (field->eq(f))
        continue;
      if (!((ref_tables | f->table->map) & param_comp))
      {
        tree= get_func_mm_tree(param, cond_func, f, value, cmp_type, inv);
        ftree= !ftree ? tree : tree_and(param, ftree, tree);
      }
    }
  }
  DBUG_RETURN(ftree);
}

/**
  The Range Analysis Module, which finds range access alternatives
  applicable to single or multi-index (UNION) access. The function
  does not calculate or care about the cost of the different
  alternatives.

  get_mm_tree() employs a relaxed boolean algebra where the solution
  may be bigger than what the rules of boolean algebra accept. In
  other words, get_mm_tree() may return range access plans that will
  read more rows than the input conditions dictate. In it's simplest
  form, consider a condition on two fields indexed by two different
  indexes:

     "WHERE fld1 > 'x' AND fld2 > 'y'"

  In this case, there are two single-index range access alternatives.
  No matter which access path is chosen, rows that are not in the
  result set may be read.

  In the case above, get_mm_tree() will create range access
  alternatives for both indexes, so boolean algebra is still correct.
  In other cases, however, the conditions are too complex to be used
  without relaxing the rules. This typically happens when ORing a
  conjunction to a multi-index disjunctions (@see e.g.
  imerge_list_or_tree()). When this happens, the range optimizer may
  choose to ignore conjunctions (any condition connected with AND). The
  effect of this is that the result includes a "bigger" solution than
  neccessary. This is OK since all conditions will be used as filters
  after row retrieval.

  @see SEL_TREE::keys and SEL_TREE::merges for details of how single
  and multi-index range access alternatives are stored.
*/
static SEL_TREE *get_mm_tree(RANGE_OPT_PARAM *param,Item *cond)
{
  SEL_TREE *tree=0;
  SEL_TREE *ftree= 0;
  Item_field *field_item= 0;
  bool inv= FALSE;
  Item *value= 0;
  DBUG_ENTER("get_mm_tree");

  if (cond->type() == Item::COND_ITEM)
  {
    List_iterator<Item> li(*((Item_cond*) cond)->argument_list());

    if (((Item_cond*) cond)->functype() == Item_func::COND_AND_FUNC)
    {
      tree= NULL;
      Item *item;
      while ((item=li++))
      {
        SEL_TREE *new_tree= get_mm_tree(param,item);
        if (param->statement_should_be_aborted())
          DBUG_RETURN(NULL);
        tree= tree_and(param,tree,new_tree);
        dbug_print_tree("after_and", tree, param);
        if (tree && tree->type == SEL_TREE::IMPOSSIBLE)
          break;
      }
    }
    else
    {                                           // Item OR
      tree= get_mm_tree(param,li++);
      if (param->statement_should_be_aborted())
        DBUG_RETURN(NULL);
      if (tree)
      {
        Item *item;
        while ((item=li++))
        {
          SEL_TREE *new_tree=get_mm_tree(param,item);
          if (new_tree == NULL || param->statement_should_be_aborted())
            DBUG_RETURN(NULL);
          tree= tree_or(param,tree,new_tree);
          dbug_print_tree("after_or", tree, param);
          if (tree == NULL || tree->type == SEL_TREE::ALWAYS)
            break;
        }
      }
    }
    dbug_print_tree("tree_returned", tree, param);
    DBUG_RETURN(tree);
  }
  /* 
    Here when simple cond 
    There are limits on what kinds of const items we can evaluate.
    At this stage a subquery in 'cond' might not be fully transformed yet
    (example: semijoin) thus cannot be evaluated.
  */
  if (cond->const_item() && !cond->is_expensive() && !cond->has_subquery())
  {
    /*
      During the cond->val_int() evaluation we can come across a subselect 
      item which may allocate memory on the thd->mem_root and assumes 
      all the memory allocated has the same life span as the subselect 
      item itself. So we have to restore the thread's mem_root here.
    */
    MEM_ROOT *tmp_root= param->mem_root;
    param->thd->mem_root= param->old_root;
    tree= cond->val_int() ? new(tmp_root) SEL_TREE(SEL_TREE::ALWAYS) :
                            new(tmp_root) SEL_TREE(SEL_TREE::IMPOSSIBLE);
    param->thd->mem_root= tmp_root;
    dbug_print_tree("tree_returned", tree, param);
    DBUG_RETURN(tree);
  }

  table_map ref_tables= 0;
  table_map param_comp= ~(param->prev_tables | param->read_tables |
		          param->current_table);
  if (cond->type() != Item::FUNC_ITEM)
  {						// Should be a field
    ref_tables= cond->used_tables();
    if ((ref_tables & param->current_table) ||
	(ref_tables & ~(param->prev_tables | param->read_tables)))
      DBUG_RETURN(0);
    DBUG_RETURN(new SEL_TREE(SEL_TREE::MAYBE));
  }

  Item_func *cond_func= (Item_func*) cond;
  if (cond_func->functype() == Item_func::BETWEEN ||
      cond_func->functype() == Item_func::IN_FUNC)
    inv= ((Item_func_opt_neg *) cond_func)->negated;
  else
  {
    /*
      During the cond_func->select_optimize() evaluation we can come across a
      subselect item which may allocate memory on the thd->mem_root and assumes
      all the memory allocated has the same life span as the subselect item
      itself. So we have to restore the thread's mem_root here.
    */
    MEM_ROOT *tmp_root= param->mem_root;
    param->thd->mem_root= param->old_root;
    Item_func::optimize_type opt_type= cond_func->select_optimize();
    param->thd->mem_root= tmp_root;
    if (opt_type == Item_func::OPTIMIZE_NONE)
      DBUG_RETURN(NULL);
  }

  param->cond= cond;

  switch (cond_func->functype()) {
  case Item_func::BETWEEN:
    if (cond_func->arguments()[0]->real_item()->type() == Item::FIELD_ITEM)
    {
      field_item= (Item_field*) (cond_func->arguments()[0]->real_item());
      ftree= get_full_func_mm_tree(param, cond_func, field_item, NULL, inv);
    }

    /*
      Concerning the code below see the NOTES section in
      the comments for the function get_full_func_mm_tree()
    */
    for (uint i= 1 ; i < cond_func->arg_count ; i++)
    {
      if (cond_func->arguments()[i]->real_item()->type() == Item::FIELD_ITEM)
      {
        field_item= (Item_field*) (cond_func->arguments()[i]->real_item());
        SEL_TREE *tmp= get_full_func_mm_tree(param, cond_func, 
                                    field_item, (Item*)(intptr)i, inv);
        if (inv)
        {
          tree= !tree ? tmp : tree_or(param, tree, tmp);
          if (tree == NULL)
            break;
        }
        else 
          tree= tree_and(param, tree, tmp);
      }
      else if (inv)
      { 
        tree= 0;
        break;
      }
    }

    ftree = tree_and(param, ftree, tree);
    break;
  case Item_func::IN_FUNC:
  {
    Item_func_in *func=(Item_func_in*) cond_func;
    if (func->key_item()->real_item()->type() != Item::FIELD_ITEM)
      DBUG_RETURN(0);
    field_item= (Item_field*) (func->key_item()->real_item());
    ftree= get_full_func_mm_tree(param, cond_func, field_item, NULL, inv);
    break;
  }
  case Item_func::MULT_EQUAL_FUNC:
  {
    Item_equal *item_equal= (Item_equal *) cond;    
    if (!(value= item_equal->get_const()))
      DBUG_RETURN(0);
    Item_equal_iterator it(*item_equal);
    ref_tables= value->used_tables();
    while ((field_item= it++))
    {
      Field *field= field_item->field;
      Item_result cmp_type= field->cmp_type();
      if (!((ref_tables | field->table->map) & param_comp))
      {
        tree= get_mm_parts(param, item_equal, field, Item_func::EQ_FUNC,
		           value,cmp_type);
        ftree= !ftree ? tree : tree_and(param, ftree, tree);
      }
    }
    
    dbug_print_tree("tree_returned", ftree, param);
    DBUG_RETURN(ftree);
  }
  default:

    DBUG_ASSERT (!ftree);
    if (cond_func->arguments()[0]->real_item()->type() == Item::FIELD_ITEM)
    {
      field_item= (Item_field*) (cond_func->arguments()[0]->real_item());
      value= cond_func->arg_count > 1 ? cond_func->arguments()[1] : NULL;
      ftree= get_full_func_mm_tree(param, cond_func, field_item, value, inv);
    }
    /*
      Even if get_full_func_mm_tree() was executed above and did not
      return a range predicate it may still be possible to create one
      by reversing the order of the operands. Note that this only
      applies to predicates where both operands are fields. Example: A
      query of the form

         WHERE t1.a OP t2.b

      In this case, arguments()[0] == t1.a and arguments()[1] == t2.b.
      When creating range predicates for t2, get_full_func_mm_tree()
      above will return NULL because 'field' belongs to t1 and only
      predicates that applies to t2 are of interest. In this case a
      call to get_full_func_mm_tree() with reversed operands (see
      below) may succeed.
     */
    if (!ftree && cond_func->have_rev_func() &&
        cond_func->arguments()[1]->real_item()->type() == Item::FIELD_ITEM)
    {
      field_item= (Item_field*) (cond_func->arguments()[1]->real_item());
      value= cond_func->arguments()[0];
      ftree= get_full_func_mm_tree(param, cond_func, field_item, value, inv);
    }
  }

  dbug_print_tree("tree_returned", ftree, param);
  DBUG_RETURN(ftree);
}

/**
  Test whether a comparison operator is a spatial comparison
  operator, i.e. Item_func::SP_*.

  Used to check if range access using operator 'op_type' is applicable
  for a non-spatial index.

  @param   op_type  The comparison operator.
  @return  true if 'op_type' is a spatial comparison operator, false otherwise.

*/
bool is_spatial_operator(Item_func::Functype op_type)
{
  switch (op_type)
  {
  case Item_func::SP_EQUALS_FUNC:
  case Item_func::SP_DISJOINT_FUNC:
  case Item_func::SP_INTERSECTS_FUNC:
  case Item_func::SP_TOUCHES_FUNC:
  case Item_func::SP_CROSSES_FUNC:
  case Item_func::SP_WITHIN_FUNC:
  case Item_func::SP_CONTAINS_FUNC:
  case Item_func::SP_OVERLAPS_FUNC:
  case Item_func::SP_STARTPOINT:
  case Item_func::SP_ENDPOINT:
  case Item_func::SP_EXTERIORRING:
  case Item_func::SP_POINTN:
  case Item_func::SP_GEOMETRYN:
  case Item_func::SP_INTERIORRINGN:
    return true;
  default:
    return false;
  }
}

static SEL_TREE *
get_mm_parts(RANGE_OPT_PARAM *param, Item_func *cond_func, Field *field,
	     Item_func::Functype type,
	     Item *value, Item_result cmp_type)
{
  DBUG_ENTER("get_mm_parts");
  if (field->table != param->table)
    DBUG_RETURN(0);

  KEY_PART *key_part = param->key_parts;
  KEY_PART *end = param->key_parts_end;
  SEL_TREE *tree=0;
  if (value &&
      value->used_tables() & ~(param->prev_tables | param->read_tables))
    DBUG_RETURN(0);
  for (; key_part != end ; key_part++)
  {
    if (field->eq(key_part->field))
    {
      /*
        Cannot do range access for spatial operators when a
        non-spatial index is used.
      */
      if (key_part->image_type != Field::itMBR &&
          is_spatial_operator(cond_func->functype()))
        continue;

      SEL_ARG *sel_arg=0;
      if (!tree && !(tree=new SEL_TREE()))
	DBUG_RETURN(0);				// OOM
      if (!value || !(value->used_tables() & ~param->read_tables))
      {
	sel_arg=get_mm_leaf(param,cond_func,
			    key_part->field,key_part,type,value);
	if (!sel_arg)
	  continue;
	if (sel_arg->type == SEL_ARG::IMPOSSIBLE)
	{
	  tree->type=SEL_TREE::IMPOSSIBLE;
	  DBUG_RETURN(tree);
	}
      }
      else
      {
	// This key may be used later
	if (!(sel_arg= new SEL_ARG(SEL_ARG::MAYBE_KEY)))
	  DBUG_RETURN(0);			// OOM
      }
      sel_arg->part=(uchar) key_part->part;
      tree->keys[key_part->key]=sel_add(tree->keys[key_part->key],sel_arg);
      tree->keys_map.set_bit(key_part->key);
    }
  }

  if (tree && tree->merges.is_empty() && tree->keys_map.is_clear_all())
    tree= NULL;
  DBUG_RETURN(tree);
}

/**
  Saves 'value' in 'field' and handles potential type conversion
  problems.

  @param tree [out]                 The SEL_ARG leaf under construction. If 
                                    an always false predicate is found it is 
                                    modified to point to a SEL_ARG with
                                    type == SEL_ARG::IMPOSSIBLE 
  @param value                      The Item that contains a value that shall
                                    be stored in 'field'.
  @param comp_op                    Comparison operator: >, >=, <=> etc.
  @param field                      The field that 'value' is stored into.
  @param impossible_cond_cause[out] Set to a descriptive string if an
                                    impossible condition is found.
  @param memroot                    Memroot for creation of new SEL_ARG.

  @retval false  if saving went fine and it makes sense to continue
                 optimizing for this predicate.
  @retval true   if always true/false predicate was found, in which
                 case 'tree' has been modified to reflect this: NULL
                 pointer if always true, SEL_ARG with type IMPOSSIBLE
                 if always false.
*/
static bool save_value_and_handle_conversion(SEL_ARG **tree,
                                             Item *value,
                                             const Item_func::Functype comp_op,
                                             Field *field,
                                             const char **impossible_cond_cause,
                                             MEM_ROOT *memroot)
{
  // A SEL_ARG should not have been created for this predicate yet.
  DBUG_ASSERT(*tree == NULL);

  if (!value->can_be_evaluated_now())
  {
    /*
      We cannot evaluate the value yet (i.e. required tables are not yet
      locked.)
      This is the case of prune_partitions() called during JOIN::prepare().
    */
    return true;
  }

  // For comparison purposes allow invalid dates like 2000-01-32
  const sql_mode_t orig_sql_mode= field->table->in_use->variables.sql_mode;
  field->table->in_use->variables.sql_mode|= MODE_INVALID_DATES;

  /*
    We want to change "field > value" to "field OP V"
    where:
    * V is what is in "field" after we stored "value" in it via
    save_in_field_no_warning() (such store operation may have done
    rounding...)
    * OP is > or >=, depending on what's correct.
    For example, if c is an INT column,
    "c > 2.9" is changed to "c OP 3"
    where OP is ">=" (">" would not be correct, as 3 > 2.9, a comparison
    done with stored_field_cmp_to_item()). And
    "c > 3.1" is changed to "c OP 3" where OP is ">" (3 < 3.1...).
  */

  // Note that value may be a stored function call, executed here.
  const type_conversion_status err= value->save_in_field_no_warnings(field, 1);
  field->table->in_use->variables.sql_mode= orig_sql_mode;

  switch (err) {
  case TYPE_OK:
  case TYPE_NOTE_TRUNCATED:
    return false;
  case TYPE_ERR_BAD_VALUE:
    /*
      In the case of incompatible values, MySQL's SQL dialect has some
      strange interpretations. For example,

          "int_col > 'foo'" is interpreted as "int_col > 0"

      instead of always false. Because of this, we assume that the
      range predicate is always true instead of always false and let
      evaluate_join_record() decide the outcome.
    */
    return true;
  case TYPE_ERR_NULL_CONSTRAINT_VIOLATION:
    // Checking NULL value on a field that cannot contain NULL.
    *impossible_cond_cause= "null_field_in_non_null_column";
    goto impossible_cond;
  case TYPE_WARN_OUT_OF_RANGE:
    /*
      value to store was either higher than field::max_value or lower
      than field::min_value. The field's max/min value has been stored
      instead.
     */
    if (comp_op == Item_func::EQUAL_FUNC || comp_op == Item_func::EQ_FUNC)
    {
      /*
        Independent of data type, "out_of_range_value =/<=> field" is
        always false.
      */
      *impossible_cond_cause= "value_out_of_range";
      goto impossible_cond;
    }

    // If the field is numeric, we can interpret the out of range value.
    if ((field->type() != FIELD_TYPE_BIT) &&
        (field->result_type() == REAL_RESULT ||
         field->result_type() == INT_RESULT ||
         field->result_type() == DECIMAL_RESULT))
    {
      /*
        value to store was higher than field::max_value if
           a) field has a value greater than 0, or
           b) if field is unsigned and has a negative value (which, when
              cast to unsigned, means some value higher than LONGLONG_MAX).
      */
      if ((field->val_int() > 0) ||                              // a)
          (static_cast<Field_num*>(field)->unsigned_flag &&
           field->val_int() < 0))                                // b)
      {
        if (comp_op == Item_func::LT_FUNC || comp_op == Item_func::LE_FUNC)
        {
          /*
            '<' or '<=' compared to a value higher than the field
            can store is always true.
          */
          return true;
        }
        if (comp_op == Item_func::GT_FUNC || comp_op == Item_func::GE_FUNC)
        {
          /*
            '>' or '>=' compared to a value higher than the field can
            store is always false.
          */
          *impossible_cond_cause= "value_out_of_range";
          goto impossible_cond;
        }
      }
      else // value is lower than field::min_value
      {
        if (comp_op == Item_func::GT_FUNC || comp_op == Item_func::GE_FUNC)
        {
          /*
            '>' or '>=' compared to a value lower than the field
            can store is always true.
          */
          return true;
        }
        if (comp_op == Item_func::LT_FUNC || comp_op == Item_func::LE_FUNC)
        {
          /*
            '<' or '=' compared to a value lower than the field can
            store is always false.
          */
          *impossible_cond_cause= "value_out_of_range";
          goto impossible_cond;
        }
      }
    }
    /*
      Value is out of range on a datatype where it can't be decided if
      it was underflow or overflow. It is therefore not possible to
      determine whether or not the condition is impossible or always
      true and we have to assume always true.
    */
    return true;
  case TYPE_NOTE_TIME_TRUNCATED:
    if (field->type() == FIELD_TYPE_DATE &&
        (comp_op == Item_func::GT_FUNC || comp_op == Item_func::GE_FUNC ||
         comp_op == Item_func::LT_FUNC || comp_op == Item_func::LE_FUNC))
    {
      /*
        We were saving DATETIME into a DATE column, the conversion went ok
        but a non-zero time part was cut off.

        In MySQL's SQL dialect, DATE and DATETIME are compared as datetime
        values. Index over a DATE column uses DATE comparison. Changing
        from one comparison to the other is possible:

        datetime(date_col)< '2007-12-10 12:34:55' -> date_col<='2007-12-10'
        datetime(date_col)<='2007-12-10 12:34:55' -> date_col<='2007-12-10'

        datetime(date_col)> '2007-12-10 12:34:55' -> date_col>='2007-12-10'
        datetime(date_col)>='2007-12-10 12:34:55' -> date_col>='2007-12-10'

        but we'll need to convert '>' to '>=' and '<' to '<='. This will
        be done together with other types at the end of get_mm_leaf()
        (grep for stored_field_cmp_to_item)
      */
      return false;
    }
    if (comp_op == Item_func::EQ_FUNC || comp_op == Item_func::EQUAL_FUNC)
    {
      // Equality comparison is always false when time info has been truncated.
      goto impossible_cond;
    }
    // Fall through
  default:
    return true;
  }

  DBUG_ASSERT(FALSE); // Should never get here.

impossible_cond:
  *tree= new (memroot) SEL_ARG(field, 0, 0);
  (*tree)->type= SEL_ARG::IMPOSSIBLE;
  return true;
}

static SEL_ARG *
get_mm_leaf(RANGE_OPT_PARAM *param, Item *conf_func, Field *field,
            KEY_PART *key_part, Item_func::Functype type,Item *value)
{
  uint maybe_null=(uint) field->real_maybe_null();
  bool optimize_range;
  SEL_ARG *tree= 0;
  MEM_ROOT *alloc= param->mem_root;
  uchar *str;
  const char *impossible_cond_cause= NULL;
  DBUG_ENTER("get_mm_leaf");

  /*
    We need to restore the runtime mem_root of the thread in this
    function because it evaluates the value of its argument, while
    the argument can be any, e.g. a subselect. The subselect
    items, in turn, assume that all the memory allocated during
    the evaluation has the same life span as the item itself.
    TODO: opt_range.cc should not reset thd->mem_root at all.
  */
  param->thd->mem_root= param->old_root;
  if (!value)					// IS NULL or IS NOT NULL
  {
    if (field->table->maybe_null)		// Can't use a key on this
      goto end;
    if (!maybe_null)				// Not null field
    {
      if (type == Item_func::ISNULL_FUNC)
        tree= &null_element;
      goto end;
    }
    uchar *null_string=
      static_cast<uchar*>(alloc_root(alloc, key_part->store_length + 1));
    if (!null_string)
      goto end;                                 // out of memory

    TRASH(null_string, key_part->store_length + 1);
    memcpy(null_string, is_null_string, sizeof(is_null_string));

    if (!(tree= new (alloc) SEL_ARG(field, null_string, null_string)))
      goto end;                                 // out of memory
    if (type == Item_func::ISNOTNULL_FUNC)
    {
      tree->min_flag=NEAR_MIN;		    /* IS NOT NULL ->  X > NULL */
      tree->max_flag=NO_MAX_RANGE;
    }
    goto end;
  }

  /*
    1. Usually we can't use an index if the column collation
       differ from the operation collation.

    2. However, we can reuse a case insensitive index for
       the binary searches:

       WHERE latin1_swedish_ci_column = 'a' COLLATE lati1_bin;

       WHERE latin1_swedish_ci_colimn = BINARY 'a '
  */
  if ((field->result_type() == STRING_RESULT &&
       field->match_collation_to_optimize_range() &&
       value->result_type() == STRING_RESULT &&
       key_part->image_type == Field::itRAW &&
       field->charset() != conf_func->compare_collation() &&
       !(conf_func->compare_collation()->state & MY_CS_BINSORT &&
         (type == Item_func::EQUAL_FUNC || type == Item_func::EQ_FUNC))))
  {
    if_extended_explain_warn_index_not_applicable(param, key_part->key, field);
    goto end;
  }

  /*
    Temporal values: Cannot use range access if:
      1) 'temporal_value = indexed_varchar_column' because there are
         many ways to represent the same date as a string. A few
         examples: "01-01-2001", "1-1-2001", "2001-01-01",
         "2001#01#01". The same problem applies to time. Thus, we
         cannot create a usefull range predicate for temporal values
         into VARCHAR column indexes. @see add_key_field()
      2) 'temporal_value_with_date_part = indexed_time' because: 
         - without index, a TIME column with value '48:00:00' is 
           equal to a DATETIME column with value 
           'CURDATE() + 2 days' 
         - with range access into the TIME column, CURDATE() + 2 
           days becomes "00:00:00" (Field_timef::store_internal() 
           simply extracts the time part from the datetime) which 
           is a lookup key which does not match "48:00:00"; so 
           ref access is not be able to give the same result as 
           On the other hand, we can do ref access for
           IndexedDatetimeComparedToTime because
           Field_temporal_with_date::store_time() will convert
           48:00:00 to CURDATE() + 2 days which is the correct
           lookup key.
   */
  if ((!field->is_temporal() && value->is_temporal()) ||   // 1)
      field_time_cmp_date(field, value))                   // 2)
  {
    if_extended_explain_warn_index_not_applicable(param, key_part->key, field);
    goto end;
  }

  if (key_part->image_type == Field::itMBR)
  {
    // @todo: use is_spatial_operator() instead?
    switch (type) {
    case Item_func::SP_EQUALS_FUNC:
    case Item_func::SP_DISJOINT_FUNC:
    case Item_func::SP_INTERSECTS_FUNC:
    case Item_func::SP_TOUCHES_FUNC:
    case Item_func::SP_CROSSES_FUNC:
    case Item_func::SP_WITHIN_FUNC:
    case Item_func::SP_CONTAINS_FUNC:
    case Item_func::SP_OVERLAPS_FUNC:
      break;
    default:
      /* 
        We cannot involve spatial indexes for queries that
        don't use MBREQUALS(), MBRDISJOINT(), etc. functions.
      */
      goto end;
    }
  }

  if (param->using_real_indexes)
    optimize_range= field->optimize_range(param->real_keynr[key_part->key],
                                          key_part->part);
  else
    optimize_range= TRUE;

  if (type == Item_func::LIKE_FUNC)
  {
    bool like_error;
    char buff1[MAX_FIELD_WIDTH];
    uchar *min_str,*max_str;
    String tmp(buff1,sizeof(buff1),value->collation.collation),*res;
    size_t length, offset, min_length, max_length;
    uint field_length= field->pack_length()+maybe_null;

    if (!optimize_range)
      goto end;
    if (!(res= value->val_str(&tmp)))
    {
      tree= &null_element;
      goto end;
    }

    /*
      TODO:
      Check if this was a function. This should have be optimized away
      in the sql_select.cc
    */
    if (res != &tmp)
    {
      tmp.copy(*res);				// Get own copy
      res= &tmp;
    }
    if (field->cmp_type() != STRING_RESULT)
      goto end;                                 // Can only optimize strings

    offset=maybe_null;
    length=key_part->store_length;

    if (length != key_part->length  + maybe_null)
    {
      /* key packed with length prefix */
      offset+= HA_KEY_BLOB_LENGTH;
      field_length= length - HA_KEY_BLOB_LENGTH;
    }
    else
    {
      if (unlikely(length < field_length))
      {
	/*
	  This can only happen in a table created with UNIREG where one key
	  overlaps many fields
	*/
	length= field_length;
      }
      else
	field_length= length;
    }
    length+=offset;
    if (!(min_str= (uchar*) alloc_root(alloc, length*2)))
      goto end;

    max_str=min_str+length;
    if (maybe_null)
      max_str[0]= min_str[0]=0;

    field_length-= maybe_null;
    like_error= my_like_range(field->charset(),
			      res->ptr(), res->length(),
			      ((Item_func_like*)(param->cond))->escape,
			      wild_one, wild_many,
			      field_length,
			      (char*) min_str+offset, (char*) max_str+offset,
			      &min_length, &max_length);
    if (like_error)				// Can't optimize with LIKE
      goto end;

    if (offset != maybe_null)			// BLOB or VARCHAR
    {
      int2store(min_str+maybe_null,min_length);
      int2store(max_str+maybe_null,max_length);
    }
    tree= new (alloc) SEL_ARG(field, min_str, max_str);
    goto end;
  }

  if (!optimize_range &&
      type != Item_func::EQ_FUNC &&
      type != Item_func::EQUAL_FUNC)
    goto end;                                   // Can't optimize this

  /*
    We can't always use indexes when comparing a string index to a number
    cmp_type() is checked to allow compare of dates to numbers
  */
  if (field->result_type() == STRING_RESULT &&
      value->result_type() != STRING_RESULT &&
      field->cmp_type() != value->result_type())
  {
    if_extended_explain_warn_index_not_applicable(param, key_part->key, field);
    goto end;
  }

  if (save_value_and_handle_conversion(&tree, value, type, field,
                                       &impossible_cond_cause, alloc))
    goto end;

  /*
    Any sargable predicate except "<=>" involving NULL as a constant is always
    FALSE
  */
  if (type != Item_func::EQUAL_FUNC && field->is_real_null())
  {
    impossible_cond_cause= "comparison_with_null_always_false";
    tree= &null_element;
    goto end;
  }
  
  str= (uchar*) alloc_root(alloc, key_part->store_length+1);
  if (!str)
    goto end;
  if (maybe_null)
    *str= (uchar) field->is_real_null();        // Set to 1 if null
  field->get_key_image(str+maybe_null, key_part->length,
                       key_part->image_type);
  if (!(tree= new (alloc) SEL_ARG(field, str, str)))
    goto end;                                   // out of memory

  /*
    Check if we are comparing an UNSIGNED integer with a negative constant.
    In this case we know that:
    (a) (unsigned_int [< | <=] negative_constant) == FALSE
    (b) (unsigned_int [> | >=] negative_constant) == TRUE
    In case (a) the condition is false for all values, and in case (b) it
    is true for all values, so we can avoid unnecessary retrieval and condition
    testing, and we also get correct comparison of unsinged integers with
    negative integers (which otherwise fails because at query execution time
    negative integers are cast to unsigned if compared with unsigned).
   */
  if (field->result_type() == INT_RESULT &&
      value->result_type() == INT_RESULT &&
      ((field->type() == FIELD_TYPE_BIT || 
       ((Field_num *) field)->unsigned_flag) && 
       !((Item_int*) value)->unsigned_flag))
  {
    longlong item_val= value->val_int();
    if (item_val < 0)
    {
      if (type == Item_func::LT_FUNC || type == Item_func::LE_FUNC)
      {
        impossible_cond_cause= "unsigned_int_cannot_be_negative";
        tree->type= SEL_ARG::IMPOSSIBLE;
        goto end;
      }
      if (type == Item_func::GT_FUNC || type == Item_func::GE_FUNC)
      {
        tree= 0;
        goto end;
      }
    }
  }

  switch (type) {
  case Item_func::LT_FUNC:
    if (stored_field_cmp_to_item(param->thd, field, value) == 0)
      tree->max_flag=NEAR_MAX;
    /* fall through */
  case Item_func::LE_FUNC:
    if (!maybe_null)
      tree->min_flag=NO_MIN_RANGE;		/* From start */
    else
    {						// > NULL
      if (!(tree->min_value=
            static_cast<uchar*>(alloc_root(alloc, key_part->store_length+1))))
        goto end;
      TRASH(tree->min_value, key_part->store_length + 1);
      memcpy(tree->min_value, is_null_string, sizeof(is_null_string));
      tree->min_flag=NEAR_MIN;
    }
    break;
  case Item_func::GT_FUNC:
    /* Don't use open ranges for partial key_segments */
    if ((!(key_part->flag & HA_PART_KEY_SEG)) &&
        (stored_field_cmp_to_item(param->thd, field, value) <= 0))
      tree->min_flag=NEAR_MIN;
    tree->max_flag= NO_MAX_RANGE;
    break;
  case Item_func::GE_FUNC:
    /* Don't use open ranges for partial key_segments */
    if ((!(key_part->flag & HA_PART_KEY_SEG)) &&
        (stored_field_cmp_to_item(param->thd, field, value) < 0))
      tree->min_flag= NEAR_MIN;
    tree->max_flag=NO_MAX_RANGE;
    break;
  case Item_func::SP_EQUALS_FUNC:
    tree->min_flag=GEOM_FLAG | HA_READ_MBR_EQUAL;// NEAR_MIN;//512;
    tree->max_flag=NO_MAX_RANGE;
    break;
  case Item_func::SP_DISJOINT_FUNC:
    tree->min_flag=GEOM_FLAG | HA_READ_MBR_DISJOINT;// NEAR_MIN;//512;
    tree->max_flag=NO_MAX_RANGE;
    break;
  case Item_func::SP_INTERSECTS_FUNC:
    tree->min_flag=GEOM_FLAG | HA_READ_MBR_INTERSECT;// NEAR_MIN;//512;
    tree->max_flag=NO_MAX_RANGE;
    break;
  case Item_func::SP_TOUCHES_FUNC:
    tree->min_flag=GEOM_FLAG | HA_READ_MBR_INTERSECT;// NEAR_MIN;//512;
    tree->max_flag=NO_MAX_RANGE;
    break;

  case Item_func::SP_CROSSES_FUNC:
    tree->min_flag=GEOM_FLAG | HA_READ_MBR_INTERSECT;// NEAR_MIN;//512;
    tree->max_flag=NO_MAX_RANGE;
    break;
  case Item_func::SP_WITHIN_FUNC:
    /*
      Adjust the min_flag as MyISAM implements this function
      in reverse order.
    */
    tree->min_flag=GEOM_FLAG | HA_READ_MBR_CONTAIN;// NEAR_MIN;//512;
    tree->max_flag=NO_MAX_RANGE;
    break;

  case Item_func::SP_CONTAINS_FUNC:
    /*
      Adjust the min_flag as MyISAM implements this function
      in reverse order.
    */
    tree->min_flag=GEOM_FLAG | HA_READ_MBR_WITHIN;// NEAR_MIN;//512;
    tree->max_flag=NO_MAX_RANGE;
    break;
  case Item_func::SP_OVERLAPS_FUNC:
    tree->min_flag=GEOM_FLAG | HA_READ_MBR_INTERSECT;// NEAR_MIN;//512;
    tree->max_flag=NO_MAX_RANGE;
    break;

  default:
    break;
  }

end:
  if (impossible_cond_cause != NULL)
  {
    Opt_trace_object wrapper (&param->thd->opt_trace);
    Opt_trace_object (&param->thd->opt_trace, "impossible_condition",
                      Opt_trace_context::RANGE_OPTIMIZER).
      add_alnum("cause", impossible_cond_cause);
  }
  param->thd->mem_root= alloc;
  DBUG_RETURN(tree);
}


/******************************************************************************
** Tree manipulation functions
** If tree is 0 it means that the condition can't be tested. It refers
** to a non existent table or to a field in current table with isn't a key.
** The different tree flags:
** IMPOSSIBLE:	 Condition is never TRUE
** ALWAYS:	 Condition is always TRUE
** MAYBE:	 Condition may exists when tables are read
** MAYBE_KEY:	 Condition refers to a key that may be used in join loop
** KEY_RANGE:	 Condition uses a key
******************************************************************************/

/*
  Add a new key test to a key when scanning through all keys
  This will never be called for same key parts.
*/

static SEL_ARG *
sel_add(SEL_ARG *key1,SEL_ARG *key2)
{
  SEL_ARG *root,**key_link;

  if (!key1)
    return key2;
  if (!key2)
    return key1;

  key_link= &root;
  while (key1 && key2)
  {
    if (key1->part < key2->part)
    {
      *key_link= key1;
      key_link= &key1->next_key_part;
      key1=key1->next_key_part;
    }
    else
    {
      *key_link= key2;
      key_link= &key2->next_key_part;
      key2=key2->next_key_part;
    }
  }
  *key_link=key1 ? key1 : key2;
  return root;
}

#define CLONE_KEY1_MAYBE 1
#define CLONE_KEY2_MAYBE 2
#define swap_clone_flag(A) ((A & 1) << 1) | ((A & 2) >> 1)


static SEL_TREE *
tree_and(RANGE_OPT_PARAM *param,SEL_TREE *tree1,SEL_TREE *tree2)
{
  DBUG_ENTER("tree_and");
  if (!tree1)
    DBUG_RETURN(tree2);
  if (!tree2)
    DBUG_RETURN(tree1);
  if (tree1->type == SEL_TREE::IMPOSSIBLE || tree2->type == SEL_TREE::ALWAYS)
    DBUG_RETURN(tree1);
  if (tree2->type == SEL_TREE::IMPOSSIBLE || tree1->type == SEL_TREE::ALWAYS)
    DBUG_RETURN(tree2);
  if (tree1->type == SEL_TREE::MAYBE)
  {
    if (tree2->type == SEL_TREE::KEY)
      tree2->type=SEL_TREE::KEY_SMALLER;
    DBUG_RETURN(tree2);
  }
  if (tree2->type == SEL_TREE::MAYBE)
  {
    tree1->type=SEL_TREE::KEY_SMALLER;
    DBUG_RETURN(tree1);
  }

  dbug_print_tree("tree1", tree1, param);
  dbug_print_tree("tree2", tree2, param);

  key_map  result_keys;
  
  /* Join the trees key per key */
  SEL_ARG **key1,**key2,**end;
  for (key1= tree1->keys,key2= tree2->keys,end=key1+param->keys ;
       key1 != end ; key1++,key2++)
  {
    uint flag=0;
    if (*key1 || *key2)
    {
      if (*key1 && !(*key1)->simple_key())
	flag|=CLONE_KEY1_MAYBE;
      if (*key2 && !(*key2)->simple_key())
	flag|=CLONE_KEY2_MAYBE;
      *key1=key_and(param, *key1, *key2, flag);
      if (*key1 && (*key1)->type == SEL_ARG::IMPOSSIBLE)
      {
	tree1->type= SEL_TREE::IMPOSSIBLE;
        DBUG_RETURN(tree1);
      }
      result_keys.set_bit(key1 - tree1->keys);
#ifndef DBUG_OFF
        if (*key1 && param->alloced_sel_args < SEL_ARG::MAX_SEL_ARGS) 
          (*key1)->test_use_count(*key1);
#endif
    }
  }
  tree1->keys_map= result_keys;

  /* ok, both trees are index_merge trees */
  imerge_list_and_list(&tree1->merges, &tree2->merges);
  DBUG_RETURN(tree1);
}


/*
  Check if two SEL_TREES can be combined into one (i.e. a single key range
  read can be constructed for "cond_of_tree1 OR cond_of_tree2" ) without
  using index_merge.
*/

bool sel_trees_can_be_ored(SEL_TREE *tree1, SEL_TREE *tree2, 
                           RANGE_OPT_PARAM* param)
{
  key_map common_keys= tree1->keys_map;
  DBUG_ENTER("sel_trees_can_be_ored");
  common_keys.intersect(tree2->keys_map);

  dbug_print_tree("tree1", tree1, param);
  dbug_print_tree("tree2", tree2, param);

  if (common_keys.is_clear_all())
    DBUG_RETURN(FALSE);

  /* trees have a common key, check if they refer to same key part */
  SEL_ARG **key1,**key2;
  for (uint key_no=0; key_no < param->keys; key_no++)
  {
    if (common_keys.is_set(key_no))
    {
      key1= tree1->keys + key_no;
      key2= tree2->keys + key_no;
      if ((*key1)->part == (*key2)->part)
        DBUG_RETURN(TRUE);
    }
  }
  DBUG_RETURN(FALSE);
}


/*
  Remove the trees that are not suitable for record retrieval.
  SYNOPSIS
    param  Range analysis parameter
    tree   Tree to be processed, tree->type is KEY or KEY_SMALLER
 
  DESCRIPTION
    This function walks through tree->keys[] and removes the SEL_ARG* trees
    that are not "maybe" trees (*) and cannot be used to construct quick range
    selects.
    (*) - have type MAYBE or MAYBE_KEY. Perhaps we should remove trees of
          these types here as well.

    A SEL_ARG* tree cannot be used to construct quick select if it has
    tree->part != 0. (e.g. it could represent "keypart2 < const").

    WHY THIS FUNCTION IS NEEDED
    
    Normally we allow construction of SEL_TREE objects that have SEL_ARG
    trees that do not allow quick range select construction. For example for
    " keypart1=1 AND keypart2=2 " the execution will proceed as follows:
    tree1= SEL_TREE { SEL_ARG{keypart1=1} }
    tree2= SEL_TREE { SEL_ARG{keypart2=2} } -- can't make quick range select
                                               from this
    call tree_and(tree1, tree2) -- this joins SEL_ARGs into a usable SEL_ARG
                                   tree.
    
    There is an exception though: when we construct index_merge SEL_TREE,
    any SEL_ARG* tree that cannot be used to construct quick range select can
    be removed, because current range analysis code doesn't provide any way
    that tree could be later combined with another tree.
    Consider an example: we should not construct
    st1 = SEL_TREE { 
      merges = SEL_IMERGE { 
                            SEL_TREE(t.key1part1 = 1), 
                            SEL_TREE(t.key2part2 = 2)   -- (*)
                          } 
                   };
    because 
     - (*) cannot be used to construct quick range select, 
     - There is no execution path that would cause (*) to be converted to 
       a tree that could be used.

    The latter is easy to verify: first, notice that the only way to convert
    (*) into a usable tree is to call tree_and(something, (*)).

    Second look at what tree_and/tree_or function would do when passed a
    SEL_TREE that has the structure like st1 tree has, and conlcude that 
    tree_and(something, (*)) will not be called.

  RETURN
    0  Ok, some suitable trees left
    1  No tree->keys[] left.
*/

static bool remove_nonrange_trees(RANGE_OPT_PARAM *param, SEL_TREE *tree)
{
  bool res= FALSE;
  for (uint i=0; i < param->keys; i++)
  {
    if (tree->keys[i])
    {
      if (tree->keys[i]->part)
      {
        tree->keys[i]= NULL;
        tree->keys_map.clear_bit(i);
      }
      else
        res= TRUE;
    }
  }
  return !res;
}


static SEL_TREE *
tree_or(RANGE_OPT_PARAM *param,SEL_TREE *tree1,SEL_TREE *tree2)
{
  DBUG_ENTER("tree_or");
  if (!tree1 || !tree2)
    DBUG_RETURN(0);
  if (tree1->type == SEL_TREE::IMPOSSIBLE || tree2->type == SEL_TREE::ALWAYS)
    DBUG_RETURN(tree2);
  if (tree2->type == SEL_TREE::IMPOSSIBLE || tree1->type == SEL_TREE::ALWAYS)
    DBUG_RETURN(tree1);
  if (tree1->type == SEL_TREE::MAYBE)
    DBUG_RETURN(tree1);				// Can't use this
  if (tree2->type == SEL_TREE::MAYBE)
    DBUG_RETURN(tree2);

  /*
    It is possible that a tree contains both 
    a) simple range predicates (in tree->keys[]) and
    b) index merge range predicates (in tree->merges)

    If a tree has both, they represent equally *valid* range
    predicate alternatives; both will return all relevant rows from
    the table but one may return more unnecessary rows than the
    other (additional rows will be filtered later). However, doing
    an OR operation on trees with both types of predicates is too
    complex at the time. We therefore remove the index merge
    predicates (if we have both types) before OR'ing the trees.

    TODO: enable tree_or() for trees with both simple and index
    merge range predicates.
  */
  if (!tree1->merges.is_empty())
  {
    for (uint i= 0; i < param->keys; i++)
      if (tree1->keys[i] != NULL && tree2->keys[i] != &null_element)
      {
        tree1->merges.empty();
        break;
      }
  }
  if (!tree2->merges.is_empty())
  {
    for (uint i= 0; i< param->keys; i++)
      if (tree2->keys[i] != NULL && tree2->keys[i] != &null_element)
      {
        tree2->merges.empty();
        break;
      }
  }

  SEL_TREE *result= 0;
  key_map  result_keys;
  if (sel_trees_can_be_ored(tree1, tree2, param))
  {
    /* Join the trees key per key */
    SEL_ARG **key1,**key2,**end;
    for (key1= tree1->keys,key2= tree2->keys,end= key1+param->keys ;
         key1 != end ; key1++,key2++)
    {
      *key1=key_or(param, *key1, *key2);
      if (*key1)
      {
        result=tree1;				// Added to tree1
        result_keys.set_bit(key1 - tree1->keys);
#ifndef DBUG_OFF
        if (param->alloced_sel_args < SEL_ARG::MAX_SEL_ARGS) 
          (*key1)->test_use_count(*key1);
#endif
      }
    }
    if (result)
      result->keys_map= result_keys;
  }
  else
  {
    /* ok, two trees have KEY type but cannot be used without index merge */
    if (tree1->merges.is_empty() && tree2->merges.is_empty())
    {
      if (param->remove_jump_scans)
      {
        bool no_trees= remove_nonrange_trees(param, tree1);
        no_trees= no_trees || remove_nonrange_trees(param, tree2);
        if (no_trees)
          DBUG_RETURN(new SEL_TREE(SEL_TREE::ALWAYS));
      }
      SEL_IMERGE *merge;
      /* both trees are "range" trees, produce new index merge structure */
      if (!(result= new SEL_TREE()) || !(merge= new SEL_IMERGE()) ||
          (result->merges.push_back(merge)) ||
          (merge->or_sel_tree(param, tree1)) ||
          (merge->or_sel_tree(param, tree2)))
        result= NULL;
      else
        result->type= tree1->type;
    }
    else if (!tree1->merges.is_empty() && !tree2->merges.is_empty())
    {
      if (imerge_list_or_list(param, &tree1->merges, &tree2->merges))
        result= new SEL_TREE(SEL_TREE::ALWAYS);
      else
        result= tree1;
    }
    else
    {
      /* one tree is index merge tree and another is range tree */
      if (tree1->merges.is_empty())
        swap_variables(SEL_TREE*, tree1, tree2);
      
      if (param->remove_jump_scans && remove_nonrange_trees(param, tree2))
         DBUG_RETURN(new SEL_TREE(SEL_TREE::ALWAYS));
      /* add tree2 to tree1->merges, checking if it collapses to ALWAYS */
      if (imerge_list_or_tree(param, &tree1->merges, tree2))
        result= new SEL_TREE(SEL_TREE::ALWAYS);
      else
        result= tree1;
    }
  }
  DBUG_RETURN(result);
}


/* And key trees where key1->part < key2 -> part */

static SEL_ARG *
and_all_keys(RANGE_OPT_PARAM *param, SEL_ARG *key1, SEL_ARG *key2, 
             uint clone_flag)
{
  SEL_ARG *next;
  ulong use_count=key1->use_count;

  if (key1->elements != 1)
  {
    key2->use_count+=key1->elements-1; //psergey: why we don't count that key1 has n-k-p?
    key2->increment_use_count((int) key1->elements-1);
  }
  if (key1->type == SEL_ARG::MAYBE_KEY)
  {
    // See todo for left/right pointers
    DBUG_ASSERT(!key1->left);
    DBUG_ASSERT(!key1->right);
    key1->next= key1->prev= 0;
  }
  for (next=key1->first(); next ; next=next->next)
  {
    if (next->next_key_part)
    {
      SEL_ARG *tmp= key_and(param, next->next_key_part, key2, clone_flag);
      if (tmp && tmp->type == SEL_ARG::IMPOSSIBLE)
      {
	key1=key1->tree_delete(next);
	continue;
      }
      next->next_key_part=tmp;
      if (use_count)
	next->increment_use_count(use_count);
      if (param->alloced_sel_args > SEL_ARG::MAX_SEL_ARGS)
        break;
    }
    else
      next->next_key_part=key2;
  }
  if (!key1)
    return &null_element;			// Impossible ranges
  key1->use_count++;
  return key1;
}


/*
  Produce a SEL_ARG graph that represents "key1 AND key2"

  SYNOPSIS
    key_and()
      param   Range analysis context (needed to track if we have allocated
              too many SEL_ARGs)
      key1    First argument, root of its RB-tree
      key2    Second argument, root of its RB-tree

  RETURN
    RB-tree root of the resulting SEL_ARG graph.
    NULL if the result of AND operation is an empty interval {0}.
*/

static SEL_ARG *
key_and(RANGE_OPT_PARAM *param, SEL_ARG *key1, SEL_ARG *key2, uint clone_flag)
{
  if (!key1)
    return key2;
  if (!key2)
    return key1;
  if (key1->part != key2->part)
  {
    if (key1->part > key2->part)
    {
      swap_variables(SEL_ARG *, key1, key2);
      clone_flag=swap_clone_flag(clone_flag);
    }
    // key1->part < key2->part
    key1->use_count--;
    if (key1->use_count > 0)
      if (!(key1= key1->clone_tree(param)))
	return 0;				// OOM
    return and_all_keys(param, key1, key2, clone_flag);
  }

  if (((clone_flag & CLONE_KEY2_MAYBE) &&
       !(clone_flag & CLONE_KEY1_MAYBE) &&
       key2->type != SEL_ARG::MAYBE_KEY) ||
      key1->type == SEL_ARG::MAYBE_KEY)
  {						// Put simple key in key2
    swap_variables(SEL_ARG *, key1, key2);
    clone_flag=swap_clone_flag(clone_flag);
  }

  /* If one of the key is MAYBE_KEY then the found region may be smaller */
  if (key2->type == SEL_ARG::MAYBE_KEY)
  {
    if (key1->use_count > 1)
    {
      key1->use_count--;
      if (!(key1=key1->clone_tree(param)))
	return 0;				// OOM
      key1->use_count++;
    }
    if (key1->type == SEL_ARG::MAYBE_KEY)
    {						// Both are maybe key
      key1->next_key_part=key_and(param, key1->next_key_part, 
                                  key2->next_key_part, clone_flag);
      if (key1->next_key_part &&
	  key1->next_key_part->type == SEL_ARG::IMPOSSIBLE)
	return key1;
    }
    else
    {
      key1->maybe_smaller();
      if (key2->next_key_part)
      {
	key1->use_count--;			// Incremented in and_all_keys
	return and_all_keys(param, key1, key2, clone_flag);
      }
      key2->use_count--;			// Key2 doesn't have a tree
    }
    return key1;
  }

  if ((key1->min_flag | key2->min_flag) & GEOM_FLAG)
  {
    /* TODO: why not leave one of the trees? */
    key1->free_tree();
    key2->free_tree();
    return 0;					// Can't optimize this
  }

  key1->use_count--;
  key2->use_count--;
  SEL_ARG *e1=key1->first(), *e2=key2->first(), *new_tree=0;

  while (e1 && e2)
  {
    int cmp=e1->cmp_min_to_min(e2);
    if (cmp < 0)
    {
      if (get_range(&e1,&e2,key1))
	continue;
    }
    else if (get_range(&e2,&e1,key2))
      continue;
    SEL_ARG *next=key_and(param, e1->next_key_part, e2->next_key_part,
                          clone_flag);
    e1->increment_use_count(1);
    e2->increment_use_count(1);
    if (!next || next->type != SEL_ARG::IMPOSSIBLE)
    {
      SEL_ARG *new_arg= e1->clone_and(e2);
      if (!new_arg)
	return &null_element;			// End of memory
      new_arg->next_key_part=next;
      if (!new_tree)
      {
	new_tree=new_arg;
      }
      else
	new_tree=new_tree->insert(new_arg);
    }
    if (e1->cmp_max_to_max(e2) < 0)
      e1=e1->next;				// e1 can't overlapp next e2
    else
      e2=e2->next;
  }
  key1->free_tree();
  key2->free_tree();
  if (!new_tree)
    return &null_element;			// Impossible range
  return new_tree;
}


static bool
get_range(SEL_ARG **e1,SEL_ARG **e2,SEL_ARG *root1)
{
  (*e1)=root1->find_range(*e2);			// first e1->min < e2->min
  if ((*e1)->cmp_max_to_min(*e2) < 0)
  {
    if (!((*e1)=(*e1)->next))
      return 1;
    if ((*e1)->cmp_min_to_max(*e2) > 0)
    {
      (*e2)=(*e2)->next;
      return 1;
    }
  }
  return 0;
}


/**
   Combine two range expression under a common OR. On a logical level, the
   transformation is key_or( expr1, expr2 ) => expr1 OR expr2.

   Both expressions are assumed to be in the SEL_ARG format. In a logic sense,
   theformat is reminiscent of DNF, since an expression such as the following

   ( 1 < kp1 < 10 AND p1 ) OR ( 10 <= kp2 < 20 AND p2 )

   where there is a key consisting of keyparts ( kp1, kp2, ..., kpn ) and p1
   and p2 are valid SEL_ARG expressions over keyparts kp2 ... kpn, is a valid
   SEL_ARG condition. The disjuncts appear ordered by the minimum endpoint of
   the first range and ranges must not overlap. It follows that they are also
   ordered by maximum endpoints. Thus

   ( 1 < kp1 <= 2 AND ( kp2 = 2 OR kp2 = 3 ) ) OR kp1 = 3

   Is a a valid SER_ARG expression for a key of at least 2 keyparts.
   
   For simplicity, we will assume that expr2 is a single range predicate,
   i.e. on the form ( a < x < b AND ... ). It is easy to generalize to a
   disjunction of several predicates by subsequently call key_or for each
   disjunct.

   The algorithm iterates over each disjunct of expr1, and for each disjunct
   where the first keypart's range overlaps with the first keypart's range in
   expr2:
   
   If the predicates are equal for the rest of the keyparts, or if there are
   no more, the range in expr2 has its endpoints copied in, and the SEL_ARG
   node in expr2 is deallocated. If more ranges became connected in expr1, the
   surplus is also dealocated. If they differ, two ranges are created.
   
   - The range leading up to the overlap. Empty if endpoints are equal.

   - The overlapping sub-range. May be the entire range if they are equal.

   Finally, there may be one more range if expr2's first keypart's range has a
   greater maximum endpoint than the last range in expr1.

   For the overlapping sub-range, we recursively call key_or. Thus in order to
   compute key_or of

     (1) ( 1 < kp1 < 10 AND 1 < kp2 < 10 ) 

     (2) ( 2 < kp1 < 20 AND 4 < kp2 < 20 )

   We create the ranges 1 < kp <= 2, 2 < kp1 < 10, 10 <= kp1 < 20. For the
   first one, we simply hook on the condition for the second keypart from (1)
   : 1 < kp2 < 10. For the second range 2 < kp1 < 10, key_or( 1 < kp2 < 10, 4
   < kp2 < 20 ) is called, yielding 1 < kp2 < 20. For the last range, we reuse
   the range 4 < kp2 < 20 from (2) for the second keypart. The result is thus
   
   ( 1  <  kp1 <= 2 AND 1 < kp2 < 10 ) OR
   ( 2  <  kp1 < 10 AND 1 < kp2 < 20 ) OR
   ( 10 <= kp1 < 20 AND 4 < kp2 < 20 )

   @param param    PARAM from SQL_SELECT::test_quick_select
   @param key1     Root of RB-tree of SEL_ARGs to be ORed with key2
   @param key2     Root of RB-tree of SEL_ARGs to be ORed with key1
*/
static SEL_ARG *
key_or(RANGE_OPT_PARAM *param, SEL_ARG *key1, SEL_ARG *key2)
{
  if (!key1)
  {
    if (key2)
    {
      key2->use_count--;
      key2->free_tree();
    }
    return 0;
  }
  if (!key2)
  {
    key1->use_count--;
    key1->free_tree();
    return 0;
  }
  key1->use_count--;
  key2->use_count--;

  if (key1->part != key2->part || 
      (key1->min_flag | key2->min_flag) & GEOM_FLAG)
  {
    key1->free_tree();
    key2->free_tree();
    return 0;                                   // Can't optimize this
  }

  // If one of the key is MAYBE_KEY then the found region may be bigger
  if (key1->type == SEL_ARG::MAYBE_KEY)
  {
    key2->free_tree();
    key1->use_count++;
    return key1;
  }
  if (key2->type == SEL_ARG::MAYBE_KEY)
  {
    key1->free_tree();
    key2->use_count++;
    return key2;
  }

  if (key1->use_count > 0)
  {
    if (key2->use_count == 0 || key1->elements > key2->elements)
    {
      swap_variables(SEL_ARG *,key1,key2);
    }
    if (key1->use_count > 0 || !(key1=key1->clone_tree(param)))
      return 0;                                 // OOM
  }

  // Add tree at key2 to tree at key1
  const bool key2_shared= (key2->use_count != 0);
  key1->maybe_flag|= key2->maybe_flag;

  /*
    Notation for illustrations used in the rest of this function: 

      Range: [--------]
             ^        ^
             start    stop

      Two overlapping ranges:
        [-----]               [----]            [--]
            [---]     or    [---]       or   [-------]

      Ambiguity: *** 
        The range starts or stops somewhere in the "***" range.
        Example: a starts before b and may end before/the same place/after b
        a: [----***]
        b:   [---]

      Adjacent ranges:
        Ranges that meet but do not overlap. Example: a = "x < 3", b = "x >= 3"
        a: ----]
        b:      [----
   */

  SEL_ARG *cur_key2= key2->first();
  while (cur_key2)
  {
    /*
      key1 consists of one or more ranges. cur_key1 is the
      range currently being handled.

      initialize cur_key1 to the latest range in key1 that starts the
      same place or before the range in cur_key2 starts

      cur_key2:            [------]
      key1:      [---] [-----] [----]
                       ^
                       cur_key1
    */
    SEL_ARG *cur_key1= key1->find_range(cur_key2);

    /*
      Used to describe how two key values are positioned compared to
      each other. Consider key_value_a.<cmp_func>(key_value_b):

        -2: key_value_a is smaller than key_value_b, and they are adjacent
        -1: key_value_a is smaller than key_value_b (not adjacent)
         0: the key values are equal
         1: key_value_a is bigger than key_value_b (not adjacent)
         2: key_value_a is bigger than key_value_b, and they are adjacent

      Example: "cmp= cur_key1->cmp_max_to_min(cur_key2)"

      cur_key2:          [--------           (10 <= x ...  )
      cur_key1:    -----]                    (  ... x <  10) => cmp==-2
      cur_key1:    ----]                     (  ... x <   9) => cmp==-1
      cur_key1:    ------]                   (  ... x <= 10) => cmp== 0
      cur_key1:    --------]                 (  ... x <= 12) => cmp== 1
      (cmp == 2 does not make sense for cmp_max_to_min())
     */
    int cmp= 0;

    if (!cur_key1)
    {
      /*
        The range in cur_key2 starts before the first range in key1. Use
        the first range in key1 as cur_key1.

        cur_key2: [--------]
        key1:            [****--] [----]   [-------]
                         ^
                         cur_key1
      */
      cur_key1= key1->first();
      cmp= -1;
    }
    else if ((cmp= cur_key1->cmp_max_to_min(cur_key2)) < 0)
    {
      /*
        This is the case:
        cur_key2:           [-------]
        cur_key1:   [----**]
       */
      SEL_ARG *next_key1= cur_key1->next;
      if (cmp == -2 && 
          eq_tree(cur_key1->next_key_part, cur_key2->next_key_part))
      {
        /*
          Adjacent (cmp==-2) and equal next_key_parts => ranges can be merged

          This is the case:
          cur_key2:           [-------]
          cur_key1:     [----]

          Result:
          cur_key2:     [-------------]     => inserted into key1 below
          cur_key1:                         => deleted
        */
        SEL_ARG *next_key2= cur_key2->next;
        if (key2_shared)
        {
          if (!(cur_key2= new SEL_ARG(*cur_key2)))
            return 0;           // out of memory
          cur_key2->increment_use_count(key1->use_count+1);
          cur_key2->next= next_key2;                 // New copy of cur_key2
        }

        if (cur_key2->copy_min(cur_key1))
        {
          // cur_key2 is full range: [-inf <= cur_key2 <= +inf]
          key1->free_tree();
          key2->free_tree();
          key1->type= SEL_ARG::ALWAYS;
          key2->type= SEL_ARG::ALWAYS;
          if (key1->maybe_flag)
            return new SEL_ARG(SEL_ARG::MAYBE_KEY);
          return 0;
        }

        if (!(key1= key1->tree_delete(cur_key1)))
        {
          /*
            cur_key1 was the last range in key1; move the cur_key2
            range that was merged above to key1
          */
          key1= cur_key2;
          key1->make_root();
          cur_key2= next_key2;
          break;
        }
      }
      // Move to next range in key1. Now cur_key1.min > cur_key2.min
      if (!(cur_key1= next_key1)) 
        break;         // No more ranges in key1. Copy rest of key2
    }

    if (cmp < 0)
    {
      /*
        This is the case:
        cur_key2:   [--***]
        cur_key1:       [----]
      */
      int cur_key1_cmp;
      if ((cur_key1_cmp= cur_key1->cmp_min_to_max(cur_key2)) > 0)
      {
        /*
          This is the case:
          cur_key2:  [------**]
          cur_key1:            [----]
        */
        if (cur_key1_cmp == 2 && 
            eq_tree(cur_key1->next_key_part, cur_key2->next_key_part))
        {
          /*
            Adjacent ranges with equal next_key_part. Merge like this:

            This is the case:
            cur_key2:    [------]
            cur_key1:            [-----]

            Result:
            cur_key2:    [------]
            cur_key1:    [-------------]

            Then move on to next key2 range.
          */
          cur_key1->copy_min_to_min(cur_key2);
          key1->merge_flags(cur_key2); //should be cur_key1->merge...() ?
          if (cur_key1->min_flag & NO_MIN_RANGE &&
              cur_key1->max_flag & NO_MAX_RANGE)
          {
            if (key1->maybe_flag)
              return new SEL_ARG(SEL_ARG::MAYBE_KEY);
            return 0;
          }
          cur_key2->increment_use_count(-1);        // Free not used tree
          cur_key2=cur_key2->next;
          continue;
        }
        else
        {
          /*
            cur_key2 not adjacent to cur_key1 or has different next_key_part.
            Insert into key1 and move to next range in key2
            
            This is the case:
            cur_key2:   [------**]
            cur_key1:             [----]

            Result:
            key1:       [------**][----]
                        ^         ^
                        insert    cur_key1
          */
          SEL_ARG *next_key2= cur_key2->next;
          if (key2_shared)
          {
            SEL_ARG *cpy= new SEL_ARG(*cur_key2);   // Must make copy
            if (!cpy)
              return 0;                         // OOM
            key1= key1->insert(cpy);
            cur_key2->increment_use_count(key1->use_count+1);
          }
          else
            key1= key1->insert(cur_key2); // Will destroy key2_root
          cur_key2= next_key2;
          continue;
        }
      }
    }

    /*
      The ranges in cur_key1 and cur_key2 are overlapping:

      cur_key2:       [----------] 
      cur_key1:    [*****-----*****]

      Corollary: cur_key1.min <= cur_key2.max
    */
    if (eq_tree(cur_key1->next_key_part, cur_key2->next_key_part))
    {
      // Merge overlapping ranges with equal next_key_part
      if (cur_key1->is_same(cur_key2))
      {
        /*
          cur_key1 covers exactly the same range as cur_key2
          Use the relevant range in key1.
        */
        cur_key1->merge_flags(cur_key2);        // Copy maybe flags
        cur_key2->increment_use_count(-1);      // Free not used tree
      }
      else
      {
        SEL_ARG *last= cur_key1;
        SEL_ARG *first= cur_key1;

        /*
          Find the last range in key1 that overlaps cur_key2 and
          where all ranges first...last have the same next_key_part as
          cur_key2.

          cur_key2:  [****----------------------*******]
          key1:         [--]  [----] [---]  [-----] [xxxx]
                        ^                   ^       ^
                        first               last    different next_key_part

          Since cur_key2 covers them, the ranges between first and last
          are merged into one range by deleting first...last-1 from
          the key1 tree. In the figure, this applies to first and the
          two consecutive ranges. The range of last is then extended:
            * last.min: Set to min(cur_key2.min, first.min)
            * last.max: If there is a last->next that overlaps cur_key2 
                        (i.e., last->next has a different next_key_part):
                                        Set adjacent to last->next.min
                        Otherwise:      Set to max(cur_key2.max, last.max)

          Result:
          cur_key2:  [****----------------------*******]
                        [--]  [----] [---]                 => deleted from key1
          key1:      [**------------------------***][xxxx]
                     ^                              ^
                     cur_key1=last                  different next_key_part
        */
        while (last->next && last->next->cmp_min_to_max(cur_key2) <= 0 &&
               eq_tree(last->next->next_key_part, cur_key2->next_key_part))
        {
          /*
            last->next is covered by cur_key2 and has same next_key_part.
            last can be deleted
          */
          SEL_ARG *save=last;
          last=last->next;
          key1= key1->tree_delete(save);
        }
        // Redirect cur_key1 to last which will cover the entire range
        cur_key1= last;

        /*
          Extend last to cover the entire range of
          [min(first.min_value,cur_key2.min_value)...last.max_value].
          If this forms a full range (the range covers all possible
          values) we return no SEL_ARG RB-tree.
        */
        bool full_range= last->copy_min(first);
        if (!full_range)
          full_range= last->copy_min(cur_key2);

        if (!full_range)
        {
          if (last->next && cur_key2->cmp_max_to_min(last->next) >= 0)
          {
            /*
              This is the case:
              cur_key2:   [-------------]
              key1:     [***------]  [xxxx]
                        ^            ^
                        last         different next_key_part

              Extend range of last up to last->next:
              cur_key2:   [-------------]
              key1:     [***--------][xxxx]
            */
            last->copy_min_to_max(last->next);
          }
          else
            /*
              This is the case:
              cur_key2:   [--------*****]
              key1:     [***---------]    [xxxx]
                        ^                 ^
                        last              different next_key_part

              Extend range of last up to max(last.max, cur_key2.max):
              cur_key2:   [--------*****]
              key1:     [***----------**] [xxxx]
             */
            full_range= last->copy_max(cur_key2);
        }
        if (full_range)
        {                                       // Full range
          key1->free_tree();
          key1->type= SEL_ARG::ALWAYS;
          key2->type= SEL_ARG::ALWAYS;
          for (; cur_key2 ; cur_key2= cur_key2->next)
            cur_key2->increment_use_count(-1);  // Free not used tree
          if (key1->maybe_flag)
            return new SEL_ARG(SEL_ARG::MAYBE_KEY);
          return 0;
        }
      }
    }

    if (cmp >= 0 && cur_key1->cmp_min_to_min(cur_key2) < 0)
    {
      /*
        This is the case ("cmp>=0" means that cur_key1.max >= cur_key2.min):
        cur_key2:                [-------]
        cur_key1:         [----------*******]
      */

      if (!cur_key1->next_key_part)
      {
        /*
          cur_key1->next_key_part is empty: cut the range that
          is covered by cur_key1 from cur_key2.
          Reason: (cur_key2->next_key_part OR
          cur_key1->next_key_part) will be empty and therefore
          equal to cur_key1->next_key_part. Thus, this part of
          the cur_key2 range is completely covered by cur_key1.
        */
        if (cur_key1->cmp_max_to_max(cur_key2) >= 0)
        {
          /*
            cur_key1 covers the entire range in cur_key2.
            cur_key2:            [-------]
            cur_key1:     [-----------------]

            Move on to next range in key2
          */
          cur_key2->increment_use_count(-1); // Free not used tree
          cur_key2= cur_key2->next;
          continue;
        }
        else
        {
          /*
            This is the case:
            cur_key2:            [-------]
            cur_key1:     [---------]

            Result:
            cur_key2:                [---]
            cur_key1:     [---------]
          */
          cur_key2->copy_max_to_min(cur_key1);
          continue;
        }
      }

      /*
        The ranges are overlapping but have not been merged because
        next_key_part of cur_key1 and cur_key2 differ. 
        cur_key2:               [----]
        cur_key1:     [------------*****]

        Split cur_key1 in two where cur_key2 starts:
        cur_key2:               [----]
        key1:         [--------][--*****]
                      ^         ^
                      insert    cur_key1
      */
      SEL_ARG *new_arg= cur_key1->clone_first(cur_key2);
      if (!new_arg)
        return 0;                               // OOM
      if ((new_arg->next_key_part= cur_key1->next_key_part))
        new_arg->increment_use_count(key1->use_count+1);
      cur_key1->copy_min_to_min(cur_key2);
      key1= key1->insert(new_arg);
    } // cur_key1.min >= cur_key2.min due to this if()

    /*
      Now cur_key2.min <= cur_key1.min <= cur_key2.max:
      cur_key2:    [---------]
      cur_key1:    [****---*****]
     */
    SEL_ARG key2_cpy(*cur_key2); // Get copy we can modify
    for (;;)
    {
      if (cur_key1->cmp_min_to_min(&key2_cpy) > 0)
      {
        /*
          This is the case:
          key2_cpy:    [------------]
          key1:                 [-*****]
                                ^
                                cur_key1
                             
          Result:
          key2_cpy:             [---]
          key1:        [-------][-*****]
                       ^        ^
                       insert   cur_key1
         */
        SEL_ARG *new_arg=key2_cpy.clone_first(cur_key1);
        if (!new_arg)
          return 0; // OOM
        if ((new_arg->next_key_part=key2_cpy.next_key_part))
          new_arg->increment_use_count(key1->use_count+1);
        key1= key1->insert(new_arg);
        key2_cpy.copy_min_to_min(cur_key1);
      } 
      // Now key2_cpy.min == cur_key1.min

      if ((cmp= cur_key1->cmp_max_to_max(&key2_cpy)) <= 0)
      {
        /*
          cur_key1.max <= key2_cpy.max:
          key2_cpy:       a)  [-------]    or b)     [----]
          cur_key1:           [----]                 [----]

          Steps:

           1) Update next_key_part of cur_key1: OR it with
              key2_cpy->next_key_part.
           2) If case a: Insert range [cur_key1.max, key2_cpy.max] 
              into key1 using next_key_part of key2_cpy

           Result:
           key1:          a)  [----][-]    or b)     [----]
         */
        cur_key1->maybe_flag|= key2_cpy.maybe_flag;
        key2_cpy.increment_use_count(key1->use_count+1);
        cur_key1->next_key_part= 
          key_or(param, cur_key1->next_key_part, key2_cpy.next_key_part);

        if (!cmp)
          break;                     // case b: done with this key2 range

        // Make key2_cpy the range [cur_key1.max, key2_cpy.max]
        key2_cpy.copy_max_to_min(cur_key1);
        if (!(cur_key1= cur_key1->next))
        {
          /*
            No more ranges in key1. Insert key2_cpy and go to "end"
            label to insert remaining ranges in key2 if any.
          */
          SEL_ARG *new_key1_range= new SEL_ARG(key2_cpy);
          if (!new_key1_range)
            return 0; // OOM
          key1= key1->insert(new_key1_range);
          cur_key2= cur_key2->next;
          goto end;
        }
        if (cur_key1->cmp_min_to_max(&key2_cpy) > 0)
        {
          /*
            The next range in key1 does not overlap with key2_cpy.
            Insert this range into key1 and move on to the next range
            in key2.
          */
          SEL_ARG *new_key1_range= new SEL_ARG(key2_cpy);
          if (!new_key1_range)
            return 0;                           // OOM
          key1= key1->insert(new_key1_range);
          break;
        }
        /*
          key2_cpy overlaps with the next range in key1 and the case
          is now "cur_key2.min <= cur_key1.min <= cur_key2.max". Go back
          to for(;;) to handle this situation.
        */
        continue;
      }
      else
      {
        /*
          This is the case:
          key2_cpy:        [-------]
          cur_key1:        [------------]

          Result:
          key1:            [-------][---]
                           ^        ^
                           new_arg  cur_key1
          Steps:

           0) If cur_key1->next_key_part is empty: do nothing.
              Reason: (key2_cpy->next_key_part OR
              cur_key1->next_key_part) will be empty and
              therefore equal to cur_key1->next_key_part. Thus,
              the range in key2_cpy is completely covered by
              cur_key1
           1) Make new_arg with range [cur_key1.min, key2_cpy.max]. 
              new_arg->next_key_part is OR between next_key_part of 
              cur_key1 and key2_cpy
           2) Make cur_key1 the range [key2_cpy.max, cur_key1.max]
           3) Insert new_arg into key1
        */
        if (!cur_key1->next_key_part) // Step 0
        {
          key2_cpy.increment_use_count(-1);     // Free not used tree
          break;
        }
        SEL_ARG *new_arg= cur_key1->clone_last(&key2_cpy);
        if (!new_arg)
          return 0; // OOM
        cur_key1->copy_max_to_min(&key2_cpy);
        cur_key1->increment_use_count(key1->use_count+1);
        /* Increment key count as it may be used for next loop */
        key2_cpy.increment_use_count(1);
        new_arg->next_key_part= key_or(param, cur_key1->next_key_part,
                                       key2_cpy.next_key_part);
        key1= key1->insert(new_arg);
        break;
      }
    }
    // Move on to next range in key2
    cur_key2= cur_key2->next;                            
  }

end:
  /*
    Add key2 ranges that are non-overlapping with and higher than the
    highest range in key1.
  */
  while (cur_key2)
  {
    SEL_ARG *next= cur_key2->next;
    if (key2_shared)
    {
      SEL_ARG *key2_cpy=new SEL_ARG(*cur_key2);  // Must make copy
      if (!key2_cpy)
        return 0;
      cur_key2->increment_use_count(key1->use_count+1);
      key1= key1->insert(key2_cpy);
    }
    else
      key1= key1->insert(cur_key2);   // Will destroy key2_root
    cur_key2= next;
  }
  key1->use_count++;

  return key1;
}


/* Compare if two trees are equal */

static bool eq_tree(SEL_ARG* a,SEL_ARG *b)
{
  if (a == b)
    return 1;
  if (!a || !b || !a->is_same(b))
    return 0;
  if (a->left != &null_element && b->left != &null_element)
  {
    if (!eq_tree(a->left,b->left))
      return 0;
  }
  else if (a->left != &null_element || b->left != &null_element)
    return 0;
  if (a->right != &null_element && b->right != &null_element)
  {
    if (!eq_tree(a->right,b->right))
      return 0;
  }
  else if (a->right != &null_element || b->right != &null_element)
    return 0;
  if (a->next_key_part != b->next_key_part)
  {						// Sub range
    if (!a->next_key_part != !b->next_key_part ||
	!eq_tree(a->next_key_part, b->next_key_part))
      return 0;
  }
  return 1;
}


SEL_ARG *
SEL_ARG::insert(SEL_ARG *key)
{
  SEL_ARG *element,**UNINIT_VAR(par),*UNINIT_VAR(last_element);

  for (element= this; element != &null_element ; )
  {
    last_element=element;
    if (key->cmp_min_to_min(element) > 0)
    {
      par= &element->right; element= element->right;
    }
    else
    {
      par = &element->left; element= element->left;
    }
  }
  *par=key;
  key->parent=last_element;
	/* Link in list */
  if (par == &last_element->left)
  {
    key->next=last_element;
    if ((key->prev=last_element->prev))
      key->prev->next=key;
    last_element->prev=key;
  }
  else
  {
    if ((key->next=last_element->next))
      key->next->prev=key;
    key->prev=last_element;
    last_element->next=key;
  }
  key->left=key->right= &null_element;
  SEL_ARG *root=rb_insert(key);			// rebalance tree
  root->use_count=this->use_count;		// copy root info
  root->elements= this->elements+1;
  root->maybe_flag=this->maybe_flag;
  return root;
}


/*
** Find best key with min <= given key
** Because the call context this should never return 0 to get_range
*/

SEL_ARG *
SEL_ARG::find_range(SEL_ARG *key)
{
  SEL_ARG *element=this,*found=0;

  for (;;)
  {
    if (element == &null_element)
      return found;
    int cmp=element->cmp_min_to_min(key);
    if (cmp == 0)
      return element;
    if (cmp < 0)
    {
      found=element;
      element=element->right;
    }
    else
      element=element->left;
  }
}


/*
  Remove a element from the tree

  SYNOPSIS
    tree_delete()
    key		Key that is to be deleted from tree (this)

  NOTE
    This also frees all sub trees that is used by the element

  RETURN
    root of new tree (with key deleted)
*/

SEL_ARG *
SEL_ARG::tree_delete(SEL_ARG *key)
{
  enum leaf_color remove_color;
  SEL_ARG *root,*nod,**par,*fix_par;
  DBUG_ENTER("tree_delete");

  root=this;
  this->parent= 0;

  /* Unlink from list */
  if (key->prev)
    key->prev->next=key->next;
  if (key->next)
    key->next->prev=key->prev;
  key->increment_use_count(-1);
  if (!key->parent)
    par= &root;
  else
    par=key->parent_ptr();

  if (key->left == &null_element)
  {
    *par=nod=key->right;
    fix_par=key->parent;
    if (nod != &null_element)
      nod->parent=fix_par;
    remove_color= key->color;
  }
  else if (key->right == &null_element)
  {
    *par= nod=key->left;
    nod->parent=fix_par=key->parent;
    remove_color= key->color;
  }
  else
  {
    SEL_ARG *tmp=key->next;			// next bigger key (exist!)
    nod= *tmp->parent_ptr()= tmp->right;	// unlink tmp from tree
    fix_par=tmp->parent;
    if (nod != &null_element)
      nod->parent=fix_par;
    remove_color= tmp->color;

    tmp->parent=key->parent;			// Move node in place of key
    (tmp->left=key->left)->parent=tmp;
    if ((tmp->right=key->right) != &null_element)
      tmp->right->parent=tmp;
    tmp->color=key->color;
    *par=tmp;
    if (fix_par == key)				// key->right == key->next
      fix_par=tmp;				// new parent of nod
  }

  if (root == &null_element)
    DBUG_RETURN(0);				// Maybe root later
  if (remove_color == BLACK)
    root=rb_delete_fixup(root,nod,fix_par);
#ifndef DBUG_OFF
  test_rb_tree(root,root->parent);
#endif
  root->use_count=this->use_count;		// Fix root counters
  root->elements=this->elements-1;
  root->maybe_flag=this->maybe_flag;
  DBUG_RETURN(root);
}


	/* Functions to fix up the tree after insert and delete */

static void left_rotate(SEL_ARG **root,SEL_ARG *leaf)
{
  SEL_ARG *y=leaf->right;
  leaf->right=y->left;
  if (y->left != &null_element)
    y->left->parent=leaf;
  if (!(y->parent=leaf->parent))
    *root=y;
  else
    *leaf->parent_ptr()=y;
  y->left=leaf;
  leaf->parent=y;
}

static void right_rotate(SEL_ARG **root,SEL_ARG *leaf)
{
  SEL_ARG *y=leaf->left;
  leaf->left=y->right;
  if (y->right != &null_element)
    y->right->parent=leaf;
  if (!(y->parent=leaf->parent))
    *root=y;
  else
    *leaf->parent_ptr()=y;
  y->right=leaf;
  leaf->parent=y;
}


SEL_ARG *
SEL_ARG::rb_insert(SEL_ARG *leaf)
{
  SEL_ARG *y,*par,*par2,*root;
  root= this; root->parent= 0;

  leaf->color=RED;
  while (leaf != root && (par= leaf->parent)->color == RED)
  {					// This can't be root or 1 level under
    if (par == (par2= leaf->parent->parent)->left)
    {
      y= par2->right;
      if (y->color == RED)
      {
	par->color=BLACK;
	y->color=BLACK;
	leaf=par2;
	leaf->color=RED;		/* And the loop continues */
      }
      else
      {
	if (leaf == par->right)
	{
	  left_rotate(&root,leaf->parent);
	  par=leaf;			/* leaf is now parent to old leaf */
	}
	par->color=BLACK;
	par2->color=RED;
	right_rotate(&root,par2);
	break;
      }
    }
    else
    {
      y= par2->left;
      if (y->color == RED)
      {
	par->color=BLACK;
	y->color=BLACK;
	leaf=par2;
	leaf->color=RED;		/* And the loop continues */
      }
      else
      {
	if (leaf == par->left)
	{
	  right_rotate(&root,par);
	  par=leaf;
	}
	par->color=BLACK;
	par2->color=RED;
	left_rotate(&root,par2);
	break;
      }
    }
  }
  root->color=BLACK;
#ifndef DBUG_OFF
  test_rb_tree(root,root->parent);
#endif
  return root;
}


SEL_ARG *rb_delete_fixup(SEL_ARG *root,SEL_ARG *key,SEL_ARG *par)
{
  SEL_ARG *x,*w;
  root->parent=0;

  x= key;
  while (x != root && x->color == SEL_ARG::BLACK)
  {
    if (x == par->left)
    {
      w=par->right;
      if (w->color == SEL_ARG::RED)
      {
	w->color=SEL_ARG::BLACK;
	par->color=SEL_ARG::RED;
	left_rotate(&root,par);
	w=par->right;
      }
      if (w->left->color == SEL_ARG::BLACK && w->right->color == SEL_ARG::BLACK)
      {
	w->color=SEL_ARG::RED;
	x=par;
      }
      else
      {
	if (w->right->color == SEL_ARG::BLACK)
	{
	  w->left->color=SEL_ARG::BLACK;
	  w->color=SEL_ARG::RED;
	  right_rotate(&root,w);
	  w=par->right;
	}
	w->color=par->color;
	par->color=SEL_ARG::BLACK;
	w->right->color=SEL_ARG::BLACK;
	left_rotate(&root,par);
	x=root;
	break;
      }
    }
    else
    {
      w=par->left;
      if (w->color == SEL_ARG::RED)
      {
	w->color=SEL_ARG::BLACK;
	par->color=SEL_ARG::RED;
	right_rotate(&root,par);
	w=par->left;
      }
      if (w->right->color == SEL_ARG::BLACK && w->left->color == SEL_ARG::BLACK)
      {
	w->color=SEL_ARG::RED;
	x=par;
      }
      else
      {
	if (w->left->color == SEL_ARG::BLACK)
	{
	  w->right->color=SEL_ARG::BLACK;
	  w->color=SEL_ARG::RED;
	  left_rotate(&root,w);
	  w=par->left;
	}
	w->color=par->color;
	par->color=SEL_ARG::BLACK;
	w->left->color=SEL_ARG::BLACK;
	right_rotate(&root,par);
	x=root;
	break;
      }
    }
    par=x->parent;
  }
  x->color=SEL_ARG::BLACK;
  return root;
}


#ifndef DBUG_OFF
	/* Test that the properties for a red-black tree hold */

int test_rb_tree(SEL_ARG *element,SEL_ARG *parent)
{
  int count_l,count_r;

  if (element == &null_element)
    return 0;					// Found end of tree
  if (element->parent != parent)
  {
    sql_print_error("Wrong tree: Parent doesn't point at parent");
    return -1;
  }
  if (element->color == SEL_ARG::RED &&
      (element->left->color == SEL_ARG::RED ||
       element->right->color == SEL_ARG::RED))
  {
    sql_print_error("Wrong tree: Found two red in a row");
    return -1;
  }
  if (element->left == element->right && element->left != &null_element)
  {						// Dummy test
    sql_print_error("Wrong tree: Found right == left");
    return -1;
  }
  count_l=test_rb_tree(element->left,element);
  count_r=test_rb_tree(element->right,element);
  if (count_l >= 0 && count_r >= 0)
  {
    if (count_l == count_r)
      return count_l+(element->color == SEL_ARG::BLACK);
    sql_print_error("Wrong tree: Incorrect black-count: %d - %d",
	    count_l,count_r);
  }
  return -1;					// Error, no more warnings
}
#endif


/**
  Count how many times SEL_ARG graph "root" refers to its part "key" via
  transitive closure.
  
  @param root  An RB-Root node in a SEL_ARG graph.
  @param key   Another RB-Root node in that SEL_ARG graph.

  The passed "root" node may refer to "key" node via root->next_key_part,
  root->next->n

  This function counts how many times the node "key" is referred (via
  SEL_ARG::next_key_part) by 
  - intervals of RB-tree pointed by "root", 
  - intervals of RB-trees that are pointed by SEL_ARG::next_key_part from 
  intervals of RB-tree pointed by "root",
  - and so on.
    
  Here is an example (horizontal links represent next_key_part pointers, 
  vertical links - next/prev prev pointers):  
    
         +----+               $
         |root|-----------------+
         +----+               $ |
           |                  $ |
           |                  $ |
         +----+       +---+   $ |     +---+    Here the return value
         |    |- ... -|   |---$-+--+->|key|    will be 4.
         +----+       +---+   $ |  |  +---+
           |                  $ |  |
          ...                 $ |  |
           |                  $ |  |
         +----+   +---+       $ |  |
         |    |---|   |---------+  |
         +----+   +---+       $    |
           |        |         $    |
          ...     +---+       $    |
                  |   |------------+
                  +---+       $
  @return 
  Number of links to "key" from nodes reachable from "root".
*/

static ulong count_key_part_usage(SEL_ARG *root, SEL_ARG *key)
{
  ulong count= 0;
  for (root=root->first(); root ; root=root->next)
  {
    if (root->next_key_part)
    {
      if (root->next_key_part == key)
	count++;
      if (root->next_key_part->part < key->part)
	count+=count_key_part_usage(root->next_key_part,key);
    }
  }
  return count;
}


#ifndef DBUG_OFF
/*
  Check if SEL_ARG::use_count value is correct

  SYNOPSIS
    SEL_ARG::test_use_count()
      root  The root node of the SEL_ARG graph (an RB-tree root node that
            has the least value of sel_arg->part in the entire graph, and
            thus is the "origin" of the graph)

  DESCRIPTION
    Check if SEL_ARG::use_count value is correct. See the definition of
    use_count for what is "correct".
*/

void SEL_ARG::test_use_count(SEL_ARG *root)
{
  uint e_count=0;
  if (this == root && use_count != 1)
  {
    sql_print_information("Use_count: Wrong count %lu for root",use_count);
    // DBUG_ASSERT(false); // Todo - enable and clean up mess
    return;
  }
  if (this->type != SEL_ARG::KEY_RANGE)
    return;
  for (SEL_ARG *pos=first(); pos ; pos=pos->next)
  {
    e_count++;
    if (pos->next_key_part)
    {
      ulong count=count_key_part_usage(root,pos->next_key_part);
      if (count > pos->next_key_part->use_count)
      {
        sql_print_information("Use_count: Wrong count for key at 0x%lx, %lu "
                              "should be %lu", (long unsigned int)pos,
                              pos->next_key_part->use_count, count);
        // DBUG_ASSERT(false); // Todo - enable and clean up mess
	return;
      }
      pos->next_key_part->test_use_count(root);
    }
  }
  if (e_count != elements)
  {
    sql_print_warning("Wrong use count: %u (should be %u) for tree at 0x%lx",
                      e_count, elements, (long unsigned int) this);
    // DBUG_ASSERT(false); // Todo - enable and clean up mess
  }
}
#endif

/****************************************************************************
  MRR Range Sequence Interface implementation that walks a SEL_ARG* tree.
 ****************************************************************************/

/* MRR range sequence, SEL_ARG* implementation: stack entry */
typedef struct st_range_seq_entry 
{
  /* 
    Pointers in min and max keys. They point to right-after-end of key
    images. The 0-th entry has these pointing to key tuple start.
  */
  uchar *min_key, *max_key;
  
  /* 
    Flags, for {keypart0, keypart1, ... this_keypart} subtuple.
    min_key_flag may have NULL_RANGE set.
  */
  uint min_key_flag, max_key_flag;
  
  /* Number of key parts */
  uint min_key_parts, max_key_parts;
  /**
    Pointer into the R-B tree for this keypart. It points to the
    currently active range for the keypart, so calling next on it will
    get to the next range. sel_arg_range_seq_next() uses this to avoid
    reparsing the R-B range trees each time a new range is fetched.
  */
  SEL_ARG *key_tree;
} RANGE_SEQ_ENTRY;


/*
  MRR range sequence, SEL_ARG* implementation: SEL_ARG graph traversal context
*/
class Sel_arg_range_sequence
{
private:
  
  /**
    Stack of ranges for the curr_kp first keyparts. Used by
    sel_arg_range_seq_next() so that if the next range is equal to the
    previous one for the first x keyparts, stack[x-1] can be
    accumulated with the new range in keyparts > x to quickly form
    the next range to return.

    Notation used below: "x:y" means a range where
    "column_in_keypart_0=x" and "column_in_keypart_1=y". For
    simplicity, only equality (no BETWEEN, < etc) is considered in the
    example but the same principle applies to other range predicate
    operators too.

    Consider a query with these range predicates: 
      (kp0=1 and kp1=2 and kp2=3) or
      (kp0=1 and kp1=2 and kp2=4) or
      (kp0=1 and kp1=3 and kp2=5) or
      (kp0=1 and kp1=3 and kp2=6)

    1) sel_arg_range_seq_next() is called the first time
       - traverse the R-B tree (see SEL_ARG) to find the first range
       - returns range "1:2:3"
       - values in stack after this: stack[1, 1:2, 1:2:3]
    2) sel_arg_range_seq_next() is called second time
       - keypart 2 has another range, so the next range in 
         keypart 2 is appended to stack[1] and saved 
         in stack[2]
       - returns range "1:2:4"
       - values in stack after this: stack[1, 1:2, 1:2:4]
    3) sel_arg_range_seq_next() is called the third time
       - no more ranges in keypart 2, but keypart 1 has 
         another range, so the next range in keypart 1 is
         appended to stack[0] and saved in stack[1]. The first
         range in keypart 2 is then appended to stack[1] and
         saved in stack[2]
       - returns range "1:3:5"
       - values in stack after this: stack[1, 1:3, 1:3:5]
    4) sel_arg_range_seq_next() is called the fourth time
       - keypart 2 has another range, see 2)
       - returns range "1:3:6"
       - values in stack after this: stack[1, 1:3, 1:3:6]
   */
  RANGE_SEQ_ENTRY stack[MAX_REF_PARTS];
  /*
    Index of last used element in the above array. A value of -1 means
    that the stack is empty.
  */
  int curr_kp;

public:
  uint keyno;      /* index of used tree in SEL_TREE structure */
  uint real_keyno; /* Number of the index in tables */
  
  PARAM * const param;
  SEL_ARG *start; /* Root node of the traversed SEL_ARG* graph */

  Sel_arg_range_sequence(PARAM *param_arg) : param(param_arg) { reset(); }

  void reset()
  {
    stack[0].key_tree= NULL;
    stack[0].min_key= (uchar*)param->min_key;
    stack[0].min_key_flag= 0;
    stack[0].min_key_parts= 0;

    stack[0].max_key= (uchar*)param->max_key;
    stack[0].max_key_flag= 0;
    stack[0].max_key_parts= 0;
    curr_kp= -1;
  }  

  bool stack_empty() const { return (curr_kp == -1); }

  void stack_push_range(SEL_ARG *key_tree);

  void stack_pop_range()
  {
    DBUG_ASSERT(!stack_empty());
    if (curr_kp == 0)
      reset();
    else 
      curr_kp--;
  }

  int stack_size() const { return curr_kp + 1; }

  RANGE_SEQ_ENTRY *stack_top()
  {
    return stack_empty() ? NULL : &stack[curr_kp];
  }
};


/*
  Range sequence interface, SEL_ARG* implementation: Initialize the traversal

  SYNOPSIS
    init()
      init_params  SEL_ARG tree traversal context
      n_ranges     [ignored] The number of ranges obtained 
      flags        [ignored] HA_MRR_SINGLE_POINT, HA_MRR_FIXED_KEY

  RETURN
    Value of init_param
*/

range_seq_t sel_arg_range_seq_init(void *init_param, uint n_ranges, uint flags)
{
  Sel_arg_range_sequence *seq= 
    static_cast<Sel_arg_range_sequence*>(init_param);
  seq->reset();
  return init_param;
}


void Sel_arg_range_sequence::stack_push_range(SEL_ARG *key_tree)
{

  DBUG_ASSERT((uint)curr_kp+1 < MAX_REF_PARTS);

  RANGE_SEQ_ENTRY *push_position= &stack[curr_kp + 1];
  RANGE_SEQ_ENTRY *last_added_kp= stack_top();
  if (stack_empty())
  {
    /*
       If we get here this is either 
         a) the first time a range sequence is constructed for this
            range access method (in which case stack[0] has not been
            modified since the constructor was called), or
         b) there are multiple ranges for the first keypart in the
            condition (and we have called stack_pop_range() to empty
            the stack). 
       In both cases, reset() has been called and all fields in
       push_position have been reset. All we need to do is to copy the
       min/max key flags from the predicate we're about to add to
       stack[0].
    */
    push_position->min_key_flag= key_tree->min_flag;
    push_position->max_key_flag= key_tree->max_flag;
  }
  else
  {
    push_position->min_key= last_added_kp->min_key;
    push_position->max_key= last_added_kp->max_key;
    push_position->min_key_parts= last_added_kp->min_key_parts;
    push_position->max_key_parts= last_added_kp->max_key_parts;
    push_position->min_key_flag= last_added_kp->min_key_flag |
                                 key_tree->min_flag;
    push_position->max_key_flag= last_added_kp->max_key_flag |
                                 key_tree->max_flag;
  }

  push_position->key_tree= key_tree;
  uint16 stor_length= param->key[keyno][key_tree->part].store_length;
  /* psergey-merge-done:
  key_tree->store(arg->param->key[arg->keyno][key_tree->part].store_length,
                  &cur->min_key, prev->min_key_flag,
                  &cur->max_key, prev->max_key_flag);
  */
  push_position->min_key_parts+=
    key_tree->store_min(stor_length, &push_position->min_key,
                        last_added_kp ? last_added_kp->min_key_flag : 0);
  push_position->max_key_parts+=
    key_tree->store_max(stor_length, &push_position->max_key,
                        last_added_kp ? last_added_kp->max_key_flag : 0);

  if (key_tree->is_null_interval())
    push_position->min_key_flag |= NULL_RANGE;
  curr_kp++;
}


/*
  Range sequence interface, SEL_ARG* implementation: get the next interval
  in the R-B tree
  
  SYNOPSIS
    sel_arg_range_seq_next()
      rseq        Value returned from sel_arg_range_seq_init
      range  OUT  Store information about the range here

  DESCRIPTION
    This is "get_next" function for Range sequence interface implementation
    for SEL_ARG* tree.

  IMPLEMENTATION
    The traversal also updates those param members:
      - is_ror_scan
      - range_count
      - max_key_part

  RETURN
    0  Ok
    1  No more ranges in the sequence

  NOTE: append_range_all_keyparts(), which is used to e.g. print
  ranges to Optimizer Trace in a human readable format, mimics the
  behavior of this function.
*/

//psergey-merge-todo: support check_quick_keys:max_keypart
uint sel_arg_range_seq_next(range_seq_t rseq, KEY_MULTI_RANGE *range)
{
  SEL_ARG *key_tree;
  Sel_arg_range_sequence *seq= static_cast<Sel_arg_range_sequence*>(rseq);

  if (seq->stack_empty())
  {
    /*
      This is the first time sel_arg_range_seq_next is called.
      seq->start points to the root of the R-B tree for the first
      keypart
    */
    key_tree= seq->start;

    /*
      Move to the first range for the first keypart. Save this range
      in seq->stack[0] and carry on to ranges in the next keypart if
      any
    */
    key_tree= key_tree->first();
    seq->stack_push_range(key_tree);
  }
  else
  {
    /*
      This is not the first time sel_arg_range_seq_next is called, so
      seq->stack is populated with the range the last call to this
      function found. seq->stack[current_keypart].key_tree points to a
      leaf in the R-B tree of the last keypart that was part of the
      former range. This is the starting point for finding the next
      range. @see Sel_arg_range_sequence::stack
    */
    // See if there are more ranges in this or any of the previous keyparts
    while (true)
    {
      key_tree= seq->stack_top()->key_tree;
      seq->stack_pop_range();
      if (key_tree->next)
      {
        /* This keypart has more ranges */
        DBUG_ASSERT(key_tree->next != &null_element);
        key_tree= key_tree->next;

        /*
          save the next range for this keypart and carry on to ranges in
          the next keypart if any
        */
        seq->stack_push_range(key_tree);
        seq->param->is_ror_scan= FALSE;
        break;
      }

      if (seq->stack_empty())
      {
        // There are no more ranges for the first keypart: we're done
        return 1;
      }
      /* 
         There are no more ranges for the current keypart. Step back
         to the previous keypart and see if there are more ranges
         there.
      */
    }
  }

  DBUG_ASSERT(!seq->stack_empty());

  /*
    Add range info for the next keypart if
      1) there is a range predicate for a later keypart
      2) the range predicate is for the next keypart in the index: a
         range predicate on keypartX+1 can only be used if there is a
         range predicate on keypartX.
      3) the range predicate on the next keypart is usable
  */
  while (key_tree->next_key_part &&                              // 1)
         key_tree->next_key_part != &null_element &&             // 1)
         key_tree->next_key_part->part == key_tree->part + 1 &&  // 2)
         key_tree->next_key_part->type == SEL_ARG::KEY_RANGE)    // 3)
  {
    {
      DBUG_PRINT("info", ("while(): key_tree->part %d",key_tree->part));
      RANGE_SEQ_ENTRY *cur= seq->stack_top();
      const uint min_key_total_length= cur->min_key - seq->param->min_key;
      const uint max_key_total_length= cur->max_key - seq->param->max_key;

      /*
        Check if more ranges can be added. This is the case if all
        predicates for keyparts handled so far are equality
        predicates. If either of the following apply, there are
        non-equality predicates in stack[]:

        1) min_key_total_length != max_key_total_length (because
           equality ranges are stored as "min_key = max_key = <value>")
        2) memcmp(<min_key_values>,<max_key_values>) != 0 (same argument as 1)
        3) A min or max flag has been set: Because flags denote ranges
           ('<', '<=' etc), any value but 0 indicates a non-equality
           predicate.
       */

      uchar* min_key_start;
      uchar* max_key_start;
      uint cur_key_length;

      if (seq->stack_size() == 1)
      {
        min_key_start= seq->param->min_key;
        max_key_start= seq->param->max_key;
        cur_key_length= min_key_total_length;
      }
      else
      {
        const RANGE_SEQ_ENTRY prev= cur[-1];
        min_key_start= prev.min_key;
        max_key_start= prev.max_key;
        cur_key_length= cur->min_key - prev.min_key;
      }

      if ((min_key_total_length != max_key_total_length) ||         // 1)
          (memcmp(min_key_start, max_key_start, cur_key_length)) || // 2)
          (key_tree->min_flag || key_tree->max_flag))               // 3)
      {
        DBUG_PRINT("info", ("while(): inside if()"));
        /*
          The range predicate up to and including the one in key_tree
          is usable by range access but does not allow subranges made
          up from predicates in later keyparts. This may e.g. be
          because the predicate operator is "<". Since there are range
          predicates on more keyparts, we use those to more closely
          specify the start and stop locations for the range. Example:

                "SELECT * FROM t1 WHERE a >= 2 AND b >= 3":

                t1 content:
                -----------
                1 1
                2 1     <- 1)
                2 2
                2 3     <- 2)
                2 4
                3 1
                3 2
                3 3

          The predicate cannot be translated into something like
             "(a=2 and b>=3) or (a=3 and b>=3) or ..."
          I.e., it cannot be divided into subranges, but by storing
          min/max key below we can at least start the scan from 2)
          instead of 1)
        */
        SEL_ARG *store_key_part= key_tree->next_key_part;
        seq->param->is_ror_scan= FALSE;
        if (!key_tree->min_flag)
          cur->min_key_parts += 
            store_key_part->store_min_key(seq->param->key[seq->keyno],
                                          &cur->min_key,
                                          &cur->min_key_flag,
                                          MAX_KEY);
        if (!key_tree->max_flag)
          cur->max_key_parts += 
            store_key_part->store_max_key(seq->param->key[seq->keyno],
                                          &cur->max_key,
                                          &cur->max_key_flag,
                                          MAX_KEY);
        break;
      }
    }
  
    /*
      There are usable range predicates for the next keypart and the
      range predicate for the current keypart allows us to make use of
      them. Move to the first range predicate for the next keypart.
      Push this range predicate to seq->stack and move on to the next
      keypart (if any). @see Sel_arg_range_sequence::stack
    */
    key_tree= key_tree->next_key_part->first();
    seq->stack_push_range(key_tree);
  }

  DBUG_ASSERT(!seq->stack_empty() && (seq->stack_top() != NULL));

  // We now have a full range predicate in seq->stack_top()
  RANGE_SEQ_ENTRY *cur= seq->stack_top();
  PARAM *param= seq->param;
  uint min_key_length= cur->min_key - param->min_key;

  if (cur->min_key_flag & GEOM_FLAG)
  {
    range->range_flag= cur->min_key_flag;

    /* Here minimum contains also function code bits, and maximum is +inf */
    range->start_key.key=    param->min_key;
    range->start_key.length= min_key_length;
    range->start_key.keypart_map= make_prev_keypart_map(cur->min_key_parts);
    range->start_key.flag=  (ha_rkey_function) (cur->min_key_flag ^ GEOM_FLAG);
    /*
      Spatial operators are only allowed on spatial indexes, and no
      spatial index can at the moment return rows in ROWID order
    */
    DBUG_ASSERT(!param->is_ror_scan);
  }
  else
  {
    const KEY *cur_key_info= &param->table->key_info[seq->real_keyno];
    range->range_flag= cur->min_key_flag | cur->max_key_flag;

    range->start_key.key=    param->min_key;
    range->start_key.length= cur->min_key - param->min_key;
    range->start_key.keypart_map= make_prev_keypart_map(cur->min_key_parts);
    range->start_key.flag= (cur->min_key_flag & NEAR_MIN ? HA_READ_AFTER_KEY : 
                                                           HA_READ_KEY_EXACT);

    range->end_key.key=    param->max_key;
    range->end_key.length= cur->max_key - param->max_key;
    range->end_key.keypart_map= make_prev_keypart_map(cur->max_key_parts);
    range->end_key.flag= (cur->max_key_flag & NEAR_MAX ? HA_READ_BEFORE_KEY : 
                                                         HA_READ_AFTER_KEY);

    /* 
      This is an equality range (keypart_0=X and ... and keypart_n=Z) if 
        1) There are no flags indicating open range (e.g., 
           "keypart_x > y") or GIS.
        2) The lower bound and the upper bound of the range has the
           same value (min_key == max_key).
     */
    const uint is_open_range= (NO_MIN_RANGE | NO_MAX_RANGE | 
                               NEAR_MIN | NEAR_MAX | GEOM_FLAG);
    const bool is_eq_range_pred=
      !(cur->min_key_flag & is_open_range) &&                           // 1)
      !(cur->max_key_flag & is_open_range) &&                           // 1)
      range->start_key.length == range->end_key.length &&               // 2)
      !memcmp(param->min_key, param->max_key, range->start_key.length);

    if (is_eq_range_pred)
    {
      range->range_flag= EQ_RANGE;
      /*
        Use statistics instead of index dives for estimates of rows in
        this range if the user requested it
      */
      if (param->use_index_statistics)
        range->range_flag|= USE_INDEX_STATISTICS;

      /* 
        An equality range is a unique range (0 or 1 rows in the range)
        if the index is unique (1) and all keyparts are used (2).
        Note that keys which are extended with PK parts have no
        HA_NOSAME flag. So we can use user_defined_key_parts.
      */
      if (cur_key_info->flags & HA_NOSAME &&                              // 1)
          (uint)key_tree->part+1 == cur_key_info->user_defined_key_parts) // 2)
        range->range_flag|= UNIQUE_RANGE | (cur->min_key_flag & NULL_RANGE);
    }

    if (param->is_ror_scan)
    {
      const uint key_part_number= key_tree->part + 1;
      /*
        If we get here, the condition on the key was converted to form
        "(keyXpart1 = c1) AND ... AND (keyXpart{key_tree->part - 1} = cN) AND
          somecond(keyXpart{key_tree->part})"
        Check if
          somecond is "keyXpart{key_tree->part} = const" and
          uncovered "tail" of KeyX parts is either empty or is identical to
          first members of clustered primary key.

        If last key part is PK part added to the key as an extension
        and is_key_scan_ror() result is TRUE then it's possible to
        use ROR scan.
      */
      if ((!is_eq_range_pred &&
           key_part_number <= cur_key_info->user_defined_key_parts) ||
          !is_key_scan_ror(param, seq->real_keyno, key_part_number))
        param->is_ror_scan= FALSE;
    }
  }

  seq->param->range_count++;
  seq->param->max_key_part=max<uint>(seq->param->max_key_part,key_tree->part);

  return 0;
}


/*
  Calculate estimate of number records that will be retrieved by a range
  scan on given index using given SEL_ARG intervals tree.

  SYNOPSIS
    check_quick_select()
      param             Parameter from test_quick_select
      idx               Number of index to use in PARAM::key SEL_TREE::key
      index_only        TRUE  - assume only index tuples will be accessed
                        FALSE - assume full table rows will be read
      tree              Transformed selection condition, tree->key[idx] holds
                        the intervals for the given index.
      update_tbl_stats  TRUE <=> update table->quick_* with information
                        about range scan we've evaluated.
      mrr_flags   INOUT MRR access flags
      cost        OUT   Scan cost

  NOTES
    param->is_ror_scan is set to reflect if the key scan is a ROR (see
    is_key_scan_ror function for more info)
    param->table->quick_*, param->range_count (and maybe others) are
    updated with data of given key scan, see quick_range_seq_next for details.

  RETURN
    Estimate # of records to be retrieved.
    HA_POS_ERROR if estimate calculation failed due to table handler problems.
*/

static
ha_rows check_quick_select(PARAM *param, uint idx, bool index_only,
                           SEL_ARG *tree, bool update_tbl_stats, 
                           uint *mrr_flags, uint *bufsize, Cost_estimate *cost)
{
  Sel_arg_range_sequence seq(param);
  RANGE_SEQ_IF seq_if = {sel_arg_range_seq_init, sel_arg_range_seq_next, 0, 0};
  handler *file= param->table->file;
  ha_rows rows;
  uint keynr= param->real_keynr[idx];
  DBUG_ENTER("check_quick_select");
  
  /* Handle cases when we don't have a valid non-empty list of range */
  if (!tree)
    DBUG_RETURN(HA_POS_ERROR);
  if (tree->type == SEL_ARG::IMPOSSIBLE)
    DBUG_RETURN(0L);
  if (tree->type != SEL_ARG::KEY_RANGE || tree->part != 0)
    DBUG_RETURN(HA_POS_ERROR);				// Don't use tree

  seq.keyno= idx;
  seq.real_keyno= keynr;
  seq.start= tree;

  param->range_count=0;
  param->max_key_part=0;

  /* 
    If there are more equality ranges than specified by the
    eq_range_index_dive_limit variable we switches from using index
    dives to use statistics.
  */ 
  uint range_count= 0;
  param->use_index_statistics= 
    eq_ranges_exceeds_limit(tree, &range_count, 
                            param->thd->variables.eq_range_index_dive_limit);

  param->is_ror_scan= TRUE;
  if (file->index_flags(keynr, 0, TRUE) & HA_KEY_SCAN_NOT_ROR)
    param->is_ror_scan= FALSE;
  
  *mrr_flags= param->force_default_mrr? HA_MRR_USE_DEFAULT_IMPL: 0;
  *mrr_flags|= HA_MRR_NO_ASSOCIATION;
  /*
    Pass HA_MRR_SORTED to see if MRR implementation can handle sorting.
  */
  if (param->order_direction != ORDER::ORDER_NOT_RELEVANT)
    *mrr_flags|= HA_MRR_SORTED;

  bool pk_is_clustered= file->primary_key_is_clustered();
  if (index_only && 
      (file->index_flags(keynr, param->max_key_part, 1) & HA_KEYREAD_ONLY) &&
      !(pk_is_clustered && keynr == param->table->s->primary_key))
     *mrr_flags |= HA_MRR_INDEX_ONLY;
  
  if (current_thd->lex->sql_command != SQLCOM_SELECT)
    *mrr_flags|= HA_MRR_SORTED; // Assumed to give faster ins/upd/del

  *bufsize= param->thd->variables.read_rnd_buff_size;
  // Sets is_ror_scan to false for some queries, e.g. multi-ranges
  rows= file->multi_range_read_info_const(keynr, &seq_if, (void*)&seq, 0,
                                          bufsize, mrr_flags, cost);
  if (rows != HA_POS_ERROR)
  {
    param->table->quick_rows[keynr]=rows;
    if (update_tbl_stats)
    {
      param->table->quick_keys.set_bit(keynr);
      param->table->quick_key_parts[keynr]=param->max_key_part+1;
      param->table->quick_n_ranges[keynr]= param->range_count;
      param->table->quick_condition_rows=
        min(param->table->quick_condition_rows, rows);
    }
    param->table->possible_quick_keys.set_bit(keynr);
  }
  /* Figure out if the key scan is ROR (returns rows in ROWID order) or not */
  enum ha_key_alg key_alg= param->table->key_info[seq.real_keyno].algorithm;
  if ((key_alg != HA_KEY_ALG_BTREE) && (key_alg!= HA_KEY_ALG_UNDEF))
  {
    /* 
      All scans are non-ROR scans for those index types.
      TODO: Don't have this logic here, make table engines return 
      appropriate flags instead.
    */
    param->is_ror_scan= FALSE;
  }
  else
  {
    /* Clustered PK scan is always a ROR scan (TODO: same as above) */
    if (param->table->s->primary_key == keynr && pk_is_clustered)
      param->is_ror_scan= TRUE;
  }
  if (param->table->file->index_flags(keynr, 0, TRUE) & HA_KEY_SCAN_NOT_ROR)
    param->is_ror_scan= FALSE;
  DBUG_PRINT("exit", ("Records: %lu", (ulong) rows));
  DBUG_RETURN(rows);
}


/*
  Check if key scan on given index with equality conditions on first n key
  parts is a ROR scan.

  SYNOPSIS
    is_key_scan_ror()
      param  Parameter from test_quick_select
      keynr  Number of key in the table. The key must not be a clustered
             primary key.
      nparts Number of first key parts for which equality conditions
             are present.

  NOTES
    ROR (Rowid Ordered Retrieval) key scan is a key scan that produces
    ordered sequence of rowids (ha_xxx::cmp_ref is the comparison function)

    This function is needed to handle a practically-important special case:
    an index scan is a ROR scan if it is done using a condition in form

        "key1_1=c_1 AND ... AND key1_n=c_n"

    where the index is defined on (key1_1, ..., key1_N [,a_1, ..., a_n])

    and the table has a clustered Primary Key defined as 

      PRIMARY KEY(a_1, ..., a_n, b1, ..., b_k) 
    
    i.e. the first key parts of it are identical to uncovered parts ot the 
    key being scanned. This function assumes that the index flags do not
    include HA_KEY_SCAN_NOT_ROR flag (that is checked elsewhere).

    Check (1) is made in quick_range_seq_next()

  RETURN
    TRUE   The scan is ROR-scan
    FALSE  Otherwise
*/

static bool is_key_scan_ror(PARAM *param, uint keynr, uint nparts)
{
  KEY *table_key= param->table->key_info + keynr;

  /*
    Range predicates on hidden key parts do not change the fact
    that a scan is rowid ordered, so we only care about user
    defined keyparts
  */
  const uint user_defined_nparts=
    std::min<uint>(nparts, table_key->user_defined_key_parts);

  KEY_PART_INFO *key_part= table_key->key_part + user_defined_nparts;
  KEY_PART_INFO *key_part_end= (table_key->key_part +
                                table_key->user_defined_key_parts);
  uint pk_number;
  
  for (KEY_PART_INFO *kp= table_key->key_part; kp < key_part; kp++)
  {
    uint16 fieldnr= param->table->key_info[keynr].
                    key_part[kp - table_key->key_part].fieldnr - 1;
    if (param->table->field[fieldnr]->key_length() != kp->length)
      return FALSE;
  }

  if (key_part == key_part_end)
    return TRUE;

  key_part= table_key->key_part + user_defined_nparts;
  pk_number= param->table->s->primary_key;
  if (!param->table->file->primary_key_is_clustered() || pk_number == MAX_KEY)
    return FALSE;

  KEY_PART_INFO *pk_part= param->table->key_info[pk_number].key_part;
  KEY_PART_INFO *pk_part_end=
    pk_part + param->table->key_info[pk_number].user_defined_key_parts;
  for (;(key_part!=key_part_end) && (pk_part != pk_part_end);
       ++key_part, ++pk_part)
  {
    if ((key_part->field != pk_part->field) ||
        (key_part->length != pk_part->length))
      return FALSE;
  }
  return (key_part == key_part_end);
}


/*
  Create a QUICK_RANGE_SELECT from given key and SEL_ARG tree for that key.

  SYNOPSIS
    get_quick_select()
      param
      idx            Index of used key in param->key.
      key_tree       SEL_ARG tree for the used key
      mrr_flags      MRR parameter for quick select
      mrr_buf_size   MRR parameter for quick select
      parent_alloc   If not NULL, use it to allocate memory for
                     quick select data. Otherwise use quick->alloc.
  NOTES
    The caller must call QUICK_SELECT::init for returned quick select.

    CAUTION! This function may change thd->mem_root to a MEM_ROOT which will be
    deallocated when the returned quick select is deleted.

  RETURN
    NULL on error
    otherwise created quick select
*/

QUICK_RANGE_SELECT *
get_quick_select(PARAM *param,uint idx,SEL_ARG *key_tree, uint mrr_flags,
                 uint mrr_buf_size, MEM_ROOT *parent_alloc)
{
  QUICK_RANGE_SELECT *quick;
  bool create_err= FALSE;
  DBUG_ENTER("get_quick_select");

  if (param->table->key_info[param->real_keynr[idx]].flags & HA_SPATIAL)
    quick=new QUICK_RANGE_SELECT_GEOM(param->thd, param->table,
                                      param->real_keynr[idx],
                                      test(parent_alloc),
                                      parent_alloc, &create_err);
  else
    quick=new QUICK_RANGE_SELECT(param->thd, param->table,
                                 param->real_keynr[idx],
                                 test(parent_alloc), NULL, &create_err);

  if (quick)
  {
    if (create_err ||
	get_quick_keys(param,quick,param->key[idx],key_tree,param->min_key,0,
		       param->max_key,0))
    {
      delete quick;
      quick=0;
    }
    else
    {
      quick->mrr_flags= mrr_flags;
      quick->mrr_buf_size= mrr_buf_size;
      quick->key_parts=(KEY_PART*)
        memdup_root(parent_alloc? parent_alloc : &quick->alloc,
                    (char*) param->key[idx],
                    sizeof(KEY_PART) *
                    actual_key_parts(&param->
                                     table->key_info[param->real_keynr[idx]]));
    }
  }
  DBUG_RETURN(quick);
}


/*
** Fix this to get all possible sub_ranges
*/
bool
get_quick_keys(PARAM *param,QUICK_RANGE_SELECT *quick,KEY_PART *key,
	       SEL_ARG *key_tree, uchar *min_key,uint min_key_flag,
	       uchar *max_key, uint max_key_flag)
{
  QUICK_RANGE *range;
  uint flag;
  int min_part= key_tree->part-1, // # of keypart values in min_key buffer
      max_part= key_tree->part-1; // # of keypart values in max_key buffer

  if (key_tree->left != &null_element)
  {
    if (get_quick_keys(param,quick,key,key_tree->left,
		       min_key,min_key_flag, max_key, max_key_flag))
      return 1;
  }
  uchar *tmp_min_key=min_key,*tmp_max_key=max_key;
  min_part+= key_tree->store_min(key[key_tree->part].store_length,
                                 &tmp_min_key,min_key_flag);
  max_part+= key_tree->store_max(key[key_tree->part].store_length,
                                 &tmp_max_key,max_key_flag);

  if (key_tree->next_key_part &&
      key_tree->next_key_part->type == SEL_ARG::KEY_RANGE &&
      key_tree->next_key_part->part == key_tree->part+1)
  {						  // const key as prefix
    if ((tmp_min_key - min_key) == (tmp_max_key - max_key) &&
         memcmp(min_key, max_key, (uint)(tmp_max_key - max_key))==0 &&
	 key_tree->min_flag==0 && key_tree->max_flag==0)
    {
      if (get_quick_keys(param,quick,key,key_tree->next_key_part,
			 tmp_min_key, min_key_flag | key_tree->min_flag,
			 tmp_max_key, max_key_flag | key_tree->max_flag))
	return 1;
      goto end;					// Ugly, but efficient
    }
    {
      uint tmp_min_flag=key_tree->min_flag,tmp_max_flag=key_tree->max_flag;
      if (!tmp_min_flag)
        min_part+= key_tree->next_key_part->store_min_key(key,
                                                          &tmp_min_key,
                                                          &tmp_min_flag,
                                                          MAX_KEY);
      if (!tmp_max_flag)
        max_part+= key_tree->next_key_part->store_max_key(key,
                                                          &tmp_max_key,
                                                          &tmp_max_flag,
                                                          MAX_KEY);
      flag=tmp_min_flag | tmp_max_flag;
    }
  }
  else
  {
    flag = (key_tree->min_flag & GEOM_FLAG) ?
      key_tree->min_flag : key_tree->min_flag | key_tree->max_flag;
  }

  /*
    Ensure that some part of min_key and max_key are used.  If not,
    regard this as no lower/upper range
  */
  if ((flag & GEOM_FLAG) == 0)
  {
    if (tmp_min_key != param->min_key)
      flag&= ~NO_MIN_RANGE;
    else
      flag|= NO_MIN_RANGE;
    if (tmp_max_key != param->max_key)
      flag&= ~NO_MAX_RANGE;
    else
      flag|= NO_MAX_RANGE;
  }
  if (flag == 0)
  {
    uint length= (uint) (tmp_min_key - param->min_key);
    if (length == (uint) (tmp_max_key - param->max_key) &&
	!memcmp(param->min_key,param->max_key,length))
    {
      const KEY *table_key=quick->head->key_info+quick->index;
      flag=EQ_RANGE;
<<<<<<< HEAD
      /*
        Note that keys which are extended with PK parts have no
        HA_NOSAME flag. So we can use user_defined_key_parts.
      */
      if ((table_key->flags & HA_NOSAME) &&
          key->part == table_key->user_defined_key_parts - 1)
=======
      if ((table_key->flags & HA_NOSAME) &&
          key_tree->part == table_key->key_parts-1)
>>>>>>> 26916e0e
      {
        if ((table_key->flags & HA_NULL_PART_KEY) &&
            null_part_in_key(key,
                             param->min_key,
                             (uint) (tmp_min_key - param->min_key)))
          flag|= NULL_RANGE;
        else
          flag|= UNIQUE_RANGE;
      }
    }
  }

  /* Get range for retrieving rows in QUICK_SELECT::get_next */
  if (!(range= new QUICK_RANGE(param->min_key,
			       (uint) (tmp_min_key - param->min_key),
                               min_part >=0 ? make_keypart_map(min_part) : 0,
			       param->max_key,
			       (uint) (tmp_max_key - param->max_key),
                               max_part >=0 ? make_keypart_map(max_part) : 0,
			       flag)))
    return 1;			// out of memory

  set_if_bigger(quick->max_used_key_length, range->min_length);
  set_if_bigger(quick->max_used_key_length, range->max_length);
  set_if_bigger(quick->used_key_parts, (uint) key_tree->part+1);
  if (insert_dynamic(&quick->ranges, &range))
    return 1;

 end:
  if (key_tree->right != &null_element)
    return get_quick_keys(param,quick,key,key_tree->right,
			  min_key,min_key_flag,
			  max_key,max_key_flag);
  return 0;
}

/*
  Return 1 if there is only one range and this uses the whole unique key
*/

bool QUICK_RANGE_SELECT::unique_key_range()
{
  if (ranges.elements == 1)
  {
    QUICK_RANGE *tmp= *((QUICK_RANGE**)ranges.buffer);
    if ((tmp->flag & (EQ_RANGE | NULL_RANGE)) == EQ_RANGE)
    {
      KEY *key=head->key_info+index;
      return (key->flags & HA_NOSAME) && key->key_length == tmp->min_length;
    }
  }
  return 0;
}



/*
  Return TRUE if any part of the key is NULL

  SYNOPSIS
    null_part_in_key()    
      key_part  Array of key parts (index description)
      key       Key values tuple
      length    Length of key values tuple in bytes.

  RETURN
    TRUE   The tuple has at least one "keypartX is NULL"
    FALSE  Otherwise
*/

static bool null_part_in_key(KEY_PART *key_part, const uchar *key, uint length)
{
  for (const uchar *end=key+length ;
       key < end;
       key+= key_part++->store_length)
  {
    if (key_part->null_bit && *key)
      return 1;
  }
  return 0;
}


bool QUICK_SELECT_I::is_keys_used(const MY_BITMAP *fields)
{
  return is_key_used(head, index, fields);
}

bool QUICK_INDEX_MERGE_SELECT::is_keys_used(const MY_BITMAP *fields)
{
  QUICK_RANGE_SELECT *quick;
  List_iterator_fast<QUICK_RANGE_SELECT> it(quick_selects);
  while ((quick= it++))
  {
    if (is_key_used(head, quick->index, fields))
      return 1;
  }
  return 0;
}

bool QUICK_ROR_INTERSECT_SELECT::is_keys_used(const MY_BITMAP *fields)
{
  QUICK_RANGE_SELECT *quick;
  List_iterator_fast<QUICK_RANGE_SELECT> it(quick_selects);
  while ((quick= it++))
  {
    if (is_key_used(head, quick->index, fields))
      return 1;
  }
  return 0;
}

bool QUICK_ROR_UNION_SELECT::is_keys_used(const MY_BITMAP *fields)
{
  QUICK_SELECT_I *quick;
  List_iterator_fast<QUICK_SELECT_I> it(quick_selects);
  while ((quick= it++))
  {
    if (quick->is_keys_used(fields))
      return 1;
  }
  return 0;
}


FT_SELECT *get_ft_select(THD *thd, TABLE *table, uint key)
{
  bool create_err= FALSE;
  FT_SELECT *fts= new FT_SELECT(thd, table, key, &create_err);
  if (create_err)
  {
    delete fts;
    return NULL;
  }
  else
    return fts;
}

#ifdef WITH_NDBCLUSTER_STORAGE_ENGINE
static bool
key_has_nulls(const KEY* key_info, const uchar *key, uint key_len)
{
  KEY_PART_INFO *curr_part, *end_part;
  const uchar* end_ptr= key + key_len;
  curr_part= key_info->key_part;
  end_part= curr_part + key_info->user_defined_key_parts;

  for (; curr_part != end_part && key < end_ptr; curr_part++)
  {
    if (curr_part->null_bit && *key)
      return TRUE;

    key += curr_part->store_length;
  }
  return FALSE;
}
#endif

/*
  Create quick select from ref/ref_or_null scan.

  SYNOPSIS
    get_quick_select_for_ref()
      thd      Thread handle
      table    Table to access
      ref      ref[_or_null] scan parameters
      records  Estimate of number of records (needed only to construct
               quick select)
  NOTES
    This allocates things in a new memory root, as this may be called many
    times during a query.

  RETURN
    Quick select that retrieves the same rows as passed ref scan
    NULL on error.
*/

QUICK_RANGE_SELECT *get_quick_select_for_ref(THD *thd, TABLE *table,
                                             TABLE_REF *ref, ha_rows records)
{
  MEM_ROOT *old_root, *alloc;
  QUICK_RANGE_SELECT *quick;
  KEY *key_info = &table->key_info[ref->key];
  KEY_PART *key_part;
  QUICK_RANGE *range;
  uint part;
  bool create_err= FALSE;
  Cost_estimate cost;

  old_root= thd->mem_root;
  /* The following call may change thd->mem_root */
  quick= new QUICK_RANGE_SELECT(thd, table, ref->key, 0, 0, &create_err);
  /* save mem_root set by QUICK_RANGE_SELECT constructor */
  alloc= thd->mem_root;
  /*
    return back default mem_root (thd->mem_root) changed by
    QUICK_RANGE_SELECT constructor
  */
  thd->mem_root= old_root;

  if (!quick || create_err)
    return 0;			/* no ranges found */
  if (quick->init())
    goto err;
  quick->records= records;

  if ((cp_buffer_from_ref(thd, table, ref) && thd->is_fatal_error) ||
      !(range= new(alloc) QUICK_RANGE()))
    goto err;                                   // out of memory

  range->min_key= range->max_key= ref->key_buff;
  range->min_length= range->max_length= ref->key_length;
  range->min_keypart_map= range->max_keypart_map=
    make_prev_keypart_map(ref->key_parts);
  range->flag= (ref->key_length == key_info->key_length ? EQ_RANGE : 0);

  if (!(quick->key_parts=key_part=(KEY_PART *)
	alloc_root(&quick->alloc,sizeof(KEY_PART)*ref->key_parts)))
    goto err;

  for (part=0 ; part < ref->key_parts ;part++,key_part++)
  {
    key_part->part=part;
    key_part->field=        key_info->key_part[part].field;
    key_part->length=       key_info->key_part[part].length;
    key_part->store_length= key_info->key_part[part].store_length;
    key_part->null_bit=     key_info->key_part[part].null_bit;
    key_part->flag=         (uint8) key_info->key_part[part].key_part_flag;
  }
  if (insert_dynamic(&quick->ranges, &range))
    goto err;

  /*
     Add a NULL range if REF_OR_NULL optimization is used.
     For example:
       if we have "WHERE A=2 OR A IS NULL" we created the (A=2) range above
       and have ref->null_ref_key set. Will create a new NULL range here.
  */
  if (ref->null_ref_key)
  {
    QUICK_RANGE *null_range;

    *ref->null_ref_key= 1;		// Set null byte then create a range
    if (!(null_range= new (alloc)
          QUICK_RANGE(ref->key_buff, ref->key_length,
                      make_prev_keypart_map(ref->key_parts),
                      ref->key_buff, ref->key_length,
                      make_prev_keypart_map(ref->key_parts), EQ_RANGE)))
      goto err;
    *ref->null_ref_key= 0;		// Clear null byte
    if (insert_dynamic(&quick->ranges, &null_range))
      goto err;
  }

  /* Call multi_range_read_info() to get the MRR flags and buffer size */
  quick->mrr_flags= HA_MRR_NO_ASSOCIATION | 
                    (table->key_read ? HA_MRR_INDEX_ONLY : 0);
  if (thd->lex->sql_command != SQLCOM_SELECT)
    quick->mrr_flags|= HA_MRR_SORTED; // Assumed to give faster ins/upd/del
#ifdef WITH_NDBCLUSTER_STORAGE_ENGINE
  if (!ref->null_ref_key && !key_has_nulls(key_info, range->min_key,
                                           ref->key_length))
    quick->mrr_flags |= HA_MRR_NO_NULL_ENDPOINTS;
#endif

  quick->mrr_buf_size= thd->variables.read_rnd_buff_size;
  if (table->file->multi_range_read_info(quick->index, 1, records,
                                         &quick->mrr_buf_size,
                                         &quick->mrr_flags, &cost))
    goto err;

  return quick;
err:
  delete quick;
  return 0;
}


/*
  Perform key scans for all used indexes (except CPK), get rowids and merge 
  them into an ordered non-recurrent sequence of rowids.
  
  The merge/duplicate removal is performed using Unique class. We put all
  rowids into Unique, get the sorted sequence and destroy the Unique.
  
  If table has a clustered primary key that covers all rows (TRUE for bdb
  and innodb currently) and one of the index_merge scans is a scan on PK,
  then rows that will be retrieved by PK scan are not put into Unique and 
  primary key scan is not performed here, it is performed later separately.

  RETURN
    0     OK
    other error
*/

int QUICK_INDEX_MERGE_SELECT::read_keys_and_merge()
{
  List_iterator_fast<QUICK_RANGE_SELECT> cur_quick_it(quick_selects);
  QUICK_RANGE_SELECT* cur_quick;
  int result;
  handler *file= head->file;
  DBUG_ENTER("QUICK_INDEX_MERGE_SELECT::read_keys_and_merge");

  /* We're going to just read rowids. */
  head->set_keyread(TRUE);
  head->prepare_for_position();

  cur_quick_it.rewind();
  cur_quick= cur_quick_it++;
  DBUG_ASSERT(cur_quick != 0);
  
  DBUG_EXECUTE_IF("simulate_bug13919180",
                  {
                    my_error(ER_UNKNOWN_ERROR, MYF(0));
                    DBUG_RETURN(1);
                  });
  /*
    We reuse the same instance of handler so we need to call both init and 
    reset here.
  */
  if (cur_quick->init() || cur_quick->reset())
    DBUG_RETURN(1);

  if (unique == NULL)
  {
    DBUG_EXECUTE_IF("index_merge_may_not_create_a_Unique", DBUG_ABORT(); );
    DBUG_EXECUTE_IF("only_one_Unique_may_be_created", 
                    DBUG_SET("+d,index_merge_may_not_create_a_Unique"); );

    unique= new Unique(refpos_order_cmp, (void *)file,
                       file->ref_length,
                       thd->variables.sortbuff_size);
  }
  else
  {
    unique->reset();
    filesort_free_buffers(head, false);
  }

  DBUG_ASSERT(file->ref_length == unique->get_size());
  DBUG_ASSERT(thd->variables.sortbuff_size == unique->get_max_in_memory_size());

  if (!unique)
    DBUG_RETURN(1);
  for (;;)
  {
    while ((result= cur_quick->get_next()) == HA_ERR_END_OF_FILE)
    {
      cur_quick->range_end();
      cur_quick= cur_quick_it++;
      if (!cur_quick)
        break;

      if (cur_quick->file->inited) 
        cur_quick->file->ha_index_end();
      if (cur_quick->init() || cur_quick->reset())
        DBUG_RETURN(1);
    }

    if (result)
    {
      if (result != HA_ERR_END_OF_FILE)
      {
        cur_quick->range_end();
        DBUG_RETURN(result);
      }
      break;
    }

    if (thd->killed)
      DBUG_RETURN(1);

    /* skip row if it will be retrieved by clustered PK scan */
    if (pk_quick_select && pk_quick_select->row_in_ranges())
      continue;

    cur_quick->file->position(cur_quick->record);
    result= unique->unique_add((char*)cur_quick->file->ref);
    if (result)
      DBUG_RETURN(1);
  }

  /*
    Ok all rowids are in the Unique now. The next call will initialize
    head->sort structure so it can be used to iterate through the rowids
    sequence.
  */
  result= unique->get(head);
  doing_pk_scan= FALSE;
  /* index_merge currently doesn't support "using index" at all */
  head->set_keyread(FALSE);
  if (init_read_record(&read_record, thd, head, (SQL_SELECT*) 0, 1, 1, TRUE))
    DBUG_RETURN(1);
  DBUG_RETURN(result);
}


/*
  Get next row for index_merge.
  NOTES
    The rows are read from
      1. rowids stored in Unique.
      2. QUICK_RANGE_SELECT with clustered primary key (if any).
    The sets of rows retrieved in 1) and 2) are guaranteed to be disjoint.
*/

int QUICK_INDEX_MERGE_SELECT::get_next()
{
  int result;
  DBUG_ENTER("QUICK_INDEX_MERGE_SELECT::get_next");

  if (doing_pk_scan)
    DBUG_RETURN(pk_quick_select->get_next());

  if ((result= read_record.read_record(&read_record)) == -1)
  {
    result= HA_ERR_END_OF_FILE;
    end_read_record(&read_record);
    free_io_cache(head);
    /* All rows from Unique have been retrieved, do a clustered PK scan */
    if (pk_quick_select)
    {
      doing_pk_scan= TRUE;
      if ((result= pk_quick_select->init()) ||
          (result= pk_quick_select->reset()))
        DBUG_RETURN(result);
      DBUG_RETURN(pk_quick_select->get_next());
    }
  }

  DBUG_RETURN(result);
}


/*
  Retrieve next record.
  SYNOPSIS
     QUICK_ROR_INTERSECT_SELECT::get_next()

  NOTES
    Invariant on enter/exit: all intersected selects have retrieved all index
    records with rowid <= some_rowid_val and no intersected select has
    retrieved any index records with rowid > some_rowid_val.
    We start fresh and loop until we have retrieved the same rowid in each of
    the key scans or we got an error.

    If a Clustered PK scan is present, it is used only to check if row
    satisfies its condition (and never used for row retrieval).

    Locking: to ensure that exclusive locks are only set on records that
    are included in the final result we must release the lock
    on all rows we read but do not include in the final result. This
    must be done on each index that reads the record and the lock
    must be released using the same handler (the same quick object) as
    used when reading the record.

  RETURN
   0     - Ok
   other - Error code if any error occurred.
*/

int QUICK_ROR_INTERSECT_SELECT::get_next()
{
  List_iterator_fast<QUICK_RANGE_SELECT> quick_it(quick_selects);
  QUICK_RANGE_SELECT* quick;

  /* quick that reads the given rowid first. This is needed in order
  to be able to unlock the row using the same handler object that locked
  it */
  QUICK_RANGE_SELECT* quick_with_last_rowid;

  int error, cmp;
  uint last_rowid_count=0;
  DBUG_ENTER("QUICK_ROR_INTERSECT_SELECT::get_next");

  do
  {
    /* Get a rowid for first quick and save it as a 'candidate' */
    quick= quick_it++;
    error= quick->get_next();
    if (cpk_quick)
    {
      while (!error && !cpk_quick->row_in_ranges())
      {
        quick->file->unlock_row(); /* row not in range; unlock */
        error= quick->get_next();
      }
    }
    if (error)
      DBUG_RETURN(error);

    quick->file->position(quick->record);
    memcpy(last_rowid, quick->file->ref, head->file->ref_length);
    last_rowid_count= 1;
    quick_with_last_rowid= quick;

    while (last_rowid_count < quick_selects.elements)
    {
      if (!(quick= quick_it++))
      {
        quick_it.rewind();
        quick= quick_it++;
      }

      do
      {
        DBUG_EXECUTE_IF("innodb_quick_report_deadlock",
                        DBUG_SET("+d,innodb_report_deadlock"););
        if ((error= quick->get_next()))
        {
          /* On certain errors like deadlock, trx might be rolled back.*/
          if (!current_thd->transaction_rollback_request)
            quick_with_last_rowid->file->unlock_row();
          DBUG_RETURN(error);
        }
        quick->file->position(quick->record);
        cmp= head->file->cmp_ref(quick->file->ref, last_rowid);
        if (cmp < 0)
        {
          /* This row is being skipped.  Release lock on it. */
          quick->file->unlock_row();
        }
      } while (cmp < 0);

      /* Ok, current select 'caught up' and returned ref >= cur_ref */
      if (cmp > 0)
      {
        /* Found a row with ref > cur_ref. Make it a new 'candidate' */
        if (cpk_quick)
        {
          while (!cpk_quick->row_in_ranges())
          {
            quick->file->unlock_row(); /* row not in range; unlock */
            if ((error= quick->get_next()))
            {
              /* On certain errors like deadlock, trx might be rolled back.*/
              if (!current_thd->transaction_rollback_request)
                quick_with_last_rowid->file->unlock_row();
              DBUG_RETURN(error);
            }
          }
          quick->file->position(quick->record);
        }
        memcpy(last_rowid, quick->file->ref, head->file->ref_length);
        quick_with_last_rowid->file->unlock_row();
        last_rowid_count= 1;
        quick_with_last_rowid= quick;
      }
      else
      {
        /* current 'candidate' row confirmed by this select */
        last_rowid_count++;
      }
    }

    /* We get here if we got the same row ref in all scans. */
    if (need_to_fetch_row)
      error= head->file->ha_rnd_pos(head->record[0], last_rowid);
  } while (error == HA_ERR_RECORD_DELETED);
  DBUG_RETURN(error);
}


/*
  Retrieve next record.
  SYNOPSIS
    QUICK_ROR_UNION_SELECT::get_next()

  NOTES
    Enter/exit invariant:
    For each quick select in the queue a {key,rowid} tuple has been
    retrieved but the corresponding row hasn't been passed to output.

  RETURN
   0     - Ok
   other - Error code if any error occurred.
*/

int QUICK_ROR_UNION_SELECT::get_next()
{
  int error, dup_row;
  QUICK_SELECT_I *quick;
  uchar *tmp;
  DBUG_ENTER("QUICK_ROR_UNION_SELECT::get_next");

  do
  {
    do
    {
      if (!queue.elements)
        DBUG_RETURN(HA_ERR_END_OF_FILE);
      /* Ok, we have a queue with >= 1 scans */

      quick= (QUICK_SELECT_I*)queue_top(&queue);
      memcpy(cur_rowid, quick->last_rowid, rowid_length);

      /* put into queue rowid from the same stream as top element */
      if ((error= quick->get_next()))
      {
        if (error != HA_ERR_END_OF_FILE)
          DBUG_RETURN(error);
        queue_remove(&queue, 0);
      }
      else
      {
        quick->save_last_pos();
        queue_replaced(&queue);
      }

      if (!have_prev_rowid)
      {
        /* No rows have been returned yet */
        dup_row= FALSE;
        have_prev_rowid= TRUE;
      }
      else
        dup_row= !head->file->cmp_ref(cur_rowid, prev_rowid);
    } while (dup_row);

    tmp= cur_rowid;
    cur_rowid= prev_rowid;
    prev_rowid= tmp;

    error= head->file->ha_rnd_pos(quick->record, prev_rowid);
  } while (error == HA_ERR_RECORD_DELETED);
  DBUG_RETURN(error);
}


int QUICK_RANGE_SELECT::reset()
{
  uint  buf_size;
  uchar *mrange_buff;
  int   error;
  HANDLER_BUFFER empty_buf;
  DBUG_ENTER("QUICK_RANGE_SELECT::reset");
  last_range= NULL;
  cur_range= (QUICK_RANGE**) ranges.buffer;

  /* set keyread to TRUE if index is covering */
  if(!head->no_keyread && head->covering_keys.is_set(index))
    head->set_keyread(true);
  else
    head->set_keyread(false);

  if (!file->inited)
  {
    if (in_ror_merged_scan)
      head->column_bitmaps_set_no_signal(&column_bitmap, &column_bitmap);
    const bool sorted= (mrr_flags & HA_MRR_SORTED);
    DBUG_EXECUTE_IF("bug14365043_2",
                    DBUG_SET("+d,ha_index_init_fail"););
    if ((error= file->ha_index_init(index, sorted)))
    {
      file->print_error(error, MYF(0));
      DBUG_RETURN(error);
    }
  }

  /* Allocate buffer if we need one but haven't allocated it yet */
  if (mrr_buf_size && !mrr_buf_desc)
  {
    buf_size= mrr_buf_size;
    while (buf_size && !my_multi_malloc(MYF(MY_WME),
                                        &mrr_buf_desc, sizeof(*mrr_buf_desc),
                                        &mrange_buff, buf_size,
                                        NullS))
    {
      /* Try to shrink the buffers until both are 0. */
      buf_size/= 2;
    }
    if (!mrr_buf_desc)
      DBUG_RETURN(HA_ERR_OUT_OF_MEM);

    /* Initialize the handler buffer. */
    mrr_buf_desc->buffer= mrange_buff;
    mrr_buf_desc->buffer_end= mrange_buff + buf_size;
    mrr_buf_desc->end_of_used_area= mrange_buff;
#ifdef HAVE_purify
    /*
      We need this until ndb will use the buffer efficiently
      (Now ndb stores  complete row in here, instead of only the used fields
      which gives us valgrind warnings in compare_record[])
    */
    memset(mrange_buff, 0, buf_size);
#endif
  }

  if (!mrr_buf_desc)
    empty_buf.buffer= empty_buf.buffer_end= empty_buf.end_of_used_area= NULL;
 
  RANGE_SEQ_IF seq_funcs= {quick_range_seq_init, quick_range_seq_next, 0, 0};
  error= file->multi_range_read_init(&seq_funcs, (void*)this, ranges.elements,
                                     mrr_flags, mrr_buf_desc? mrr_buf_desc: 
                                                              &empty_buf);
  DBUG_RETURN(error);
}


/*
  Range sequence interface implementation for array<QUICK_RANGE>: initialize
  
  SYNOPSIS
    quick_range_seq_init()
      init_param  Caller-opaque paramenter: QUICK_RANGE_SELECT* pointer
      n_ranges    Number of ranges in the sequence (ignored)
      flags       MRR flags (currently not used) 

  RETURN
    Opaque value to be passed to quick_range_seq_next
*/

range_seq_t quick_range_seq_init(void *init_param, uint n_ranges, uint flags)
{
  QUICK_RANGE_SELECT *quick= (QUICK_RANGE_SELECT*)init_param;
  quick->qr_traversal_ctx.first=  (QUICK_RANGE**)quick->ranges.buffer;
  quick->qr_traversal_ctx.cur=    (QUICK_RANGE**)quick->ranges.buffer;
  quick->qr_traversal_ctx.last=   quick->qr_traversal_ctx.cur + 
                                  quick->ranges.elements;
  return &quick->qr_traversal_ctx;
}


/*
  Range sequence interface implementation for array<QUICK_RANGE>: get next
  
  SYNOPSIS
    quick_range_seq_next()
      rseq        Value returned from quick_range_seq_init
      range  OUT  Store information about the range here

  RETURN
    0  Ok
    1  No more ranges in the sequence
*/

uint quick_range_seq_next(range_seq_t rseq, KEY_MULTI_RANGE *range)
{
  QUICK_RANGE_SEQ_CTX *ctx= (QUICK_RANGE_SEQ_CTX*)rseq;

  if (ctx->cur == ctx->last)
    return 1; /* no more ranges */

  QUICK_RANGE *cur= *(ctx->cur);
  key_range *start_key= &range->start_key;
  key_range *end_key=   &range->end_key;

  start_key->key=    cur->min_key;
  start_key->length= cur->min_length;
  start_key->keypart_map= cur->min_keypart_map;
  start_key->flag=   ((cur->flag & NEAR_MIN) ? HA_READ_AFTER_KEY :
                      (cur->flag & EQ_RANGE) ?
                      HA_READ_KEY_EXACT : HA_READ_KEY_OR_NEXT);
  end_key->key=      cur->max_key;
  end_key->length=   cur->max_length;
  end_key->keypart_map= cur->max_keypart_map;
  /*
    We use HA_READ_AFTER_KEY here because if we are reading on a key
    prefix. We want to find all keys with this prefix.
  */
  end_key->flag=     (cur->flag & NEAR_MAX ? HA_READ_BEFORE_KEY :
                      HA_READ_AFTER_KEY);
  range->range_flag= cur->flag;
  ctx->cur++;
  return 0;
}


/*
  MRR range sequence interface: array<QUICK_RANGE> impl: utility func for NDB

  SYNOPSIS
    mrr_persistent_flag_storage()
      seq  Range sequence being traversed
      idx  Number of range

  DESCRIPTION
    MRR/NDB implementation needs to store some bits for each range. This
    function returns a reference to the "range_flag" associated with the
    range number idx.

    This function should be removed when we get a proper MRR/NDB 
    implementation.

  RETURN
    Reference to range_flag associated with range number #idx
*/

uint16 &mrr_persistent_flag_storage(range_seq_t seq, uint idx)
{
  QUICK_RANGE_SEQ_CTX *ctx= (QUICK_RANGE_SEQ_CTX*)seq;
  return ctx->first[idx]->flag;
}


/*
  MRR range sequence interface: array<QUICK_RANGE> impl: utility func for NDB

  SYNOPSIS
    mrr_get_ptr_by_idx()
      seq  Range sequence bening traversed
      idx  Number of the range

  DESCRIPTION
    An extension of MRR range sequence interface needed by NDB: return the
    data associated with the given range.

    A proper MRR interface implementer is supposed to store and return
    range-associated data. NDB stores number of the range instead. So this
    is a helper function that translates range number to range associated
    data.

    This function does nothing, as currrently there is only one user of the
    MRR interface - the quick range select code, and this user doesn't need
    to use range-associated data.

  RETURN
    Reference to range-associated data
*/

char* &mrr_get_ptr_by_idx(range_seq_t seq, uint idx)
{
  static char *dummy;
  return dummy;
}


/*
  Get next possible record using quick-struct.

  SYNOPSIS
    QUICK_RANGE_SELECT::get_next()

  NOTES
    Record is read into table->record[0]

  RETURN
    0			Found row
    HA_ERR_END_OF_FILE	No (more) rows in range
    #			Error code
*/

int QUICK_RANGE_SELECT::get_next()
{
  char *dummy;
  MY_BITMAP * const save_read_set= head->read_set;
  MY_BITMAP * const save_write_set= head->write_set;
  DBUG_ENTER("QUICK_RANGE_SELECT::get_next");

  if (in_ror_merged_scan)
  {
    /*
      We don't need to signal the bitmap change as the bitmap is always the
      same for this head->file
    */
    head->column_bitmaps_set_no_signal(&column_bitmap, &column_bitmap);
  }

  int result= file->multi_range_read_next(&dummy);

  if (in_ror_merged_scan)
  {
    /* Restore bitmaps set on entry */
    head->column_bitmaps_set_no_signal(save_read_set, save_write_set);
  }
  DBUG_RETURN(result);
}


/*
  Get the next record with a different prefix.

  @param prefix_length   length of cur_prefix
  @param group_key_parts The number of key parts in the group prefix
  @param cur_prefix      prefix of a key to be searched for

  Each subsequent call to the method retrieves the first record that has a
  prefix with length prefix_length and which is different from cur_prefix,
  such that the record with the new prefix is within the ranges described by
  this->ranges. The record found is stored into the buffer pointed by
  this->record. The method is useful for GROUP-BY queries with range
  conditions to discover the prefix of the next group that satisfies the range
  conditions.

  @todo

    This method is a modified copy of QUICK_RANGE_SELECT::get_next(), so both
    methods should be unified into a more general one to reduce code
    duplication.

  @retval 0                  on success
  @retval HA_ERR_END_OF_FILE if returned all keys
  @retval other              if some error occurred
*/

int QUICK_RANGE_SELECT::get_next_prefix(uint prefix_length,
                                        uint group_key_parts,
                                        uchar *cur_prefix)
{
  DBUG_ENTER("QUICK_RANGE_SELECT::get_next_prefix");
  const key_part_map keypart_map= make_prev_keypart_map(group_key_parts);

  for (;;)
  {
    int result;
    if (last_range)
    {
      /* Read the next record in the same range with prefix after cur_prefix. */
      DBUG_ASSERT(cur_prefix != NULL);
      result= file->ha_index_read_map(record, cur_prefix, keypart_map,
                                      HA_READ_AFTER_KEY);
      if (result || last_range->max_keypart_map == 0)
        DBUG_RETURN(result);

      key_range previous_endpoint;
      last_range->make_max_endpoint(&previous_endpoint, prefix_length, keypart_map);
      if (file->compare_key(&previous_endpoint) <= 0)
        DBUG_RETURN(0);
    }

    uint count= ranges.elements - (cur_range - (QUICK_RANGE**) ranges.buffer);
    if (count == 0)
    {
      /* Ranges have already been used up before. None is left for read. */
      last_range= 0;
      DBUG_RETURN(HA_ERR_END_OF_FILE);
    }
    last_range= *(cur_range++);

    key_range start_key, end_key;
    last_range->make_min_endpoint(&start_key, prefix_length, keypart_map);
    last_range->make_max_endpoint(&end_key, prefix_length, keypart_map);

    const bool sorted= (mrr_flags & HA_MRR_SORTED);
    result= file->read_range_first(last_range->min_keypart_map ? &start_key : 0,
				   last_range->max_keypart_map ? &end_key : 0,
                                   test(last_range->flag & EQ_RANGE),
				   sorted);
    if (last_range->flag == (UNIQUE_RANGE | EQ_RANGE))
      last_range= 0;			// Stop searching

    if (result != HA_ERR_END_OF_FILE)
      DBUG_RETURN(result);
    last_range= 0;			// No matching rows; go to next range
  }
}


/* Get next for geometrical indexes */

int QUICK_RANGE_SELECT_GEOM::get_next()
{
  DBUG_ENTER("QUICK_RANGE_SELECT_GEOM::get_next");

  for (;;)
  {
    int result;
    if (last_range)
    {
      // Already read through key
      result= file->ha_index_next_same(record, last_range->min_key,
                                       last_range->min_length);
      if (result != HA_ERR_END_OF_FILE)
	DBUG_RETURN(result);
    }

    uint count= ranges.elements - (cur_range - (QUICK_RANGE**) ranges.buffer);
    if (count == 0)
    {
      /* Ranges have already been used up before. None is left for read. */
      last_range= 0;
      DBUG_RETURN(HA_ERR_END_OF_FILE);
    }
    last_range= *(cur_range++);

    result= file->ha_index_read_map(record, last_range->min_key,
                                    last_range->min_keypart_map,
                                    (ha_rkey_function)(last_range->flag ^
                                                       GEOM_FLAG));
    if (result != HA_ERR_KEY_NOT_FOUND && result != HA_ERR_END_OF_FILE)
      DBUG_RETURN(result);
    last_range= 0;				// Not found, to next range
  }
}


/*
  Check if current row will be retrieved by this QUICK_RANGE_SELECT

  NOTES
    It is assumed that currently a scan is being done on another index
    which reads all necessary parts of the index that is scanned by this
    quick select.
    The implementation does a binary search on sorted array of disjoint
    ranges, without taking size of range into account.

    This function is used to filter out clustered PK scan rows in
    index_merge quick select.

  RETURN
    TRUE  if current row will be retrieved by this quick select
    FALSE if not
*/

bool QUICK_RANGE_SELECT::row_in_ranges()
{
  QUICK_RANGE *res;
  uint min= 0;
  uint max= ranges.elements - 1;
  uint mid= (max + min)/2;

  while (min != max)
  {
    if (cmp_next(*(QUICK_RANGE**)dynamic_array_ptr(&ranges, mid)))
    {
      /* current row value > mid->max */
      min= mid + 1;
    }
    else
      max= mid;
    mid= (min + max) / 2;
  }
  res= *(QUICK_RANGE**)dynamic_array_ptr(&ranges, mid);
  return (!cmp_next(res) && !cmp_prev(res));
}

/*
  This is a hack: we inherit from QUICK_RANGE_SELECT so that we can use the
  get_next() interface, but we have to hold a pointer to the original
  QUICK_RANGE_SELECT because its data are used all over the place. What
  should be done is to factor out the data that is needed into a base
  class (QUICK_SELECT), and then have two subclasses (_ASC and _DESC)
  which handle the ranges and implement the get_next() function.  But
  for now, this seems to work right at least.
 */

QUICK_SELECT_DESC::QUICK_SELECT_DESC(QUICK_RANGE_SELECT *q,
                                     uint used_key_parts_arg,
                                     bool *error)
 :QUICK_RANGE_SELECT(*q), rev_it(rev_ranges),
  used_key_parts (used_key_parts_arg)
{
  QUICK_RANGE *r;
  /* 
    Use default MRR implementation for reverse scans. No table engine
    currently can do an MRR scan with output in reverse index order.
  */
  mrr_buf_desc= NULL;
  mrr_flags |= HA_MRR_USE_DEFAULT_IMPL;
  mrr_flags |= HA_MRR_SORTED; // 'sorted' as internals use index_last/_prev
  mrr_buf_size= 0;


  QUICK_RANGE **pr= (QUICK_RANGE**)ranges.buffer;
  QUICK_RANGE **end_range= pr + ranges.elements;
  for (; pr!=end_range; pr++)
    rev_ranges.push_front(*pr);

  /* Remove EQ_RANGE flag for keys that are not using the full key */
  for (r = rev_it++; r; r = rev_it++)
  {
    if ((r->flag & EQ_RANGE) &&
	head->key_info[index].key_length != r->max_length)
      r->flag&= ~EQ_RANGE;
  }
  rev_it.rewind();
  q->dont_free=1;				// Don't free shared mem
}


int QUICK_SELECT_DESC::get_next()
{
  DBUG_ENTER("QUICK_SELECT_DESC::get_next");

  /* The max key is handled as follows:
   *   - if there is NO_MAX_RANGE, start at the end and move backwards
   *   - if it is an EQ_RANGE (which means that max key covers the entire
   *     key) and the query does not use any hidden key fields that are
   *     not considered when the range optimzier sets EQ_RANGE (e.g. the 
   *     primary key added by InnoDB), then go directly to the key and 
   *     read through it (sorting backwards is same as sorting forwards).
   *   - if it is NEAR_MAX, go to the key or next, step back once, and
   *     move backwards
   *   - otherwise (not NEAR_MAX == include the key), go after the key,
   *     step back once, and move backwards
   */

  for (;;)
  {
    int result;
    if (last_range)
    {						// Already read through key
      result = ((last_range->flag & EQ_RANGE && 
                 used_key_parts <=
                 head->key_info[index].user_defined_key_parts) ?
                file->ha_index_next_same(record, last_range->min_key,
                                         last_range->min_length) :
                file->ha_index_prev(record));
      if (!result)
      {
	if (cmp_prev(*rev_it.ref()) == 0)
	  DBUG_RETURN(0);
      }
      else if (result != HA_ERR_END_OF_FILE)
	DBUG_RETURN(result);
    }

    if (!(last_range= rev_it++))
      DBUG_RETURN(HA_ERR_END_OF_FILE);		// All ranges used

    // Case where we can avoid descending scan, see comment above
    const bool eqrange_all_keyparts= (last_range->flag & EQ_RANGE) && 
      (used_key_parts <= head->key_info[index].user_defined_key_parts);

    /*
      If we have pushed an index condition (ICP) and this quick select
      will use ha_index_prev() to read data, we need to let the
      handler know where to end the scan in order to avoid that the
      ICP implemention continues to read past the range boundary.
    */
    if (file->pushed_idx_cond)
    {
      if (!eqrange_all_keyparts)
      {
        key_range min_range;
        last_range->make_min_endpoint(&min_range);
        if(min_range.length > 0)
          file->set_end_range(&min_range, handler::RANGE_SCAN_DESC);
        else
          file->set_end_range(NULL, handler::RANGE_SCAN_DESC);
      }
      else
      {
        /*
          Will use ha_index_next_same() for reading records. In case we have
          set the end range for an earlier range, this need to be cleared.
        */
        file->set_end_range(NULL, handler::RANGE_SCAN_ASC);
      }
    }

    if (last_range->flag & NO_MAX_RANGE)        // Read last record
    {
      int local_error;
      if ((local_error= file->ha_index_last(record)))
      {
        /*
          HA_ERR_END_OF_FILE is returned both when the table is empty and when
          there are no qualifying records in the range (when using ICP).
          Interpret this return value as "no qualifying rows in the range" to
          avoid loss of records. If the error code truly meant "empty table"
          the next iteration of the loop will exit.
        */
        if (local_error != HA_ERR_END_OF_FILE)
          DBUG_RETURN(local_error);
        last_range= NULL;                       // Go to next range
        continue;
      }

      if (cmp_prev(last_range) == 0)
	DBUG_RETURN(0);
      last_range= 0;                            // No match; go to next range
      continue;
    }

    if (eqrange_all_keyparts)

    {
      result= file->ha_index_read_map(record, last_range->max_key,
                                      last_range->max_keypart_map,
                                      HA_READ_KEY_EXACT);
    }
    else
    {
      DBUG_ASSERT(last_range->flag & NEAR_MAX ||
                  (last_range->flag & EQ_RANGE && 
                   used_key_parts >
                   head->key_info[index].user_defined_key_parts) ||
                  range_reads_after_key(last_range));
      result= file->ha_index_read_map(record, last_range->max_key,
                                      last_range->max_keypart_map,
                                      ((last_range->flag & NEAR_MAX) ?
                                       HA_READ_BEFORE_KEY :
                                       HA_READ_PREFIX_LAST_OR_PREV));
    }
    if (result)
    {
      if (result != HA_ERR_KEY_NOT_FOUND && result != HA_ERR_END_OF_FILE)
	DBUG_RETURN(result);
      last_range= 0;                            // Not found, to next range
      continue;
    }
    if (cmp_prev(last_range) == 0)
    {
      if (last_range->flag == (UNIQUE_RANGE | EQ_RANGE))
	last_range= 0;				// Stop searching
      DBUG_RETURN(0);				// Found key is in range
    }
    last_range= 0;                              // To next range
  }
}


/**
  Create a compatible quick select with the result ordered in an opposite way

  @param used_key_parts_arg  Number of used key parts

  @retval NULL in case of errors (OOM etc)
  @retval pointer to a newly created QUICK_SELECT_DESC if success
*/

QUICK_SELECT_I *QUICK_RANGE_SELECT::make_reverse(uint used_key_parts_arg)
{
  bool error= FALSE;
  QUICK_SELECT_DESC *new_quick= new QUICK_SELECT_DESC(this, used_key_parts_arg,
                                                      &error);
  if (new_quick == NULL || error)
  {
    delete new_quick;
    return NULL;
  }
  return new_quick;
}


/*
  Compare if found key is over max-value
  Returns 0 if key <= range->max_key
  TODO: Figure out why can't this function be as simple as cmp_prev(). 
*/

int QUICK_RANGE_SELECT::cmp_next(QUICK_RANGE *range_arg)
{
  if (range_arg->flag & NO_MAX_RANGE)
    return 0;                                   /* key can't be to large */

  KEY_PART *key_part=key_parts;
  uint store_length;

  for (uchar *key=range_arg->max_key, *end=key+range_arg->max_length;
       key < end;
       key+= store_length, key_part++)
  {
    int cmp;
    store_length= key_part->store_length;
    if (key_part->null_bit)
    {
      if (*key)
      {
        if (!key_part->field->is_null())
          return 1;
        continue;
      }
      else if (key_part->field->is_null())
        return 0;
      key++;					// Skip null byte
      store_length--;
    }
    if ((cmp=key_part->field->key_cmp(key, key_part->length)) < 0)
      return 0;
    if (cmp > 0)
      return 1;
  }
  return (range_arg->flag & NEAR_MAX) ? 1 : 0;          // Exact match
}


/*
  Returns 0 if found key is inside range (found key >= range->min_key).
*/

int QUICK_RANGE_SELECT::cmp_prev(QUICK_RANGE *range_arg)
{
  int cmp;
  if (range_arg->flag & NO_MIN_RANGE)
    return 0;					/* key can't be to small */

  cmp= key_cmp(key_part_info, range_arg->min_key,
               range_arg->min_length);
  if (cmp > 0 || (cmp == 0 && !(range_arg->flag & NEAR_MIN)))
    return 0;
  return 1;                                     // outside of range
}


/*
 * TRUE if this range will require using HA_READ_AFTER_KEY
   See comment in get_next() about this
 */

bool QUICK_SELECT_DESC::range_reads_after_key(QUICK_RANGE *range_arg)
{
  return ((range_arg->flag & (NO_MAX_RANGE | NEAR_MAX)) ||
	  !(range_arg->flag & EQ_RANGE) ||
	  head->key_info[index].key_length != range_arg->max_length) ? 1 : 0;
}


void QUICK_RANGE_SELECT::add_info_string(String *str)
{
  KEY *key_info= head->key_info + index;
  str->append(key_info->name);
}

void QUICK_INDEX_MERGE_SELECT::add_info_string(String *str)
{
  QUICK_RANGE_SELECT *quick;
  bool first= TRUE;
  List_iterator_fast<QUICK_RANGE_SELECT> it(quick_selects);
  str->append(STRING_WITH_LEN("sort_union("));
  while ((quick= it++))
  {
    if (!first)
      str->append(',');
    else
      first= FALSE;
    quick->add_info_string(str);
  }
  if (pk_quick_select)
  {
    str->append(',');
    pk_quick_select->add_info_string(str);
  }
  str->append(')');
}

void QUICK_ROR_INTERSECT_SELECT::add_info_string(String *str)
{
  bool first= TRUE;
  QUICK_RANGE_SELECT *quick;
  List_iterator_fast<QUICK_RANGE_SELECT> it(quick_selects);
  str->append(STRING_WITH_LEN("intersect("));
  while ((quick= it++))
  {
    KEY *key_info= head->key_info + quick->index;
    if (!first)
      str->append(',');
    else
      first= FALSE;
    str->append(key_info->name);
  }
  if (cpk_quick)
  {
    KEY *key_info= head->key_info + cpk_quick->index;
    str->append(',');
    str->append(key_info->name);
  }
  str->append(')');
}

void QUICK_ROR_UNION_SELECT::add_info_string(String *str)
{
  bool first= TRUE;
  QUICK_SELECT_I *quick;
  List_iterator_fast<QUICK_SELECT_I> it(quick_selects);
  str->append(STRING_WITH_LEN("union("));
  while ((quick= it++))
  {
    if (!first)
      str->append(',');
    else
      first= FALSE;
    quick->add_info_string(str);
  }
  str->append(')');
}


void QUICK_RANGE_SELECT::add_keys_and_lengths(String *key_names,
                                              String *used_lengths)
{
  char buf[64];
  uint length;
  KEY *key_info= head->key_info + index;
  key_names->append(key_info->name);
  length= longlong2str(max_used_key_length, buf, 10) - buf;
  used_lengths->append(buf, length);
}

void QUICK_INDEX_MERGE_SELECT::add_keys_and_lengths(String *key_names,
                                                    String *used_lengths)
{
  char buf[64];
  uint length;
  bool first= TRUE;
  QUICK_RANGE_SELECT *quick;

  List_iterator_fast<QUICK_RANGE_SELECT> it(quick_selects);
  while ((quick= it++))
  {
    if (first)
      first= FALSE;
    else
    {
      key_names->append(',');
      used_lengths->append(',');
    }

    KEY *key_info= head->key_info + quick->index;
    key_names->append(key_info->name);
    length= longlong2str(quick->max_used_key_length, buf, 10) - buf;
    used_lengths->append(buf, length);
  }
  if (pk_quick_select)
  {
    KEY *key_info= head->key_info + pk_quick_select->index;
    key_names->append(',');
    key_names->append(key_info->name);
    length= longlong2str(pk_quick_select->max_used_key_length, buf, 10) - buf;
    used_lengths->append(',');
    used_lengths->append(buf, length);
  }
}

void QUICK_ROR_INTERSECT_SELECT::add_keys_and_lengths(String *key_names,
                                                      String *used_lengths)
{
  char buf[64];
  uint length;
  bool first= TRUE;
  QUICK_RANGE_SELECT *quick;
  List_iterator_fast<QUICK_RANGE_SELECT> it(quick_selects);
  while ((quick= it++))
  {
    KEY *key_info= head->key_info + quick->index;
    if (first)
      first= FALSE;
    else
    {
      key_names->append(',');
      used_lengths->append(',');
    }
    key_names->append(key_info->name);
    length= longlong2str(quick->max_used_key_length, buf, 10) - buf;
    used_lengths->append(buf, length);
  }

  if (cpk_quick)
  {
    KEY *key_info= head->key_info + cpk_quick->index;
    key_names->append(',');
    key_names->append(key_info->name);
    length= longlong2str(cpk_quick->max_used_key_length, buf, 10) - buf;
    used_lengths->append(',');
    used_lengths->append(buf, length);
  }
}

void QUICK_ROR_UNION_SELECT::add_keys_and_lengths(String *key_names,
                                                  String *used_lengths)
{
  bool first= TRUE;
  QUICK_SELECT_I *quick;
  List_iterator_fast<QUICK_SELECT_I> it(quick_selects);
  while ((quick= it++))
  {
    if (first)
      first= FALSE;
    else
    {
      used_lengths->append(',');
      key_names->append(',');
    }
    quick->add_keys_and_lengths(key_names, used_lengths);
  }
}


/*******************************************************************************
* Implementation of QUICK_GROUP_MIN_MAX_SELECT
*******************************************************************************/

static inline uint get_field_keypart(KEY *index, Field *field);
static inline SEL_ARG * get_index_range_tree(uint index, SEL_TREE* range_tree,
                                             PARAM *param, uint *param_idx);
static bool get_constant_key_infix(KEY *index_info, SEL_ARG *index_range_tree,
                       KEY_PART_INFO *first_non_group_part,
                       KEY_PART_INFO *min_max_arg_part,
                       KEY_PART_INFO *last_part, THD *thd,
                       uchar *key_infix, uint *key_infix_len,
                       KEY_PART_INFO **first_non_infix_part);
static bool
check_group_min_max_predicates(Item *cond, Item_field *min_max_arg_item,
                               Field::imagetype image_type);

static void
cost_group_min_max(TABLE* table, KEY *index_info, uint used_key_parts,
                   uint group_key_parts, SEL_TREE *range_tree,
                   SEL_ARG *index_tree, ha_rows quick_prefix_records,
                   bool have_min, bool have_max,
                   double *read_cost, ha_rows *records);


/**
  Test if this access method is applicable to a GROUP query with MIN/MAX
  functions, and if so, construct a new TRP object.

  DESCRIPTION
    Test whether a query can be computed via a QUICK_GROUP_MIN_MAX_SELECT.
    Queries computable via a QUICK_GROUP_MIN_MAX_SELECT must satisfy the
    following conditions:
    A) Table T has at least one compound index I of the form:
       I = <A_1, ...,A_k, [B_1,..., B_m], C, [D_1,...,D_n]>
    B) Query conditions:
    B0. Q is over a single table T.
    B1. The attributes referenced by Q are a subset of the attributes of I.
    B2. All attributes QA in Q can be divided into 3 overlapping groups:
        - SA = {S_1, ..., S_l, [C]} - from the SELECT clause, where C is
          referenced by any number of MIN and/or MAX functions if present.
        - WA = {W_1, ..., W_p} - from the WHERE clause
        - GA = <G_1, ..., G_k> - from the GROUP BY clause (if any)
             = SA              - if Q is a DISTINCT query (based on the
                                 equivalence of DISTINCT and GROUP queries.
        - NGA = QA - (GA union C) = {NG_1, ..., NG_m} - the ones not in
          GROUP BY and not referenced by MIN/MAX functions.
        with the following properties specified below.
    B3. If Q has a GROUP BY WITH ROLLUP clause the access method is not 
        applicable.

    SA1. There is at most one attribute in SA referenced by any number of
         MIN and/or MAX functions which, which if present, is denoted as C.
    SA2. The position of the C attribute in the index is after the last A_k.
    SA3. The attribute C can be referenced in the WHERE clause only in
         predicates of the forms:
         - (C {< | <= | > | >= | =} const)
         - (const {< | <= | > | >= | =} C)
         - (C between const_i and const_j)
         - C IS NULL
         - C IS NOT NULL
         - C != const
    SA4. If Q has a GROUP BY clause, there are no other aggregate functions
         except MIN and MAX. For queries with DISTINCT, aggregate functions
         are allowed.
    SA5. The select list in DISTINCT queries should not contain expressions.
    SA6. Clustered index can not be used by GROUP_MIN_MAX quick select
         for AGG_FUNC(DISTINCT ...) optimization because cursor position is
         never stored after a unique key lookup in the clustered index and
         furhter index_next/prev calls can not be used. So loose index scan
         optimization can not be used in this case.
    GA1. If Q has a GROUP BY clause, then GA is a prefix of I. That is, if
         G_i = A_j => i = j.
    GA2. If Q has a DISTINCT clause, then there is a permutation of SA that
         forms a prefix of I. This permutation is used as the GROUP clause
         when the DISTINCT query is converted to a GROUP query.
    GA3. The attributes in GA may participate in arbitrary predicates, divided
         into two groups:
         - RNG(G_1,...,G_q ; where q <= k) is a range condition over the
           attributes of a prefix of GA
         - PA(G_i1,...G_iq) is an arbitrary predicate over an arbitrary subset
           of GA. Since P is applied to only GROUP attributes it filters some
           groups, and thus can be applied after the grouping.
    GA4. There are no expressions among G_i, just direct column references.
    NGA1.If in the index I there is a gap between the last GROUP attribute G_k,
         and the MIN/MAX attribute C, then NGA must consist of exactly the
         index attributes that constitute the gap. As a result there is a
         permutation of NGA, BA=<B_1,...,B_m>, that coincides with the gap
         in the index.
    NGA2.If BA <> {}, then the WHERE clause must contain a conjunction EQ of
         equality conditions for all NG_i of the form (NG_i = const) or
         (const = NG_i), such that each NG_i is referenced in exactly one
         conjunct. Informally, the predicates provide constants to fill the
         gap in the index.
    NGA3.If BA <> {}, there can only be one range. TODO: This is a code
         limitation and is not strictly needed. See BUG#15947433
    WA1. There are no other attributes in the WHERE clause except the ones
         referenced in predicates RNG, PA, PC, EQ defined above. Therefore
         WA is subset of (GA union NGA union C) for GA,NGA,C that pass the
         above tests. By transitivity then it also follows that each WA_i
         participates in the index I (if this was already tested for GA, NGA
         and C).

    C) Overall query form:
       SELECT EXPR([A_1,...,A_k], [B_1,...,B_m], [MIN(C)], [MAX(C)])
         FROM T
        WHERE [RNG(A_1,...,A_p ; where p <= k)]
         [AND EQ(B_1,...,B_m)]
         [AND PC(C)]
         [AND PA(A_i1,...,A_iq)]
       GROUP BY A_1,...,A_k
       [HAVING PH(A_1, ..., B_1,..., C)]
    where EXPR(...) is an arbitrary expression over some or all SELECT fields,
    or:
       SELECT DISTINCT A_i1,...,A_ik
         FROM T
        WHERE [RNG(A_1,...,A_p ; where p <= k)]
         [AND PA(A_i1,...,A_iq)];

  NOTES
    If the current query satisfies the conditions above, and if
    (mem_root! = NULL), then the function constructs and returns a new TRP
    object, that is later used to construct a new QUICK_GROUP_MIN_MAX_SELECT.
    If (mem_root == NULL), then the function only tests whether the current
    query satisfies the conditions above, and, if so, sets
    is_applicable = TRUE.

    Queries with DISTINCT for which index access can be used are transformed
    into equivalent group-by queries of the form:

    SELECT A_1,...,A_k FROM T
     WHERE [RNG(A_1,...,A_p ; where p <= k)]
      [AND PA(A_i1,...,A_iq)]
    GROUP BY A_1,...,A_k;

    The group-by list is a permutation of the select attributes, according
    to their order in the index.

  TODO
  - What happens if the query groups by the MIN/MAX field, and there is no
    other field as in: "select min(a) from t1 group by a" ?
  - We assume that the general correctness of the GROUP-BY query was checked
    before this point. Is this correct, or do we have to check it completely?
  - Lift the limitation in condition (B3), that is, make this access method 
    applicable to ROLLUP queries.

 @param  param     Parameter from test_quick_select
 @param  sel_tree  Range tree generated by get_mm_tree
 @param  read_time Best read time so far (=table/index scan time)
 @return table read plan
   @retval NULL  Loose index scan not applicable or mem_root == NULL
   @retval !NULL Loose index scan table read plan
*/

static TRP_GROUP_MIN_MAX *
get_best_group_min_max(PARAM *param, SEL_TREE *tree, double read_time)
{
  THD *thd= param->thd;
  JOIN *join= thd->lex->current_select->join;
  TABLE *table= param->table;
  bool have_min= FALSE;              /* TRUE if there is a MIN function. */
  bool have_max= FALSE;              /* TRUE if there is a MAX function. */
  Item_field *min_max_arg_item= NULL; // The argument of all MIN/MAX functions
  KEY_PART_INFO *min_max_arg_part= NULL; /* The corresponding keypart. */
  uint group_prefix_len= 0; /* Length (in bytes) of the key prefix. */
  KEY *index_info= NULL;    /* The index chosen for data access. */
  uint index= 0;            /* The id of the chosen index. */
  uint group_key_parts= 0;  // Number of index key parts in the group prefix.
  uint used_key_parts= 0;   /* Number of index key parts used for access. */
  uchar key_infix[MAX_KEY_LENGTH]; /* Constants from equality predicates.*/
  uint key_infix_len= 0;          /* Length of key_infix. */
  TRP_GROUP_MIN_MAX *read_plan= NULL; /* The eventually constructed TRP. */
  uint key_part_nr;
  ORDER *tmp_group;
  Item *item;
  Item_field *item_field;
  bool is_agg_distinct;
  List<Item_field> agg_distinct_flds;
  /* Cost-related variables for the best index so far. */
  double best_read_cost= DBL_MAX;
  ha_rows best_records= 0;
  SEL_ARG *best_index_tree= NULL;
  ha_rows best_quick_prefix_records= 0;
  uint best_param_idx= 0;
  List_iterator<Item> select_items_it;
  Opt_trace_context * const trace= &param->thd->opt_trace;

  DBUG_ENTER("get_best_group_min_max");

  Opt_trace_object trace_group(trace, "group_index_range",
                               Opt_trace_context::RANGE_OPTIMIZER);
  const char* cause= NULL;

  /* Perform few 'cheap' tests whether this access method is applicable. */
  if (!join)
    cause= "no_join";
  else if (join->primary_tables != 1)  /* Query must reference one table. */
    cause= "not_single_table";
  else if (join->select_lex->olap == ROLLUP_TYPE) /* Check (B3) for ROLLUP */
    cause= "rollup";
  else if (table->s->keys == 0)        /* There are no indexes to use. */
    cause= "no_index";
  else if (param->order_direction == ORDER::ORDER_DESC)
    cause= "cannot_do_reverse_ordering";
  if (cause != NULL)
  {
    trace_group.add("chosen", false).add_alnum("cause", cause);
    DBUG_RETURN(NULL);
  }

  /* Check (SA1,SA4) and store the only MIN/MAX argument - the C attribute.*/
  is_agg_distinct = is_indexed_agg_distinct(join, &agg_distinct_flds);

  if ((!join->group_list) && /* Neither GROUP BY nor a DISTINCT query. */
      (!join->select_distinct) &&
      !is_agg_distinct)
  {
    trace_group.add("chosen", false).
      add_alnum("cause", "not_group_by_or_distinct");
    DBUG_RETURN(NULL);
  }
  /* Analyze the query in more detail. */

  if (join->sum_funcs[0])
  {
    Item_sum *min_max_item;
    Item_sum **func_ptr= join->sum_funcs;
    while ((min_max_item= *(func_ptr++)))
    {
      if (min_max_item->sum_func() == Item_sum::MIN_FUNC)
        have_min= TRUE;
      else if (min_max_item->sum_func() == Item_sum::MAX_FUNC)
        have_max= TRUE;
      else if (is_agg_distinct &&
               (min_max_item->sum_func() == Item_sum::COUNT_DISTINCT_FUNC ||
                min_max_item->sum_func() == Item_sum::SUM_DISTINCT_FUNC ||
                min_max_item->sum_func() == Item_sum::AVG_DISTINCT_FUNC))
        continue;
      else
      {
        trace_group.add("chosen", false).
          add_alnum("cause", "not_applicable_aggregate_function");
        DBUG_RETURN(NULL);
      }

      /* The argument of MIN/MAX. */
      Item *expr= min_max_item->get_arg(0)->real_item();
      if (expr->type() == Item::FIELD_ITEM) /* Is it an attribute? */
      {
        if (! min_max_arg_item)
          min_max_arg_item= (Item_field*) expr;
        else if (! min_max_arg_item->eq(expr, 1))
          DBUG_RETURN(NULL);
      }
      else
        DBUG_RETURN(NULL);
    }
  }

  select_items_it= List_iterator<Item>(join->fields_list);
  /* Check (SA5). */
  if (join->select_distinct)
  {
    trace_group.add("distinct_query", true);
    while ((item= select_items_it++))
    {
      if (item->real_item()->type() != Item::FIELD_ITEM)
        DBUG_RETURN(NULL);
    }
  }

  /* Check (GA4) - that there are no expressions among the group attributes. */
  for (tmp_group= join->group_list; tmp_group; tmp_group= tmp_group->next)
  {
    if ((*tmp_group->item)->real_item()->type() != Item::FIELD_ITEM)
    {
      trace_group.add("chosen", false).
        add_alnum("cause", "group_field_is_expression");
      DBUG_RETURN(NULL);
    }
  }

  /*
    Check that table has at least one compound index such that the conditions
    (GA1,GA2) are all TRUE. If there is more than one such index, select the
    first one. Here we set the variables: group_prefix_len and index_info.
  */

  const uint pk= param->table->s->primary_key;
  KEY *cur_index_info= table->key_info;
  KEY *cur_index_info_end= cur_index_info + table->s->keys;
  SEL_ARG *cur_index_tree= NULL;
  ha_rows cur_quick_prefix_records= 0;
  uint cur_param_idx= MAX_KEY;
  Opt_trace_array trace_indices(trace, "potential_group_range_indices");
  for (uint cur_index= 0 ; cur_index_info != cur_index_info_end ;
       cur_index_info++, cur_index++)
  {
    Opt_trace_object trace_idx(trace);
    trace_idx.add_utf8("index", cur_index_info->name);
    KEY_PART_INFO *cur_part;
    KEY_PART_INFO *end_part; /* Last part for loops. */
    /* Last index part. */
    KEY_PART_INFO *last_part;
    KEY_PART_INFO *first_non_group_part;
    KEY_PART_INFO *first_non_infix_part;
    uint key_infix_parts;
    uint cur_group_key_parts= 0;
    uint cur_group_prefix_len= 0;
    double cur_read_cost;
    ha_rows cur_records;
    key_map used_key_parts_map;
    uint max_key_part= 0;
    uint cur_key_infix_len= 0;
    uchar cur_key_infix[MAX_KEY_LENGTH];
    uint cur_used_key_parts;
    
    /* Check (B1) - if current index is covering. */
    if (!table->covering_keys.is_set(cur_index))
    {
      cause= "not_covering";
      goto next_index;
    }

    /*
      If the current storage manager is such that it appends the primary key to
      each index, then the above condition is insufficient to check if the
      index is covering. In such cases it may happen that some fields are
      covered by the PK index, but not by the current index. Since we can't
      use the concatenation of both indexes for index lookup, such an index
      does not qualify as covering in our case. If this is the case, below
      we check that all query fields are indeed covered by 'cur_index'.
    */
    if (pk < MAX_KEY && cur_index != pk &&
        (table->file->ha_table_flags() & HA_PRIMARY_KEY_IN_READ_INDEX))
    {
      /* For each table field */
      for (uint i= 0; i < table->s->fields; i++)
      {
        Field *cur_field= table->field[i];
        /*
          If the field is used in the current query ensure that it's
          part of 'cur_index'
        */
        if (bitmap_is_set(table->read_set, cur_field->field_index) &&
            !cur_field->part_of_key_not_clustered.is_set(cur_index))
        {
          cause= "not_covering";
          goto next_index;                  // Field was not part of key
        }
      }
    }
    trace_idx.add("covering", true);

    /*
      Check (GA1) for GROUP BY queries.
    */
    if (join->group_list)
    {
      cur_part= cur_index_info->key_part;
      end_part= cur_part + actual_key_parts(cur_index_info);
      /* Iterate in parallel over the GROUP list and the index parts. */
      for (tmp_group= join->group_list; tmp_group && (cur_part != end_part);
           tmp_group= tmp_group->next, cur_part++)
      {
        /*
          TODO:
          tmp_group::item is an array of Item, is it OK to consider only the
          first Item? If so, then why? What is the array for?
        */
        /* Above we already checked that all group items are fields. */
        DBUG_ASSERT((*tmp_group->item)->real_item()->type() == Item::FIELD_ITEM);
        Item_field *group_field= (Item_field *) (*tmp_group->item)->real_item();
        if (group_field->field->eq(cur_part->field))
        {
          cur_group_prefix_len+= cur_part->store_length;
          ++cur_group_key_parts;
          max_key_part= cur_part - cur_index_info->key_part + 1;
          used_key_parts_map.set_bit(max_key_part);
        }
        else
        {
          cause= "group_attribute_not_prefix_in_index";
          goto next_index;
        }
      }
    }

    /*
      Check (GA2) if this is a DISTINCT query.
      If GA2, then Store a new ORDER object in group_fields_array at the
      position of the key part of item_field->field. Thus we get the ORDER
      objects for each field ordered as the corresponding key parts.
      Later group_fields_array of ORDER objects is used to convert the query
      to a GROUP query.
    */
    if ((!join->group_list && join->select_distinct) ||
        is_agg_distinct)
    {
      if (!is_agg_distinct)
      {
        select_items_it.rewind();
      }

      List_iterator<Item_field> agg_distinct_flds_it (agg_distinct_flds);
      while (NULL !=
             (item= (is_agg_distinct ?
                     (Item *) agg_distinct_flds_it++ : select_items_it++)))
      {
        /* (SA5) already checked above. */
        item_field= (Item_field*) item->real_item(); 
        DBUG_ASSERT(item->real_item()->type() == Item::FIELD_ITEM);

        /* not doing loose index scan for derived tables */
        if (!item_field->field)
        {
          cause= "derived_table";
          goto next_index;
        }

        /* Find the order of the key part in the index. */
        key_part_nr= get_field_keypart(cur_index_info, item_field->field);
        /*
          Check if this attribute was already present in the select list.
          If it was present, then its corresponding key part was alredy used.
        */
        if (used_key_parts_map.is_set(key_part_nr))
          continue;
        if (key_part_nr < 1 ||
            (!is_agg_distinct && key_part_nr > join->fields_list.elements))
        {
          cause= "select_attribute_not_prefix_in_index";
          goto next_index;
        }
        cur_part= cur_index_info->key_part + key_part_nr - 1;
        cur_group_prefix_len+= cur_part->store_length;
        used_key_parts_map.set_bit(key_part_nr);
        ++cur_group_key_parts;
        max_key_part= max(max_key_part,key_part_nr);
      }
      /*
        Check that used key parts forms a prefix of the index.
        To check this we compare bits in all_parts and cur_parts.
        all_parts have all bits set from 0 to (max_key_part-1).
        cur_parts have bits set for only used keyparts.
      */
      ulonglong all_parts, cur_parts;
      all_parts= (1ULL << max_key_part) - 1;
      cur_parts= used_key_parts_map.to_ulonglong() >> 1;
      if (all_parts != cur_parts)
        goto next_index;
    }

    /* Check (SA2). */
    if (min_max_arg_item)
    {
      key_part_nr= get_field_keypart(cur_index_info, min_max_arg_item->field);
      if (key_part_nr <= cur_group_key_parts)
      {
        cause= "aggregate_column_not_suffix_in_idx";
        goto next_index;
      }
      min_max_arg_part= cur_index_info->key_part + key_part_nr - 1;
    }

    /* Check (SA6) if clustered key is used. */
    if (is_agg_distinct && cur_index == table->s->primary_key &&
        table->file->primary_key_is_clustered())
    {
      cause= "primary_key_is_clustered";
      goto next_index;
    }

    /*
      Check (NGA1, NGA2) and extract a sequence of constants to be used as part
      of all search keys.
    */

    /*
      If there is MIN/MAX, each keypart between the last group part and the
      MIN/MAX part must participate in one equality with constants, and all
      keyparts after the MIN/MAX part must not be referenced in the query.

      If there is no MIN/MAX, the keyparts after the last group part can be
      referenced only in equalities with constants, and the referenced keyparts
      must form a sequence without any gaps that starts immediately after the
      last group keypart.
    */
    last_part= cur_index_info->key_part + actual_key_parts(cur_index_info);
    first_non_group_part= 
      (cur_group_key_parts < actual_key_parts(cur_index_info)) ?
      cur_index_info->key_part + cur_group_key_parts :
      NULL;
    first_non_infix_part= min_max_arg_part ?
      (min_max_arg_part < last_part) ?
      min_max_arg_part :
      NULL :
      NULL;
    if (first_non_group_part &&
        (!min_max_arg_part || (min_max_arg_part - first_non_group_part > 0)))
    {
      if (tree)
      {
        uint dummy;
        SEL_ARG *index_range_tree= get_index_range_tree(cur_index, tree, param,
                                                        &dummy);
        if (!get_constant_key_infix(cur_index_info, index_range_tree,
                                    first_non_group_part, min_max_arg_part,
                                    last_part, thd, cur_key_infix, 
                                    &cur_key_infix_len,
                                    &first_non_infix_part))
        {
          cause= "nonconst_equality_gap_attribute";
          goto next_index;
        }
      }
      else if (min_max_arg_part &&
               (min_max_arg_part - first_non_group_part > 0))
      {
        /*
          There is a gap but no range tree, thus no predicates at all for the
          non-group keyparts.
        */
        cause= "no_nongroup_keypart_predicate";
        goto next_index;
      }
      else if (first_non_group_part && join->conds)
      {
        /*
          If there is no MIN/MAX function in the query, but some index
          key part is referenced in the WHERE clause, then this index
          cannot be used because the WHERE condition over the keypart's
          field cannot be 'pushed' to the index (because there is no
          range 'tree'), and the WHERE clause must be evaluated before
          GROUP BY/DISTINCT.
        */
        /*
          Store the first and last keyparts that need to be analyzed
          into one array that can be passed as parameter.
        */
        KEY_PART_INFO *key_part_range[2];
        key_part_range[0]= first_non_group_part;
        key_part_range[1]= last_part;

        /* Check if cur_part is referenced in the WHERE clause. */
        if (join->conds->walk(&Item::find_item_in_field_list_processor, 0,
                              (uchar*) key_part_range))
        {
          cause= "keypart_reference_from_where_clause";
          goto next_index;
        }
      }
    }

    /*
      Test (WA1) partially - that no other keypart after the last infix part is
      referenced in the query.
    */
    if (first_non_infix_part)
    {
      cur_part= first_non_infix_part +
        (min_max_arg_part && (min_max_arg_part < last_part));
      for (; cur_part != last_part; cur_part++)
      {
        if (bitmap_is_set(table->read_set, cur_part->field->field_index))
        {
          cause= "keypart_after_infix_in_query";
          goto next_index;
        }
      }
    }

    /* If we got to this point, cur_index_info passes the test. */
    key_infix_parts= cur_key_infix_len ? (uint) 
      (first_non_infix_part - first_non_group_part) : 0;
    cur_used_key_parts= cur_group_key_parts + key_infix_parts;

    /* Compute the cost of using this index. */
    if (tree)
    {
      /* Find the SEL_ARG sub-tree that corresponds to the chosen index. */
      cur_index_tree= get_index_range_tree(cur_index, tree, param,
                                           &cur_param_idx);
      /* Check if this range tree can be used for prefix retrieval. */
      Cost_estimate dummy_cost;
      uint mrr_flags= HA_MRR_SORTED;
      uint mrr_bufsize=0;
      cur_quick_prefix_records= check_quick_select(param, cur_param_idx, 
                                                   FALSE /*don't care*/, 
                                                   cur_index_tree, TRUE,
                                                   &mrr_flags, &mrr_bufsize,
                                                   &dummy_cost);
#ifdef OPTIMIZER_TRACE
      if (unlikely(cur_index_tree && trace->is_started()))
      {
        trace_idx.add("index_dives_for_eq_ranges", !param->use_index_statistics);
        Opt_trace_array trace_range(trace, "ranges");

        const KEY_PART_INFO *key_part= cur_index_info->key_part;

        String range_info;
        range_info.set_charset(system_charset_info);
        append_range_all_keyparts(&trace_range, NULL, &range_info,
                                  cur_index_tree, key_part);
      }
#endif
    }
    cost_group_min_max(table, cur_index_info, cur_used_key_parts,
                       cur_group_key_parts, tree, cur_index_tree,
                       cur_quick_prefix_records, have_min, have_max,
                       &cur_read_cost, &cur_records);
    /*
      If cur_read_cost is lower than best_read_cost use cur_index.
      Do not compare doubles directly because they may have different
      representations (64 vs. 80 bits).
    */
    trace_idx.add("rows", cur_records).add("cost", cur_read_cost);
    if (cur_read_cost < best_read_cost - (DBL_EPSILON * cur_read_cost))
    {
      index_info= cur_index_info;
      index= cur_index;
      best_read_cost= cur_read_cost;
      best_records= cur_records;
      best_index_tree= cur_index_tree;
      best_quick_prefix_records= cur_quick_prefix_records;
      best_param_idx= cur_param_idx;
      group_key_parts= cur_group_key_parts;
      group_prefix_len= cur_group_prefix_len;
      key_infix_len= cur_key_infix_len;
      if (key_infix_len)
        memcpy (key_infix, cur_key_infix, sizeof (key_infix));
      used_key_parts= cur_used_key_parts;
    }

  next_index:
    if (cause)
    {
      trace_idx.add("usable", false).add_alnum("cause", cause);
      cause= NULL;
    }
  }
  trace_indices.end();

  if (!index_info) /* No usable index found. */
    DBUG_RETURN(NULL);

  /* Check (SA3) for the where clause. */
  if (join->conds && min_max_arg_item &&
      !check_group_min_max_predicates(join->conds, min_max_arg_item,
                                      (index_info->flags & HA_SPATIAL) ?
                                      Field::itMBR : Field::itRAW))
  {
    trace_group.add("usable", false).
      add_alnum("cause", "unsupported_predicate_on_agg_attribute");
    DBUG_RETURN(NULL);
  }

  /* The query passes all tests, so construct a new TRP object. */
  read_plan= new (param->mem_root)
                 TRP_GROUP_MIN_MAX(have_min, have_max, is_agg_distinct,
                                   min_max_arg_part,
                                   group_prefix_len, used_key_parts,
                                   group_key_parts, index_info, index,
                                   key_infix_len,
                                   (key_infix_len > 0) ? key_infix : NULL,
                                   tree, best_index_tree, best_param_idx,
                                   best_quick_prefix_records);
  if (read_plan)
  {
    if (tree && read_plan->quick_prefix_records == 0)
      DBUG_RETURN(NULL);

    read_plan->read_cost= best_read_cost;
    read_plan->records=   best_records;
    if (read_time < best_read_cost && is_agg_distinct)
    {
      trace_group.add("index_scan", true);
      read_plan->read_cost= 0;
      read_plan->use_index_scan();
    }

    DBUG_PRINT("info",
               ("Returning group min/max plan: cost: %g, records: %lu",
                read_plan->read_cost, (ulong) read_plan->records));
  }

  DBUG_RETURN(read_plan);
}


/*
  Check that the MIN/MAX attribute participates only in range predicates
  with constants.

  SYNOPSIS
    check_group_min_max_predicates()
    cond              tree (or subtree) describing all or part of the WHERE
                      clause being analyzed
    min_max_arg_item  the field referenced by the MIN/MAX function(s)
    min_max_arg_part  the keypart of the MIN/MAX argument if any

  DESCRIPTION
    The function walks recursively over the cond tree representing a WHERE
    clause, and checks condition (SA3) - if a field is referenced by a MIN/MAX
    aggregate function, it is referenced only by one of the following
    predicates: {=, !=, <, <=, >, >=, between, is null, is not null}.

  RETURN
    TRUE  if cond passes the test
    FALSE o/w
*/

static bool
check_group_min_max_predicates(Item *cond, Item_field *min_max_arg_item,
                               Field::imagetype image_type)
{
  DBUG_ENTER("check_group_min_max_predicates");
  DBUG_ASSERT(cond && min_max_arg_item);

  cond= cond->real_item();
  Item::Type cond_type= cond->type();
  if (cond_type == Item::COND_ITEM) /* 'AND' or 'OR' */
  {
    DBUG_PRINT("info", ("Analyzing: %s", ((Item_func*) cond)->func_name()));
    List_iterator_fast<Item> li(*((Item_cond*) cond)->argument_list());
    Item *and_or_arg;
    while ((and_or_arg= li++))
    {
      if (!check_group_min_max_predicates(and_or_arg, min_max_arg_item,
                                         image_type))
        DBUG_RETURN(FALSE);
    }
    DBUG_RETURN(TRUE);
  }

  /*
    TODO:
    This is a very crude fix to handle sub-selects in the WHERE clause
    (Item_subselect objects). With the test below we rule out from the
    optimization all queries with subselects in the WHERE clause. What has to
    be done, is that here we should analyze whether the subselect references
    the MIN/MAX argument field, and disallow the optimization only if this is
    so.
  */
  if (cond_type == Item::SUBSELECT_ITEM)
    DBUG_RETURN(FALSE);

  /*
    Condition of the form 'field' is equivalent to 'field <> 0' and thus
    satisfies the SA3 condition.
  */
  if (cond_type == Item::FIELD_ITEM)
  {
    DBUG_PRINT("info", ("Analyzing: %s", cond->full_name()));
    DBUG_RETURN(TRUE);
  }

  /* We presume that at this point there are no other Items than functions. */
  DBUG_ASSERT(cond_type == Item::FUNC_ITEM);

  /* Test if cond references only group-by or non-group fields. */
  Item_func *pred= (Item_func*) cond;
  Item *cur_arg;
  DBUG_PRINT("info", ("Analyzing: %s", pred->func_name()));
  for (uint arg_idx= 0; arg_idx < pred->argument_count (); arg_idx++)
  {
    Item **arguments= pred->arguments();
    cur_arg= arguments[arg_idx]->real_item();
    DBUG_PRINT("info", ("cur_arg: %s", cur_arg->full_name()));
    if (cur_arg->type() == Item::FIELD_ITEM)
    {
      if (min_max_arg_item->eq(cur_arg, 1)) 
      {
       /*
         If pred references the MIN/MAX argument, check whether pred is a range
         condition that compares the MIN/MAX argument with a constant.
       */
        Item_func::Functype pred_type= pred->functype();
        if (pred_type != Item_func::EQUAL_FUNC     &&
            pred_type != Item_func::LT_FUNC        &&
            pred_type != Item_func::LE_FUNC        &&
            pred_type != Item_func::GT_FUNC        &&
            pred_type != Item_func::GE_FUNC        &&
            pred_type != Item_func::BETWEEN        &&
            pred_type != Item_func::ISNULL_FUNC    &&
            pred_type != Item_func::ISNOTNULL_FUNC &&
            pred_type != Item_func::EQ_FUNC        &&
            pred_type != Item_func::NE_FUNC)
          DBUG_RETURN(FALSE);

        /* Check that pred compares min_max_arg_item with a constant. */
        Item *args[3];
        memset(args, 0, 3 * sizeof(Item*));
        bool inv;
        /* Test if this is a comparison of a field and a constant. */
        if (!simple_pred(pred, args, &inv))
          DBUG_RETURN(FALSE);

        /* Check for compatible string comparisons - similar to get_mm_leaf. */
        if (args[0] && args[1] && !args[2] && // this is a binary function
            min_max_arg_item->result_type() == STRING_RESULT &&
            /*
              Don't use an index when comparing strings of different collations.
            */
            ((args[1]->result_type() == STRING_RESULT &&
              image_type == Field::itRAW &&
              min_max_arg_item->field->charset() != pred->compare_collation())
             ||
             /*
               We can't always use indexes when comparing a string index to a
               number.
             */
             (args[1]->result_type() != STRING_RESULT &&
              min_max_arg_item->field->cmp_type() != args[1]->result_type())))
          DBUG_RETURN(FALSE);
      }
    }
    else if (cur_arg->type() == Item::FUNC_ITEM)
    {
      if (!check_group_min_max_predicates(cur_arg, min_max_arg_item,
                                         image_type))
        DBUG_RETURN(FALSE);
    }
    else if (cur_arg->const_item())
    {
      /*
        For predicates of the form "const OP expr" we also have to check 'expr'
        to make a decision.
      */
      continue;
    }
    else
      DBUG_RETURN(FALSE);
  }

  DBUG_RETURN(TRUE);
}


/*
  Get SEL_ARG tree, if any, for the keypart covering non grouping
  attribute (NGA) field 'nga_field'.

  This function enforces the NGA3 test: If 'keypart_tree' contains a
  condition for 'nga_field', there can only be one range. In the
  opposite case, this function returns with error and 'cur_range'
  should not be used.

  Note that the NGA1 and NGA2 requirements, like whether or not the
  range predicate for 'nga_field' is equality, is not tested by this
  function.

  @param[in]   nga_field      The NGA field we want the SEL_ARG tree for
  @param[in]   keypart_tree   Root node of the SEL_ARG* tree for the index
  @param[out]  cur_range      The SEL_ARG tree, if any, for the keypart
                              covering field 'keypart_field'
  @retval true   'keypart_tree' contained a predicate for 'nga_field' but
                  multiple ranges exists. 'cur_range' should not be used.
  @retval false  otherwise
*/

static bool
get_sel_arg_for_keypart(Field *nga_field,
                        SEL_ARG *keypart_tree,
                        SEL_ARG **cur_range)
{
  if(keypart_tree == NULL)
    return false;
  if(keypart_tree->type != SEL_ARG::KEY_RANGE)
  {
    /*
      A range predicate not usable by Loose Index Scan is found.
      Predicates for keypart 'keypart_tree->part' and later keyparts
      cannot be used.
    */
    *cur_range= keypart_tree;
    return false;
  }
  if(keypart_tree->field->eq(nga_field))
  {
    /*
      Enforce NGA3: If a condition for nga_field has been found, only
      a single range is allowed.
    */
    if (keypart_tree->prev || keypart_tree->next)
      return true; // There are multiple ranges

    *cur_range= keypart_tree;
    return false;
  }

  SEL_ARG *found_tree= NULL;
  SEL_ARG *first_kp=  keypart_tree->first();

  for (SEL_ARG *cur_kp= first_kp; cur_kp && !found_tree;
       cur_kp= cur_kp->next)
  {
    if (cur_kp->next_key_part)
    {
      if (get_sel_arg_for_keypart(nga_field,
                                  cur_kp->next_key_part,
                                  &found_tree))
        return true;

    }
    /*
       Enforce NGA3: If a condition for nga_field has been found,only
       a single range is allowed.
    */
    if (found_tree && found_tree->type == SEL_ARG::KEY_RANGE && first_kp->next)
      return true; // There are multiple ranges
  }
  *cur_range= found_tree;
  return false;
}


/*
  Extract a sequence of constants from a conjunction of equality predicates.

  SYNOPSIS
    get_constant_key_infix()
    index_info             [in]  Descriptor of the chosen index.
    index_range_tree       [in]  Range tree for the chosen index
    first_non_group_part   [in]  First index part after group attribute parts
    min_max_arg_part       [in]  The keypart of the MIN/MAX argument if any
    last_part              [in]  Last keypart of the index
    thd                    [in]  Current thread
    key_infix              [out] Infix of constants to be used for index lookup
    key_infix_len          [out] Lenghth of the infix
    first_non_infix_part   [out] The first keypart after the infix (if any)

  DESCRIPTION
    Test conditions (NGA1, NGA2) from get_best_group_min_max(). Namely,
    for each keypart field NGF_i not in GROUP-BY, check that there is a
    constant equality predicate among conds with the form (NGF_i = const_ci) or
    (const_ci = NGF_i).
    Thus all the NGF_i attributes must fill the 'gap' between the last group-by
    attribute and the MIN/MAX attribute in the index (if present). If these
    conditions hold, copy each constant from its corresponding predicate into
    key_infix, in the order its NG_i attribute appears in the index, and update
    key_infix_len with the total length of the key parts in key_infix.

  RETURN
    TRUE  if the index passes the test
    FALSE o/w
*/

static bool
get_constant_key_infix(KEY *index_info, SEL_ARG *index_range_tree,
                       KEY_PART_INFO *first_non_group_part,
                       KEY_PART_INFO *min_max_arg_part,
                       KEY_PART_INFO *last_part, THD *thd,
                       uchar *key_infix, uint *key_infix_len,
                       KEY_PART_INFO **first_non_infix_part)
{
  SEL_ARG       *cur_range;
  KEY_PART_INFO *cur_part;
  /* End part for the first loop below. */
  KEY_PART_INFO *end_part= min_max_arg_part ? min_max_arg_part : last_part;

  *key_infix_len= 0;
  uchar *key_ptr= key_infix;
  for (cur_part= first_non_group_part; cur_part != end_part; cur_part++)
  {
    cur_range= NULL;
    /*
      Find the range tree for the current keypart. We assume that
      index_range_tree points to the leftmost keypart in the index.
    */
    if(get_sel_arg_for_keypart(cur_part->field, index_range_tree, &cur_range))
      return false;

    if (!cur_range || cur_range->type != SEL_ARG::KEY_RANGE)
    {
      if (min_max_arg_part)
        return FALSE; /* The current keypart has no range predicates at all. */
      else
      {
        *first_non_infix_part= cur_part;
        return TRUE;
      }
    }

    if ((cur_range->min_flag & NO_MIN_RANGE) ||
        (cur_range->max_flag & NO_MAX_RANGE) ||
        (cur_range->min_flag & NEAR_MIN) || (cur_range->max_flag & NEAR_MAX))
      return FALSE;

    uint field_length= cur_part->store_length;
    if (cur_range->maybe_null &&
         cur_range->min_value[0] && cur_range->max_value[0])
    { 
      /*
        cur_range specifies 'IS NULL'. In this case the argument points
        to a "null value" (a copy of is_null_string) that we do not
        memcmp(), or memcpy to a field.
      */
      DBUG_ASSERT (field_length > 0);
      *key_ptr= 1;
      key_ptr+= field_length;
      *key_infix_len+= field_length;
    }
    else if (memcmp(cur_range->min_value, cur_range->max_value, field_length) == 0)
    { /* cur_range specifies an equality condition. */
      memcpy(key_ptr, cur_range->min_value, field_length);
      key_ptr+= field_length;
      *key_infix_len+= field_length;
    }
    else
      return FALSE;
  }

  if (!min_max_arg_part && (cur_part == last_part))
    *first_non_infix_part= last_part;

  return TRUE;
}


/*
  Find the key part referenced by a field.

  SYNOPSIS
    get_field_keypart()
    index  descriptor of an index
    field  field that possibly references some key part in index

  NOTES
    The return value can be used to get a KEY_PART_INFO pointer by
    part= index->key_part + get_field_keypart(...) - 1;

  RETURN
    Positive number which is the consecutive number of the key part, or
    0 if field does not reference any index field.
*/

static inline uint
get_field_keypart(KEY *index, Field *field)
{
  KEY_PART_INFO *part, *end;

  for (part= index->key_part, end= part + actual_key_parts(index) ;
       part < end; part++)
  {
    if (field->eq(part->field))
      return part - index->key_part + 1;
  }
  return 0;
}


/*
  Find the SEL_ARG sub-tree that corresponds to the chosen index.

  SYNOPSIS
    get_index_range_tree()
    index     [in]  The ID of the index being looked for
    range_tree[in]  Tree of ranges being searched
    param     [in]  PARAM from SQL_SELECT::test_quick_select
    param_idx [out] Index in the array PARAM::key that corresponds to 'index'

  DESCRIPTION

    A SEL_TREE contains range trees for all usable indexes. This procedure
    finds the SEL_ARG sub-tree for 'index'. The members of a SEL_TREE are
    ordered in the same way as the members of PARAM::key, thus we first find
    the corresponding index in the array PARAM::key. This index is returned
    through the variable param_idx, to be used later as argument of
    check_quick_select().

  RETURN
    Pointer to the SEL_ARG subtree that corresponds to index.
*/

SEL_ARG * get_index_range_tree(uint index, SEL_TREE* range_tree, PARAM *param,
                               uint *param_idx)
{
  uint idx= 0; /* Index nr in param->key_parts */
  while (idx < param->keys)
  {
    if (index == param->real_keynr[idx])
      break;
    idx++;
  }
  *param_idx= idx;
  return(range_tree->keys[idx]);
}


/*
  Compute the cost of a quick_group_min_max_select for a particular index.

  SYNOPSIS
    cost_group_min_max()
    table                [in] The table being accessed
    index_info           [in] The index used to access the table
    used_key_parts       [in] Number of key parts used to access the index
    group_key_parts      [in] Number of index key parts in the group prefix
    range_tree           [in] Tree of ranges for all indexes
    index_tree           [in] The range tree for the current index
    quick_prefix_records [in] Number of records retrieved by the internally
			      used quick range select if any
    have_min             [in] True if there is a MIN function
    have_max             [in] True if there is a MAX function
    read_cost           [out] The cost to retrieve rows via this quick select
    records             [out] The number of rows retrieved

  DESCRIPTION
    This method computes the access cost of a TRP_GROUP_MIN_MAX instance and
    the number of rows returned.

  NOTES
    The cost computation distinguishes several cases:
    1) No equality predicates over non-group attributes (thus no key_infix).
       If groups are bigger than blocks on the average, then we assume that it
       is very unlikely that block ends are aligned with group ends, thus even
       if we look for both MIN and MAX keys, all pairs of neighbor MIN/MAX
       keys, except for the first MIN and the last MAX keys, will be in the
       same block.  If groups are smaller than blocks, then we are going to
       read all blocks.
    2) There are equality predicates over non-group attributes.
       In this case the group prefix is extended by additional constants, and
       as a result the min/max values are inside sub-groups of the original
       groups. The number of blocks that will be read depends on whether the
       ends of these sub-groups will be contained in the same or in different
       blocks. We compute the probability for the two ends of a subgroup to be
       in two different blocks as the ratio of:
       - the number of positions of the left-end of a subgroup inside a group,
         such that the right end of the subgroup is past the end of the buffer
         containing the left-end, and
       - the total number of possible positions for the left-end of the
         subgroup, which is the number of keys in the containing group.
       We assume it is very unlikely that two ends of subsequent subgroups are
       in the same block.
    3) The are range predicates over the group attributes.
       Then some groups may be filtered by the range predicates. We use the
       selectivity of the range predicates to decide how many groups will be
       filtered.

  TODO
     - Take into account the optional range predicates over the MIN/MAX
       argument.
     - Check if we have a PK index and we use all cols - then each key is a
       group, and it will be better to use an index scan.

  RETURN
    None
*/

void cost_group_min_max(TABLE* table, KEY *index_info, uint used_key_parts,
                        uint group_key_parts, SEL_TREE *range_tree,
                        SEL_ARG *index_tree, ha_rows quick_prefix_records,
                        bool have_min, bool have_max,
                        double *read_cost, ha_rows *records)
{
  ha_rows table_records;
  uint num_groups;
  uint num_blocks;
  uint keys_per_block;
  uint keys_per_group;
  uint keys_per_subgroup; /* Average number of keys in sub-groups */
                          /* formed by a key infix. */
  double p_overlap; /* Probability that a sub-group overlaps two blocks. */
  double quick_prefix_selectivity;
  double io_cost;
  DBUG_ENTER("cost_group_min_max");

  table_records= table->file->stats.records;
  keys_per_block= (table->file->stats.block_size / 2 /
                   (index_info->key_length + table->file->ref_length)
                        + 1);
  num_blocks= (uint)(table_records / keys_per_block) + 1;

  /* Compute the number of keys in a group. */
  keys_per_group= index_info->rec_per_key[group_key_parts - 1];
  if (keys_per_group == 0) /* If there is no statistics try to guess */
    /* each group contains 10% of all records */
    keys_per_group= (uint)(table_records / 10) + 1;
  num_groups= (uint)(table_records / keys_per_group) + 1;

  /* Apply the selectivity of the quick select for group prefixes. */
  if (range_tree && (quick_prefix_records != HA_POS_ERROR))
  {
    quick_prefix_selectivity= (double) quick_prefix_records /
                              (double) table_records;
    num_groups= (uint) rint(num_groups * quick_prefix_selectivity);
    set_if_bigger(num_groups, 1);
  }

  if (used_key_parts > group_key_parts)
  { /*
      Compute the probability that two ends of a subgroup are inside
      different blocks.
    */
    keys_per_subgroup= index_info->rec_per_key[used_key_parts - 1];
    if (keys_per_subgroup >= keys_per_block) /* If a subgroup is bigger than */
      p_overlap= 1.0;       /* a block, it will overlap at least two blocks. */
    else
    {
      double blocks_per_group= (double) num_blocks / (double) num_groups;
      p_overlap= (blocks_per_group * (keys_per_subgroup - 1)) / keys_per_group;
      p_overlap= min(p_overlap, 1.0);
    }
    io_cost= min<double>(num_groups * (1 + p_overlap), num_blocks);
  }
  else
    io_cost= (keys_per_group > keys_per_block) ?
             (have_min && have_max) ? (double) (num_groups + 1) :
                                      (double) num_groups :
             (double) num_blocks;

  /*
    CPU cost must be comparable to that of an index scan as computed
    in SQL_SELECT::test_quick_select(). When the groups are small,
    e.g. for a unique index, using index scan will be cheaper since it
    reads the next record without having to re-position to it on every
    group. To make the CPU cost reflect this, we estimate the CPU cost
    as the sum of:
    1. Cost for evaluating the condition (similarly as for index scan).
    2. Cost for navigating the index structure (assuming a b-tree).
       Note: We only add the cost for one comparision per block. For a
             b-tree the number of comparisons will be larger.
       TODO: This cost should be provided by the storage engine.
  */
  const double tree_traversal_cost= 
    ceil(log(static_cast<double>(table_records))/
         log(static_cast<double>(keys_per_block))) * ROWID_COMPARE_COST; 

  const double cpu_cost= num_groups * (tree_traversal_cost + ROW_EVALUATE_COST);

  *read_cost= io_cost + cpu_cost;
  *records= num_groups;

  DBUG_PRINT("info",
             ("table rows: %lu  keys/block: %u  keys/group: %u  result rows: %lu  blocks: %u",
              (ulong)table_records, keys_per_block, keys_per_group, 
              (ulong) *records, num_blocks));
  DBUG_VOID_RETURN;
}


/*
  Construct a new quick select object for queries with group by with min/max.

  SYNOPSIS
    TRP_GROUP_MIN_MAX::make_quick()
    param              Parameter from test_quick_select
    retrieve_full_rows ignored
    parent_alloc       Memory pool to use, if any.

  NOTES
    Make_quick ignores the retrieve_full_rows parameter because
    QUICK_GROUP_MIN_MAX_SELECT always performs 'index only' scans.
    The other parameter are ignored as well because all necessary
    data to create the QUICK object is computed at this TRP creation
    time.

  RETURN
    New QUICK_GROUP_MIN_MAX_SELECT object if successfully created,
    NULL otherwise.
*/

QUICK_SELECT_I *
TRP_GROUP_MIN_MAX::make_quick(PARAM *param, bool retrieve_full_rows,
                              MEM_ROOT *parent_alloc)
{
  QUICK_GROUP_MIN_MAX_SELECT *quick;
  DBUG_ENTER("TRP_GROUP_MIN_MAX::make_quick");

  quick= new QUICK_GROUP_MIN_MAX_SELECT(param->table,
                                        param->thd->lex->current_select->join,
                                        have_min, have_max, 
                                        have_agg_distinct, min_max_arg_part,
                                        group_prefix_len, group_key_parts,
                                        used_key_parts, index_info, index,
                                        read_cost, records, key_infix_len,
                                        key_infix, parent_alloc, is_index_scan);
  if (!quick)
    DBUG_RETURN(NULL);

  if (quick->init())
  {
    delete quick;
    DBUG_RETURN(NULL);
  }

  if (range_tree)
  {
    DBUG_ASSERT(quick_prefix_records > 0);
    if (quick_prefix_records == HA_POS_ERROR)
      quick->quick_prefix_select= NULL; /* Can't construct a quick select. */
    else
    {
      /* Make a QUICK_RANGE_SELECT to be used for group prefix retrieval. */
      quick->quick_prefix_select= get_quick_select(param, param_idx,
                                                   index_tree,
                                                   HA_MRR_SORTED,
                                                   0,
                                                   &quick->alloc);
      if (!quick->quick_prefix_select)
      {
        delete quick;
        DBUG_RETURN(NULL);
      }
    }
    /*
      Extract the SEL_ARG subtree that contains only ranges for the MIN/MAX
      attribute, and create an array of QUICK_RANGES to be used by the
      new quick select.
    */
    if (min_max_arg_part)
    {
      SEL_ARG *min_max_range= index_tree;
      while (min_max_range) /* Find the tree for the MIN/MAX key part. */
      {
        if (min_max_range->field->eq(min_max_arg_part->field))
          break;
        min_max_range= min_max_range->next_key_part;
      }
      /* Scroll to the leftmost interval for the MIN/MAX argument. */
      while (min_max_range && min_max_range->prev)
        min_max_range= min_max_range->prev;
      /* Create an array of QUICK_RANGEs for the MIN/MAX argument. */
      while (min_max_range)
      {
        if (quick->add_range(min_max_range))
        {
          delete quick;
          quick= NULL;
          DBUG_RETURN(NULL);
        }
        min_max_range= min_max_range->next;
      }
    }
  }
  else
    quick->quick_prefix_select= NULL;

  quick->update_key_stat();
  quick->adjust_prefix_ranges();

  DBUG_RETURN(quick);
}


/*
  Construct new quick select for group queries with min/max.

  SYNOPSIS
    QUICK_GROUP_MIN_MAX_SELECT::QUICK_GROUP_MIN_MAX_SELECT()
    table             The table being accessed
    join              Descriptor of the current query
    have_min          TRUE if the query selects a MIN function
    have_max          TRUE if the query selects a MAX function
    min_max_arg_part  The only argument field of all MIN/MAX functions
    group_prefix_len  Length of all key parts in the group prefix
    prefix_key_parts  All key parts in the group prefix
    index_info        The index chosen for data access
    use_index         The id of index_info
    read_cost         Cost of this access method
    records           Number of records returned
    key_infix_len     Length of the key infix appended to the group prefix
    key_infix         Infix of constants from equality predicates
    parent_alloc      Memory pool for this and quick_prefix_select data
    is_index_scan     get the next different key not by jumping on it via
                      index read, but by scanning until the end of the 
                      rows with equal key value.

  RETURN
    None
*/

QUICK_GROUP_MIN_MAX_SELECT::
QUICK_GROUP_MIN_MAX_SELECT(TABLE *table, JOIN *join_arg, bool have_min_arg,
                           bool have_max_arg, bool have_agg_distinct_arg,
                           KEY_PART_INFO *min_max_arg_part_arg,
                           uint group_prefix_len_arg, uint group_key_parts_arg,
                           uint used_key_parts_arg, KEY *index_info_arg,
                           uint use_index, double read_cost_arg,
                           ha_rows records_arg, uint key_infix_len_arg,
                           uchar *key_infix_arg, MEM_ROOT *parent_alloc,
                           bool is_index_scan_arg)
  :join(join_arg), index_info(index_info_arg),
   group_prefix_len(group_prefix_len_arg),
   group_key_parts(group_key_parts_arg), have_min(have_min_arg),
   have_max(have_max_arg), have_agg_distinct(have_agg_distinct_arg),
   seen_first_key(FALSE), min_max_arg_part(min_max_arg_part_arg),
   key_infix(key_infix_arg), key_infix_len(key_infix_len_arg),
   min_functions_it(NULL), max_functions_it(NULL), 
   is_index_scan(is_index_scan_arg)
{
  head=       table;
  index=      use_index;
  record=     head->record[0];
  tmp_record= head->record[1];
  read_time= read_cost_arg;
  records= records_arg;
  used_key_parts= used_key_parts_arg;
  real_key_parts= used_key_parts_arg;
  real_prefix_len= group_prefix_len + key_infix_len;
  group_prefix= NULL;
  min_max_arg_len= min_max_arg_part ? min_max_arg_part->store_length : 0;

  /*
    We can't have parent_alloc set as the init function can't handle this case
    yet.
  */
  DBUG_ASSERT(!parent_alloc);
  if (!parent_alloc)
  {
    init_sql_alloc(&alloc, join->thd->variables.range_alloc_block_size, 0);
    join->thd->mem_root= &alloc;
  }
  else
    memset(&alloc, 0, sizeof(MEM_ROOT));  // ensure that it's not used
}


/*
  Do post-constructor initialization.

  SYNOPSIS
    QUICK_GROUP_MIN_MAX_SELECT::init()
  
  DESCRIPTION
    The method performs initialization that cannot be done in the constructor
    such as memory allocations that may fail. It allocates memory for the
    group prefix and inifix buffers, and for the lists of MIN/MAX item to be
    updated during execution.

  RETURN
    0      OK
    other  Error code
*/

int QUICK_GROUP_MIN_MAX_SELECT::init()
{
  if (group_prefix) /* Already initialized. */
    return 0;

  if (!(last_prefix= (uchar*) alloc_root(&alloc, group_prefix_len)))
      return 1;
  /*
    We may use group_prefix to store keys with all select fields, so allocate
    enough space for it.
  */
  if (!(group_prefix= (uchar*) alloc_root(&alloc,
                                         real_prefix_len + min_max_arg_len)))
    return 1;

  if (key_infix_len > 0)
  {
    /*
      The memory location pointed to by key_infix will be deleted soon, so
      allocate a new buffer and copy the key_infix into it.
    */
    uchar *tmp_key_infix= (uchar*) alloc_root(&alloc, key_infix_len);
    if (!tmp_key_infix)
      return 1;
    memcpy(tmp_key_infix, this->key_infix, key_infix_len);
    this->key_infix= tmp_key_infix;
  }

  if (min_max_arg_part)
  {
    if (my_init_dynamic_array(&min_max_ranges, sizeof(QUICK_RANGE*), 16, 16))
      return 1;

    if (have_min)
    {
      if (!(min_functions= new List<Item_sum>))
        return 1;
    }
    else
      min_functions= NULL;
    if (have_max)
    {
      if (!(max_functions= new List<Item_sum>))
        return 1;
    }
    else
      max_functions= NULL;

    Item_sum *min_max_item;
    Item_sum **func_ptr= join->sum_funcs;
    while ((min_max_item= *(func_ptr++)))
    {
      if (have_min && (min_max_item->sum_func() == Item_sum::MIN_FUNC))
        min_functions->push_back(min_max_item);
      else if (have_max && (min_max_item->sum_func() == Item_sum::MAX_FUNC))
        max_functions->push_back(min_max_item);
    }

    if (have_min)
    {
      if (!(min_functions_it= new List_iterator<Item_sum>(*min_functions)))
        return 1;
    }

    if (have_max)
    {
      if (!(max_functions_it= new List_iterator<Item_sum>(*max_functions)))
        return 1;
    }
  }
  else
    min_max_ranges.elements= 0;

  return 0;
}


QUICK_GROUP_MIN_MAX_SELECT::~QUICK_GROUP_MIN_MAX_SELECT()
{
  DBUG_ENTER("QUICK_GROUP_MIN_MAX_SELECT::~QUICK_GROUP_MIN_MAX_SELECT");
  if (head->file->inited)
    /*
      We may have used this object for index access during
      create_sort_index() and then switched to rnd access for the rest
      of execution. Since we don't do cleanup until now, we must call
      ha_*_end() for whatever is the current access method.
    */
    head->file->ha_index_or_rnd_end();
  if (min_max_arg_part)
    delete_dynamic(&min_max_ranges);
  free_root(&alloc,MYF(0));
  delete min_functions_it;
  delete max_functions_it;
  delete quick_prefix_select;
  DBUG_VOID_RETURN; 
}


/*
  Eventually create and add a new quick range object.

  SYNOPSIS
    QUICK_GROUP_MIN_MAX_SELECT::add_range()
    sel_range  Range object from which a 

  NOTES
    Construct a new QUICK_RANGE object from a SEL_ARG object, and
    add it to the array min_max_ranges. If sel_arg is an infinite
    range, e.g. (x < 5 or x > 4), then skip it and do not construct
    a quick range.

  RETURN
    FALSE on success
    TRUE  otherwise
*/

bool QUICK_GROUP_MIN_MAX_SELECT::add_range(SEL_ARG *sel_range)
{
  QUICK_RANGE *range;
  uint range_flag= sel_range->min_flag | sel_range->max_flag;

  /* Skip (-inf,+inf) ranges, e.g. (x < 5 or x > 4). */
  if ((range_flag & NO_MIN_RANGE) && (range_flag & NO_MAX_RANGE))
    return FALSE;

  if (!(sel_range->min_flag & NO_MIN_RANGE) &&
      !(sel_range->max_flag & NO_MAX_RANGE))
  {
    if (sel_range->maybe_null &&
        sel_range->min_value[0] && sel_range->max_value[0])
      range_flag|= NULL_RANGE; /* IS NULL condition */
    else if (memcmp(sel_range->min_value, sel_range->max_value,
                    min_max_arg_len) == 0)
      range_flag|= EQ_RANGE;  /* equality condition */
  }
  range= new QUICK_RANGE(sel_range->min_value, min_max_arg_len,
                         make_keypart_map(sel_range->part),
                         sel_range->max_value, min_max_arg_len,
                         make_keypart_map(sel_range->part),
                         range_flag);
  if (!range)
    return TRUE;
  if (insert_dynamic(&min_max_ranges, &range))
    return TRUE;
  return FALSE;
}


/*
  Opens the ranges if there are more conditions in quick_prefix_select than
  the ones used for jumping through the prefixes.

  SYNOPSIS
    QUICK_GROUP_MIN_MAX_SELECT::adjust_prefix_ranges()

  NOTES
    quick_prefix_select is made over the conditions on the whole key.
    It defines a number of ranges of length x. 
    However when jumping through the prefixes we use only the the first 
    few most significant keyparts in the range key. However if there
    are more keyparts to follow the ones we are using we must make the 
    condition on the key inclusive (because x < "ab" means 
    x[0] < 'a' OR (x[0] == 'a' AND x[1] < 'b').
    To achive the above we must turn off the NEAR_MIN/NEAR_MAX
*/
void QUICK_GROUP_MIN_MAX_SELECT::adjust_prefix_ranges ()
{
  if (quick_prefix_select &&
      group_prefix_len < quick_prefix_select->max_used_key_length)
  {
    DYNAMIC_ARRAY *arr;
    uint inx;

    for (inx= 0, arr= &quick_prefix_select->ranges; inx < arr->elements; inx++)
    {
      QUICK_RANGE *range;

      get_dynamic(arr, (uchar*)&range, inx);
      range->flag &= ~(NEAR_MIN | NEAR_MAX);
    }
  }
}


/*
  Determine the total number and length of the keys that will be used for
  index lookup.

  SYNOPSIS
    QUICK_GROUP_MIN_MAX_SELECT::update_key_stat()

  DESCRIPTION
    The total length of the keys used for index lookup depends on whether
    there are any predicates referencing the min/max argument, and/or if
    the min/max argument field can be NULL.
    This function does an optimistic analysis whether the search key might
    be extended by a constant for the min/max keypart. It is 'optimistic'
    because during actual execution it may happen that a particular range
    is skipped, and then a shorter key will be used. However this is data
    dependent and can't be easily estimated here.

  RETURN
    None
*/

void QUICK_GROUP_MIN_MAX_SELECT::update_key_stat()
{
  max_used_key_length= real_prefix_len;
  if (min_max_ranges.elements > 0)
  {
    QUICK_RANGE *cur_range;
    if (have_min)
    { /* Check if the right-most range has a lower boundary. */
      get_dynamic(&min_max_ranges, (uchar*)&cur_range,
                  min_max_ranges.elements - 1);
      if (!(cur_range->flag & NO_MIN_RANGE))
      {
        max_used_key_length+= min_max_arg_len;
        used_key_parts++;
        return;
      }
    }
    if (have_max)
    { /* Check if the left-most range has an upper boundary. */
      get_dynamic(&min_max_ranges, (uchar*)&cur_range, 0);
      if (!(cur_range->flag & NO_MAX_RANGE))
      {
        max_used_key_length+= min_max_arg_len;
        used_key_parts++;
        return;
      }
    }
  }
  else if (have_min && min_max_arg_part &&
           min_max_arg_part->field->real_maybe_null())
  {
    /*
      If a MIN/MAX argument value is NULL, we can quickly determine
      that we're in the beginning of the next group, because NULLs
      are always < any other value. This allows us to quickly
      determine the end of the current group and jump to the next
      group (see next_min()) and thus effectively increases the
      usable key length.
    */
    max_used_key_length+= min_max_arg_len;
    used_key_parts++;
  }
}


/*
  Initialize a quick group min/max select for key retrieval.

  SYNOPSIS
    QUICK_GROUP_MIN_MAX_SELECT::reset()

  DESCRIPTION
    Initialize the index chosen for access and find and store the prefix
    of the last group. The method is expensive since it performs disk access.

  RETURN
    0      OK
    other  Error code
*/

int QUICK_GROUP_MIN_MAX_SELECT::reset(void)
{
  int result;
  DBUG_ENTER("QUICK_GROUP_MIN_MAX_SELECT::reset");

  seen_first_key= false;
  head->set_keyread(TRUE); /* We need only the key attributes */
  /*
    Request ordered index access as usage of ::index_last(), 
    ::index_first() within QUICK_GROUP_MIN_MAX_SELECT depends on it.
  */
  if ((result= head->file->ha_index_init(index, true)))
  {
    head->file->print_error(result, MYF(0));
    DBUG_RETURN(result);
  }
  if (quick_prefix_select && quick_prefix_select->reset())
    DBUG_RETURN(1);
  result= head->file->ha_index_last(record);
  if (result == HA_ERR_END_OF_FILE)
    DBUG_RETURN(0);
  /* Save the prefix of the last group. */
  key_copy(last_prefix, record, index_info, group_prefix_len);

  DBUG_RETURN(0);
}



/* 
  Get the next key containing the MIN and/or MAX key for the next group.

  SYNOPSIS
    QUICK_GROUP_MIN_MAX_SELECT::get_next()

  DESCRIPTION
    The method finds the next subsequent group of records that satisfies the
    query conditions and finds the keys that contain the MIN/MAX values for
    the key part referenced by the MIN/MAX function(s). Once a group and its
    MIN/MAX values are found, store these values in the Item_sum objects for
    the MIN/MAX functions. The rest of the values in the result row are stored
    in the Item_field::result_field of each select field. If the query does
    not contain MIN and/or MAX functions, then the function only finds the
    group prefix, which is a query answer itself.

  NOTES
    If both MIN and MAX are computed, then we use the fact that if there is
    no MIN key, there can't be a MAX key as well, so we can skip looking
    for a MAX key in this case.

  RETURN
    0                  on success
    HA_ERR_END_OF_FILE if returned all keys
    other              if some error occurred
*/

int QUICK_GROUP_MIN_MAX_SELECT::get_next()
{
  int min_res= 0;
  int max_res= 0;
#ifdef HPUX11
  /*
    volatile is required by a bug in the HP compiler due to which the
    last test of result fails.
  */
  volatile int result;
#else
  int result;
#endif
  int is_last_prefix= 0;

  DBUG_ENTER("QUICK_GROUP_MIN_MAX_SELECT::get_next");

  /*
    Loop until a group is found that satisfies all query conditions or the last
    group is reached.
  */
  do
  {
    result= next_prefix();
    /*
      Check if this is the last group prefix. Notice that at this point
      this->record contains the current prefix in record format.
    */
    if (!result)
    {
      is_last_prefix= key_cmp(index_info->key_part, last_prefix,
                              group_prefix_len);
      DBUG_ASSERT(is_last_prefix <= 0);
    }
    else 
    {
      if (result == HA_ERR_KEY_NOT_FOUND)
        continue;
      break;
    }

    if (have_min)
    {
      min_res= next_min();
      if (min_res == 0)
        update_min_result();
    }
    /* If there is no MIN in the group, there is no MAX either. */
    if ((have_max && !have_min) ||
        (have_max && have_min && (min_res == 0)))
    {
      max_res= next_max();
      if (max_res == 0)
        update_max_result();
      /* If a MIN was found, a MAX must have been found as well. */
      DBUG_ASSERT((have_max && !have_min) ||
                  (have_max && have_min && (max_res == 0)));
    }
    /*
      If this is just a GROUP BY or DISTINCT without MIN or MAX and there
      are equality predicates for the key parts after the group, find the
      first sub-group with the extended prefix.
    */
    if (!have_min && !have_max && key_infix_len > 0)
      result= head->file->ha_index_read_map(record, group_prefix,
                                            make_prev_keypart_map(real_key_parts),
                                            HA_READ_KEY_EXACT);

    result= have_min ? min_res : have_max ? max_res : result;
  } while ((result == HA_ERR_KEY_NOT_FOUND || result == HA_ERR_END_OF_FILE) &&
           is_last_prefix != 0);

  if (result == HA_ERR_KEY_NOT_FOUND)
    result= HA_ERR_END_OF_FILE;

  DBUG_RETURN(result);
}


/*
  Retrieve the minimal key in the next group.

  SYNOPSIS
    QUICK_GROUP_MIN_MAX_SELECT::next_min()

  DESCRIPTION
    Find the minimal key within this group such that the key satisfies the query
    conditions and NULL semantics. The found key is loaded into this->record.

  IMPLEMENTATION
    Depending on the values of min_max_ranges.elements, key_infix_len, and
    whether there is a  NULL in the MIN field, this function may directly
    return without any data access. In this case we use the key loaded into
    this->record by the call to this->next_prefix() just before this call.

  RETURN
    0                    on success
    HA_ERR_KEY_NOT_FOUND if no MIN key was found that fulfills all conditions.
    HA_ERR_END_OF_FILE   - "" -
    other                if some error occurred
*/

int QUICK_GROUP_MIN_MAX_SELECT::next_min()
{
  int result= 0;
  DBUG_ENTER("QUICK_GROUP_MIN_MAX_SELECT::next_min");

  /* Find the MIN key using the eventually extended group prefix. */
  if (min_max_ranges.elements > 0)
  {
    if ((result= next_min_in_range()))
      DBUG_RETURN(result);
  }
  else
  {
    /* Apply the constant equality conditions to the non-group select fields */
    if (key_infix_len > 0)
    {
      if ((result= head->file->ha_index_read_map(record, group_prefix,
                                                 make_prev_keypart_map(real_key_parts),
                                                 HA_READ_KEY_EXACT)))
        DBUG_RETURN(result);
    }

    /*
      If the min/max argument field is NULL, skip subsequent rows in the same
      group with NULL in it. Notice that:
      - if the first row in a group doesn't have a NULL in the field, no row
      in the same group has (because NULL < any other value),
      - min_max_arg_part->field->ptr points to some place in 'record'.
    */
    if (min_max_arg_part && min_max_arg_part->field->is_null())
    {
      uchar key_buf[MAX_KEY_LENGTH];

      /* Find the first subsequent record without NULL in the MIN/MAX field. */
      key_copy(key_buf, record, index_info, max_used_key_length);
      result= head->file->ha_index_read_map(record, key_buf,
                                            make_keypart_map(real_key_parts),
                                            HA_READ_AFTER_KEY);
      /*
        Check if the new record belongs to the current group by comparing its
        prefix with the group's prefix. If it is from the next group, then the
        whole group has NULLs in the MIN/MAX field, so use the first record in
        the group as a result.
        TODO:
        It is possible to reuse this new record as the result candidate for the
        next call to next_min(), and to save one lookup in the next call. For
        this add a new member 'this->next_group_prefix'.
      */
      if (!result)
      {
        if (key_cmp(index_info->key_part, group_prefix, real_prefix_len))
          key_restore(record, key_buf, index_info, 0);
      }
      else if (result == HA_ERR_KEY_NOT_FOUND || result == HA_ERR_END_OF_FILE)
        result= 0; /* There is a result in any case. */
    }
  }

  /*
    If the MIN attribute is non-nullable, this->record already contains the
    MIN key in the group, so just return.
  */
  DBUG_RETURN(result);
}


/* 
  Retrieve the maximal key in the next group.

  SYNOPSIS
    QUICK_GROUP_MIN_MAX_SELECT::next_max()

  DESCRIPTION
    Lookup the maximal key of the group, and store it into this->record.

  RETURN
    0                    on success
    HA_ERR_KEY_NOT_FOUND if no MAX key was found that fulfills all conditions.
    HA_ERR_END_OF_FILE	 - "" -
    other                if some error occurred
*/

int QUICK_GROUP_MIN_MAX_SELECT::next_max()
{
  int result;

  DBUG_ENTER("QUICK_GROUP_MIN_MAX_SELECT::next_max");

  /* Get the last key in the (possibly extended) group. */
  if (min_max_ranges.elements > 0)
    result= next_max_in_range();
  else
    result= head->file->ha_index_read_map(record, group_prefix,
                                          make_prev_keypart_map(real_key_parts),
                                          HA_READ_PREFIX_LAST);
  DBUG_RETURN(result);
}


/** 
  Find the next different key value by skiping all the rows with the same key 
  value.

  Implements a specialized loose index access method for queries 
  containing aggregate functions with distinct of the form:
    SELECT [SUM|COUNT|AVG](DISTINCT a,...) FROM t
  This method comes to replace the index scan + Unique class 
  (distinct selection) for loose index scan that visits all the rows of a 
  covering index instead of jumping in the begining of each group.
  TODO: Placeholder function. To be replaced by a handler API call

  @param is_index_scan     hint to use index scan instead of random index read 
                           to find the next different value.
  @param file              table handler
  @param key_part          group key to compare
  @param record            row data
  @param group_prefix      current key prefix data
  @param group_prefix_len  length of the current key prefix data
  @param group_key_parts   number of the current key prefix columns
  @return status
    @retval  0  success
    @retval !0  failure
*/

static int index_next_different (bool is_index_scan, handler *file, 
                                KEY_PART_INFO *key_part, uchar * record, 
                                const uchar * group_prefix,
                                uint group_prefix_len, 
                                uint group_key_parts)
{
  if (is_index_scan)
  {
    int result= 0;

    while (!key_cmp (key_part, group_prefix, group_prefix_len))
    {
      result= file->ha_index_next(record);
      if (result)
        return(result);
    }
    return result;
  }
  else
    return file->ha_index_read_map(record, group_prefix,
                                   make_prev_keypart_map(group_key_parts),
                                   HA_READ_AFTER_KEY);
}


/*
  Determine the prefix of the next group.

  SYNOPSIS
    QUICK_GROUP_MIN_MAX_SELECT::next_prefix()

  DESCRIPTION
    Determine the prefix of the next group that satisfies the query conditions.
    If there is a range condition referencing the group attributes, use a
    QUICK_RANGE_SELECT object to retrieve the *first* key that satisfies the
    condition. If there is a key infix of constants, append this infix
    immediately after the group attributes. The possibly extended prefix is
    stored in this->group_prefix. The first key of the found group is stored in
    this->record, on which relies this->next_min().

  RETURN
    0                    on success
    HA_ERR_KEY_NOT_FOUND if there is no key with the formed prefix
    HA_ERR_END_OF_FILE   if there are no more keys
    other                if some error occurred
*/
int QUICK_GROUP_MIN_MAX_SELECT::next_prefix()
{
  int result;
  DBUG_ENTER("QUICK_GROUP_MIN_MAX_SELECT::next_prefix");

  if (quick_prefix_select)
  {
    uchar *cur_prefix= seen_first_key ? group_prefix : NULL;
    if ((result= quick_prefix_select->get_next_prefix(group_prefix_len,
                                                      group_key_parts, 
                                                      cur_prefix)))
      DBUG_RETURN(result);
    seen_first_key= TRUE;
  }
  else
  {
    if (!seen_first_key)
    {
      result= head->file->ha_index_first(record);
      if (result)
        DBUG_RETURN(result);
      seen_first_key= TRUE;
    }
    else
    {
      /* Load the first key in this group into record. */
      result= index_next_different (is_index_scan, head->file,
                                    index_info->key_part,
                                    record, group_prefix, group_prefix_len, 
                                    group_key_parts);
      if (result)
        DBUG_RETURN(result);
    }
  }

  /* Save the prefix of this group for subsequent calls. */
  key_copy(group_prefix, record, index_info, group_prefix_len);
  /* Append key_infix to group_prefix. */
  if (key_infix_len > 0)
    memcpy(group_prefix + group_prefix_len,
           key_infix, key_infix_len);

  DBUG_RETURN(0);
}


/*
  Find the minimal key in a group that satisfies some range conditions for the
  min/max argument field.

  SYNOPSIS
    QUICK_GROUP_MIN_MAX_SELECT::next_min_in_range()

  DESCRIPTION
    Given the sequence of ranges min_max_ranges, find the minimal key that is
    in the left-most possible range. If there is no such key, then the current
    group does not have a MIN key that satisfies the WHERE clause. If a key is
    found, its value is stored in this->record.

  RETURN
    0                    on success
    HA_ERR_KEY_NOT_FOUND if there is no key with the given prefix in any of
                         the ranges
    HA_ERR_END_OF_FILE   - "" -
    other                if some error
*/

int QUICK_GROUP_MIN_MAX_SELECT::next_min_in_range()
{
  ha_rkey_function find_flag;
  key_part_map keypart_map;
  QUICK_RANGE *cur_range;
  bool found_null= FALSE;
  int result= HA_ERR_KEY_NOT_FOUND;

  DBUG_ASSERT(min_max_ranges.elements > 0);

  for (uint range_idx= 0; range_idx < min_max_ranges.elements; range_idx++)
  { /* Search from the left-most range to the right. */
    get_dynamic(&min_max_ranges, (uchar*)&cur_range, range_idx);

    /*
      If the current value for the min/max argument is bigger than the right
      boundary of cur_range, there is no need to check this range.
    */
    if (range_idx != 0 && !(cur_range->flag & NO_MAX_RANGE) &&
        (key_cmp(min_max_arg_part, (const uchar*) cur_range->max_key,
                 min_max_arg_len) == 1))
      continue;

    if (cur_range->flag & NO_MIN_RANGE)
    {
      keypart_map= make_prev_keypart_map(real_key_parts);
      find_flag= HA_READ_KEY_EXACT;
    }
    else
    {
      /* Extend the search key with the lower boundary for this range. */
      memcpy(group_prefix + real_prefix_len, cur_range->min_key,
             cur_range->min_length);
      keypart_map= make_keypart_map(real_key_parts);
      find_flag= (cur_range->flag & (EQ_RANGE | NULL_RANGE)) ?
                 HA_READ_KEY_EXACT : (cur_range->flag & NEAR_MIN) ?
                 HA_READ_AFTER_KEY : HA_READ_KEY_OR_NEXT;
    }

    result= head->file->ha_index_read_map(record, group_prefix, keypart_map,
                                          find_flag);
    if (result)
    {
      if ((result == HA_ERR_KEY_NOT_FOUND || result == HA_ERR_END_OF_FILE) &&
          (cur_range->flag & (EQ_RANGE | NULL_RANGE)))
        continue; /* Check the next range. */

      /*
        In all other cases (HA_ERR_*, HA_READ_KEY_EXACT with NO_MIN_RANGE,
        HA_READ_AFTER_KEY, HA_READ_KEY_OR_NEXT) if the lookup failed for this
        range, it can't succeed for any other subsequent range.
      */
      break;
    }

    /* A key was found. */
    if (cur_range->flag & EQ_RANGE)
      break; /* No need to perform the checks below for equal keys. */

    if (cur_range->flag & NULL_RANGE)
    {
      /*
        Remember this key, and continue looking for a non-NULL key that
        satisfies some other condition.
      */
      memcpy(tmp_record, record, head->s->rec_buff_length);
      found_null= TRUE;
      continue;
    }

    /* Check if record belongs to the current group. */
    if (key_cmp(index_info->key_part, group_prefix, real_prefix_len))
    {
      result= HA_ERR_KEY_NOT_FOUND;
      continue;
    }

    /* If there is an upper limit, check if the found key is in the range. */
    if ( !(cur_range->flag & NO_MAX_RANGE) )
    {
      /* Compose the MAX key for the range. */
      uchar *max_key= (uchar*) my_alloca(real_prefix_len + min_max_arg_len);
      memcpy(max_key, group_prefix, real_prefix_len);
      memcpy(max_key + real_prefix_len, cur_range->max_key,
             cur_range->max_length);
      /* Compare the found key with max_key. */
      int cmp_res= key_cmp(index_info->key_part, max_key,
                           real_prefix_len + min_max_arg_len);
      /*
        The key is outside of the range if: 
        the interval is open and the key is equal to the maximum boundry
        or
        the key is greater than the maximum
      */
      if (((cur_range->flag & NEAR_MAX) && cmp_res == 0) ||
          cmp_res > 0)
      {
        result= HA_ERR_KEY_NOT_FOUND;
        continue;
      }
    }
    /* If we got to this point, the current key qualifies as MIN. */
    DBUG_ASSERT(result == 0);
    break;
  }
  /*
    If there was a key with NULL in the MIN/MAX field, and there was no other
    key without NULL from the same group that satisfies some other condition,
    then use the key with the NULL.
  */
  if (found_null && result)
  {
    memcpy(record, tmp_record, head->s->rec_buff_length);
    result= 0;
  }
  return result;
}


/*
  Find the maximal key in a group that satisfies some range conditions for the
  min/max argument field.

  SYNOPSIS
    QUICK_GROUP_MIN_MAX_SELECT::next_max_in_range()

  DESCRIPTION
    Given the sequence of ranges min_max_ranges, find the maximal key that is
    in the right-most possible range. If there is no such key, then the current
    group does not have a MAX key that satisfies the WHERE clause. If a key is
    found, its value is stored in this->record.

  RETURN
    0                    on success
    HA_ERR_KEY_NOT_FOUND if there is no key with the given prefix in any of
                         the ranges
    HA_ERR_END_OF_FILE   - "" -
    other                if some error
*/

int QUICK_GROUP_MIN_MAX_SELECT::next_max_in_range()
{
  ha_rkey_function find_flag;
  key_part_map keypart_map;
  QUICK_RANGE *cur_range;
  int result;

  DBUG_ASSERT(min_max_ranges.elements > 0);

  for (uint range_idx= min_max_ranges.elements; range_idx > 0; range_idx--)
  { /* Search from the right-most range to the left. */
    get_dynamic(&min_max_ranges, (uchar*)&cur_range, range_idx - 1);

    /*
      If the current value for the min/max argument is smaller than the left
      boundary of cur_range, there is no need to check this range.
    */
    if (range_idx != min_max_ranges.elements &&
        !(cur_range->flag & NO_MIN_RANGE) &&
        (key_cmp(min_max_arg_part, (const uchar*) cur_range->min_key,
                 min_max_arg_len) == -1))
      continue;

    if (cur_range->flag & NO_MAX_RANGE)
    {
      keypart_map= make_prev_keypart_map(real_key_parts);
      find_flag= HA_READ_PREFIX_LAST;
    }
    else
    {
      /* Extend the search key with the upper boundary for this range. */
      memcpy(group_prefix + real_prefix_len, cur_range->max_key,
             cur_range->max_length);
      keypart_map= make_keypart_map(real_key_parts);
      find_flag= (cur_range->flag & EQ_RANGE) ?
                 HA_READ_KEY_EXACT : (cur_range->flag & NEAR_MAX) ?
                 HA_READ_BEFORE_KEY : HA_READ_PREFIX_LAST_OR_PREV;
    }

    result= head->file->ha_index_read_map(record, group_prefix, keypart_map,
                                          find_flag);

    if (result)
    {
      if ((result == HA_ERR_KEY_NOT_FOUND || result == HA_ERR_END_OF_FILE) &&
          (cur_range->flag & EQ_RANGE))
        continue; /* Check the next range. */

      /*
        In no key was found with this upper bound, there certainly are no keys
        in the ranges to the left.
      */
      return result;
    }
    /* A key was found. */
    if (cur_range->flag & EQ_RANGE)
      return 0; /* No need to perform the checks below for equal keys. */

    /* Check if record belongs to the current group. */
    if (key_cmp(index_info->key_part, group_prefix, real_prefix_len))
      continue;                                 // Row not found

    /* If there is a lower limit, check if the found key is in the range. */
    if ( !(cur_range->flag & NO_MIN_RANGE) )
    {
      /* Compose the MIN key for the range. */
      uchar *min_key= (uchar*) my_alloca(real_prefix_len + min_max_arg_len);
      memcpy(min_key, group_prefix, real_prefix_len);
      memcpy(min_key + real_prefix_len, cur_range->min_key,
             cur_range->min_length);
      /* Compare the found key with min_key. */
      int cmp_res= key_cmp(index_info->key_part, min_key,
                           real_prefix_len + min_max_arg_len);
      /*
        The key is outside of the range if: 
        the interval is open and the key is equal to the minimum boundry
        or
        the key is less than the minimum
      */
      if (((cur_range->flag & NEAR_MIN) && cmp_res == 0) ||
          cmp_res < 0)
        continue;
    }
    /* If we got to this point, the current key qualifies as MAX. */
    return result;
  }
  return HA_ERR_KEY_NOT_FOUND;
}


/*
  Update all MIN function results with the newly found value.

  SYNOPSIS
    QUICK_GROUP_MIN_MAX_SELECT::update_min_result()

  DESCRIPTION
    The method iterates through all MIN functions and updates the result value
    of each function by calling Item_sum::reset(), which in turn picks the new
    result value from this->head->record[0], previously updated by
    next_min(). The updated value is stored in a member variable of each of the
    Item_sum objects, depending on the value type.

  IMPLEMENTATION
    The update must be done separately for MIN and MAX, immediately after
    next_min() was called and before next_max() is called, because both MIN and
    MAX take their result value from the same buffer this->head->record[0]
    (i.e.  this->record).

  RETURN
    None
*/

void QUICK_GROUP_MIN_MAX_SELECT::update_min_result()
{
  Item_sum *min_func;

  min_functions_it->rewind();
  while ((min_func= (*min_functions_it)++))
    min_func->reset_and_add();
}


/*
  Update all MAX function results with the newly found value.

  SYNOPSIS
    QUICK_GROUP_MIN_MAX_SELECT::update_max_result()

  DESCRIPTION
    The method iterates through all MAX functions and updates the result value
    of each function by calling Item_sum::reset(), which in turn picks the new
    result value from this->head->record[0], previously updated by
    next_max(). The updated value is stored in a member variable of each of the
    Item_sum objects, depending on the value type.

  IMPLEMENTATION
    The update must be done separately for MIN and MAX, immediately after
    next_max() was called, because both MIN and MAX take their result value
    from the same buffer this->head->record[0] (i.e.  this->record).

  RETURN
    None
*/

void QUICK_GROUP_MIN_MAX_SELECT::update_max_result()
{
  Item_sum *max_func;

  max_functions_it->rewind();
  while ((max_func= (*max_functions_it)++))
    max_func->reset_and_add();
}


/*
  Append comma-separated list of keys this quick select uses to key_names;
  append comma-separated list of corresponding used lengths to used_lengths.

  SYNOPSIS
    QUICK_GROUP_MIN_MAX_SELECT::add_keys_and_lengths()
    key_names    [out] Names of used indexes
    used_lengths [out] Corresponding lengths of the index names

  DESCRIPTION
    This method is used by select_describe to extract the names of the
    indexes used by a quick select.

*/

void QUICK_GROUP_MIN_MAX_SELECT::add_keys_and_lengths(String *key_names,
                                                      String *used_lengths)
{
  char buf[64];
  uint length;
  key_names->append(index_info->name);
  length= longlong2str(max_used_key_length, buf, 10) - buf;
  used_lengths->append(buf, length);
}



/**
  Traverse the R-B range tree for this and later keyparts to see if
  there are at least as many equality ranges as defined by the limit.

  @param keypart_root   The root of a R-B tree of ranges for a given keypart.
  @param count[in,out]  The number of equality ranges found so far
  @param limit          The number of ranges 

  @retval true if limit > 0 and 'limit' or more equality ranges have been 
          found in the range R-B trees
  @retval false otherwise         

*/
static bool eq_ranges_exceeds_limit(SEL_ARG *keypart_root, uint* count, uint limit)
{
  // "Statistics instead of index dives" feature is turned off
  if (limit == 0)
    return false;
  
  /*
    Optimization: if there is at least one equality range, index
    statistics will be used when limit is 1. It's safe to return true
    even without checking that there is an equality range because if
    there are none, index statistics will not be used anyway.
  */
  if (limit == 1)
    return true;

  for(SEL_ARG *keypart_range= keypart_root->first(); 
      keypart_range; keypart_range= keypart_range->next)
  {
    /*
      This is an equality range predicate and should be counted if:
      1) the range for this keypart does not have a min/max flag 
         (which indicates <, <= etc), and
      2) the lower and upper range boundaries have the same value
         (it's not a "x BETWEEN a AND b")
      
      Note, however, that if this is an "x IS NULL" condition we don't
      count it because the number of NULL-values is likely to be off
      the index statistics we plan to use.
    */
    if (!keypart_range->min_flag && !keypart_range->max_flag && // 1)
        !keypart_range->cmp_max_to_min(keypart_range) &&        // 2)
        !keypart_range->is_null_interval())                     // "x IS NULL"
    {
      /* 
         Count predicates in the next keypart, but only if that keypart
         is the next in the index. 
      */
      if (keypart_range->next_key_part && 
          keypart_range->next_key_part->part == keypart_range->part + 1)
        eq_ranges_exceeds_limit(keypart_range->next_key_part, count, limit);
      else
        // We've found a path of equlity predicates down to a keypart leaf
        (*count)++; 

      if (*count >= limit)
        return true;
    }
  }
  return false;
}

#ifndef DBUG_OFF

static void print_sel_tree(PARAM *param, SEL_TREE *tree, key_map *tree_map,
                           const char *msg)
{
  SEL_ARG **key,**end;
  int idx;
  char buff[1024];
  DBUG_ENTER("print_sel_tree");

  String tmp(buff,sizeof(buff),&my_charset_bin);
  tmp.length(0);
  for (idx= 0,key=tree->keys, end=key+param->keys ;
       key != end ;
       key++,idx++)
  {
    if (tree_map->is_set(idx))
    {
      uint keynr= param->real_keynr[idx];
      if (tmp.length())
        tmp.append(',');
      tmp.append(param->table->key_info[keynr].name);
    }
  }
  if (!tmp.length())
    tmp.append(STRING_WITH_LEN("(empty)"));

  DBUG_PRINT("info", ("SEL_TREE: %p (%s)  scans: %s", tree, msg, tmp.ptr()));
  DBUG_VOID_RETURN;
}


static void print_ror_scans_arr(TABLE *table, const char *msg,
                                struct st_ror_scan_info **start,
                                struct st_ror_scan_info **end)
{
  DBUG_ENTER("print_ror_scans_arr");

  char buff[1024];
  String tmp(buff,sizeof(buff),&my_charset_bin);
  tmp.length(0);
  for (;start != end; start++)
  {
    if (tmp.length())
      tmp.append(',');
    tmp.append(table->key_info[(*start)->keynr].name);
  }
  if (!tmp.length())
    tmp.append(STRING_WITH_LEN("(empty)"));
  DBUG_PRINT("info", ("ROR key scans (%s): %s", msg, tmp.ptr()));
  fprintf(DBUG_FILE,"ROR key scans (%s): %s", msg, tmp.ptr());

  DBUG_VOID_RETURN;
}


#endif /* !DBUG_OFF */

/**
  Print a key to a string

  @param[out] out          String the key is appended to
  @param[in]  key_part     Index components description
  @param[in]  key          Key tuple
  @param[in]  used_length  Key tuple length
*/
static void
print_key_value(String *out, const KEY_PART_INFO *key_part, const uchar *key)
{
  Field *field= key_part->field;

  if (field->flags & BLOB_FLAG)
  {
    out->append(STRING_WITH_LEN("unprintable_blob_value"));    
    return;
  }

  char buff[128];
  String tmp(buff, sizeof(buff), system_charset_info);
  tmp.length(0);

  TABLE *table= field->table;
  my_bitmap_map *old_sets[2];

  dbug_tmp_use_all_columns(table, old_sets, table->read_set,
                           table->write_set);

  uint store_length= key_part->store_length;

  if (field->real_maybe_null())
  {
    /*
      Byte 0 of key is the null-byte. If set, key is NULL.
      Otherwise, print the key value starting immediately after the
      null-byte
    */
    if (*key)
    {
      out->append(STRING_WITH_LEN("NULL"));
      goto restore_col_map;
    }
    key++;                                    // Skip null byte
    store_length--;
  }
  field->set_key_image(key, key_part->length);
  if (field->type() == MYSQL_TYPE_BIT)
    (void) field->val_int_as_str(&tmp, 1); // may change tmp's charset
  else
    field->val_str(&tmp); // may change tmp's charset
  out->append(tmp.ptr(), tmp.length(), tmp.charset());

restore_col_map:
  dbug_tmp_restore_column_maps(table->read_set, table->write_set, old_sets);
}

/**
  Append range info for a key part to a string

  @param[in,out] out          String the range info is appended to
  @param[in]     key_part     Indexed column used in a range select
  @param[in]     min_key      Key tuple describing lower bound of range
  @param[in]     max_key      Key tuple describing upper bound of range
  @param[in]     flag         Key range flags defining what min_key
                              and max_key represent @see my_base.h
 */
void append_range(String *out,
                  const KEY_PART_INFO *key_part,
                  const uchar *min_key, const uchar *max_key,
                  const uint flag)
{
  if (out->length() > 0)
    out->append(STRING_WITH_LEN(" AND "));

  if (!(flag & NO_MIN_RANGE))
  {
    print_key_value(out, key_part, min_key);
    if (flag & NEAR_MIN)
      out->append(STRING_WITH_LEN(" < "));
    else
      out->append(STRING_WITH_LEN(" <= "));
  }

  out->append(key_part->field->field_name);

  if (!(flag & NO_MAX_RANGE))
  {
    if (flag & NEAR_MAX)
      out->append(STRING_WITH_LEN(" < "));
    else
      out->append(STRING_WITH_LEN(" <= "));
    print_key_value(out, key_part, max_key);
  }
}

/**
  Traverse an R-B tree of range conditions and append all ranges for
  this keypart and consecutive keyparts to range_trace (if non-NULL)
  or to range_string (if range_trace is NULL). See description of R-B
  trees/SEL_ARG for details on how ranges are linked.
 
  @param[in,out] range_trace   Optimizer trace array ranges are appended to
  @param[in,out] range_string  The string where range predicates are
                               appended when the last keypart has
                               been reached.
  @param[in]     range_so_far  String containing ranges for keyparts prior
                               to this keypart.
  @param[in]     keypart_root  The root of the R-B tree containing intervals
                               for this keypart.
  @param[in]     key_parts     Index components description, used when adding
                               information to the optimizer trace

  @note This function mimics the behavior of sel_arg_range_seq_next()
*/
static void append_range_all_keyparts(Opt_trace_array *range_trace,
                                      String *range_string,
                                      String *range_so_far,
                                      SEL_ARG *keypart_root,
                                      const KEY_PART_INFO *key_parts)
{
  DBUG_ASSERT(keypart_root && keypart_root != &null_element);

  const bool append_to_trace= (range_trace != NULL);

  // Either add info to range_string or to range_trace
  DBUG_ASSERT(append_to_trace ? !range_string : (range_string != NULL));

  // Navigate to first interval in red-black tree
  const KEY_PART_INFO *cur_key_part= key_parts + keypart_root->part;
  const SEL_ARG *keypart_range= keypart_root->first();

  const uint save_range_so_far_length= range_so_far->length();

  while (keypart_range)
  {
    /*
      Skip the rest of condition printing to avoid OOM if appending to
      range_string and the string becomes too long. Printing very long
      range conditions normally doesn't make sense either.
     */
    if (!append_to_trace && range_string->length() > 500)
    {
      range_string->append(STRING_WITH_LEN("..."));
      break;
    }

    // Append the current range predicate to the range String
    append_range(range_so_far, cur_key_part,
                 keypart_range->min_value, keypart_range->max_value,
                 keypart_range->min_flag | keypart_range->max_flag);

    /* 
      Print range predicates for consecutive keyparts if
      1) There are predicates for later keyparts
      2) There are no "holes" in the used keyparts (keypartX can only
         be used if there is a range predicate on keypartX-1)
      3) The current range is an equality range
     */
    if (keypart_range->next_key_part &&
        keypart_range->next_key_part->part == keypart_range->part + 1 &&
        keypart_range->is_singlepoint())
    {
      append_range_all_keyparts(range_trace, range_string, range_so_far,
                                keypart_range->next_key_part, key_parts);
    }
    else
    {
      /*
        This is the last keypart with a usable range predicate. Print
        full range info to the optimizer trace or to the string
      */
      if (append_to_trace)
        range_trace->add_utf8(range_so_far->ptr(),
                              range_so_far->length());
      else
      {
        if (range_string->length() == 0)
          range_string->append(STRING_WITH_LEN("("));
        else
          range_string->append(STRING_WITH_LEN(" OR ("));

        range_string->append(range_so_far->ptr(), range_so_far->length());
        range_string->append(STRING_WITH_LEN(")"));
      }
    }
    keypart_range= keypart_range->next;
    /*
      Now moving to next range for this keypart, so "reset"
      range_so_far to include only range description of earlier
      keyparts
    */
    range_so_far->length(save_range_so_far_length);
  }
}

/**
  Print the ranges in a SEL_TREE to debug log.

  @param tree_name   Descriptive name of the tree
  @param tree        The SEL_TREE that will be printed to debug log
  @param param       PARAM from SQL_SELECT::test_quick_select
*/
static inline void dbug_print_tree(const char *tree_name,
                                   SEL_TREE *tree,
                                   const RANGE_OPT_PARAM *param)
{
#ifndef DBUG_OFF
  if (!param->using_real_indexes)
  {
    DBUG_PRINT("info",
               ("sel_tree: "
                "%s uses a partitioned index and cannot be printed",
                tree_name));
    return;
  }

  if (!tree)
  {
    DBUG_PRINT("info", ("sel_tree: %s is NULL", tree_name));
    return;
  }

  if (tree->type == SEL_TREE::IMPOSSIBLE)
  {
    DBUG_PRINT("info", ("sel_tree: %s is IMPOSSIBLE", tree_name));
    return;
  }

  if (tree->type == SEL_TREE::ALWAYS)
  {
    DBUG_PRINT("info", ("sel_tree: %s is ALWAYS", tree_name));
    return;
  }

  if (tree->type == SEL_TREE::MAYBE)
  {
    DBUG_PRINT("info", ("sel_tree: %s is MAYBE", tree_name));
    return;
  }

  if (!tree->merges.is_empty())
  {
    DBUG_PRINT("info",
               ("sel_tree: "
                "%s contains the following merges", tree_name));

    List_iterator<SEL_IMERGE> it(tree->merges);
    int i= 0;
    for (SEL_IMERGE *el= it++; el; el= it++, i++)
    {
      for (SEL_TREE** current= el->trees;
           current != el->trees_next;
           current++)
        dbug_print_tree("  merge_tree", *current, param);
    }
  }

  for (uint i= 0; i< param->keys; i++)
  {
    if (tree->keys[i] == NULL || tree->keys[i] == &null_element)
      continue;

    uint real_key_nr= param->real_keynr[i];

    const KEY &cur_key= param->table->key_info[real_key_nr];
    const KEY_PART_INFO *key_part= cur_key.key_part;

    /*
      String holding the final range description from
      append_range_all_keyparts()
    */
    char buff1[512];
    String range_result(buff1, sizeof(buff1), system_charset_info);
    range_result.length(0);

    /*
      Range description up to a certain keypart - used internally in
      append_range_all_keyparts()
    */
    char buff2[128];
    String range_so_far(buff2, sizeof(buff2), system_charset_info);
    range_so_far.length(0);

    append_range_all_keyparts(NULL, &range_result, &range_so_far,
                              tree->keys[i], key_part);

    DBUG_PRINT("info",
               ("sel_tree: %s->keys[%d(real_keynr: %d)]: %s",
                tree_name, i, real_key_nr, range_result.ptr()));
  }
#endif
}

/*****************************************************************************
** Print a quick range for debugging
** TODO:
** This should be changed to use a String to store each row instead
** of locking the DEBUG stream !
*****************************************************************************/

#ifndef DBUG_OFF

static void
print_multiple_key_values(KEY_PART *key_part, const uchar *key,
                          uint used_length)
{
  char buff[1024];
  const uchar *key_end= key+used_length;
  String tmp(buff,sizeof(buff),&my_charset_bin);
  uint store_length;
  TABLE *table= key_part->field->table;
  my_bitmap_map *old_sets[2];

  dbug_tmp_use_all_columns(table, old_sets, table->read_set, table->write_set);

  for (; key < key_end; key+=store_length, key_part++)
  {
    Field *field=      key_part->field;
    store_length= key_part->store_length;

    if (field->real_maybe_null())
    {
      if (*key)
      {
        fwrite("NULL",sizeof(char),4,DBUG_FILE);
        continue;
      }
      key++;                                    // Skip null byte
      store_length--;
    }
    field->set_key_image(key, key_part->length);
    if (field->type() == MYSQL_TYPE_BIT)
      (void) field->val_int_as_str(&tmp, 1);
    else
      field->val_str(&tmp);
    fwrite(tmp.ptr(),sizeof(char),tmp.length(),DBUG_FILE);
    if (key+store_length < key_end)
      fputc('/',DBUG_FILE);
  }
  dbug_tmp_restore_column_maps(table->read_set, table->write_set, old_sets);
}

static void print_quick(QUICK_SELECT_I *quick, const key_map *needed_reg)
{
  char buf[MAX_KEY/8+1];
  TABLE *table;
  my_bitmap_map *old_sets[2];
  DBUG_ENTER("print_quick");
  if (!quick)
    DBUG_VOID_RETURN;
  DBUG_LOCK_FILE;

  table= quick->head;
  dbug_tmp_use_all_columns(table, old_sets, table->read_set, table->write_set);
  quick->dbug_dump(0, TRUE);
  dbug_tmp_restore_column_maps(table->read_set, table->write_set, old_sets);

  fprintf(DBUG_FILE,"other_keys: 0x%s:\n", needed_reg->print(buf));

  DBUG_UNLOCK_FILE;
  DBUG_VOID_RETURN;
}

void QUICK_RANGE_SELECT::dbug_dump(int indent, bool verbose)
{
  /* purecov: begin inspected */
  fprintf(DBUG_FILE, "%*squick range select, key %s, length: %d\n",
          indent, "", head->key_info[index].name, max_used_key_length);

  if (verbose)
  {
    QUICK_RANGE *range;
    QUICK_RANGE **pr= (QUICK_RANGE**)ranges.buffer;
    QUICK_RANGE **end_range= pr + ranges.elements;
    for (; pr != end_range; ++pr)
    {
      fprintf(DBUG_FILE, "%*s", indent + 2, "");
      range= *pr;
      if (!(range->flag & NO_MIN_RANGE))
      {
        print_multiple_key_values(key_parts, range->min_key,
                                  range->min_length);
        if (range->flag & NEAR_MIN)
          fputs(" < ",DBUG_FILE);
        else
          fputs(" <= ",DBUG_FILE);
      }
      fputs("X",DBUG_FILE);

      if (!(range->flag & NO_MAX_RANGE))
      {
        if (range->flag & NEAR_MAX)
          fputs(" < ",DBUG_FILE);
        else
          fputs(" <= ",DBUG_FILE);
        print_multiple_key_values(key_parts, range->max_key,
                                  range->max_length);
      }
      fputs("\n",DBUG_FILE);
    }
  }
  /* purecov: end */
}

void QUICK_INDEX_MERGE_SELECT::dbug_dump(int indent, bool verbose)
{
  List_iterator_fast<QUICK_RANGE_SELECT> it(quick_selects);
  QUICK_RANGE_SELECT *quick;
  fprintf(DBUG_FILE, "%*squick index_merge select\n", indent, "");
  fprintf(DBUG_FILE, "%*smerged scans {\n", indent, "");
  while ((quick= it++))
    quick->dbug_dump(indent+2, verbose);
  if (pk_quick_select)
  {
    fprintf(DBUG_FILE, "%*sclustered PK quick:\n", indent, "");
    pk_quick_select->dbug_dump(indent+2, verbose);
  }
  fprintf(DBUG_FILE, "%*s}\n", indent, "");
}

void QUICK_ROR_INTERSECT_SELECT::dbug_dump(int indent, bool verbose)
{
  List_iterator_fast<QUICK_RANGE_SELECT> it(quick_selects);
  QUICK_RANGE_SELECT *quick;
  fprintf(DBUG_FILE, "%*squick ROR-intersect select, %scovering\n",
          indent, "", need_to_fetch_row? "":"non-");
  fprintf(DBUG_FILE, "%*smerged scans {\n", indent, "");
  while ((quick= it++))
    quick->dbug_dump(indent+2, verbose);
  if (cpk_quick)
  {
    fprintf(DBUG_FILE, "%*sclustered PK quick:\n", indent, "");
    cpk_quick->dbug_dump(indent+2, verbose);
  }
  fprintf(DBUG_FILE, "%*s}\n", indent, "");
}

void QUICK_ROR_UNION_SELECT::dbug_dump(int indent, bool verbose)
{
  List_iterator_fast<QUICK_SELECT_I> it(quick_selects);
  QUICK_SELECT_I *quick;
  fprintf(DBUG_FILE, "%*squick ROR-union select\n", indent, "");
  fprintf(DBUG_FILE, "%*smerged scans {\n", indent, "");
  while ((quick= it++))
    quick->dbug_dump(indent+2, verbose);
  fprintf(DBUG_FILE, "%*s}\n", indent, "");
}

/*
  Print quick select information to DBUG_FILE.

  SYNOPSIS
    QUICK_GROUP_MIN_MAX_SELECT::dbug_dump()
    indent  Indentation offset
    verbose If TRUE show more detailed output.

  DESCRIPTION
    Print the contents of this quick select to DBUG_FILE. The method also
    calls dbug_dump() for the used quick select if any.

  IMPLEMENTATION
    Caller is responsible for locking DBUG_FILE before this call and unlocking
    it afterwards.

  RETURN
    None
*/

void QUICK_GROUP_MIN_MAX_SELECT::dbug_dump(int indent, bool verbose)
{
  fprintf(DBUG_FILE,
          "%*squick_group_min_max_select: index %s (%d), length: %d\n",
          indent, "", index_info->name, index, max_used_key_length);
  if (key_infix_len > 0)
  {
    fprintf(DBUG_FILE, "%*susing key_infix with length %d:\n",
            indent, "", key_infix_len);
  }
  if (quick_prefix_select)
  {
    fprintf(DBUG_FILE, "%*susing quick_range_select:\n", indent, "");
    quick_prefix_select->dbug_dump(indent + 2, verbose);
  }
  if (min_max_ranges.elements > 0)
  {
    fprintf(DBUG_FILE, "%*susing %d quick_ranges for MIN/MAX:\n",
            indent, "", min_max_ranges.elements);
  }
}


#endif /* !DBUG_OFF */<|MERGE_RESOLUTION|>--- conflicted
+++ resolved
@@ -9718,17 +9718,12 @@
     {
       const KEY *table_key=quick->head->key_info+quick->index;
       flag=EQ_RANGE;
-<<<<<<< HEAD
       /*
         Note that keys which are extended with PK parts have no
         HA_NOSAME flag. So we can use user_defined_key_parts.
       */
       if ((table_key->flags & HA_NOSAME) &&
-          key->part == table_key->user_defined_key_parts - 1)
-=======
-      if ((table_key->flags & HA_NOSAME) &&
-          key_tree->part == table_key->key_parts-1)
->>>>>>> 26916e0e
+          key_tree->part == table_key->user_defined_key_parts - 1)
       {
         if ((table_key->flags & HA_NULL_PART_KEY) &&
             null_part_in_key(key,
