--- conflicted
+++ resolved
@@ -121,11 +121,7 @@
   { "Benjamin Pflugmann", "",
     "Extended MERGE storage engine to handle INSERT" },
   { "Evgeny Potemkin", "Russia",
-<<<<<<< HEAD
-    "Filesort and derived tables optimizations, bugfixes" },
-=======
     "Filesort and derived tables optimizations, various small optimizations"},
->>>>>>> fb5f6ee8
   { "Igor Romanenko", "",
     "mysqldump" },
   { "Mikael Ronström", "Stockholm, Sweden",
