--- conflicted
+++ resolved
@@ -1778,19 +1778,26 @@
   for (; table ; table= table->next_global)
     if (!table->derived && !table->schema_table)
     {
-      char tname[(NAME_LEN + 1) * 3];           // db\0table\0alias\0
-      uint tlen, alen;
-
-      tlen= table->db_length;
-      memcpy(tname, table->db, tlen);
-      tname[tlen++]= '\0';
-      memcpy(tname+tlen, table->table_name, table->table_name_length);
-      tlen+= table->table_name_length;
-      tname[tlen++]= '\0';
-      alen= strlen(table->alias);
-      memcpy(tname+tlen, table->alias, alen);
-      tlen+= alen;
-      tname[tlen]= '\0';
+      /*
+        Structure of key for the multi-set is "db\0table\0alias\0".
+        Since "alias" part can have arbitrary length we use String
+        object to construct the key. By default String will use
+        buffer allocated on stack with NAME_LEN bytes reserved for
+        alias, since in most cases it is going to be smaller than
+        NAME_LEN bytes.
+      */
+      char tname_buff[(NAME_LEN + 1) * 3];
+      String tname(tname_buff, sizeof(tname_buff), &my_charset_bin);
+      uint temp_table_key_length;
+
+      tname.length(0);
+      tname.append(table->db, table->db_length);
+      tname.append('\0');
+      tname.append(table->table_name, table->table_name_length);
+      tname.append('\0');
+      temp_table_key_length= tname.length();
+      tname.append(table->alias);
+      tname.append('\0');
 
       /*
         Upgrade the lock type because this table list will be used
@@ -1808,9 +1815,10 @@
 
       SP_TABLE *tab;
 
-      if ((tab= (SP_TABLE*) my_hash_search(&m_sptabs, (uchar *)tname, tlen)) ||
-          ((tab= (SP_TABLE*) my_hash_search(&m_sptabs, (uchar *)tname,
-                                        tlen - alen - 1)) &&
+      if ((tab= (SP_TABLE*) my_hash_search(&m_sptabs, (uchar *)tname.ptr(),
+                                           tname.length())) ||
+          ((tab= (SP_TABLE*) my_hash_search(&m_sptabs, (uchar *)tname.ptr(),
+                                            temp_table_key_length)) &&
            tab->temp))
       {
         if (tab->lock_type < table->lock_type)
@@ -1829,11 +1837,11 @@
             lex_for_tmp_check->create_info.options & HA_LEX_CREATE_TMP_TABLE)
         {
           tab->temp= true;
-          tab->qname.length= tlen - alen - 1;
+          tab->qname.length= temp_table_key_length;
         }
         else
-          tab->qname.length= tlen;
-        tab->qname.str= (char*) thd->memdup(tname, tab->qname.length + 1);
+          tab->qname.length= tname.length();
+        tab->qname.str= (char*) thd->memdup(tname.ptr(), tab->qname.length);
         if (!tab->qname.str)
           return false;
         tab->table_name_length= table->table_name_length;
@@ -1876,7 +1884,7 @@
     if (!(tab_buff= (char *)thd->calloc(ALIGN_SIZE(sizeof(TABLE_LIST)) *
                                         stab->lock_count)) ||
         !(key_buff= (char*)thd->memdup(stab->qname.str,
-                                       stab->qname.length + 1)))
+                                       stab->qname.length)))
       return false;
 
     for (uint j= 0; j < stab->lock_count; j++)
@@ -2052,503 +2060,5 @@
 
   i->free_list= thd->free_list;
 
-<<<<<<< HEAD
   thd->free_list= NULL;
-}
-=======
-void
-sp_instr_copen::print(String *str)
-{
-  LEX_STRING n;
-  my_bool found= m_ctx->find_cursor(m_cursor, &n);
-  /* copen name@offset */
-  uint rsrv= SP_INSTR_UINT_MAXLEN+7;
-
-  if (found)
-    rsrv+= n.length;
-  if (str->reserve(rsrv))
-    return;
-  str->qs_append(STRING_WITH_LEN("copen "));
-  if (found)
-  {
-    str->qs_append(n.str, n.length);
-    str->qs_append('@');
-  }
-  str->qs_append(m_cursor);
-}
-
-
-/*
-  sp_instr_cclose class functions
-*/
-
-int
-sp_instr_cclose::execute(THD *thd, uint *nextp)
-{
-  sp_cursor *c= thd->spcont->get_cursor(m_cursor);
-  int res;
-  DBUG_ENTER("sp_instr_cclose::execute");
-
-  if (! c)
-    res= -1;
-  else
-    res= c->close(thd);
-  *nextp= m_ip+1;
-  DBUG_RETURN(res);
-}
-
-
-void
-sp_instr_cclose::print(String *str)
-{
-  LEX_STRING n;
-  my_bool found= m_ctx->find_cursor(m_cursor, &n);
-  /* cclose name@offset */
-  uint rsrv= SP_INSTR_UINT_MAXLEN+8;
-
-  if (found)
-    rsrv+= n.length;
-  if (str->reserve(rsrv))
-    return;
-  str->qs_append(STRING_WITH_LEN("cclose "));
-  if (found)
-  {
-    str->qs_append(n.str, n.length);
-    str->qs_append('@');
-  }
-  str->qs_append(m_cursor);
-}
-
-
-/*
-  sp_instr_cfetch class functions
-*/
-
-int
-sp_instr_cfetch::execute(THD *thd, uint *nextp)
-{
-  sp_cursor *c= thd->spcont->get_cursor(m_cursor);
-  int res;
-  Query_arena backup_arena;
-  DBUG_ENTER("sp_instr_cfetch::execute");
-
-  res= c ? c->fetch(thd, &m_varlist) : -1;
-
-  *nextp= m_ip+1;
-  DBUG_RETURN(res);
-}
-
-
-void
-sp_instr_cfetch::print(String *str)
-{
-  List_iterator_fast<struct sp_variable> li(m_varlist);
-  sp_variable_t *pv;
-  LEX_STRING n;
-  my_bool found= m_ctx->find_cursor(m_cursor, &n);
-  /* cfetch name@offset vars... */
-  uint rsrv= SP_INSTR_UINT_MAXLEN+8;
-
-  if (found)
-    rsrv+= n.length;
-  if (str->reserve(rsrv))
-    return;
-  str->qs_append(STRING_WITH_LEN("cfetch "));
-  if (found)
-  {
-    str->qs_append(n.str, n.length);
-    str->qs_append('@');
-  }
-  str->qs_append(m_cursor);
-  while ((pv= li++))
-  {
-    if (str->reserve(pv->name.length+SP_INSTR_UINT_MAXLEN+2))
-      return;
-    str->qs_append(' ');
-    str->qs_append(pv->name.str, pv->name.length);
-    str->qs_append('@');
-    str->qs_append(pv->offset);
-  }
-}
-
-
-/*
-  sp_instr_error class functions
-*/
-
-int
-sp_instr_error::execute(THD *thd, uint *nextp)
-{
-  DBUG_ENTER("sp_instr_error::execute");
-
-  my_message(m_errcode, ER(m_errcode), MYF(0));
-  *nextp= m_ip+1;
-  DBUG_RETURN(-1);
-}
-
-
-void
-sp_instr_error::print(String *str)
-{
-  /* error code */
-  if (str->reserve(SP_INSTR_UINT_MAXLEN+6))
-    return;
-  str->qs_append(STRING_WITH_LEN("error "));
-  str->qs_append(m_errcode);
-}
-
-
-/**************************************************************************
-  sp_instr_set_case_expr class implementation
-**************************************************************************/
-
-int
-sp_instr_set_case_expr::execute(THD *thd, uint *nextp)
-{
-  DBUG_ENTER("sp_instr_set_case_expr::execute");
-
-  DBUG_RETURN(m_lex_keeper.reset_lex_and_exec_core(thd, nextp, TRUE, this));
-}
-
-
-int
-sp_instr_set_case_expr::exec_core(THD *thd, uint *nextp)
-{
-  int res= thd->spcont->set_case_expr(thd, m_case_expr_id, &m_case_expr);
-
-  if (res && !thd->spcont->get_case_expr(m_case_expr_id))
-  {
-    /*
-      Failed to evaluate the value, the case expression is still not
-      initialized. Set to NULL so we can continue.
-    */
-
-    Item *null_item= new Item_null();
-
-    if (!null_item ||
-        thd->spcont->set_case_expr(thd, m_case_expr_id, &null_item))
-    {
-      /* If this also failed, we have to abort. */
-      my_error(ER_OUT_OF_RESOURCES, MYF(ME_FATALERROR));
-    }
-  }
-  else
-    *nextp= m_ip+1;
-
-  return res;
-}
-
-
-void
-sp_instr_set_case_expr::print(String *str)
-{
-  /* set_case_expr (cont) id ... */
-  str->reserve(2*SP_INSTR_UINT_MAXLEN+18+32); // Add some extra for expr too
-  str->qs_append(STRING_WITH_LEN("set_case_expr ("));
-  str->qs_append(m_cont_dest);
-  str->qs_append(STRING_WITH_LEN(") "));
-  str->qs_append(m_case_expr_id);
-  str->qs_append(' ');
-  m_case_expr->print(str, QT_ORDINARY);
-}
-
-uint
-sp_instr_set_case_expr::opt_mark(sp_head *sp, List<sp_instr> *leads)
-{
-  sp_instr *i;
-
-  marked= 1;
-  if ((i= sp->get_instr(m_cont_dest)))
-  {
-    m_cont_dest= i->opt_shortcut_jump(sp, this);
-    m_cont_optdest= sp->get_instr(m_cont_dest);
-  }
-  sp->add_mark_lead(m_cont_dest, leads);
-  return m_ip+1;
-}
-
-void
-sp_instr_set_case_expr::opt_move(uint dst, List<sp_instr> *bp)
-{
-  if (m_cont_dest > m_ip)
-    bp->push_back(this);        // Forward
-  else if (m_cont_optdest)
-    m_cont_dest= m_cont_optdest->m_ip; // Backward
-  m_ip= dst;
-}
-
-
-/* ------------------------------------------------------------------ */
-
-
-/*
-  Structure that represent all instances of one table
-  in optimized multi-set of tables used by routine.
-*/
-
-typedef struct st_sp_table
-{
-  /*
-    Multi-set key:
-      db_name\0table_name\0alias\0 - for normal tables
-      db_name\0table_name\0        - for temporary tables
-  */
-  LEX_STRING qname;
-  uint db_length, table_name_length;
-  bool temp;               /* true if corresponds to a temporary table */
-  thr_lock_type lock_type; /* lock type used for prelocking */
-  uint lock_count;
-  uint query_lock_count;
-  uint8 trg_event_map;
-} SP_TABLE;
-
-
-uchar *sp_table_key(const uchar *ptr, size_t *plen, my_bool first)
-{
-  SP_TABLE *tab= (SP_TABLE *)ptr;
-  *plen= tab->qname.length;
-  return (uchar *)tab->qname.str;
-}
-
-
-/**
-  Merge the list of tables used by some query into the multi-set of
-  tables used by routine.
-
-  @param thd                 thread context
-  @param table               table list
-  @param lex_for_tmp_check   LEX of the query for which we are merging
-                             table list.
-
-  @note
-    This method will use LEX provided to check whenever we are creating
-    temporary table and mark it as such in target multi-set.
-
-  @retval
-    TRUE    Success
-  @retval
-    FALSE   Error
-*/
-
-bool
-sp_head::merge_table_list(THD *thd, TABLE_LIST *table, LEX *lex_for_tmp_check)
-{
-  SP_TABLE *tab;
-
-  if (lex_for_tmp_check->sql_command == SQLCOM_DROP_TABLE &&
-      lex_for_tmp_check->drop_temporary)
-    return TRUE;
-
-  for (uint i= 0 ; i < m_sptabs.records ; i++)
-  {
-    tab= (SP_TABLE*) my_hash_element(&m_sptabs, i);
-    tab->query_lock_count= 0;
-  }
-
-  for (; table ; table= table->next_global)
-    if (!table->derived && !table->schema_table)
-    {
-      /*
-        Structure of key for the multi-set is "db\0table\0alias\0".
-        Since "alias" part can have arbitrary length we use String
-        object to construct the key. By default String will use
-        buffer allocated on stack with NAME_LEN bytes reserved for
-        alias, since in most cases it is going to be smaller than
-        NAME_LEN bytes.
-      */
-      char tname_buff[(NAME_LEN + 1) * 3];
-      String tname(tname_buff, sizeof(tname_buff), &my_charset_bin);
-      uint temp_table_key_length;
-
-      tname.length(0);
-      tname.append(table->db, table->db_length);
-      tname.append('\0');
-      tname.append(table->table_name, table->table_name_length);
-      tname.append('\0');
-      temp_table_key_length= tname.length();
-      tname.append(table->alias);
-      tname.append('\0');
-
-      /*
-        Upgrade the lock type because this table list will be used
-        only in pre-locked mode, in which DELAYED inserts are always
-        converted to normal inserts.
-      */
-      if (table->lock_type == TL_WRITE_DELAYED)
-        table->lock_type= TL_WRITE;
-
-      /*
-        We ignore alias when we check if table was already marked as temporary
-        (and therefore should not be prelocked). Otherwise we will erroneously
-        treat table with same name but with different alias as non-temporary.
-      */
-      if ((tab= (SP_TABLE*) my_hash_search(&m_sptabs, (uchar *)tname.ptr(),
-                                           tname.length())) ||
-          ((tab= (SP_TABLE*) my_hash_search(&m_sptabs, (uchar *)tname.ptr(),
-                                            temp_table_key_length)) &&
-           tab->temp))
-      {
-        if (tab->lock_type < table->lock_type)
-          tab->lock_type= table->lock_type; // Use the table with the highest lock type
-        tab->query_lock_count++;
-        if (tab->query_lock_count > tab->lock_count)
-          tab->lock_count++;
-        tab->trg_event_map|= table->trg_event_map;
-      }
-      else
-      {
-        if (!(tab= (SP_TABLE *)thd->calloc(sizeof(SP_TABLE))))
-          return FALSE;
-        if (lex_for_tmp_check->sql_command == SQLCOM_CREATE_TABLE &&
-            lex_for_tmp_check->query_tables == table &&
-            lex_for_tmp_check->create_info.options & HA_LEX_CREATE_TMP_TABLE)
-        {
-          tab->temp= TRUE;
-          tab->qname.length= temp_table_key_length;
-        }
-        else
-          tab->qname.length= tname.length();
-        tab->qname.str= (char*) thd->memdup(tname.ptr(), tab->qname.length);
-        if (!tab->qname.str)
-          return FALSE;
-        tab->table_name_length= table->table_name_length;
-        tab->db_length= table->db_length;
-        tab->lock_type= table->lock_type;
-        tab->lock_count= tab->query_lock_count= 1;
-        tab->trg_event_map= table->trg_event_map;
-        if (my_hash_insert(&m_sptabs, (uchar *)tab))
-          return FALSE;
-      }
-    }
-  return TRUE;
-}
-
-
-/**
-  Add tables used by routine to the table list.
-
-    Converts multi-set of tables used by this routine to table list and adds
-    this list to the end of table list specified by 'query_tables_last_ptr'.
-
-    Elements of list will be allocated in PS memroot, so this list will be
-    persistent between PS executions.
-
-  @param[in] thd                        Thread context
-  @param[in,out] query_tables_last_ptr  Pointer to the next_global member of
-    last element of the list where tables
-    will be added (or to its root).
-  @param[in] belong_to_view             Uppermost view which uses this routine,
-    0 if none.
-
-  @retval
-    TRUE    if some elements were added
-  @retval
-    FALSE   otherwise.
-*/
-
-bool
-sp_head::add_used_tables_to_table_list(THD *thd,
-                                       TABLE_LIST ***query_tables_last_ptr,
-                                       TABLE_LIST *belong_to_view)
-{
-  uint i;
-  Query_arena *arena, backup;
-  bool result= FALSE;
-  DBUG_ENTER("sp_head::add_used_tables_to_table_list");
-
-  /*
-    Use persistent arena for table list allocation to be PS/SP friendly.
-    Note that we also have to copy database/table names and alias to PS/SP
-    memory since current instance of sp_head object can pass away before
-    next execution of PS/SP for which tables are added to prelocking list.
-    This will be fixed by introducing of proper invalidation mechanism
-    once new TDC is ready.
-  */
-  arena= thd->activate_stmt_arena_if_needed(&backup);
-
-  for (i=0 ; i < m_sptabs.records ; i++)
-  {
-    char *tab_buff, *key_buff;
-    TABLE_LIST *table;
-    SP_TABLE *stab= (SP_TABLE*) my_hash_element(&m_sptabs, i);
-    if (stab->temp)
-      continue;
-
-    if (!(tab_buff= (char *)thd->calloc(ALIGN_SIZE(sizeof(TABLE_LIST)) *
-                                        stab->lock_count)) ||
-        !(key_buff= (char*)thd->memdup(stab->qname.str,
-                                       stab->qname.length)))
-      DBUG_RETURN(FALSE);
-
-    for (uint j= 0; j < stab->lock_count; j++)
-    {
-      table= (TABLE_LIST *)tab_buff;
-
-      table->db= key_buff;
-      table->db_length= stab->db_length;
-      table->table_name= table->db + table->db_length + 1;
-      table->table_name_length= stab->table_name_length;
-      table->alias= table->table_name + table->table_name_length + 1;
-      table->lock_type= stab->lock_type;
-      table->cacheable_table= 1;
-      table->prelocking_placeholder= 1;
-      table->belong_to_view= belong_to_view;
-      table->trg_event_map= stab->trg_event_map;
-      /*
-        Since we don't allow DDL on base tables in prelocked mode it
-        is safe to infer the type of metadata lock from the type of
-        table lock.
-      */
-      table->mdl_request.init(MDL_key::TABLE, table->db, table->table_name,
-                              table->lock_type >= TL_WRITE_ALLOW_WRITE ?
-                              MDL_SHARED_WRITE : MDL_SHARED_READ,
-                              MDL_TRANSACTION);
-
-      /* Everyting else should be zeroed */
-
-      **query_tables_last_ptr= table;
-      table->prev_global= *query_tables_last_ptr;
-      *query_tables_last_ptr= &table->next_global;
-
-      tab_buff+= ALIGN_SIZE(sizeof(TABLE_LIST));
-      result= TRUE;
-    }
-  }
-
-  if (arena)
-    thd->restore_active_arena(arena, &backup);
-
-  DBUG_RETURN(result);
-}
-
-
-/**
-  Simple function for adding an explicitly named (systems) table to
-  the global table list, e.g. "mysql", "proc".
-*/
-
-TABLE_LIST *
-sp_add_to_query_tables(THD *thd, LEX *lex,
-		       const char *db, const char *name,
-                       thr_lock_type locktype,
-                       enum_mdl_type mdl_type)
-{
-  TABLE_LIST *table;
-
-  if (!(table= (TABLE_LIST *)thd->calloc(sizeof(TABLE_LIST))))
-    return NULL;
-  table->db_length= strlen(db);
-  table->db= thd->strmake(db, table->db_length);
-  table->table_name_length= strlen(name);
-  table->table_name= thd->strmake(name, table->table_name_length);
-  table->alias= thd->strdup(name);
-  table->lock_type= locktype;
-  table->select_lex= lex->current_select;
-  table->cacheable_table= 1;
-  table->mdl_request.init(MDL_key::TABLE, table->db, table->table_name,
-                          mdl_type, MDL_TRANSACTION);
-
-  lex->add_to_query_tables(table);
-  return table;
-}
->>>>>>> c285b146
+}