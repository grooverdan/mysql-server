--- conflicted
+++ resolved
@@ -670,16 +670,14 @@
 
   while (!net->error && net->vio != 0 && !thd->killed)
   {
-<<<<<<< HEAD
     Log_event_type event_type= UNKNOWN_EVENT;
 
     /* reset the transmit packet for the event read from binary log
        file */
     if (reset_transmit_packet(thd, flags, &ev_offset, &errmsg))
       goto err;
-=======
+
     my_off_t prev_pos= pos;
->>>>>>> cb52e82e
     while (!(error = Log_event::read_log_event(&log, packet, log_lock)))
     {
       prev_pos= my_b_tell(&log);
