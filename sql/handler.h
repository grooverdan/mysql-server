--- conflicted
+++ resolved
@@ -302,13 +302,7 @@
   Index scan will not return records in rowid order. Not guaranteed to be
   set for unordered (e.g. HASH) indexes.
 */
-#define HA_KEY_SCAN_NOT_ROR     128
-
-/*
-  no IO if read data when scan index
-  i.e index is covering
-*/
-#define HA_CLUSTERED_INDEX      256
+#define HA_KEY_SCAN_NOT_ROR     128 
 
 #ifndef MCP_WL4784
 /*
@@ -487,10 +481,7 @@
 #define COMPATIBLE_DATA_YES 0
 #define COMPATIBLE_DATA_NO  1
 
-<<<<<<< HEAD
 #ifndef MCP_WL4784
-=======
->>>>>>> dedaa9f4
 namespace AQP {
   class Join_plan;
 };
@@ -514,10 +505,7 @@
    */
   ,HA_PUSH_NO_ORDERED_INDEX
 };
-<<<<<<< HEAD
 #endif
-=======
->>>>>>> dedaa9f4
 
 /**
   struct xid_t is binary compatible with the XID structure as
@@ -928,16 +916,11 @@
    int (*table_exists_in_engine)(handlerton *hton, THD* thd, const char *db,
                                  const char *name);
 
-<<<<<<< HEAD
 #ifndef MCP_WL4784
-   int (*make_pushed_join)(handlerton *hton, THD* thd,
-                           AQP::Join_plan* plan);
-#endif
-=======
    int (*make_pushed_join)(handlerton *hton, THD* thd, 
                            AQP::Join_plan* plan,
                            uint* pushed);
->>>>>>> dedaa9f4
+#endif
 
    uint32 license; /* Flag for Engine License */
    void *data; /* Location for engines to keep personal structures */
@@ -1313,7 +1296,6 @@
 #define make_prev_keypart_map(N) (((key_part_map)1 << (N)) - 1)
 
 
-<<<<<<< HEAD
 /**
   Index creation context.
   Created by handler::add_index() and freed by handler::final_add_index().
@@ -1334,8 +1316,6 @@
   virtual ~handler_add_index() {}
 };
 
-=======
->>>>>>> dedaa9f4
 /**
   The handler class is the interface for dynamically loadable
   storage engines. Do not add ifdefs and take care when adding or
@@ -2102,49 +2082,10 @@
  */
  virtual void cond_pop() { return; };
 
-<<<<<<< HEAD
 #ifndef MCP_WL4784
   /**
     Reports #tables included in pushed join which this
     handler instance is part of. ==0 -> Not pushed
-=======
-  /**
-    Reports #tables included in pushed join which this
-    handler instance is part of. ==0 -> Not pushed
-  */
-  virtual uint number_of_pushed_joins() const
-  { return 0; }
-
-  /**
-    If this handler instance is part of a pushed join sequence
-    returned TABLE instance being root of the pushed query?
-  */
-  virtual const TABLE* root_of_pushed_join() const
-  { return NULL; }
-
-  /**
-    If this handler instance is a child in a pushed join sequence
-    returned TABLE instance being my parent?
-  */
-  virtual const TABLE* parent_of_pushed_join() const
-  { return NULL; }
-
-  virtual bool test_push_flag(enum ha_push_flag flag) const
-  {
-    return FALSE;
-  }
-
-  virtual int index_read_pushed(uchar * buf, const uchar * key,
-                             key_part_map keypart_map)
-  { return  HA_ERR_WRONG_COMMAND; }
-
-  virtual int index_next_pushed(uchar * buf)
-  { return  HA_ERR_WRONG_COMMAND; }
-
-
- /*
-    Part of old fast alter table, to be depricated
->>>>>>> dedaa9f4
   */
   virtual uint number_of_pushed_joins() const
   { return 0; }
@@ -2632,15 +2573,10 @@
 int ha_savepoint(THD *thd, SAVEPOINT *sv);
 int ha_release_savepoint(THD *thd, SAVEPOINT *sv);
 
-<<<<<<< HEAD
 #ifndef MCP_WL4784
 /* Build pushed joins in handlers implementing this feature */
-int ha_make_pushed_joins(THD *thd, AQP::Join_plan* plan);
+int ha_make_pushed_joins(THD *thd, AQP::Join_plan* plan, uint* pushed);
 #endif
-=======
-/* Build pushed joins in handlers implementing this feature */
-int ha_make_pushed_joins(THD *thd, AQP::Join_plan* plan, uint* pushed);
->>>>>>> dedaa9f4
 
 /* these are called by storage engines */
 void trans_register_ha(THD *thd, bool all, handlerton *ht);
@@ -2679,16 +2615,7 @@
 
 inline const char *table_case_name(HA_CREATE_INFO *info, const char *name)
 {
-<<<<<<< HEAD
   return ((lower_case_table_names == 2 && info->alias) ? info->alias : name);
 }
 
-#endif /* HANDLER_INCLUDED */
-=======
-public:
-  Ha_global_schema_lock_guard(THD *thd) {}
-  ~Ha_global_schema_lock_guard() {}
-  int lock(int no_queue= 0) { return 0; }
-};
-#endif
->>>>>>> dedaa9f4
+#endif /* HANDLER_INCLUDED */