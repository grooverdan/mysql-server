/* Copyright (c) 2005, 2011, Oracle and/or its affiliates. All rights reserved.

   This program is free software; you can redistribute it and/or modify
   it under the terms of the GNU General Public License as published by
   the Free Software Foundation; version 2 of the License.

   This program is distributed in the hope that it will be useful,
   but WITHOUT ANY WARRANTY; without even the implied warranty of
   MERCHANTABILITY or FITNESS FOR A PARTICULAR PURPOSE.  See the
   GNU General Public License for more details.

   You should have received a copy of the GNU General Public License
   along with this program; if not, write to the Free Software Foundation,
   51 Franklin Street, Suite 500, Boston, MA 02110-1335 USA */

#ifndef RPL_RLI_H
#define RPL_RLI_H

#include "sql_priv.h"
#include "rpl_info.h"
#include "rpl_utility.h"
#include "rpl_tblmap.h"
#include "rpl_reporting.h"
#include "rpl_utility.h"
#include "log.h"                         /* LOG_INFO */
#include "binlog.h"                      /* MYSQL_BIN_LOG */
#include "sql_class.h"                   /* THD */

struct RPL_TABLE_LIST;
class Master_info;
class Rpl_info_factory;
extern uint sql_slave_skip_counter;

/*******************************************************************************
Replication SQL Thread

Relay_log_info contains:
  - the current relay log
  - the current relay log offset
  - master log name
  - master log sequence corresponding to the last update
  - misc information specific to the SQL thread

Relay_log_info is initialized from a repository, i.e. table or file, if there is
one. Otherwise, data members are intialized with defaults by calling
init_relay_log_info().

The relay.info table/file shall be updated whenever: (i) the relay log file
is rotated, (ii) SQL Thread is stopped, (iii) while processing a Xid_log_event,
(iv) after a Query_log_event (i.e. commit or rollback) and (v) after processing
any statement written to the binary log without a transaction context.

The Xid_log_event is a commit for transactional engines and must be handled
differently to provide reliability/data integrity. While committing updates to
transactional engines the following behavior shall be implemented:

  . If the relay.info is stored in a transactional repository, for instance, a
  system table created using Innodb, the positions are updated in the context
  of the transaction that updated data. Therefore, should the server crash 
  before successfully committing the transaction the changes to the position 
  table will be rolled back too.

  . If the relay.info is stored in a non-transactional repository, for instance,
  a file or a system table created using MyIsam, the positions are update after
  processing the commit as in (iv) and (v).

In particular, when there are mixed transactions, i.e a transaction that updates
both transaction and non-transactional engines, the Xid_log_event is still used
but reliability/data integrity cannot be achieved as we shall explain in what
follows.

Changes to non-transactional engines, such as MyIsam, cannot be rolled back if a
failure happens. For that reason, there is no point in updating the positions
within the boundaries of any on-going transaction. This is true for both commit
and rollback. If a failure happens after processing the pseudo-transaction but
before updating the positions, the transaction will be re-executed when the
slave is up most likely causing an error that needs to be manually circumvented.
This is a well-known issue when non-transactional statements are executed.

Specifically, if rolling back any transaction, positions are updated outside the
transaction boundaries. However, there may be a problem in this scenario even
when only transactional engines are updated. This happens because if there is a
rollback and such transaction is written to the binary log, a non-transactional
engine was updated or a temporary table was created or dropped within its
boundaries.

In particular, in both STATEMENT and MIXED logging formats, this happens because
any temporary table is automatically dropped after a shutdown/startup.
See BUG#26945 for further details.

Statements written to the binary log outside the boundaries of a transaction are
DDLs or maintenance commands which are not transactional. These means that they
cannot be rolled back if a failure happens. In such cases, the positions are
updated after processing the events. If a failure happens after processing the
statement but before updating the positions, the statement will be
re-executed when the slave is up most likely causing an error that needs to be
manually circumvented. This is a well-known issue when non-transactional
statements are executed.

The --sync-relay-log-info does not have effect when a system table, either
transactional or non-transactional is used.

To correctly recovery from failures, one should combine transactional system
tables along with the --relay-log-recovery.
*******************************************************************************/
class Relay_log_info : public Rpl_info
{
  friend class Rpl_info_factory;

public:
  /**
     Flags for the state of the replication.
   */
  enum enum_state_flag {
    /** The replication thread is inside a statement */
    IN_STMT,

    /** Flag counter.  Should always be last */
    STATE_FLAGS_COUNT
  };

  /*
    The SQL thread owns one Relay_log_info, and each client that has
    executed a BINLOG statement owns one Relay_log_info. This function
    returns zero for the Relay_log_info object that belongs to the SQL
    thread and nonzero for Relay_log_info objects that belong to
    clients.
  */
  inline bool belongs_to_client()
  {
    DBUG_ASSERT(info_thd);
    return !info_thd->slave_thread;
  }

  /*
    If true, events with the same server id should be replicated. This
    field is set on creation of a relay log info structure by copying
    the value of ::replicate_same_server_id and can be overridden if
    necessary. For example of when this is done, check sql_binlog.cc,
    where the BINLOG statement can be used to execute "raw" events.
   */
  bool replicate_same_server_id;

  /*** The following variables can only be read when protect by data lock ****/
  /*
    cur_log_fd - file descriptor of the current read  relay log
  */
  File cur_log_fd;
  /*
    Protected with internal locks.
    Must get data_lock when resetting the logs.
  */
  MYSQL_BIN_LOG relay_log;
  LOG_INFO linfo;

  /*
   cur_log
     Pointer that either points at relay_log.get_log_file() or
     &rli->cache_buf, depending on whether the log is hot or there was
     the need to open a cold relay_log.

   cache_buf 
     IO_CACHE used when opening cold relay logs.
   */
  IO_CACHE cache_buf,*cur_log;

  /*
    Identifies when the recovery process is going on.
    See sql/slave.cc:init_recovery for further details.
  */
  bool is_relay_log_recovery;

  /* The following variables are safe to read any time */

  /*
    When we restart slave thread we need to have access to the previously
    created temporary tables. Modified only on init/end and by the SQL
    thread, read only by SQL thread.
  */
  TABLE *save_temporary_tables;

  /* parent Master_info structure */
  Master_info *mi;

  /*
    Needed to deal properly with cur_log getting closed and re-opened with
    a different log under our feet
  */
  uint32 cur_log_old_open_count;

  /*
    Let's call a group (of events) :
      - a transaction
      or
      - an autocommiting query + its associated events (INSERT_ID,
    TIMESTAMP...)
    We need these rli coordinates :
    - relay log name and position of the beginning of the group we currently are
    executing. Needed to know where we have to restart when replication has
    stopped in the middle of a group (which has been rolled back by the slave).
    - relay log name and position just after the event we have just
    executed. This event is part of the current group.
    Formerly we only had the immediately above coordinates, plus a 'pending'
    variable, but this dealt wrong with the case of a transaction starting on a
    relay log and finishing (commiting) on another relay log. Case which can
    happen when, for example, the relay log gets rotated because of
    max_binlog_size.
  */
protected:
  char group_relay_log_name[FN_REFLEN];
  ulonglong group_relay_log_pos;
  char event_relay_log_name[FN_REFLEN];
  ulonglong event_relay_log_pos;
  ulonglong future_event_relay_log_pos;

  /*
     Original log name and position of the group we're currently executing
     (whose coordinates are group_relay_log_name/pos in the relay log)
     in the master's binlog. These concern the *group*, because in the master's
     binlog the log_pos that comes with each event is the position of the
     beginning of the group.

    Note: group_master_log_name, group_master_log_pos must only be
    written from the thread owning the Relay_log_info (SQL thread if
    !belongs_to_client(); client thread executing BINLOG statement if
    belongs_to_client()).
  */
  char group_master_log_name[FN_REFLEN];
  volatile my_off_t group_master_log_pos;

  /*
    When it commits, InnoDB internally stores the master log position it has
    processed so far; the position to store is the one of the end of the
    committing event (the COMMIT query event, or the event if in autocommit
    mode).
  */
#if MYSQL_VERSION_ID < 40100
  ulonglong future_master_log_pos;
#else
  ulonglong future_group_master_log_pos;
#endif

public:
  int init_relay_log_pos(const char* log,
                         ulonglong pos, bool need_data_lock,
                         const char** errmsg,
                         bool look_for_description_event);

  /*
    Handling of the relay_log_space_limit optional constraint.
    ignore_log_space_limit is used to resolve a deadlock between I/O and SQL
    threads, the SQL thread sets it to unblock the I/O thread and make it
    temporarily forget about the constraint.
  */
  ulonglong log_space_limit,log_space_total;
  bool ignore_log_space_limit;

  time_t last_master_timestamp;

  void clear_until_condition();

  /**
    Reset the delay.
    This is used by RESET SLAVE to clear the delay.
  */
  void clear_sql_delay()
  {
    sql_delay= 0;
  }

  /*
    Needed for problems when slave stops and we want to restart it
    skipping one or more events in the master log that have caused
    errors, and have been manually applied by DBA already.
  */
  volatile uint32 slave_skip_counter;
  volatile ulong abort_pos_wait;	/* Incremented on change master */
  mysql_mutex_t log_space_lock;
  mysql_cond_t log_space_cond;

  /*
     Condition and its parameters from START SLAVE UNTIL clause.
     
     UNTIL condition is tested with is_until_satisfied() method that is
     called by exec_relay_log_event(). is_until_satisfied() caches the result
     of the comparison of log names because log names don't change very often;
     this cache is invalidated by parts of code which change log names with
     notify_*_log_name_updated() methods. (They need to be called only if SQL
     thread is running).
   */
  enum {UNTIL_NONE= 0, UNTIL_MASTER_POS, UNTIL_RELAY_POS} until_condition;
  char until_log_name[FN_REFLEN];
  ulonglong until_log_pos;
  /* extension extracted from log_name and converted to int */
  ulong until_log_name_extension;   
  /* 
     Cached result of comparison of until_log_name and current log name
     -2 means unitialised, -1,0,1 are comarison results 
  */
  enum 
  { 
    UNTIL_LOG_NAMES_CMP_UNKNOWN= -2, UNTIL_LOG_NAMES_CMP_LESS= -1,
    UNTIL_LOG_NAMES_CMP_EQUAL= 0, UNTIL_LOG_NAMES_CMP_GREATER= 1
  } until_log_names_cmp_result;

  char cached_charset[6];
  /*
    trans_retries varies between 0 to slave_transaction_retries and counts how
    many times the slave has retried the present transaction; gets reset to 0
    when the transaction finally succeeds. retried_trans is a cumulative
    counter: how many times the slave has retried a transaction (any) since
    slave started.
  */
  ulong trans_retries, retried_trans;

  /*
    If the end of the hot relay log is made of master's events ignored by the
    slave I/O thread, these two keep track of the coords (in the master's
    binlog) of the last of these events seen by the slave I/O thread. If not,
    ign_master_log_name_end[0] == 0.
    As they are like a Rotate event read/written from/to the relay log, they
    are both protected by rli->relay_log.LOCK_log.
  */
  char ign_master_log_name_end[FN_REFLEN];
  ulonglong ign_master_log_pos_end;

  /* 
    Indentifies where the SQL Thread should create temporary files for the
    LOAD DATA INFILE. This is used for security reasons.
   */ 
  char slave_patternload_file[FN_REFLEN]; 
  size_t slave_patternload_file_size;

  /**
<<<<<<< HEAD
=======
    Identifies the last time a checkpoint routine has been executed.
  */
  struct timespec last_clock;

  /**
>>>>>>> 99565c83
    Invalidates cached until_log_name and group_relay_log_name comparison
    result. Should be called after any update of group_realy_log_name if
    there chances that sql_thread is running.
  */
  inline void notify_group_relay_log_name_update()
  {
    if (until_condition==UNTIL_RELAY_POS)
      until_log_names_cmp_result= UNTIL_LOG_NAMES_CMP_UNKNOWN;
  }

  /**
    The same as @c notify_group_relay_log_name_update but for
    @c group_master_log_name.
  */
  inline void notify_group_master_log_name_update()
  {
    if (until_condition==UNTIL_MASTER_POS)
      until_log_names_cmp_result= UNTIL_LOG_NAMES_CMP_UNKNOWN;
  }
  
  inline void inc_event_relay_log_pos()
  {
    event_relay_log_pos= future_event_relay_log_pos;
  }

  void inc_group_relay_log_pos(ulonglong log_pos,
			       bool skip_lock= FALSE);

  int wait_for_pos(THD* thd, String* log_name, longlong log_pos, 
		   longlong timeout);
  void close_temporary_tables();

  /* Check if UNTIL condition is satisfied. See slave.cc for more. */
  bool is_until_satisfied(THD *thd, Log_event *ev);
  inline ulonglong until_pos()
  {
    return ((until_condition == UNTIL_MASTER_POS) ? group_master_log_pos :
	    group_relay_log_pos);
  }

  RPL_TABLE_LIST *tables_to_lock;           /* RBR: Tables to lock  */
  uint tables_to_lock_count;        /* RBR: Count of tables to lock */
  table_mapping m_table_map;      /* RBR: Mapping table-id to table */
  /* RBR: Record Rows_query log event */
  Rows_query_log_event* rows_query_ev;

  bool get_table_data(TABLE *table_arg, table_def **tabledef_var, TABLE **conv_table_var) const
  {
    DBUG_ASSERT(tabledef_var && conv_table_var);
    for (TABLE_LIST *ptr= tables_to_lock ; ptr != NULL ; ptr= ptr->next_global)
      if (ptr->table == table_arg)
      {
        *tabledef_var= &static_cast<RPL_TABLE_LIST*>(ptr)->m_tabledef;
        *conv_table_var= static_cast<RPL_TABLE_LIST*>(ptr)->m_conv_table;
        DBUG_PRINT("debug", ("Fetching table data for table %s.%s:"
                             " tabledef: %p, conv_table: %p",
                             table_arg->s->db.str, table_arg->s->table_name.str,
                             *tabledef_var, *conv_table_var));
        return true;
      }
    return false;
  }

  /**
    Last charset (6 bytes) seen by slave SQL thread is cached here; it helps
    the thread save 3 @c get_charset() per @c Query_log_event if the charset is not
    changing from event to event (common situation).
    When the 6 bytes are equal to 0 is used to mean "cache is invalidated".
  */
  void cached_charset_invalidate();
  bool cached_charset_compare(char *charset) const;

  void cleanup_context(THD *, bool);
  void slave_close_thread_tables(THD *);
  void clear_tables_to_lock();
  int purge_relay_logs(THD *thd, bool just_reset, const char** errmsg);

  /*
    Used to defer stopping the SQL thread to give it a chance
    to finish up the current group of events.
    The timestamp is set and reset in @c sql_slave_killed().
  */
  time_t last_event_start_time;

  /*****************************************************************************
    WL#5569 MTS

    legends:
    C  - Coordinator;
    W  - Worker;
    WQ - Worker Queue containing event assignments
  */
  DYNAMIC_ARRAY workers; // number's is determined by global slave_parallel_workers
  volatile ulong pending_jobs;
  mysql_mutex_t pending_jobs_lock;
  mysql_cond_t pending_jobs_cond;
  ulong       mts_slave_worker_queue_len_max;
  ulonglong   mts_pending_jobs_size;      // actual mem usage by WQ:s
  ulonglong   mts_pending_jobs_size_max;  // max of WQ:s size forcing C to wait
  bool    mts_wq_oversize;      // C raises flag to wait some memory's released
  Slave_worker  *last_assigned_worker;// is set to a Worker at assigning a group
  /*
    master-binlog ordered queue of Slave_job_group descriptors of groups
    that are under processing. The queue size is @c checkpoint_group.
  */
  Slave_committed_queue *gaq;
  /*
    Container for references of involved partitions for the current event group
  */
  DYNAMIC_ARRAY curr_group_assigned_parts;
  DYNAMIC_ARRAY curr_group_da;  // deferred array to hold partition-info-free events
  bool curr_group_seen_begin;   // current group started with B-event or not
  bool curr_group_isolated;     // current group requires execution in isolation
  volatile ulong mts_wq_underrun_w_id;  // Id of a Worker whose queue is getting empty
  /* 
     Ongoing excessive overrun counter to correspond to number of events that
     are being scheduled while a WQ is close to be filled up.
     `Close' is defined as (100 - mts_worker_underrun_level) %.
     The counter is incremented each time a WQ get filled over that level
     and decremented when the level drops below.
     The counter therefore describes level of saturation that Workers 
     are experiencing and is used as a parameter to compute a nap time for
     Coordinator in order to avoid reaching WQ limits.
  */
  volatile long mts_wq_excess_cnt;
  long  mts_worker_underrun_level; // % of WQ size at which W is considered hungry
  ulong mts_coordinator_basic_nap; // C sleeps to avoid WQs overrun
  ulong opt_slave_parallel_workers; // cache for ::opt_slave_parallel_workers
  ulong slave_parallel_workers; // the one slave session time number of workers
  ulong recovery_parallel_workers; // number of workers while recovering
  uint checkpoint_seqno;  // counter of groups executed after the most recent CP
  uint checkpoint_group;  // number of groups in one checkpoint interval (period).
  MY_BITMAP recovery_groups;  // bitmap used during recovery
  ulong mts_recovery_group_cnt; // number of groups to execute at recovery
  ulong mts_recovery_index;     // running index of recoverable groups
  bool mts_recovery_group_seen_begin;

  /*
    Coordinator's specific mem-root to hold various temporary data while
    the current group is being schedulled. The root is shunk to default size
    at the end of the group distribution.
  */
  MEM_ROOT mts_coor_mem_root;

  /*
    While distibuting events basing on their properties MTS
    Coordinator changes its mts group status.
    Transition normally flowws to follow `=>' arrows on the diagram:

            +----------------------------+
            V                            |
    MTS_NOT_IN_GROUP =>                  |
        {MTS_IN_GROUP => MTS_END_GROUP --+} while (!killed) => MTS_KILLED_GROUP
      
    MTS_END_GROUP has `->' loop breaking link to MTS_NOT_IN_GROUP when
    Coordinator synchronizes with Workers by demanding them to
    complete their assignments.
  */
  enum
  {
    /* 
       no new events were scheduled after last synchronization,
       includes Single-Threaded-Slave case.
    */
    MTS_NOT_IN_GROUP,

    MTS_IN_GROUP,    /* at least one not-terminal event scheduled to a Worker */
    MTS_END_GROUP,   /* the last scheduled event is a terminal event */
    MTS_KILLED_GROUP /* Coordinator gave up to reach MTS_END_GROUP */
  } mts_group_status;

  /*
    MTS statistics: 
  */
  ulong mts_events_assigned; // number of events (statements) scheduled
  ulong mts_groups_assigned; // number of groups (transactions) scheduled
  volatile ulong mts_wq_overrun_cnt; // counter of all mts_wq_excess_cnt increments
  ulong wq_size_waits_cnt;    // number of times C slept due to WQ:s oversize
  /*
    a counter for sleeps due to Coordinator 
    experienced waiting when Workers get hungry again
  */
  ulong mts_wq_no_underrun_cnt;
  ulong mts_wq_overfill_cnt;  // counter of C waited due to a WQ queue was full
  /* 
     A sorted array of the Workers' current assignement numbers to provide
     approximate view on Workers loading.
     The first row of the least occupied Worker is queried at assigning 
     a new partition. Is updated at checkpoint commit to the main RLI.
  */
  DYNAMIC_ARRAY least_occupied_workers;
  /* end of MTS statistics */

  /* most of allocation in the coordinator rli is there */
  void init_workers(ulong);

  /* counterpart of the init */
  void deinit_workers();

  /**
     returns true if there is any gap-group of events to execute
                  at slave starting phase.
  */
  inline bool is_mts_recovery() const
  {
    return mts_recovery_group_cnt != 0;
  }

  /**
     returns true if events are to be executed in parallel
  */
  inline bool is_parallel_exec() const
  {
    bool ret= (slave_parallel_workers > 0) && !is_mts_recovery();

    DBUG_ASSERT(!ret || workers.elements > 0);

    return ret;
  }

  /**
     returns true if Coordinator is scheduling events belonging to
     the same group and has not reached yet its terminal event.
  */
  inline bool is_mts_in_group()
  {
    return is_parallel_exec() &&
      mts_group_status == MTS_IN_GROUP;
  }

  /**
     While a group is executed by a Worker the relay log can change.
     Coordinator notifies Workers about this event. Worker is supposed
     to commit to the recovery table with the new info.
  */
  void reset_notified_relay_log_change();

  /**
     While a group is executed by a Worker the relay log can change.
     Coordinator notifies Workers about this event. Coordinator and Workers
     maintain a bitmap of executed group that is reset with a new checkpoint. 
  */
  void reset_notified_checkpoint(ulong, time_t);

  /*
   * End of MTS section ******************************************************/


  /**
    Helper function to do after statement completion.

    This function is called from an event to complete the group by
    either stepping the group position, if the "statement" is not
    inside a transaction; or increase the event position, if the
    "statement" is inside a transaction.

    @param event_log_pos
    Master log position of the event. The position is recorded in the
    relay log info and used to produce information for <code>SHOW
    SLAVE STATUS</code>.
  */
  void stmt_done(my_off_t event_log_pos);


  /**
     Set the value of a replication state flag.

     @param flag Flag to set
   */
  void set_flag(enum_state_flag flag)
  {
    m_flags |= (1UL << flag);
  }

  /**
     Get the value of a replication state flag.

     @param flag Flag to get value of

     @return @c true if the flag was set, @c false otherwise.
   */
  bool get_flag(enum_state_flag flag)
  {
    return m_flags & (1UL << flag);
  }

  /**
     Clear the value of a replication state flag.

     @param flag Flag to clear
   */
  void clear_flag(enum_state_flag flag)
  {
    m_flags &= ~(1UL << flag);
  }

  /**
     Is the replication inside a group?

     Replication is inside a group if either:
     - The OPTION_BEGIN flag is set, meaning we're inside a transaction
     - The RLI_IN_STMT flag is set, meaning we're inside a statement

     @retval true Replication thread is currently inside a group
     @retval false Replication thread is currently not inside a group
   */
  bool is_in_group() const {
    return (info_thd->variables.option_bits & OPTION_BEGIN) ||
      (m_flags & (1UL << IN_STMT));
  }

  int count_relay_log_space();

  int init_info();
  void end_info();
  int flush_info(bool force= FALSE);
  int flush_current_log();
  void set_master_info(Master_info *info);

  inline ulonglong get_future_event_relay_log_pos() { return future_event_relay_log_pos; }
  inline void set_future_event_relay_log_pos(ulonglong log_pos)
  {
    future_event_relay_log_pos= log_pos;
  }

  inline const char* get_group_master_log_name() { return group_master_log_name; }
  inline ulonglong get_group_master_log_pos() { return group_master_log_pos; }
  inline void set_group_master_log_name(const char *log_file_name)
  {
     strmake(group_master_log_name,log_file_name, sizeof(group_master_log_name)-1);
  }
  inline void set_group_master_log_pos(ulonglong log_pos)
  {
    group_master_log_pos= log_pos;
  }

  inline const char* get_group_relay_log_name() { return group_relay_log_name; }
  inline ulonglong get_group_relay_log_pos() { return group_relay_log_pos; }
  inline void set_group_relay_log_name(const char *log_file_name)
  {
     strmake(group_relay_log_name,log_file_name, sizeof(group_relay_log_name)-1);
  }
  inline void set_group_relay_log_name(const char *log_file_name, size_t len)
  {
     strmake(group_relay_log_name, log_file_name, len);
  }
  inline void set_group_relay_log_pos(ulonglong log_pos)
  {
    group_relay_log_pos= log_pos;
  }

  inline const char* get_event_relay_log_name() { return event_relay_log_name; }
  inline ulonglong get_event_relay_log_pos() { return event_relay_log_pos; }
  inline void set_event_relay_log_name(const char *log_file_name)
  {
     strmake(event_relay_log_name,log_file_name, sizeof(event_relay_log_name)-1);
  }
  inline void set_event_relay_log_name(const char *log_file_name, size_t len)
  {
     strmake(event_relay_log_name,log_file_name, len);
  }
  inline void set_event_relay_log_pos(ulonglong log_pos)
  {
    event_relay_log_pos= log_pos;
  }
  inline const char* get_rpl_log_name()
  {
    return (group_master_log_name[0] ? group_master_log_name : "FIRST");
  }

#if MYSQL_VERSION_ID < 40100
  inline ulonglong get_future_master_log_pos() { return future_master_log_pos; }
#else
  inline ulonglong get_future_group_master_log_pos() { return future_group_master_log_pos; }
  inline void set_future_group_master_log_pos(ulonglong log_pos)
  {
    future_group_master_log_pos= log_pos;
  }
#endif

  size_t get_number_info_rli_fields();

  /**
    Indicate that a delay starts.

    This does not actually sleep; it only sets the state of this
    Relay_log_info object to delaying so that the correct state can be
    reported by SHOW SLAVE STATUS and SHOW PROCESSLIST.

    Requires rli->data_lock.

    @param delay_end The time when the delay shall end.
  */
  void start_sql_delay(time_t delay_end)
  {
    mysql_mutex_assert_owner(&data_lock);
    sql_delay_end= delay_end;
    THD_STAGE_INFO(info_thd, stage_sql_thd_waiting_until_delay);
  }

  int32 get_sql_delay() { return sql_delay; }
  void set_sql_delay(time_t _sql_delay) { sql_delay= _sql_delay; }
  time_t get_sql_delay_end() { return sql_delay_end; }

<<<<<<< HEAD
  virtual ~Relay_log_info();

=======
  Relay_log_info(bool is_slave_recovery
#ifdef HAVE_PSI_INTERFACE
                 ,PSI_mutex_key *param_key_info_run_lock,
                 PSI_mutex_key *param_key_info_data_lock,
                 PSI_mutex_key *param_key_info_sleep_lock,
                 PSI_mutex_key *param_key_info_data_cond,
                 PSI_mutex_key *param_key_info_start_cond,
                 PSI_mutex_key *param_key_info_stop_cond,
                 PSI_mutex_key *param_key_info_sleep_cond
#endif
                );
  virtual ~Relay_log_info();

  /*
    Determines if a warning message on unsafe execution was
    already printed out to avoid clutering the error log
    with several warning messages.
  */
  bool reported_unsafe_warning;
>>>>>>> 99565c83
private:
  /**
    Delay slave SQL thread by this amount, compared to master (in
    seconds). This is set with CHANGE MASTER TO MASTER_DELAY=X.

    Guarded by data_lock.  Initialized by the client thread executing
    START SLAVE.  Written by client threads executing CHANGE MASTER TO
    MASTER_DELAY=X.  Read by SQL thread and by client threads
    executing SHOW SLAVE STATUS.  Note: must not be written while the
    slave SQL thread is running, since the SQL thread reads it without
    a lock when executing flush_info().
  */
  int sql_delay;
<<<<<<< HEAD

  /**
    During a delay, specifies the point in time when the delay ends.

    This is used for the SQL_Remaining_Delay column in SHOW SLAVE STATUS.

    Guarded by data_lock. Written by the sql thread.  Read by client
    threads executing SHOW SLAVE STATUS.
  */
  time_t sql_delay_end;

  uint32 m_flags;
  /*
    Before the MASTER_DELAY parameter was added (WL#344), relay_log.info
    had 4 lines. Now it has 5 lines.
  */
  static const int LINES_IN_RELAY_LOG_INFO_WITH_DELAY= 5;

  bool read_info(Rpl_info_handler *from);
  bool write_info(Rpl_info_handler *to, bool force);

  Relay_log_info(bool is_slave_recovery
#ifdef HAVE_PSI_INTERFACE
                 ,PSI_mutex_key *param_key_info_run_lock,
                 PSI_mutex_key *param_key_info_data_lock,
                 PSI_mutex_key *param_key_info_sleep_lock,
                 PSI_mutex_key *param_key_info_data_cond,
                 PSI_mutex_key *param_key_info_start_cond,
                 PSI_mutex_key *param_key_info_stop_cond,
                 PSI_mutex_key *param_key_info_sleep_cond
#endif
                );
  Relay_log_info(const Relay_log_info& info);

  Relay_log_info& operator=(const Relay_log_info& info);
};

bool mysql_show_relaylog_events(THD* thd);
=======

  /**
    During a delay, specifies the point in time when the delay ends.

    This is used for the SQL_Remaining_Delay column in SHOW SLAVE STATUS.

    Guarded by data_lock. Written by the sql thread.  Read by client
    threads executing SHOW SLAVE STATUS.
  */
  time_t sql_delay_end;

  uint32 m_flags;
  /*
    Before the MASTER_DELAY parameter was added (WL#344), relay_log.info
    had 4 lines. Now it has 5 lines.
  */
  static const int LINES_IN_RELAY_LOG_INFO_WITH_DELAY= 5;

  /*
    Before the WL#5599, relay_log.info had 5 lines. Now it has 6 lines.
  */
  static const int LINES_IN_RELAY_LOG_INFO_WITH_WORKERS= 6;

  bool read_info(Rpl_info_handler *from);
  bool write_info(Rpl_info_handler *to);

  Relay_log_info(const Relay_log_info& info);
  Relay_log_info& operator=(const Relay_log_info& info);
};

bool mysql_show_relaylog_events(THD* thd);

THD* mts_get_coordinator_thd();

/**
   @param  thd a reference to THD
   @return TRUE if thd belongs to a Worker thread and FALSE otherwise.
*/
inline bool is_mts_worker(const THD *thd)
{
  return thd->system_thread == SYSTEM_THREAD_SLAVE_WORKER;
}
>>>>>>> 99565c83
#endif /* RPL_RLI_H */<|MERGE_RESOLUTION|>--- conflicted
+++ resolved
@@ -28,7 +28,6 @@
 
 struct RPL_TABLE_LIST;
 class Master_info;
-class Rpl_info_factory;
 extern uint sql_slave_skip_counter;
 
 /*******************************************************************************
@@ -332,14 +331,11 @@
   size_t slave_patternload_file_size;
 
   /**
-<<<<<<< HEAD
-=======
     Identifies the last time a checkpoint routine has been executed.
   */
   struct timespec last_clock;
 
   /**
->>>>>>> 99565c83
     Invalidates cached until_log_name and group_relay_log_name comparison
     result. Should be called after any update of group_realy_log_name if
     there chances that sql_thread is running.
@@ -744,10 +740,6 @@
   void set_sql_delay(time_t _sql_delay) { sql_delay= _sql_delay; }
   time_t get_sql_delay_end() { return sql_delay_end; }
 
-<<<<<<< HEAD
-  virtual ~Relay_log_info();
-
-=======
   Relay_log_info(bool is_slave_recovery
 #ifdef HAVE_PSI_INTERFACE
                  ,PSI_mutex_key *param_key_info_run_lock,
@@ -767,7 +759,6 @@
     with several warning messages.
   */
   bool reported_unsafe_warning;
->>>>>>> 99565c83
 private:
   /**
     Delay slave SQL thread by this amount, compared to master (in
@@ -781,46 +772,6 @@
     a lock when executing flush_info().
   */
   int sql_delay;
-<<<<<<< HEAD
-
-  /**
-    During a delay, specifies the point in time when the delay ends.
-
-    This is used for the SQL_Remaining_Delay column in SHOW SLAVE STATUS.
-
-    Guarded by data_lock. Written by the sql thread.  Read by client
-    threads executing SHOW SLAVE STATUS.
-  */
-  time_t sql_delay_end;
-
-  uint32 m_flags;
-  /*
-    Before the MASTER_DELAY parameter was added (WL#344), relay_log.info
-    had 4 lines. Now it has 5 lines.
-  */
-  static const int LINES_IN_RELAY_LOG_INFO_WITH_DELAY= 5;
-
-  bool read_info(Rpl_info_handler *from);
-  bool write_info(Rpl_info_handler *to, bool force);
-
-  Relay_log_info(bool is_slave_recovery
-#ifdef HAVE_PSI_INTERFACE
-                 ,PSI_mutex_key *param_key_info_run_lock,
-                 PSI_mutex_key *param_key_info_data_lock,
-                 PSI_mutex_key *param_key_info_sleep_lock,
-                 PSI_mutex_key *param_key_info_data_cond,
-                 PSI_mutex_key *param_key_info_start_cond,
-                 PSI_mutex_key *param_key_info_stop_cond,
-                 PSI_mutex_key *param_key_info_sleep_cond
-#endif
-                );
-  Relay_log_info(const Relay_log_info& info);
-
-  Relay_log_info& operator=(const Relay_log_info& info);
-};
-
-bool mysql_show_relaylog_events(THD* thd);
-=======
 
   /**
     During a delay, specifies the point in time when the delay ends.
@@ -863,5 +814,4 @@
 {
   return thd->system_thread == SYSTEM_THREAD_SLAVE_WORKER;
 }
->>>>>>> 99565c83
 #endif /* RPL_RLI_H */