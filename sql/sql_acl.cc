/* Copyright (c) 2000, 2010, Oracle and/or its affiliates. All rights reserved.

   This program is free software; you can redistribute it and/or modify
   it under the terms of the GNU General Public License as published by
   the Free Software Foundation; version 2 of the License.

   This program is distributed in the hope that it will be useful,
   but WITHOUT ANY WARRANTY; without even the implied warranty of
   MERCHANTABILITY or FITNESS FOR A PARTICULAR PURPOSE.  See the
   GNU General Public License for more details.

   You should have received a copy of the GNU General Public License
   along with this program; if not, write to the Free Software Foundation,
   51 Franklin Street, Suite 500, Boston, MA 02110-1335 USA */


/*
  The privileges are saved in the following tables:
  mysql/user	 ; super user who are allowed to do almost anything
  mysql/host	 ; host privileges. This is used if host is empty in mysql/db.
  mysql/db	 ; database privileges / user

  data in tables is sorted according to how many not-wild-cards there is
  in the relevant fields. Empty strings comes last.
*/

#include "my_global.h"                          /* NO_EMBEDDED_ACCESS_CHECKS */
#include "sql_priv.h"
#include "sql_acl.h"         // MYSQL_DB_FIELD_COUNT, ACL_ACCESS
#include "sql_base.h"                           // close_mysql_tables
#include "key.h"             // key_copy, key_cmp_if_same, key_restore
#include "sql_show.h"        // append_identifier
#include "sql_table.h"                         // build_table_filename
#include "hash_filo.h"
#include "sql_parse.h"                          // check_access
#include "sql_view.h"                           // VIEW_ANY_ACL
#include "records.h"              // READ_RECORD, read_record_info,
                                  // init_read_record, end_read_record
#include "rpl_filter.h"           // rpl_filter
#include <m_ctype.h>
#include <stdarg.h>
#include "sp_head.h"
#include "sp.h"
#include "transaction.h"
#include "lock.h"                               // MYSQL_LOCK_IGNORE_TIMEOUT
#include "records.h"             // init_read_record, end_read_record
#include <sql_common.h>
#include <mysql/plugin_auth.h>
#include "sql_connect.h"
#include "hostname.h"
#include "sql_db.h"

bool mysql_user_table_is_in_short_password_format= false;

static const
TABLE_FIELD_TYPE mysql_db_table_fields[MYSQL_DB_FIELD_COUNT] = {
  {
    { C_STRING_WITH_LEN("Host") },            
    { C_STRING_WITH_LEN("char(60)") },
    {NULL, 0}
  }, 
  {
    { C_STRING_WITH_LEN("Db") },            
    { C_STRING_WITH_LEN("char(64)") },
    {NULL, 0}
  }, 
  {
    { C_STRING_WITH_LEN("User") },
    { C_STRING_WITH_LEN("char(16)") },
    {NULL, 0}
  },
  {
    { C_STRING_WITH_LEN("Select_priv") },
    { C_STRING_WITH_LEN("enum('N','Y')") },
    { C_STRING_WITH_LEN("utf8") }
  },
  {
    { C_STRING_WITH_LEN("Insert_priv") },
    { C_STRING_WITH_LEN("enum('N','Y')") },
    { C_STRING_WITH_LEN("utf8") }
  },
  {
    { C_STRING_WITH_LEN("Update_priv") },
    { C_STRING_WITH_LEN("enum('N','Y')") },
    { C_STRING_WITH_LEN("utf8") }
  },
  {
    { C_STRING_WITH_LEN("Delete_priv") },
    { C_STRING_WITH_LEN("enum('N','Y')") },
    { C_STRING_WITH_LEN("utf8") }
  },
  {
    { C_STRING_WITH_LEN("Create_priv") },
    { C_STRING_WITH_LEN("enum('N','Y')") },
    { C_STRING_WITH_LEN("utf8") }
  },
  {
    { C_STRING_WITH_LEN("Drop_priv") },
    { C_STRING_WITH_LEN("enum('N','Y')") },
    { C_STRING_WITH_LEN("utf8") }
  },
  {
    { C_STRING_WITH_LEN("Grant_priv") },
    { C_STRING_WITH_LEN("enum('N','Y')") },
    { C_STRING_WITH_LEN("utf8") }
  },
  {
    { C_STRING_WITH_LEN("References_priv") },
    { C_STRING_WITH_LEN("enum('N','Y')") },
    { C_STRING_WITH_LEN("utf8") }
  },
  {
    { C_STRING_WITH_LEN("Index_priv") },
    { C_STRING_WITH_LEN("enum('N','Y')") },
    { C_STRING_WITH_LEN("utf8") }
  },
  {
    { C_STRING_WITH_LEN("Alter_priv") },
    { C_STRING_WITH_LEN("enum('N','Y')") },
    { C_STRING_WITH_LEN("utf8") }
  },
  {
    { C_STRING_WITH_LEN("Create_tmp_table_priv") },
    { C_STRING_WITH_LEN("enum('N','Y')") },
    { C_STRING_WITH_LEN("utf8") }
  },
  {
    { C_STRING_WITH_LEN("Lock_tables_priv") },
    { C_STRING_WITH_LEN("enum('N','Y')") },
    { C_STRING_WITH_LEN("utf8") }
  },
  {
    { C_STRING_WITH_LEN("Create_view_priv") },
    { C_STRING_WITH_LEN("enum('N','Y')") },
    { C_STRING_WITH_LEN("utf8") }
  },
  {
    { C_STRING_WITH_LEN("Show_view_priv") },
    { C_STRING_WITH_LEN("enum('N','Y')") },
    { C_STRING_WITH_LEN("utf8") }
  },
  {
    { C_STRING_WITH_LEN("Create_routine_priv") },
    { C_STRING_WITH_LEN("enum('N','Y')") },
    { C_STRING_WITH_LEN("utf8") }
  },
  {
    { C_STRING_WITH_LEN("Alter_routine_priv") },
    { C_STRING_WITH_LEN("enum('N','Y')") },
    { C_STRING_WITH_LEN("utf8") }
  },
  {
    { C_STRING_WITH_LEN("Execute_priv") },
    { C_STRING_WITH_LEN("enum('N','Y')") },
    { C_STRING_WITH_LEN("utf8") }
  },
  {
    { C_STRING_WITH_LEN("Event_priv") },
    { C_STRING_WITH_LEN("enum('N','Y')") },
    { C_STRING_WITH_LEN("utf8") }
  },
  {
    { C_STRING_WITH_LEN("Trigger_priv") },
    { C_STRING_WITH_LEN("enum('N','Y')") },
    { C_STRING_WITH_LEN("utf8") }
  }
};

const TABLE_FIELD_DEF
  mysql_db_table_def= {MYSQL_DB_FIELD_COUNT, mysql_db_table_fields};

static LEX_STRING native_password_plugin_name= {
  C_STRING_WITH_LEN("mysql_native_password")
};
  
static LEX_STRING old_password_plugin_name= {
  C_STRING_WITH_LEN("mysql_old_password")
};
  
/// @todo make it configurable
LEX_STRING *default_auth_plugin_name= &native_password_plugin_name;

#ifndef NO_EMBEDDED_ACCESS_CHECKS
static plugin_ref old_password_plugin;
#endif
static plugin_ref native_password_plugin;

/* Classes */

struct acl_host_and_ip
{
  char *hostname;
  long ip, ip_mask;                      // Used with masked ip:s
};

class ACL_ACCESS {
public:
  ulong sort;
  ulong access;
};

/* ACL_HOST is used if no host is specified */

class ACL_HOST :public ACL_ACCESS
{
public:
  acl_host_and_ip host;
  char *db;
};

class ACL_USER :public ACL_ACCESS
{
public:
  acl_host_and_ip host;
  uint hostname_length;
  USER_RESOURCES user_resource;
  char *user;
  uint8 salt[SCRAMBLE_LENGTH + 1];       // scrambled password in binary form
  uint8 salt_len;        // 0 - no password, 4 - 3.20, 8 - 4.0,  20 - 4.1.1 
  enum SSL_type ssl_type;
  const char *ssl_cipher, *x509_issuer, *x509_subject;
  LEX_STRING plugin;
  LEX_STRING auth_string;

  ACL_USER *copy(MEM_ROOT *root)
  {
    ACL_USER *dst= (ACL_USER *) alloc_root(root, sizeof(ACL_USER));
    if (!dst)
      return 0;
    *dst= *this;
    dst->user= safe_strdup_root(root, user);
    dst->ssl_cipher= safe_strdup_root(root, ssl_cipher);
    dst->x509_issuer= safe_strdup_root(root, x509_issuer);
    dst->x509_subject= safe_strdup_root(root, x509_subject);
    if (plugin.str == native_password_plugin_name.str ||
        plugin.str == old_password_plugin_name.str)
      dst->plugin= plugin;
    else
      dst->plugin.str= strmake_root(root, plugin.str, plugin.length);
    dst->auth_string.str= safe_strdup_root(root, auth_string.str);
    dst->host.hostname= safe_strdup_root(root, host.hostname);
    return dst;
  }
};

class ACL_DB :public ACL_ACCESS
{
public:
  acl_host_and_ip host;
  char *user,*db;
};


#ifndef NO_EMBEDDED_ACCESS_CHECKS
static void update_hostname(acl_host_and_ip *host, const char *hostname);
static ulong get_sort(uint count,...);
static bool compare_hostname(const acl_host_and_ip *host, const char *hostname,
			     const char *ip);
static bool show_proxy_grants (THD *thd, LEX_USER *user,
                               char *buff, size_t buffsize);

class ACL_PROXY_USER :public ACL_ACCESS
{
  acl_host_and_ip host;
  const char *user;
  acl_host_and_ip proxied_host;
  const char *proxied_user;
  bool with_grant;

  typedef enum { 
    MYSQL_PROXY_PRIV_HOST, 
    MYSQL_PROXY_PRIV_USER, 
    MYSQL_PROXY_PRIV_PROXIED_HOST,
    MYSQL_PROXY_PRIV_PROXIED_USER, 
    MYSQL_PROXY_PRIV_WITH_GRANT } old_acl_proxy_users;
public:
  ACL_PROXY_USER () {};

  void init(const char *host_arg, const char *user_arg,
       const char *proxied_host_arg, const char *proxied_user_arg,
       bool with_grant_arg)
  {
    user= (user_arg && *user_arg) ? user_arg : NULL;
    update_hostname (&host, 
                     (host_arg && *host_arg) ? host_arg : NULL);
    proxied_user= (proxied_user_arg && *proxied_user_arg) ? 
      proxied_user_arg : NULL;
    update_hostname (&proxied_host, 
                     (proxied_host_arg && *proxied_host_arg) ?
                     proxied_host_arg : NULL);
    with_grant= with_grant_arg;
    sort= get_sort(4, host.hostname, user,
                   proxied_host.hostname, proxied_user);
  }

  void init(MEM_ROOT *mem, const char *host_arg, const char *user_arg,
       const char *proxied_host_arg, const char *proxied_user_arg,
       bool with_grant_arg)
  {
    init ((host_arg && *host_arg) ? strdup_root (mem, host_arg) : NULL,
          (user_arg && *user_arg) ? strdup_root (mem, user_arg) : NULL,
          (proxied_host_arg && *proxied_host_arg) ? 
            strdup_root (mem, proxied_host_arg) : NULL,
          (proxied_user_arg && *proxied_user_arg) ? 
            strdup_root (mem, proxied_user_arg) : NULL,
          with_grant_arg);
  }

  void init(TABLE *table, MEM_ROOT *mem)
  {
    init (get_field(mem, table->field[MYSQL_PROXY_PRIV_HOST]),
          get_field(mem, table->field[MYSQL_PROXY_PRIV_USER]),
          get_field(mem, table->field[MYSQL_PROXY_PRIV_PROXIED_HOST]),
          get_field(mem, table->field[MYSQL_PROXY_PRIV_PROXIED_USER]),
          table->field[MYSQL_PROXY_PRIV_WITH_GRANT]->val_int() != 0);
  }

  bool get_with_grant() { return with_grant; }
  const char *get_user() { return user; }
  const char *get_host() { return host.hostname; }
  const char *get_proxied_user() { return proxied_user; }
  const char *get_proxied_host() { return proxied_host.hostname; }
  void set_user(MEM_ROOT *mem, const char *user_arg) 
  { 
    user= user_arg && *user_arg ? strdup_root(mem, user_arg) : NULL;
  }
  void set_host(MEM_ROOT *mem, const char *host_arg) 
  { 
    update_hostname(&host, 
                    (host_arg && *host_arg) ? 
                    strdup_root(mem, host_arg) : NULL);
  }

  bool check_validity(bool check_no_resolve)
  {
    if (check_no_resolve && 
        (hostname_requires_resolving(host.hostname) ||
         hostname_requires_resolving(proxied_host.hostname)))
    {
      sql_print_warning("'proxy_priv' entry '%s@%s %s@%s' "
                        "ignored in --skip-name-resolve mode.",
                        proxied_user ? proxied_user : "",
                        proxied_host.hostname ? proxied_host.hostname : "",
                        user ? user : "",
                        host.hostname ? host.hostname : "");
      return TRUE;
    }
    return FALSE;
  }

  bool matches(const char *host_arg, const char *user_arg, const char *ip_arg,
                const char *proxied_user_arg)
  {
    DBUG_ENTER("ACL_PROXY_USER::matches");
    DBUG_PRINT("info", ("compare_hostname(%s,%s,%s) &&"
                        "compare_hostname(%s,%s,%s) &&"
                        "wild_compare (%s,%s) &&"
                        "wild_compare (%s,%s)",
                        host.hostname ? host.hostname : "<NULL>",
                        host_arg ? host_arg : "<NULL>",
                        ip_arg ? ip_arg : "<NULL>",
                        proxied_host.hostname ? proxied_host.hostname : "<NULL>",
                        host_arg ? host_arg : "<NULL>",
                        ip_arg ? ip_arg : "<NULL>",
                        user_arg ? user_arg : "<NULL>",
                        user ? user : "<NULL>",
                        proxied_user_arg ? proxied_user_arg : "<NULL>",
                        proxied_user ? proxied_user : "<NULL>"));
    DBUG_RETURN(compare_hostname(&host, host_arg, ip_arg) &&
                compare_hostname(&proxied_host, host_arg, ip_arg) &&
                (!user ||
                 (user_arg && !wild_compare(user_arg, user, TRUE))) &&
                (!proxied_user || 
                 (proxied_user && !wild_compare(proxied_user_arg, 
                                                proxied_user, TRUE))));
  }


  inline static bool auth_element_equals(const char *a, const char *b)
  {
    return (a == b || (a != NULL && b != NULL && !strcmp(a,b)));
  }


  bool pk_equals(ACL_PROXY_USER *grant)
  {
    DBUG_ENTER("pk_equals");
    DBUG_PRINT("info", ("strcmp(%s,%s) &&"
                        "strcmp(%s,%s) &&"
                        "wild_compare (%s,%s) &&"
                        "wild_compare (%s,%s)",
                        user ? user : "<NULL>",
                        grant->user ? grant->user : "<NULL>",
                        proxied_user ? proxied_user : "<NULL>",
                        grant->proxied_user ? grant->proxied_user : "<NULL>",
                        host.hostname ? host.hostname : "<NULL>",
                        grant->host.hostname ? grant->host.hostname : "<NULL>",
                        proxied_host.hostname ? proxied_host.hostname : "<NULL>",
                        grant->proxied_host.hostname ? 
                        grant->proxied_host.hostname : "<NULL>"));

    DBUG_RETURN(auth_element_equals(user, grant->user) &&
                auth_element_equals(proxied_user, grant->proxied_user) &&
                auth_element_equals(host.hostname, grant->host.hostname) &&
                auth_element_equals(proxied_host.hostname, 
                                    grant->proxied_host.hostname));
  }


  bool granted_on(const char *host_arg, const char *user_arg)
  {
    return (((!user && (!user_arg || !user_arg[0])) ||
             (user && user_arg && !strcmp(user, user_arg))) &&
            ((!host.hostname && (!host_arg || !host_arg[0])) ||
             (host.hostname && host_arg && !strcmp(host.hostname, host_arg))));
  }


  void print_grant(String *str)
  {
    str->append(STRING_WITH_LEN("GRANT PROXY ON '"));
    if (proxied_user)
      str->append(proxied_user, strlen(proxied_user));
    str->append(STRING_WITH_LEN("'@'"));
    if (proxied_host.hostname)
      str->append(proxied_host.hostname, strlen(proxied_host.hostname));
    str->append(STRING_WITH_LEN("' TO '"));
    if (user)
      str->append(user, strlen(user));
    str->append(STRING_WITH_LEN("'@'"));
    if (host.hostname)
      str->append(host.hostname, strlen(host.hostname));
    str->append(STRING_WITH_LEN("'"));
    if (with_grant)
      str->append(STRING_WITH_LEN(" WITH GRANT OPTION"));
  }

  void set_data(ACL_PROXY_USER *grant)
  {
    with_grant= grant->with_grant;
  }

  static int store_pk(TABLE *table, 
                      const LEX_STRING *host, 
                      const LEX_STRING *user,
                      const LEX_STRING *proxied_host, 
                      const LEX_STRING *proxied_user)
  {
    DBUG_ENTER("ACL_PROXY_USER::store_pk");
    DBUG_PRINT("info", ("host=%s, user=%s, proxied_host=%s, proxied_user=%s",
                        host->str ? host->str : "<NULL>",
                        user->str ? user->str : "<NULL>",
                        proxied_host->str ? proxied_host->str : "<NULL>",
                        proxied_user->str ? proxied_user->str : "<NULL>"));
    if (table->field[MYSQL_PROXY_PRIV_HOST]->store(host->str, 
                                                   host->length,
                                                   system_charset_info))
      DBUG_RETURN(TRUE);
    if (table->field[MYSQL_PROXY_PRIV_USER]->store(user->str, 
                                                   user->length,
                                                   system_charset_info))
      DBUG_RETURN(TRUE);
    if (table->field[MYSQL_PROXY_PRIV_PROXIED_HOST]->store(proxied_host->str,
                                                           proxied_host->length,
                                                           system_charset_info))
      DBUG_RETURN(TRUE);
    if (table->field[MYSQL_PROXY_PRIV_PROXIED_USER]->store(proxied_user->str,
                                                           proxied_user->length,
                                                           system_charset_info))
      DBUG_RETURN(TRUE);

    DBUG_RETURN(FALSE);
  }

  static int store_data_record(TABLE *table, 
                               const LEX_STRING *host, 
                               const LEX_STRING *user,
                               const LEX_STRING *proxied_host, 
                               const LEX_STRING *proxied_user,
                               bool with_grant)
  {
    DBUG_ENTER ("ACL_PROXY_USER::store_pk");
    if (store_pk (table,  host, user, proxied_host, proxied_user))
      DBUG_RETURN(TRUE);
    DBUG_PRINT ("info", ("with_grant=%s", with_grant ? "TRUE" : "FALSE"));
    if (table->field[MYSQL_PROXY_PRIV_WITH_GRANT]->store(with_grant ? 1 : 0, 
                                                         TRUE))
      DBUG_RETURN(TRUE);

    DBUG_RETURN(FALSE);
  }
};

#define FIRST_NON_YN_FIELD 26

class acl_entry :public hash_filo_element
{
public:
  ulong access;
  uint16 length;
  char key[1];					// Key will be stored here
};


static uchar* acl_entry_get_key(acl_entry *entry, size_t *length,
                                my_bool not_used __attribute__((unused)))
{
  *length=(uint) entry->length;
  return (uchar*) entry->key;
}

#define IP_ADDR_STRLEN (3 + 1 + 3 + 1 + 3 + 1 + 3)
#define ACL_KEY_LENGTH (IP_ADDR_STRLEN + 1 + NAME_LEN + \
                        1 + USERNAME_LENGTH + 1)

#if defined(HAVE_OPENSSL)
/*
  Without SSL the handshake consists of one packet. This packet
  has both client capabilities and scrambled password.
  With SSL the handshake might consist of two packets. If the first
  packet (client capabilities) has CLIENT_SSL flag set, we have to
  switch to SSL and read the second packet. The scrambled password
  is in the second packet and client_capabilities field will be ignored.
  Maybe it is better to accept flags other than CLIENT_SSL from the
  second packet?
*/
#define SSL_HANDSHAKE_SIZE      2
#define NORMAL_HANDSHAKE_SIZE   6
#define MIN_HANDSHAKE_SIZE      2
#else
#define MIN_HANDSHAKE_SIZE      6
#endif /* HAVE_OPENSSL && !EMBEDDED_LIBRARY */

static DYNAMIC_ARRAY acl_hosts, acl_users, acl_dbs, acl_proxy_users;
static MEM_ROOT mem, memex;
static bool initialized=0;
static bool allow_all_hosts=1;
static HASH acl_check_hosts, column_priv_hash, proc_priv_hash, func_priv_hash;
static DYNAMIC_ARRAY acl_wild_hosts;
static hash_filo *acl_cache;
static uint grant_version=0; /* Version of priv tables. incremented by acl_load */
static ulong get_access(TABLE *form,uint fieldnr, uint *next_field=0);
static int acl_compare(ACL_ACCESS *a,ACL_ACCESS *b);
static ulong get_sort(uint count,...);
static void init_check_host(void);
static void rebuild_check_host(void);
static ACL_USER *find_acl_user(const char *host, const char *user,
                               my_bool exact);
static bool update_user_table(THD *thd, TABLE *table,
                              const char *host, const char *user,
			      const char *new_password, uint new_password_len);
static my_bool acl_load(THD *thd, TABLE_LIST *tables);
static my_bool grant_load(THD *thd, TABLE_LIST *tables);
static inline void get_grantor(THD *thd, char* grantor);

/*
  Convert scrambled password to binary form, according to scramble type, 
  Binary form is stored in user.salt.
*/

static
void
set_user_salt(ACL_USER *acl_user, const char *password, uint password_len)
{
  if (password_len == SCRAMBLED_PASSWORD_CHAR_LENGTH)
  {
    get_salt_from_password(acl_user->salt, password);
    acl_user->salt_len= SCRAMBLE_LENGTH;
  }
  else if (password_len == SCRAMBLED_PASSWORD_CHAR_LENGTH_323)
  {
    get_salt_from_password_323((ulong *) acl_user->salt, password);
    acl_user->salt_len= SCRAMBLE_LENGTH_323;
  }
  else
    acl_user->salt_len= 0;
}

/*
  Initialize structures responsible for user/db-level privilege checking and
  load privilege information for them from tables in the 'mysql' database.

  SYNOPSIS
    acl_init()
      dont_read_acl_tables  TRUE if we want to skip loading data from
                            privilege tables and disable privilege checking.

  NOTES
    This function is mostly responsible for preparatory steps, main work
    on initialization and grants loading is done in acl_reload().

  RETURN VALUES
    0	ok
    1	Could not initialize grant's
*/

my_bool acl_init(bool dont_read_acl_tables)
{
  THD  *thd;
  my_bool return_val;
  DBUG_ENTER("acl_init");

  acl_cache= new hash_filo(ACL_CACHE_SIZE, 0, 0,
                           (my_hash_get_key) acl_entry_get_key,
                           (my_hash_free_key) free,
                           &my_charset_utf8_bin);

  /*
    cache built-in native authentication plugins,
    to avoid hash searches and a global mutex lock on every connect
  */
  native_password_plugin= my_plugin_lock_by_name(0,
           &native_password_plugin_name, MYSQL_AUTHENTICATION_PLUGIN);
  old_password_plugin= my_plugin_lock_by_name(0,
           &old_password_plugin_name, MYSQL_AUTHENTICATION_PLUGIN);

  if (!native_password_plugin || !old_password_plugin)
    DBUG_RETURN(1);

  if (dont_read_acl_tables)
  {
    DBUG_RETURN(0); /* purecov: tested */
  }

  /*
    To be able to run this from boot, we allocate a temporary THD
  */
  if (!(thd=new THD))
    DBUG_RETURN(1); /* purecov: inspected */
  thd->thread_stack= (char*) &thd;
  thd->store_globals();
  /*
    It is safe to call acl_reload() since acl_* arrays and hashes which
    will be freed there are global static objects and thus are initialized
    by zeros at startup.
  */
  return_val= acl_reload(thd);
  delete thd;
  /* Remember that we don't have a THD */
  my_pthread_setspecific_ptr(THR_THD,  0);
  DBUG_RETURN(return_val);
}

/**
  Choose from either native or old password plugins when assigning a password
*/

static bool
set_user_plugin (ACL_USER *user, int password_len)
{
  switch (password_len) 
  {
  case 0: /* no password */
  case SCRAMBLED_PASSWORD_CHAR_LENGTH:
    user->plugin= native_password_plugin_name;
    return FALSE;
  case SCRAMBLED_PASSWORD_CHAR_LENGTH_323:
    user->plugin= old_password_plugin_name;
    return FALSE;
  case 45: /* 4.1: to be removed */
    sql_print_warning("Found 4.1.0 style password for user '%s@%s'. "
                      "Ignoring user. "
                      "You should change password for this user.",
                      user->user ? user->user : "",
                      user->host.hostname ? user->host.hostname : "");
    return TRUE;
  default:
    sql_print_warning("Found invalid password for user: '%s@%s'; "
                      "Ignoring user", user->user ? user->user : "",
                      user->host.hostname ? user->host.hostname : "");
    return TRUE;
  }
}


/*
  Initialize structures responsible for user/db-level privilege checking
  and load information about grants from open privilege tables.

  SYNOPSIS
    acl_load()
      thd     Current thread
      tables  List containing open "mysql.host", "mysql.user" and
              "mysql.db" tables.

  RETURN VALUES
    FALSE  Success
    TRUE   Error
*/

static my_bool acl_load(THD *thd, TABLE_LIST *tables)
{
  TABLE *table;
  READ_RECORD read_record_info;
  my_bool return_val= TRUE;
  bool check_no_resolve= specialflag & SPECIAL_NO_RESOLVE;
  char tmp_name[NAME_LEN+1];
  int password_length;
  ulong old_sql_mode= thd->variables.sql_mode;
  DBUG_ENTER("acl_load");

  thd->variables.sql_mode&= ~MODE_PAD_CHAR_TO_FULL_LENGTH;

  grant_version++; /* Privileges updated */

  acl_cache->clear(1);				// Clear locked hostname cache

  init_sql_alloc(&mem, ACL_ALLOC_BLOCK_SIZE, 0);
  init_read_record(&read_record_info,thd,table= tables[0].table,NULL,1,0, 
                   FALSE);
  table->use_all_columns();
  (void) my_init_dynamic_array(&acl_hosts,sizeof(ACL_HOST),20,50);
  while (!(read_record_info.read_record(&read_record_info)))
  {
    ACL_HOST host;
    update_hostname(&host.host,get_field(&mem, table->field[0]));
    host.db=	 get_field(&mem, table->field[1]);
    if (lower_case_table_names && host.db)
    {
      /*
        convert db to lower case and give a warning if the db wasn't
        already in lower case
      */
      (void) strmov(tmp_name, host.db);
      my_casedn_str(files_charset_info, host.db);
      if (strcmp(host.db, tmp_name) != 0)
        sql_print_warning("'host' entry '%s|%s' had database in mixed "
                          "case that has been forced to lowercase because "
                          "lower_case_table_names is set. It will not be "
                          "possible to remove this privilege using REVOKE.",
                          host.host.hostname ? host.host.hostname : "",
                          host.db ? host.db : "");
    }
    host.access= get_access(table,2);
    host.access= fix_rights_for_db(host.access);
    host.sort=	 get_sort(2,host.host.hostname,host.db);
    if (check_no_resolve && hostname_requires_resolving(host.host.hostname))
    {
      sql_print_warning("'host' entry '%s|%s' "
		      "ignored in --skip-name-resolve mode.",
			host.host.hostname ? host.host.hostname : "",
			host.db ? host.db : "");
      continue;
    }
#ifndef TO_BE_REMOVED
    if (table->s->fields == 8)
    {						// Without grant
      if (host.access & CREATE_ACL)
	host.access|=REFERENCES_ACL | INDEX_ACL | ALTER_ACL | CREATE_TMP_ACL;
    }
#endif
    (void) push_dynamic(&acl_hosts,(uchar*) &host);
  }
  my_qsort((uchar*) dynamic_element(&acl_hosts,0,ACL_HOST*),acl_hosts.elements,
	   sizeof(ACL_HOST),(qsort_cmp) acl_compare);
  end_read_record(&read_record_info);
  freeze_size(&acl_hosts);

  init_read_record(&read_record_info,thd,table=tables[1].table,NULL,1,0,FALSE);
  table->use_all_columns();
  (void) my_init_dynamic_array(&acl_users,sizeof(ACL_USER),50,100);
  password_length= table->field[2]->field_length /
    table->field[2]->charset()->mbmaxlen;
  if (password_length < SCRAMBLED_PASSWORD_CHAR_LENGTH_323)
  {
    sql_print_error("Fatal error: mysql.user table is damaged or in "
                    "unsupported 3.20 format.");
    goto end;
  }

  DBUG_PRINT("info",("user table fields: %d, password length: %d",
		     table->s->fields, password_length));

  mysql_mutex_lock(&LOCK_global_system_variables);
  if (password_length < SCRAMBLED_PASSWORD_CHAR_LENGTH)
  {
    if (opt_secure_auth)
    {
      mysql_mutex_unlock(&LOCK_global_system_variables);
      sql_print_error("Fatal error: mysql.user table is in old format, "
                      "but server started with --secure-auth option.");
      goto end;
    }
    mysql_user_table_is_in_short_password_format= true;
    if (global_system_variables.old_passwords)
      mysql_mutex_unlock(&LOCK_global_system_variables);
    else
    {
      global_system_variables.old_passwords= 1;
      mysql_mutex_unlock(&LOCK_global_system_variables);
      sql_print_warning("mysql.user table is not updated to new password format; "
                        "Disabling new password usage until "
                        "mysql_fix_privilege_tables is run");
    }
    thd->variables.old_passwords= 1;
  }
  else
  {
    mysql_user_table_is_in_short_password_format= false;
    mysql_mutex_unlock(&LOCK_global_system_variables);
  }

  allow_all_hosts=0;
  while (!(read_record_info.read_record(&read_record_info)))
  {
    ACL_USER user;
    bzero(&user, sizeof(user));
    update_hostname(&user.host, get_field(&mem, table->field[0]));
    user.user= get_field(&mem, table->field[1]);
    if (check_no_resolve && hostname_requires_resolving(user.host.hostname))
    {
      sql_print_warning("'user' entry '%s@%s' "
                        "ignored in --skip-name-resolve mode.",
			user.user ? user.user : "",
			user.host.hostname ? user.host.hostname : "");
      continue;
    }

    char *password= get_field(&mem, table->field[2]);
    uint password_len= password ? strlen(password) : 0;
    user.auth_string.str= password ? password : const_cast<char*>("");
    user.auth_string.length= password_len;
    set_user_salt(&user, password, password_len);

    if (set_user_plugin(&user, password_len))
      continue;
    
    {
      uint next_field;
      user.access= get_access(table,3,&next_field) & GLOBAL_ACLS;
      /*
        if it is pre 5.0.1 privilege table then map CREATE privilege on
        CREATE VIEW & SHOW VIEW privileges
      */
      if (table->s->fields <= 31 && (user.access & CREATE_ACL))
        user.access|= (CREATE_VIEW_ACL | SHOW_VIEW_ACL);

      /*
        if it is pre 5.0.2 privilege table then map CREATE/ALTER privilege on
        CREATE PROCEDURE & ALTER PROCEDURE privileges
      */
      if (table->s->fields <= 33 && (user.access & CREATE_ACL))
        user.access|= CREATE_PROC_ACL;
      if (table->s->fields <= 33 && (user.access & ALTER_ACL))
        user.access|= ALTER_PROC_ACL;

      /*
        pre 5.0.3 did not have CREATE_USER_ACL
      */
      if (table->s->fields <= 36 && (user.access & GRANT_ACL))
        user.access|= CREATE_USER_ACL;


      /*
        if it is pre 5.1.6 privilege table then map CREATE privilege on
        CREATE|ALTER|DROP|EXECUTE EVENT
      */
      if (table->s->fields <= 37 && (user.access & SUPER_ACL))
        user.access|= EVENT_ACL;

      /*
        if it is pre 5.1.6 privilege then map TRIGGER privilege on CREATE.
      */
      if (table->s->fields <= 38 && (user.access & SUPER_ACL))
        user.access|= TRIGGER_ACL;

      user.sort= get_sort(2,user.host.hostname,user.user);
      user.hostname_length= (user.host.hostname ?
                             (uint) strlen(user.host.hostname) : 0);

      /* Starting from 4.0.2 we have more fields */
      if (table->s->fields >= 31)
      {
        char *ssl_type=get_field(thd->mem_root, table->field[next_field++]);
        if (!ssl_type)
          user.ssl_type=SSL_TYPE_NONE;
        else if (!strcmp(ssl_type, "ANY"))
          user.ssl_type=SSL_TYPE_ANY;
        else if (!strcmp(ssl_type, "X509"))
          user.ssl_type=SSL_TYPE_X509;
        else  /* !strcmp(ssl_type, "SPECIFIED") */
          user.ssl_type=SSL_TYPE_SPECIFIED;

        user.ssl_cipher=   get_field(&mem, table->field[next_field++]);
        user.x509_issuer=  get_field(&mem, table->field[next_field++]);
        user.x509_subject= get_field(&mem, table->field[next_field++]);

        char *ptr = get_field(thd->mem_root, table->field[next_field++]);
        user.user_resource.questions=ptr ? atoi(ptr) : 0;
        ptr = get_field(thd->mem_root, table->field[next_field++]);
        user.user_resource.updates=ptr ? atoi(ptr) : 0;
        ptr = get_field(thd->mem_root, table->field[next_field++]);
        user.user_resource.conn_per_hour= ptr ? atoi(ptr) : 0;
        if (user.user_resource.questions || user.user_resource.updates ||
            user.user_resource.conn_per_hour)
          mqh_used=1;

        if (table->s->fields >= 36)
        {
          /* Starting from 5.0.3 we have max_user_connections field */
          ptr= get_field(thd->mem_root, table->field[next_field++]);
          user.user_resource.user_conn= ptr ? atoi(ptr) : 0;
        }

        if (table->s->fields >= 41)
        {
          /* We may have plugin & auth_String fields */
          char *tmpstr= get_field(&mem, table->field[next_field++]);
          if (tmpstr)
          {
            if (user.auth_string.length)
            {
              sql_print_warning("'user' entry '%s@%s' has both a password "
                                "and an authentication plugin specified. The "
                                "password will be ignored.",
                                user.user ? user.user : "",
                                user.host.hostname ? user.host.hostname : "");
            }
            if (my_strcasecmp(system_charset_info, tmpstr,
                              native_password_plugin_name.str) == 0)
              user.plugin= native_password_plugin_name;
            else
              if (my_strcasecmp(system_charset_info, tmpstr,
                                old_password_plugin_name.str) == 0)
                user.plugin= old_password_plugin_name;
              else
              {
                user.plugin.str= tmpstr;
                user.plugin.length= strlen(tmpstr);
              }
            user.auth_string.str= get_field(&mem, table->field[next_field++]);
            if (!user.auth_string.str)
              user.auth_string.str= const_cast<char*>("");
            user.auth_string.length= strlen(user.auth_string.str);
          }
        }
      }
      else
      {
        user.ssl_type=SSL_TYPE_NONE;
#ifndef TO_BE_REMOVED
        if (table->s->fields <= 13)
        {						// Without grant
          if (user.access & CREATE_ACL)
            user.access|=REFERENCES_ACL | INDEX_ACL | ALTER_ACL;
        }
        /* Convert old privileges */
        user.access|= LOCK_TABLES_ACL | CREATE_TMP_ACL | SHOW_DB_ACL;
        if (user.access & FILE_ACL)
          user.access|= REPL_CLIENT_ACL | REPL_SLAVE_ACL;
        if (user.access & PROCESS_ACL)
          user.access|= SUPER_ACL | EXECUTE_ACL;
#endif
      }
      (void) push_dynamic(&acl_users,(uchar*) &user);
      if (!user.host.hostname ||
	  (user.host.hostname[0] == wild_many && !user.host.hostname[1]))
        allow_all_hosts=1;			// Anyone can connect
    }
  }
  my_qsort((uchar*) dynamic_element(&acl_users,0,ACL_USER*),acl_users.elements,
	   sizeof(ACL_USER),(qsort_cmp) acl_compare);
  end_read_record(&read_record_info);
  freeze_size(&acl_users);

  init_read_record(&read_record_info,thd,table=tables[2].table,NULL,1,0,FALSE);
  table->use_all_columns();
  (void) my_init_dynamic_array(&acl_dbs,sizeof(ACL_DB),50,100);
  while (!(read_record_info.read_record(&read_record_info)))
  {
    ACL_DB db;
    update_hostname(&db.host,get_field(&mem, table->field[MYSQL_DB_FIELD_HOST]));
    db.db=get_field(&mem, table->field[MYSQL_DB_FIELD_DB]);
    if (!db.db)
    {
      sql_print_warning("Found an entry in the 'db' table with empty database name; Skipped");
      continue;
    }
    db.user=get_field(&mem, table->field[MYSQL_DB_FIELD_USER]);
    if (check_no_resolve && hostname_requires_resolving(db.host.hostname))
    {
      sql_print_warning("'db' entry '%s %s@%s' "
		        "ignored in --skip-name-resolve mode.",
		        db.db,
			db.user ? db.user : "",
			db.host.hostname ? db.host.hostname : "");
      continue;
    }
    db.access=get_access(table,3);
    db.access=fix_rights_for_db(db.access);
    if (lower_case_table_names)
    {
      /*
        convert db to lower case and give a warning if the db wasn't
        already in lower case
      */
      (void)strmov(tmp_name, db.db);
      my_casedn_str(files_charset_info, db.db);
      if (strcmp(db.db, tmp_name) != 0)
      {
        sql_print_warning("'db' entry '%s %s@%s' had database in mixed "
                          "case that has been forced to lowercase because "
                          "lower_case_table_names is set. It will not be "
                          "possible to remove this privilege using REVOKE.",
		          db.db,
			  db.user ? db.user : "",
			  db.host.hostname ? db.host.hostname : "");
      }
    }
    db.sort=get_sort(3,db.host.hostname,db.db,db.user);
#ifndef TO_BE_REMOVED
    if (table->s->fields <=  9)
    {						// Without grant
      if (db.access & CREATE_ACL)
	db.access|=REFERENCES_ACL | INDEX_ACL | ALTER_ACL;
    }
#endif
    (void) push_dynamic(&acl_dbs,(uchar*) &db);
  }
  my_qsort((uchar*) dynamic_element(&acl_dbs,0,ACL_DB*),acl_dbs.elements,
	   sizeof(ACL_DB),(qsort_cmp) acl_compare);
  end_read_record(&read_record_info);
  freeze_size(&acl_dbs);

  init_read_record(&read_record_info, thd, table= tables[3].table, NULL, 1, 
                   0, FALSE);
  table->use_all_columns();
  (void) my_init_dynamic_array(&acl_proxy_users, sizeof(ACL_PROXY_USER), 
                               50, 100);
  while (!(read_record_info.read_record(&read_record_info)))
  {
    ACL_PROXY_USER proxy;
    proxy.init(table, &mem);
    if (proxy.check_validity(check_no_resolve))
      continue;
    if (push_dynamic(&acl_proxy_users, (uchar*) &proxy))
      return TRUE;
  }
  my_qsort((uchar*) dynamic_element(&acl_proxy_users, 0, ACL_PROXY_USER*),
           acl_proxy_users.elements,
           sizeof(ACL_PROXY_USER), (qsort_cmp) acl_compare);
  end_read_record(&read_record_info);
  freeze_size(&acl_proxy_users);

  init_check_host();

  initialized=1;
  return_val= FALSE;

end:
  thd->variables.sql_mode= old_sql_mode;
  DBUG_RETURN(return_val);
}


void acl_free(bool end)
{
  free_root(&mem,MYF(0));
  delete_dynamic(&acl_hosts);
  delete_dynamic(&acl_users);
  delete_dynamic(&acl_dbs);
  delete_dynamic(&acl_wild_hosts);
  delete_dynamic(&acl_proxy_users);
  my_hash_free(&acl_check_hosts);
  plugin_unlock(0, native_password_plugin);
  plugin_unlock(0, old_password_plugin);
  if (!end)
    acl_cache->clear(1); /* purecov: inspected */
  else
  {
    delete acl_cache;
    acl_cache=0;
  }
}


/*
  Forget current user/db-level privileges and read new privileges
  from the privilege tables.

  SYNOPSIS
    acl_reload()
      thd  Current thread

  NOTE
    All tables of calling thread which were open and locked by LOCK TABLES
    statement will be unlocked and closed.
    This function is also used for initialization of structures responsible
    for user/db-level privilege checking.

  RETURN VALUE
    FALSE  Success
    TRUE   Failure
*/

my_bool acl_reload(THD *thd)
{
  TABLE_LIST tables[4];
  DYNAMIC_ARRAY old_acl_hosts, old_acl_users, old_acl_dbs, old_acl_proxy_users;
  MEM_ROOT old_mem;
  bool old_initialized;
  my_bool return_val= TRUE;
  DBUG_ENTER("acl_reload");

  /*
    To avoid deadlocks we should obtain table locks before
    obtaining acl_cache->lock mutex.
  */
  tables[0].init_one_table(C_STRING_WITH_LEN("mysql"),
                           C_STRING_WITH_LEN("host"), "host", TL_READ);
  tables[1].init_one_table(C_STRING_WITH_LEN("mysql"),
                           C_STRING_WITH_LEN("user"), "user", TL_READ);
  tables[2].init_one_table(C_STRING_WITH_LEN("mysql"),
                           C_STRING_WITH_LEN("db"), "db", TL_READ);
  tables[3].init_one_table(C_STRING_WITH_LEN("mysql"),
                           C_STRING_WITH_LEN("proxy_priv"), 
                           "proxy_priv", TL_READ);
  tables[0].next_local= tables[0].next_global= tables + 1;
  tables[1].next_local= tables[1].next_global= tables + 2;
  tables[2].next_local= tables[2].next_global= tables + 3;
  tables[0].open_type= tables[1].open_type= tables[2].open_type= 
  tables[3].open_type= OT_BASE_ONLY;

  if (open_and_lock_tables(thd, tables, FALSE, MYSQL_LOCK_IGNORE_TIMEOUT))
  {
    /*
      Execution might have been interrupted; only print the error message
      if an error condition has been raised.
    */
    if (thd->stmt_da->is_error())
      sql_print_error("Fatal error: Can't open and lock privilege tables: %s",
                      thd->stmt_da->message());
    goto end;
  }

  if ((old_initialized=initialized))
    mysql_mutex_lock(&acl_cache->lock);

  old_acl_hosts= acl_hosts;
  old_acl_users= acl_users;
  old_acl_proxy_users= acl_proxy_users;
  old_acl_dbs= acl_dbs;
  old_mem= mem;
  delete_dynamic(&acl_wild_hosts);
  my_hash_free(&acl_check_hosts);

  if ((return_val= acl_load(thd, tables)))
  {					// Error. Revert to old list
    DBUG_PRINT("error",("Reverting to old privileges"));
    acl_free();				/* purecov: inspected */
    acl_hosts= old_acl_hosts;
    acl_users= old_acl_users;
    acl_proxy_users= old_acl_proxy_users;
    acl_dbs= old_acl_dbs;
    mem= old_mem;
    init_check_host();
  }
  else
  {
    free_root(&old_mem,MYF(0));
    delete_dynamic(&old_acl_hosts);
    delete_dynamic(&old_acl_users);
    delete_dynamic(&old_acl_proxy_users);
    delete_dynamic(&old_acl_dbs);
  }
  if (old_initialized)
    mysql_mutex_unlock(&acl_cache->lock);
end:
  close_mysql_tables(thd);
  DBUG_RETURN(return_val);
}


/*
  Get all access bits from table after fieldnr

  IMPLEMENTATION
  We know that the access privileges ends when there is no more fields
  or the field is not an enum with two elements.

  SYNOPSIS
    get_access()
    form        an open table to read privileges from.
                The record should be already read in table->record[0]
    fieldnr     number of the first privilege (that is ENUM('N','Y') field
    next_field  on return - number of the field next to the last ENUM
                (unless next_field == 0)

  RETURN VALUE
    privilege mask
*/

static ulong get_access(TABLE *form, uint fieldnr, uint *next_field)
{
  ulong access_bits=0,bit;
  char buff[2];
  String res(buff,sizeof(buff),&my_charset_latin1);
  Field **pos;

  for (pos=form->field+fieldnr, bit=1;
       *pos && (*pos)->real_type() == MYSQL_TYPE_ENUM &&
	 ((Field_enum*) (*pos))->typelib->count == 2 ;
       pos++, fieldnr++, bit<<=1)
  {
    (*pos)->val_str(&res);
    if (my_toupper(&my_charset_latin1, res[0]) == 'Y')
      access_bits|= bit;
  }
  if (next_field)
    *next_field=fieldnr;
  return access_bits;
}


/*
  Return a number which, if sorted 'desc', puts strings in this order:
    no wildcards
    wildcards
    empty string
*/

static ulong get_sort(uint count,...)
{
  va_list args;
  va_start(args,count);
  ulong sort=0;

  /* Should not use this function with more than 4 arguments for compare. */
  DBUG_ASSERT(count <= 4);

  while (count--)
  {
    char *start, *str= va_arg(args,char*);
    uint chars= 0;
    uint wild_pos= 0;           /* first wildcard position */

    if ((start= str))
    {
      for (; *str ; str++)
      {
        if (*str == wild_prefix && str[1])
          str++;
        else if (*str == wild_many || *str == wild_one)
        {
          wild_pos= (uint) (str - start) + 1;
          break;
        }
        chars= 128;                             // Marker that chars existed
      }
    }
    sort= (sort << 8) + (wild_pos ? min(wild_pos, 127) : chars);
  }
  va_end(args);
  return sort;
}


static int acl_compare(ACL_ACCESS *a,ACL_ACCESS *b)
{
  if (a->sort > b->sort)
    return -1;
  if (a->sort < b->sort)
    return 1;
  return 0;
}


/*
  Gets user credentials without authentication and resource limit checks.

  SYNOPSIS
    acl_getroot()
      sctx               Context which should be initialized
      user               user name
      host               host name
      ip                 IP
      db                 current data base name

  RETURN
    FALSE  OK
    TRUE   Error
*/

bool acl_getroot(Security_context *sctx, char *user, char *host,
                 char *ip, char *db)
{
  int res= 1;
  uint i;
  ACL_USER *acl_user= 0;
  DBUG_ENTER("acl_getroot");

  DBUG_PRINT("enter", ("Host: '%s', Ip: '%s', User: '%s', db: '%s'",
                       (host ? host : "(NULL)"), (ip ? ip : "(NULL)"),
                       user, (db ? db : "(NULL)")));
  sctx->user= user;
  sctx->host= host;
  sctx->ip= ip;
  sctx->host_or_ip= host ? host : (ip ? ip : "");

  if (!initialized)
  {
    /*
      here if mysqld's been started with --skip-grant-tables option.
    */
    sctx->skip_grants();
    DBUG_RETURN(FALSE);
  }

  mysql_mutex_lock(&acl_cache->lock);

  sctx->master_access= 0;
  sctx->db_access= 0;
  *sctx->priv_user= *sctx->priv_host= 0;

  /*
     Find acl entry in user database.
     This is specially tailored to suit the check we do for CALL of
     a stored procedure; user is set to what is actually a
     priv_user, which can be ''.
  */
  for (i=0 ; i < acl_users.elements ; i++)
  {
    ACL_USER *acl_user_tmp= dynamic_element(&acl_users,i,ACL_USER*);
    if ((!acl_user_tmp->user && !user[0]) ||
        (acl_user_tmp->user && strcmp(user, acl_user_tmp->user) == 0))
    {
      if (compare_hostname(&acl_user_tmp->host, host, ip))
      {
        acl_user= acl_user_tmp;
        res= 0;
        break;
      }
    }
  }

  if (acl_user)
  {
    for (i=0 ; i < acl_dbs.elements ; i++)
    {
      ACL_DB *acl_db= dynamic_element(&acl_dbs, i, ACL_DB*);
      if (!acl_db->user ||
	  (user && user[0] && !strcmp(user, acl_db->user)))
      {
	if (compare_hostname(&acl_db->host, host, ip))
	{
	  if (!acl_db->db || (db && !wild_compare(db, acl_db->db, 0)))
	  {
	    sctx->db_access= acl_db->access;
	    break;
	  }
	}
      }
    }
    sctx->master_access= acl_user->access;

    if (acl_user->user)
      strmake(sctx->priv_user, user, USERNAME_LENGTH);
    else
      *sctx->priv_user= 0;

    if (acl_user->host.hostname)
      strmake(sctx->priv_host, acl_user->host.hostname, MAX_HOSTNAME - 1);
    else
      *sctx->priv_host= 0;
  }
  mysql_mutex_unlock(&acl_cache->lock);
  DBUG_RETURN(res);
}

static uchar* check_get_key(ACL_USER *buff, size_t *length,
                            my_bool not_used __attribute__((unused)))
{
  *length=buff->hostname_length;
  return (uchar*) buff->host.hostname;
}


static void acl_update_user(const char *user, const char *host,
			    const char *password, uint password_len,
			    enum SSL_type ssl_type,
			    const char *ssl_cipher,
			    const char *x509_issuer,
			    const char *x509_subject,
			    USER_RESOURCES  *mqh,
			    ulong privileges,
			    const LEX_STRING *plugin,
			    const LEX_STRING *auth)
{
  mysql_mutex_assert_owner(&acl_cache->lock);

  for (uint i=0 ; i < acl_users.elements ; i++)
  {
    ACL_USER *acl_user=dynamic_element(&acl_users,i,ACL_USER*);
    if ((!acl_user->user && !user[0]) ||
	(acl_user->user && !strcmp(user,acl_user->user)))
    {
      if ((!acl_user->host.hostname && !host[0]) ||
	  (acl_user->host.hostname &&
	  !my_strcasecmp(system_charset_info, host, acl_user->host.hostname)))
      {
        if (plugin->str[0])
        {
          acl_user->plugin.str= strmake_root(&mem, plugin->str, plugin->length);
          acl_user->plugin.length= plugin->length;
          acl_user->auth_string.str= auth->str ?
            strmake_root(&mem, auth->str, auth->length) : const_cast<char*>("");
          acl_user->auth_string.length= auth->length;
        }
	acl_user->access=privileges;
	if (mqh->specified_limits & USER_RESOURCES::QUERIES_PER_HOUR)
	  acl_user->user_resource.questions=mqh->questions;
	if (mqh->specified_limits & USER_RESOURCES::UPDATES_PER_HOUR)
	  acl_user->user_resource.updates=mqh->updates;
	if (mqh->specified_limits & USER_RESOURCES::CONNECTIONS_PER_HOUR)
	  acl_user->user_resource.conn_per_hour= mqh->conn_per_hour;
	if (mqh->specified_limits & USER_RESOURCES::USER_CONNECTIONS)
	  acl_user->user_resource.user_conn= mqh->user_conn;
	if (ssl_type != SSL_TYPE_NOT_SPECIFIED)
	{
	  acl_user->ssl_type= ssl_type;
	  acl_user->ssl_cipher= (ssl_cipher ? strdup_root(&mem,ssl_cipher) :
				 0);
	  acl_user->x509_issuer= (x509_issuer ? strdup_root(&mem,x509_issuer) :
				  0);
	  acl_user->x509_subject= (x509_subject ?
				   strdup_root(&mem,x509_subject) : 0);
	}
	if (password)
	  set_user_salt(acl_user, password, password_len);
        /* search complete: */
	break;
      }
    }
  }
}


static void acl_insert_user(const char *user, const char *host,
			    const char *password, uint password_len,
			    enum SSL_type ssl_type,
			    const char *ssl_cipher,
			    const char *x509_issuer,
			    const char *x509_subject,
			    USER_RESOURCES *mqh,
			    ulong privileges,
			    const LEX_STRING *plugin,
			    const LEX_STRING *auth)
{
  ACL_USER acl_user;

  mysql_mutex_assert_owner(&acl_cache->lock);

  acl_user.user=*user ? strdup_root(&mem,user) : 0;
  update_hostname(&acl_user.host, *host ? strdup_root(&mem, host): 0);
  if (plugin->str[0])
  {
    acl_user.plugin.str= strmake_root(&mem, plugin->str, plugin->length);
    acl_user.plugin.length= plugin->length;
    acl_user.auth_string.str= auth->str ?
      strmake_root(&mem, auth->str, auth->length) : const_cast<char*>("");
    acl_user.auth_string.length= auth->length;
  }
  else
  {
    acl_user.plugin= password_len == SCRAMBLED_PASSWORD_CHAR_LENGTH_323 ?
      old_password_plugin_name : native_password_plugin_name;
    acl_user.auth_string.str= strmake_root(&mem, password, password_len);
    acl_user.auth_string.length= password_len;
  }

  acl_user.access=privileges;
  acl_user.user_resource = *mqh;
  acl_user.sort=get_sort(2,acl_user.host.hostname,acl_user.user);
  acl_user.hostname_length=(uint) strlen(host);
  acl_user.ssl_type= (ssl_type != SSL_TYPE_NOT_SPECIFIED ?
		      ssl_type : SSL_TYPE_NONE);
  acl_user.ssl_cipher=	ssl_cipher   ? strdup_root(&mem,ssl_cipher) : 0;
  acl_user.x509_issuer= x509_issuer  ? strdup_root(&mem,x509_issuer) : 0;
  acl_user.x509_subject=x509_subject ? strdup_root(&mem,x509_subject) : 0;

  set_user_salt(&acl_user, password, password_len);

  (void) push_dynamic(&acl_users,(uchar*) &acl_user);
  if (!acl_user.host.hostname ||
      (acl_user.host.hostname[0] == wild_many && !acl_user.host.hostname[1]))
    allow_all_hosts=1;		// Anyone can connect /* purecov: tested */
  my_qsort((uchar*) dynamic_element(&acl_users,0,ACL_USER*),acl_users.elements,
	   sizeof(ACL_USER),(qsort_cmp) acl_compare);

  /* Rebuild 'acl_check_hosts' since 'acl_users' has been modified */
  rebuild_check_host();
}


static void acl_update_db(const char *user, const char *host, const char *db,
			  ulong privileges)
{
  mysql_mutex_assert_owner(&acl_cache->lock);

  for (uint i=0 ; i < acl_dbs.elements ; i++)
  {
    ACL_DB *acl_db=dynamic_element(&acl_dbs,i,ACL_DB*);
    if ((!acl_db->user && !user[0]) ||
	(acl_db->user &&
	!strcmp(user,acl_db->user)))
    {
      if ((!acl_db->host.hostname && !host[0]) ||
	  (acl_db->host.hostname &&
          !strcmp(host, acl_db->host.hostname)))
      {
	if ((!acl_db->db && !db[0]) ||
	    (acl_db->db && !strcmp(db,acl_db->db)))
	{
	  if (privileges)
	    acl_db->access=privileges;
	  else
	    delete_dynamic_element(&acl_dbs,i);
	}
      }
    }
  }
}


/*
  Insert a user/db/host combination into the global acl_cache

  SYNOPSIS
    acl_insert_db()
    user		User name
    host		Host name
    db			Database name
    privileges		Bitmap of privileges

  NOTES
    acl_cache->lock must be locked when calling this
*/

static void acl_insert_db(const char *user, const char *host, const char *db,
			  ulong privileges)
{
  ACL_DB acl_db;
  mysql_mutex_assert_owner(&acl_cache->lock);
  acl_db.user=strdup_root(&mem,user);
  update_hostname(&acl_db.host, *host ? strdup_root(&mem,host) : 0);
  acl_db.db=strdup_root(&mem,db);
  acl_db.access=privileges;
  acl_db.sort=get_sort(3,acl_db.host.hostname,acl_db.db,acl_db.user);
  (void) push_dynamic(&acl_dbs,(uchar*) &acl_db);
  my_qsort((uchar*) dynamic_element(&acl_dbs,0,ACL_DB*),acl_dbs.elements,
	   sizeof(ACL_DB),(qsort_cmp) acl_compare);
}



/*
  Get privilege for a host, user and db combination

  as db_is_pattern changes the semantics of comparison,
  acl_cache is not used if db_is_pattern is set.
*/

ulong acl_get(const char *host, const char *ip,
              const char *user, const char *db, my_bool db_is_pattern)
{
  ulong host_access= ~(ulong)0, db_access= 0;
  uint i;
  size_t key_length;
  char key[ACL_KEY_LENGTH],*tmp_db,*end;
  acl_entry *entry;
  DBUG_ENTER("acl_get");

  mysql_mutex_lock(&acl_cache->lock);
  end=strmov((tmp_db=strmov(strmov(key, ip ? ip : "")+1,user)+1),db);
  if (lower_case_table_names)
  {
    my_casedn_str(files_charset_info, tmp_db);
    db=tmp_db;
  }
  key_length= (size_t) (end-key);
  if (!db_is_pattern && (entry=(acl_entry*) acl_cache->search((uchar*) key,
                                                              key_length)))
  {
    db_access=entry->access;
    mysql_mutex_unlock(&acl_cache->lock);
    DBUG_PRINT("exit", ("access: 0x%lx", db_access));
    DBUG_RETURN(db_access);
  }

  /*
    Check if there are some access rights for database and user
  */
  for (i=0 ; i < acl_dbs.elements ; i++)
  {
    ACL_DB *acl_db=dynamic_element(&acl_dbs,i,ACL_DB*);
    if (!acl_db->user || !strcmp(user,acl_db->user))
    {
      if (compare_hostname(&acl_db->host,host,ip))
      {
	if (!acl_db->db || !wild_compare(db,acl_db->db,db_is_pattern))
	{
	  db_access=acl_db->access;
	  if (acl_db->host.hostname)
	    goto exit;				// Fully specified. Take it
	  break; /* purecov: tested */
	}
      }
    }
  }
  if (!db_access)
    goto exit;					// Can't be better

  /*
    No host specified for user. Get hostdata from host table
  */
  host_access=0;				// Host must be found
  for (i=0 ; i < acl_hosts.elements ; i++)
  {
    ACL_HOST *acl_host=dynamic_element(&acl_hosts,i,ACL_HOST*);
    if (compare_hostname(&acl_host->host,host,ip))
    {
      if (!acl_host->db || !wild_compare(db,acl_host->db,db_is_pattern))
      {
	host_access=acl_host->access;		// Fully specified. Take it
	break;
      }
    }
  }
exit:
  /* Save entry in cache for quick retrieval */
  if (!db_is_pattern &&
      (entry= (acl_entry*) malloc(sizeof(acl_entry)+key_length)))
  {
    entry->access=(db_access & host_access);
    entry->length=key_length;
    memcpy((uchar*) entry->key,key,key_length);
    acl_cache->add(entry);
  }
  mysql_mutex_unlock(&acl_cache->lock);
  DBUG_PRINT("exit", ("access: 0x%lx", db_access & host_access));
  DBUG_RETURN(db_access & host_access);
}

/*
  Check if there are any possible matching entries for this host

  NOTES
    All host names without wild cards are stored in a hash table,
    entries with wildcards are stored in a dynamic array
*/

static void init_check_host(void)
{
  DBUG_ENTER("init_check_host");
  (void) my_init_dynamic_array(&acl_wild_hosts,sizeof(struct acl_host_and_ip),
			  acl_users.elements,1);
  (void) my_hash_init(&acl_check_hosts,system_charset_info,
                      acl_users.elements, 0, 0,
                      (my_hash_get_key) check_get_key, 0, 0);
  if (!allow_all_hosts)
  {
    for (uint i=0 ; i < acl_users.elements ; i++)
    {
      ACL_USER *acl_user=dynamic_element(&acl_users,i,ACL_USER*);
      if (strchr(acl_user->host.hostname,wild_many) ||
	  strchr(acl_user->host.hostname,wild_one) ||
	  acl_user->host.ip_mask)
      {						// Has wildcard
	uint j;
	for (j=0 ; j < acl_wild_hosts.elements ; j++)
	{					// Check if host already exists
	  acl_host_and_ip *acl=dynamic_element(&acl_wild_hosts,j,
					       acl_host_and_ip *);
	  if (!my_strcasecmp(system_charset_info,
                             acl_user->host.hostname, acl->hostname))
	    break;				// already stored
	}
	if (j == acl_wild_hosts.elements)	// If new
	  (void) push_dynamic(&acl_wild_hosts,(uchar*) &acl_user->host);
      }
      else if (!my_hash_search(&acl_check_hosts,(uchar*)
                               acl_user->host.hostname,
                               strlen(acl_user->host.hostname)))
      {
	if (my_hash_insert(&acl_check_hosts,(uchar*) acl_user))
	{					// End of memory
	  allow_all_hosts=1;			// Should never happen
	  DBUG_VOID_RETURN;
	}
      }
    }
  }
  freeze_size(&acl_wild_hosts);
  freeze_size(&acl_check_hosts.array);
  DBUG_VOID_RETURN;
}


/*
  Rebuild lists used for checking of allowed hosts

  We need to rebuild 'acl_check_hosts' and 'acl_wild_hosts' after adding,
  dropping or renaming user, since they contain pointers to elements of
  'acl_user' array, which are invalidated by drop operation, and use
  ACL_USER::host::hostname as a key, which is changed by rename.
*/
void rebuild_check_host(void)
{
  delete_dynamic(&acl_wild_hosts);
  my_hash_free(&acl_check_hosts);
  init_check_host();
}


/* Return true if there is no users that can match the given host */

bool acl_check_host(const char *host, const char *ip)
{
  if (allow_all_hosts)
    return 0;
  mysql_mutex_lock(&acl_cache->lock);

  if ((host && my_hash_search(&acl_check_hosts,(uchar*) host,strlen(host))) ||
      (ip && my_hash_search(&acl_check_hosts,(uchar*) ip, strlen(ip))))
  {
    mysql_mutex_unlock(&acl_cache->lock);
    return 0;					// Found host
  }
  for (uint i=0 ; i < acl_wild_hosts.elements ; i++)
  {
    acl_host_and_ip *acl=dynamic_element(&acl_wild_hosts,i,acl_host_and_ip*);
    if (compare_hostname(acl, host, ip))
    {
      mysql_mutex_unlock(&acl_cache->lock);
      return 0;					// Host ok
    }
  }
  mysql_mutex_unlock(&acl_cache->lock);
  return 1;					// Host is not allowed
}


/*
  Check if the user is allowed to change password

  SYNOPSIS:
    check_change_password()
    thd		THD
    host	hostname for the user
    user	user name
    new_password new password

  NOTE:
    new_password cannot be NULL

    RETURN VALUE
      0		OK
      1		ERROR  ; In this case the error is sent to the client.
*/

int check_change_password(THD *thd, const char *host, const char *user,
                           char *new_password, uint new_password_len)
{
  if (!initialized)
  {
    my_error(ER_OPTION_PREVENTS_STATEMENT, MYF(0), "--skip-grant-tables");
    return(1);
  }
  if (!thd->slave_thread &&
      (strcmp(thd->security_ctx->user, user) ||
       my_strcasecmp(system_charset_info, host,
                     thd->security_ctx->priv_host)))
  {
    if (check_access(thd, UPDATE_ACL, "mysql", NULL, NULL, 1, 0))
      return(1);
  }
  if (!thd->slave_thread && !thd->security_ctx->user[0])
  {
    my_message(ER_PASSWORD_ANONYMOUS_USER, ER(ER_PASSWORD_ANONYMOUS_USER),
               MYF(0));
    return(1);
  }
  size_t len= strlen(new_password);
  if (len && len != SCRAMBLED_PASSWORD_CHAR_LENGTH &&
      len != SCRAMBLED_PASSWORD_CHAR_LENGTH_323)
  {
    my_error(ER_PASSWD_LENGTH, MYF(0), SCRAMBLED_PASSWORD_CHAR_LENGTH);
    return -1;
  }
  return(0);
}


/*
  Change a password for a user

  SYNOPSIS
    change_password()
    thd			Thread handle
    host		Hostname
    user		User name
    new_password	New password for host@user

  RETURN VALUES
    0	ok
    1	ERROR; In this case the error is sent to the client.
*/

bool change_password(THD *thd, const char *host, const char *user,
		     char *new_password)
{
  TABLE_LIST tables;
  TABLE *table;
  /* Buffer should be extended when password length is extended. */
  char buff[512];
  ulong query_length;
  bool save_binlog_row_based;
  uint new_password_len= (uint) strlen(new_password);
  bool result= 1;
  DBUG_ENTER("change_password");
  DBUG_PRINT("enter",("host: '%s'  user: '%s'  new_password: '%s'",
		      host,user,new_password));
  DBUG_ASSERT(host != 0);			// Ensured by parent

  if (check_change_password(thd, host, user, new_password, new_password_len))
    DBUG_RETURN(1);

  tables.init_one_table("mysql", 5, "user", 4, "user", TL_WRITE);

#ifdef HAVE_REPLICATION
  /*
    GRANT and REVOKE are applied the slave in/exclusion rules as they are
    some kind of updates to the mysql.% tables.
  */
  if (thd->slave_thread && rpl_filter->is_on())
  {
    /*
      The tables must be marked "updating" so that tables_ok() takes them into
      account in tests.  It's ok to leave 'updating' set after tables_ok.
    */
    tables.updating= 1;
    /* Thanks to bzero, tables.next==0 */
    if (!(thd->spcont || rpl_filter->tables_ok(0, &tables)))
      DBUG_RETURN(0);
  }
#endif
  if (!(table= open_ltable(thd, &tables, TL_WRITE, MYSQL_LOCK_IGNORE_TIMEOUT)))
    DBUG_RETURN(1);

  /*
    This statement will be replicated as a statement, even when using
    row-based replication.  The flag will be reset at the end of the
    statement.
  */
  if ((save_binlog_row_based= thd->is_current_stmt_binlog_format_row()))
    thd->clear_current_stmt_binlog_format_row();

  mysql_mutex_lock(&acl_cache->lock);
  ACL_USER *acl_user;
  if (!(acl_user= find_acl_user(host, user, TRUE)))
  {
    mysql_mutex_unlock(&acl_cache->lock);
    my_message(ER_PASSWORD_NO_MATCH, ER(ER_PASSWORD_NO_MATCH), MYF(0));
    goto end;
  }

  if (my_strcasecmp(system_charset_info, acl_user->plugin.str,
                    native_password_plugin_name.str) &&
      my_strcasecmp(system_charset_info, acl_user->plugin.str,
                    old_password_plugin_name.str))
  {
    push_warning(thd, MYSQL_ERROR::WARN_LEVEL_NOTE,
                 ER_SET_PASSWORD_AUTH_PLUGIN, ER(ER_SET_PASSWORD_AUTH_PLUGIN));
  }
  /* update loaded acl entry: */
  set_user_salt(acl_user, new_password, new_password_len);
  set_user_plugin(acl_user, new_password_len);

  if (update_user_table(thd, table,
			acl_user->host.hostname ? acl_user->host.hostname : "",
			acl_user->user ? acl_user->user : "",
			new_password, new_password_len))
  {
    mysql_mutex_unlock(&acl_cache->lock); /* purecov: deadcode */
    goto end;
  }

  acl_cache->clear(1);				// Clear locked hostname cache
  mysql_mutex_unlock(&acl_cache->lock);
  result= 0;
  if (mysql_bin_log.is_open())
  {
    query_length= sprintf(buff, "SET PASSWORD FOR '%-.120s'@'%-.120s'='%-.120s'",
                          acl_user->user ? acl_user->user : "",
                          acl_user->host.hostname ? acl_user->host.hostname : "",
                          new_password);
    thd->clear_error();
    result= thd->binlog_query(THD::STMT_QUERY_TYPE, buff, query_length,
                              FALSE, FALSE, FALSE, 0);
  }
end:
  close_mysql_tables(thd);

  /* Restore the state of binlog format */
  DBUG_ASSERT(!thd->is_current_stmt_binlog_format_row());
  if (save_binlog_row_based)
    thd->set_current_stmt_binlog_format_row();

  DBUG_RETURN(result);
}


/*
  Find user in ACL

  SYNOPSIS
    is_acl_user()
    host                 host name
    user                 user name

  RETURN
   FALSE  user not fond
   TRUE   there are such user
*/

bool is_acl_user(const char *host, const char *user)
{
  bool res;

  /* --skip-grants */
  if (!initialized)
    return TRUE;

  mysql_mutex_lock(&acl_cache->lock);
  res= find_acl_user(host, user, TRUE) != NULL;
  mysql_mutex_unlock(&acl_cache->lock);
  return res;
}


/*
  Find first entry that matches the current user
*/

static ACL_USER *
find_acl_user(const char *host, const char *user, my_bool exact)
{
  DBUG_ENTER("find_acl_user");
  DBUG_PRINT("enter",("host: '%s'  user: '%s'",host,user));

  mysql_mutex_assert_owner(&acl_cache->lock);

  for (uint i=0 ; i < acl_users.elements ; i++)
  {
    ACL_USER *acl_user=dynamic_element(&acl_users,i,ACL_USER*);
    DBUG_PRINT("info",("strcmp('%s','%s'), compare_hostname('%s','%s'),",
                       user, acl_user->user ? acl_user->user : "",
                       host,
                       acl_user->host.hostname ? acl_user->host.hostname :
                       ""));
    if ((!acl_user->user && !user[0]) ||
	(acl_user->user && !strcmp(user,acl_user->user)))
    {
      if (exact ? !my_strcasecmp(system_charset_info, host,
                                 acl_user->host.hostname ?
				 acl_user->host.hostname : "") :
          compare_hostname(&acl_user->host,host,host))
      {
	DBUG_RETURN(acl_user);
      }
    }
  }
  DBUG_RETURN(0);
}


/*
  Comparing of hostnames

  NOTES
  A hostname may be of type:
  hostname   (May include wildcards);   monty.pp.sci.fi
  ip	   (May include wildcards);   192.168.0.0
  ip/netmask			      192.168.0.0/255.255.255.0

  A net mask of 0.0.0.0 is not allowed.
*/

static const char *calc_ip(const char *ip, long *val, char end)
{
  long ip_val,tmp;
  if (!(ip=str2int(ip,10,0,255,&ip_val)) || *ip != '.')
    return 0;
  ip_val<<=24;
  if (!(ip=str2int(ip+1,10,0,255,&tmp)) || *ip != '.')
    return 0;
  ip_val+=tmp<<16;
  if (!(ip=str2int(ip+1,10,0,255,&tmp)) || *ip != '.')
    return 0;
  ip_val+=tmp<<8;
  if (!(ip=str2int(ip+1,10,0,255,&tmp)) || *ip != end)
    return 0;
  *val=ip_val+tmp;
  return ip;
}


static void update_hostname(acl_host_and_ip *host, const char *hostname)
{
  host->hostname=(char*) hostname;             // This will not be modified!
  if (!hostname ||
      (!(hostname=calc_ip(hostname,&host->ip,'/')) ||
       !(hostname=calc_ip(hostname+1,&host->ip_mask,'\0'))))
  {
    host->ip= host->ip_mask=0;			// Not a masked ip
  }
}


static bool compare_hostname(const acl_host_and_ip *host, const char *hostname,
			     const char *ip)
{
  long tmp;
  if (host->ip_mask && ip && calc_ip(ip,&tmp,'\0'))
  {
    return (tmp & host->ip_mask) == host->ip;
  }
  return (!host->hostname ||
	  (hostname && !wild_case_compare(system_charset_info,
                                          hostname, host->hostname)) ||
	  (ip && !wild_compare(ip, host->hostname, 0)));
}

/**
  Check if the given host name needs to be resolved or not.
  Host name has to be resolved if it actually contains *name*.

  For example:
    192.168.1.1               --> FALSE
    192.168.1.0/255.255.255.0 --> FALSE
    %                         --> FALSE
    192.168.1.%               --> FALSE
    AB%                       --> FALSE

    AAAAFFFF                  --> TRUE (Hostname)
    AAAA:FFFF:1234:5678       --> FALSE
    ::1                       --> FALSE

  This function does not check if the given string is a valid host name or
  not. It assumes that the argument is a valid host name.

  @param hostname   the string to check.

  @return a flag telling if the argument needs to be resolved or not.
  @retval TRUE the argument is a host name and needs to be resolved.
  @retval FALSE the argument is either an IP address, or a patter and
          should not be resolved.
*/

bool hostname_requires_resolving(const char *hostname)
{
  if (!hostname)
    return FALSE;

  /* Check if hostname is the localhost. */

  size_t hostname_len= strlen(hostname);
  size_t localhost_len= strlen(my_localhost);

  if (hostname == my_localhost ||
      (hostname_len == localhost_len &&
       !my_strnncoll(system_charset_info,
                     (const uchar *) hostname,  hostname_len,
                     (const uchar *) my_localhost, strlen(my_localhost))))
  {
    return FALSE;
  }

  /*
    If the string contains any of {':', '%', '_', '/'}, it is definitely
    not a host name:
      - ':' means that the string is an IPv6 address;
      - '%' or '_' means that the string is a pattern;
      - '/' means that the string is an IPv4 network address;
  */

  for (const char *p= hostname; *p; ++p)
  {
    switch (*p) {
      case ':':
      case '%':
      case '_':
      case '/':
        return FALSE;
    }
  }

  /*
    Now we have to tell a host name (ab.cd, 12.ab) from an IPv4 address
    (12.34.56.78). The assumption is that if the string contains only
    digits and dots, it is an IPv4 address. Otherwise -- a host name.
  */

  for (const char *p= hostname; *p; ++p)
  {
    if (*p != '.' && !my_isdigit(&my_charset_latin1, *p))
      return TRUE; /* a "letter" has been found. */
  }

  return FALSE; /* all characters are either dots or digits. */
}


/*
  Update record for user in mysql.user privilege table with new password.

  SYNOPSIS
    update_user_table()
      thd               Thread handle
      table             Pointer to TABLE object for open mysql.user table
      host/user         Hostname/username pair identifying user for which
                        new password should be set
      new_password      New password
      new_password_len  Length of new password
*/

static bool update_user_table(THD *thd, TABLE *table,
                              const char *host, const char *user,
			      const char *new_password, uint new_password_len)
{
  char user_key[MAX_KEY_LENGTH];
  int error;
  DBUG_ENTER("update_user_table");
  DBUG_PRINT("enter",("user: %s  host: %s",user,host));

  table->use_all_columns();
  table->field[0]->store(host,(uint) strlen(host), system_charset_info);
  table->field[1]->store(user,(uint) strlen(user), system_charset_info);
  key_copy((uchar *) user_key, table->record[0], table->key_info,
           table->key_info->key_length);

  if (table->file->ha_index_read_idx_map(table->record[0], 0,
                                         (uchar *) user_key, HA_WHOLE_KEY,
                                         HA_READ_KEY_EXACT))
  {
    my_message(ER_PASSWORD_NO_MATCH, ER(ER_PASSWORD_NO_MATCH),
               MYF(0));	/* purecov: deadcode */
    DBUG_RETURN(1);				/* purecov: deadcode */
  }
  store_record(table,record[1]);
  table->field[2]->store(new_password, new_password_len, system_charset_info);
  if ((error=table->file->ha_update_row(table->record[1],table->record[0])) &&
      error != HA_ERR_RECORD_IS_THE_SAME)
  {
    table->file->print_error(error,MYF(0));	/* purecov: deadcode */
    DBUG_RETURN(1);
  }
  DBUG_RETURN(0);
}


/*
  Return 1 if we are allowed to create new users
  the logic here is: INSERT_ACL is sufficient.
  It's also a requirement in opt_safe_user_create,
  otherwise CREATE_USER_ACL is enough.
*/

static bool test_if_create_new_users(THD *thd)
{
  Security_context *sctx= thd->security_ctx;
  bool create_new_users= test(sctx->master_access & INSERT_ACL) ||
                         (!opt_safe_user_create &&
                          test(sctx->master_access & CREATE_USER_ACL));
  if (!create_new_users)
  {
    TABLE_LIST tl;
    ulong db_access;
    tl.init_one_table(C_STRING_WITH_LEN("mysql"),
                      C_STRING_WITH_LEN("user"), "user", TL_WRITE);
    create_new_users= 1;

    db_access=acl_get(sctx->host, sctx->ip,
		      sctx->priv_user, tl.db, 0);
    if (!(db_access & INSERT_ACL))
    {
      if (check_grant(thd, INSERT_ACL, &tl, FALSE, UINT_MAX, TRUE))
	create_new_users=0;
    }
  }
  return create_new_users;
}


/****************************************************************************
  Handle GRANT commands
****************************************************************************/

static int replace_user_table(THD *thd, TABLE *table, const LEX_USER &combo,
			      ulong rights, bool revoke_grant,
			      bool can_create_user, bool no_auto_create)
{
  int error = -1;
  bool old_row_exists=0;
  const char *password= "";
  uint password_len= 0;
  char what= (revoke_grant) ? 'N' : 'Y';
  uchar user_key[MAX_KEY_LENGTH];
  LEX *lex= thd->lex;
  DBUG_ENTER("replace_user_table");

  mysql_mutex_assert_owner(&acl_cache->lock);

  if (combo.password.str && combo.password.str[0])
  {
    if (combo.password.length != SCRAMBLED_PASSWORD_CHAR_LENGTH &&
        combo.password.length != SCRAMBLED_PASSWORD_CHAR_LENGTH_323)
    {
      my_error(ER_PASSWD_LENGTH, MYF(0), SCRAMBLED_PASSWORD_CHAR_LENGTH);
      DBUG_RETURN(-1);
    }
    password_len= combo.password.length;
    password=combo.password.str;
  }

  table->use_all_columns();
  table->field[0]->store(combo.host.str,combo.host.length,
                         system_charset_info);
  table->field[1]->store(combo.user.str,combo.user.length,
                         system_charset_info);
  key_copy(user_key, table->record[0], table->key_info,
           table->key_info->key_length);

  if (table->file->ha_index_read_idx_map(table->record[0], 0, user_key,
                                         HA_WHOLE_KEY,
                                         HA_READ_KEY_EXACT))
  {
    /* what == 'N' means revoke */
    if (what == 'N')
    {
      my_error(ER_NONEXISTING_GRANT, MYF(0), combo.user.str, combo.host.str);
      goto end;
    }
    /*
      There are four options which affect the process of creation of
      a new user (mysqld option --safe-create-user, 'insert' privilege
      on 'mysql.user' table, using 'GRANT' with 'IDENTIFIED BY' and
      SQL_MODE flag NO_AUTO_CREATE_USER). Below is the simplified rule
      how it should work.
      if (safe-user-create && ! INSERT_priv) => reject
      else if (identified_by) => create
      else if (no_auto_create_user) => reject
      else create

      see also test_if_create_new_users()
    */
    else if (!password_len && !combo.plugin.length && no_auto_create)
    {
      my_error(ER_PASSWORD_NO_MATCH, MYF(0), combo.user.str, combo.host.str);
      goto end;
    }
    else if (!can_create_user)
    {
      my_error(ER_CANT_CREATE_USER_WITH_GRANT, MYF(0),
               thd->security_ctx->user, thd->security_ctx->host_or_ip);
      goto end;
    }
    else if (combo.plugin.str[0])
    {
      if (!plugin_is_ready(&combo.plugin, MYSQL_AUTHENTICATION_PLUGIN))
      {
        my_error(ER_PLUGIN_IS_NOT_LOADED, MYF(0), combo.plugin.str);
        goto end;
      }
    }

    old_row_exists = 0;
    restore_record(table,s->default_values);
    table->field[0]->store(combo.host.str,combo.host.length,
                           system_charset_info);
    table->field[1]->store(combo.user.str,combo.user.length,
                           system_charset_info);
    table->field[2]->store(password, password_len,
                           system_charset_info);
  }
  else
  {
    old_row_exists = 1;
    store_record(table,record[1]);			// Save copy for update
    /* what == 'N' means revoke */
    if (combo.plugin.length && what != 'N')
    {
        my_error(ER_GRANT_PLUGIN_USER_EXISTS, MYF(0), combo.user.length, 
                 combo.user.str);
        goto end;
    }
    if (combo.password.str)                             // If password given
      table->field[2]->store(password, password_len, system_charset_info);
    else if (!rights && !revoke_grant &&
             lex->ssl_type == SSL_TYPE_NOT_SPECIFIED &&
             !lex->mqh.specified_limits)
    {
      DBUG_RETURN(0);
    }
  }

  /* Update table columns with new privileges */

  Field **tmp_field;
  ulong priv;
  uint next_field;
  for (tmp_field= table->field+3, priv = SELECT_ACL;
       *tmp_field && (*tmp_field)->real_type() == MYSQL_TYPE_ENUM &&
	 ((Field_enum*) (*tmp_field))->typelib->count == 2 ;
       tmp_field++, priv <<= 1)
  {
    if (priv & rights)				 // set requested privileges
      (*tmp_field)->store(&what, 1, &my_charset_latin1);
  }
  rights= get_access(table, 3, &next_field);
  DBUG_PRINT("info",("table fields: %d",table->s->fields));
  if (table->s->fields >= 31)		/* From 4.0.0 we have more fields */
  {
    /* We write down SSL related ACL stuff */
    switch (lex->ssl_type) {
    case SSL_TYPE_ANY:
      table->field[next_field]->store(STRING_WITH_LEN("ANY"),
                                      &my_charset_latin1);
      table->field[next_field+1]->store("", 0, &my_charset_latin1);
      table->field[next_field+2]->store("", 0, &my_charset_latin1);
      table->field[next_field+3]->store("", 0, &my_charset_latin1);
      break;
    case SSL_TYPE_X509:
      table->field[next_field]->store(STRING_WITH_LEN("X509"),
                                      &my_charset_latin1);
      table->field[next_field+1]->store("", 0, &my_charset_latin1);
      table->field[next_field+2]->store("", 0, &my_charset_latin1);
      table->field[next_field+3]->store("", 0, &my_charset_latin1);
      break;
    case SSL_TYPE_SPECIFIED:
      table->field[next_field]->store(STRING_WITH_LEN("SPECIFIED"),
                                      &my_charset_latin1);
      table->field[next_field+1]->store("", 0, &my_charset_latin1);
      table->field[next_field+2]->store("", 0, &my_charset_latin1);
      table->field[next_field+3]->store("", 0, &my_charset_latin1);
      if (lex->ssl_cipher)
        table->field[next_field+1]->store(lex->ssl_cipher,
                                strlen(lex->ssl_cipher), system_charset_info);
      if (lex->x509_issuer)
        table->field[next_field+2]->store(lex->x509_issuer,
                                strlen(lex->x509_issuer), system_charset_info);
      if (lex->x509_subject)
        table->field[next_field+3]->store(lex->x509_subject,
                                strlen(lex->x509_subject), system_charset_info);
      break;
    case SSL_TYPE_NOT_SPECIFIED:
      break;
    case SSL_TYPE_NONE:
      table->field[next_field]->store("", 0, &my_charset_latin1);
      table->field[next_field+1]->store("", 0, &my_charset_latin1);
      table->field[next_field+2]->store("", 0, &my_charset_latin1);
      table->field[next_field+3]->store("", 0, &my_charset_latin1);
      break;
    }
    next_field+=4;

    USER_RESOURCES mqh= lex->mqh;
    if (mqh.specified_limits & USER_RESOURCES::QUERIES_PER_HOUR)
      table->field[next_field]->store((longlong) mqh.questions, TRUE);
    if (mqh.specified_limits & USER_RESOURCES::UPDATES_PER_HOUR)
      table->field[next_field+1]->store((longlong) mqh.updates, TRUE);
    if (mqh.specified_limits & USER_RESOURCES::CONNECTIONS_PER_HOUR)
      table->field[next_field+2]->store((longlong) mqh.conn_per_hour, TRUE);
    if (table->s->fields >= 36 &&
        (mqh.specified_limits & USER_RESOURCES::USER_CONNECTIONS))
      table->field[next_field+3]->store((longlong) mqh.user_conn, TRUE);
    mqh_used= mqh_used || mqh.questions || mqh.updates || mqh.conn_per_hour;

    next_field+= 4;
    if (combo.plugin.str[0])
    {
      if (table->s->fields >= 41 && combo.plugin.str[0])
      {
        table->field[next_field]->store(combo.plugin.str, combo.plugin.length,
                                        system_charset_info);
        table->field[next_field + 1]->store(combo.auth.str, combo.auth.length,
                                            system_charset_info);
      }
      else
      {
        my_error(ER_BAD_FIELD_ERROR, MYF(0), "plugin", "mysql.user");
        goto end;
      }
    }
  }

  if (old_row_exists)
  {
    /*
      We should NEVER delete from the user table, as a uses can still
      use mysqld even if he doesn't have any privileges in the user table!
    */
    if (cmp_record(table,record[1]))
    {
      if ((error=
           table->file->ha_update_row(table->record[1],table->record[0])) &&
          error != HA_ERR_RECORD_IS_THE_SAME)
      {						// This should never happen
        table->file->print_error(error,MYF(0));	/* purecov: deadcode */
        error= -1;				/* purecov: deadcode */
        goto end;				/* purecov: deadcode */
      }
      else
        error= 0;
    }
  }
  else if ((error=table->file->ha_write_row(table->record[0]))) // insert
  {						// This should never happen
    if (table->file->is_fatal_error(error, HA_CHECK_DUP))
    {
      table->file->print_error(error,MYF(0));	/* purecov: deadcode */
      error= -1;				/* purecov: deadcode */
      goto end;					/* purecov: deadcode */
    }
  }
  error=0;					// Privileges granted / revoked

end:
  if (!error)
  {
    acl_cache->clear(1);			// Clear privilege cache
    if (old_row_exists)
      acl_update_user(combo.user.str, combo.host.str,
                      combo.password.str, password_len,
		      lex->ssl_type,
		      lex->ssl_cipher,
		      lex->x509_issuer,
		      lex->x509_subject,
		      &lex->mqh,
		      rights,
		      &combo.plugin,
		      &combo.auth);
    else
      acl_insert_user(combo.user.str, combo.host.str, password, password_len,
		      lex->ssl_type,
		      lex->ssl_cipher,
		      lex->x509_issuer,
		      lex->x509_subject,
		      &lex->mqh,
		      rights,
		      &combo.plugin,
		      &combo.auth);
  }
  DBUG_RETURN(error);
}


/*
  change grants in the mysql.db table
*/

static int replace_db_table(TABLE *table, const char *db,
			    const LEX_USER &combo,
			    ulong rights, bool revoke_grant)
{
  uint i;
  ulong priv,store_rights;
  bool old_row_exists=0;
  int error;
  char what= (revoke_grant) ? 'N' : 'Y';
  uchar user_key[MAX_KEY_LENGTH];
  DBUG_ENTER("replace_db_table");

  if (!initialized)
  {
    my_error(ER_OPTION_PREVENTS_STATEMENT, MYF(0), "--skip-grant-tables");
    DBUG_RETURN(-1);
  }

  /* Check if there is such a user in user table in memory? */
  if (!find_acl_user(combo.host.str,combo.user.str, FALSE))
  {
    my_message(ER_PASSWORD_NO_MATCH, ER(ER_PASSWORD_NO_MATCH), MYF(0));
    DBUG_RETURN(-1);
  }

  table->use_all_columns();
  table->field[0]->store(combo.host.str,combo.host.length,
                         system_charset_info);
  table->field[1]->store(db,(uint) strlen(db), system_charset_info);
  table->field[2]->store(combo.user.str,combo.user.length,
                         system_charset_info);
  key_copy(user_key, table->record[0], table->key_info,
           table->key_info->key_length);

  if (table->file->ha_index_read_idx_map(table->record[0],0, user_key,
                                         HA_WHOLE_KEY,
                                         HA_READ_KEY_EXACT))
  {
    if (what == 'N')
    { // no row, no revoke
      my_error(ER_NONEXISTING_GRANT, MYF(0), combo.user.str, combo.host.str);
      goto abort;
    }
    old_row_exists = 0;
    restore_record(table, s->default_values);
    table->field[0]->store(combo.host.str,combo.host.length,
                           system_charset_info);
    table->field[1]->store(db,(uint) strlen(db), system_charset_info);
    table->field[2]->store(combo.user.str,combo.user.length,
                           system_charset_info);
  }
  else
  {
    old_row_exists = 1;
    store_record(table,record[1]);
  }

  store_rights=get_rights_for_db(rights);
  for (i= 3, priv= 1; i < table->s->fields; i++, priv <<= 1)
  {
    if (priv & store_rights)			// do it if priv is chosen
      table->field [i]->store(&what,1, &my_charset_latin1);// set requested privileges
  }
  rights=get_access(table,3);
  rights=fix_rights_for_db(rights);

  if (old_row_exists)
  {
    /* update old existing row */
    if (rights)
    {
      if ((error= table->file->ha_update_row(table->record[1],
                                             table->record[0])) &&
          error != HA_ERR_RECORD_IS_THE_SAME)
	goto table_error;			/* purecov: deadcode */
    }
    else	/* must have been a revoke of all privileges */
    {
      if ((error= table->file->ha_delete_row(table->record[1])))
	goto table_error;			/* purecov: deadcode */
    }
  }
  else if (rights && (error= table->file->ha_write_row(table->record[0])))
  {
    if (table->file->is_fatal_error(error, HA_CHECK_DUP_KEY))
      goto table_error; /* purecov: deadcode */
  }

  acl_cache->clear(1);				// Clear privilege cache
  if (old_row_exists)
    acl_update_db(combo.user.str,combo.host.str,db,rights);
  else
  if (rights)
    acl_insert_db(combo.user.str,combo.host.str,db,rights);
  DBUG_RETURN(0);

  /* This could only happen if the grant tables got corrupted */
table_error:
  table->file->print_error(error,MYF(0));	/* purecov: deadcode */

abort:
  DBUG_RETURN(-1);
}


static void  
acl_update_proxy_user(ACL_PROXY_USER *new_value, bool is_revoke)
{
  mysql_mutex_assert_owner(&acl_cache->lock);

  DBUG_ENTER("acl_update_proxy_user");
  for (uint i= 0; i < acl_proxy_users.elements; i++)
  {
    ACL_PROXY_USER *acl_user= 
      dynamic_element(&acl_proxy_users, i, ACL_PROXY_USER *);

    if (acl_user->pk_equals(new_value))
    {
      if (is_revoke)
      {
        DBUG_PRINT("info", ("delting ACL_PROXY_USER"));
        delete_dynamic_element(&acl_proxy_users, i);
      }
      else
      {
        DBUG_PRINT("info", ("updating ACL_PROXY_USER"));
        acl_user->set_data(new_value);
      }
      break;
    }
  }
  DBUG_VOID_RETURN;
}


static void  
acl_insert_proxy_user(ACL_PROXY_USER *new_value)
{
  DBUG_ENTER("acl_insert_proxy_user");
  mysql_mutex_assert_owner(&acl_cache->lock);
  (void) push_dynamic(&acl_proxy_users, (uchar *) new_value);
  my_qsort((uchar*) dynamic_element(&acl_proxy_users, 0, ACL_PROXY_USER *),
           acl_proxy_users.elements,
           sizeof(ACL_PROXY_USER), (qsort_cmp) acl_compare);
  DBUG_VOID_RETURN;
}


static int 
replace_proxy_priv_table(THD *thd, TABLE *table, const LEX_USER *user,
                         const LEX_USER *proxied_user, bool with_grant_arg, 
                         bool revoke_grant)
{
  bool old_row_exists= 0;
  int error;
  uchar user_key[MAX_KEY_LENGTH];
  ACL_PROXY_USER new_grant;

  DBUG_ENTER("replace_proxy_priv_table");

  if (!initialized)
  {
    my_error(ER_OPTION_PREVENTS_STATEMENT, MYF(0), "--skip-grant-tables");
    DBUG_RETURN(-1);
  }

  /* Check if there is such a user in user table in memory? */
  if (!find_acl_user(user->host.str,user->user.str, FALSE))
  {
    my_message(ER_PASSWORD_NO_MATCH, ER(ER_PASSWORD_NO_MATCH), MYF(0));
    DBUG_RETURN(-1);
  }

  table->use_all_columns();
  ACL_PROXY_USER::store_pk (table, &user->host, &user->user, 
                            &proxied_user->host, &proxied_user->user);

  key_copy(user_key, table->record[0], table->key_info,
           table->key_info->key_length);

  table->file->ha_index_init(0, 1);
  if (table->file->ha_index_read_map(table->record[0], user_key,
                                     HA_WHOLE_KEY,
                                     HA_READ_KEY_EXACT))
  {
    DBUG_PRINT ("info", ("Row not found"));
    if (revoke_grant)
    { // no row, no revoke
      my_error(ER_NONEXISTING_GRANT, MYF(0), user->user.str, user->host.str);
      goto abort;
    }
    old_row_exists= 0;
    restore_record(table, s->default_values);
    ACL_PROXY_USER::store_data_record(table, &user->host, &user->user,
                                      &proxied_user->host,
                                      &proxied_user->user,
                                      with_grant_arg);
  }
  else
  {
    DBUG_PRINT("info", ("Row found"));
    old_row_exists= 1;
    store_record(table, record[1]);
  }

  if (old_row_exists)
  {
    /* update old existing row */
    if (!revoke_grant)
    {
      if ((error= table->file->ha_update_row(table->record[1],
                                             table->record[0])) &&
          error != HA_ERR_RECORD_IS_THE_SAME)
	goto table_error;			/* purecov: inspected */
    }
    else
    {
      if ((error= table->file->ha_delete_row(table->record[1])))
	goto table_error;			/* purecov: inspected */
    }
  }
  else if ((error= table->file->ha_write_row(table->record[0])))
  {
    DBUG_PRINT("info", ("error inserting the row"));
    if (table->file->is_fatal_error(error, HA_CHECK_DUP_KEY))
      goto table_error; /* purecov: inspected */
  }

  acl_cache->clear(1);				// Clear privilege cache
  if (old_row_exists)
  {
    new_grant.init(user->host.str, user->user.str,
                   proxied_user->host.str, proxied_user->user.str,
                   with_grant_arg);
    acl_update_proxy_user(&new_grant, revoke_grant);
  }
  else
  {
    new_grant.init(&mem, user->host.str, user->user.str,
                   proxied_user->host.str, proxied_user->user.str,
                   with_grant_arg);
    acl_insert_proxy_user(&new_grant);
  }

  table->file->ha_index_end();
  DBUG_RETURN(0);

  /* This could only happen if the grant tables got corrupted */
table_error:
  DBUG_PRINT("info", ("table error"));
  table->file->print_error(error, MYF(0));	/* purecov: inspected */

abort:
  DBUG_PRINT("info", ("aborting replace_proxy_priv_table"));
  table->file->ha_index_end();
  DBUG_RETURN(-1);
}


class GRANT_COLUMN :public Sql_alloc
{
public:
  char *column;
  ulong rights;
  uint key_length;
  GRANT_COLUMN(String &c,  ulong y) :rights (y)
  {
    column= (char*) memdup_root(&memex,c.ptr(), key_length=c.length());
  }
};


static uchar* get_key_column(GRANT_COLUMN *buff, size_t *length,
			    my_bool not_used __attribute__((unused)))
{
  *length=buff->key_length;
  return (uchar*) buff->column;
}


class GRANT_NAME :public Sql_alloc
{
public:
  acl_host_and_ip host;
  char *db, *user, *tname, *hash_key;
  ulong privs;
  ulong sort;
  size_t key_length;
  GRANT_NAME(const char *h, const char *d,const char *u,
             const char *t, ulong p, bool is_routine);
  GRANT_NAME (TABLE *form, bool is_routine);
  virtual ~GRANT_NAME() {};
  virtual bool ok() { return privs != 0; }
  void set_user_details(const char *h, const char *d,
                        const char *u, const char *t,
                        bool is_routine);
};


class GRANT_TABLE :public GRANT_NAME
{
public:
  ulong cols;
  HASH hash_columns;

  GRANT_TABLE(const char *h, const char *d,const char *u,
              const char *t, ulong p, ulong c);
  GRANT_TABLE (TABLE *form, TABLE *col_privs);
  ~GRANT_TABLE();
  bool ok() { return privs != 0 || cols != 0; }
};


void GRANT_NAME::set_user_details(const char *h, const char *d,
                                  const char *u, const char *t,
                                  bool is_routine)
{
  /* Host given by user */
  update_hostname(&host, strdup_root(&memex, h));
  if (db != d)
  {
    db= strdup_root(&memex, d);
    if (lower_case_table_names)
      my_casedn_str(files_charset_info, db);
  }
  user = strdup_root(&memex,u);
  sort=  get_sort(3,host.hostname,db,user);
  if (tname != t)
  {
    tname= strdup_root(&memex, t);
    if (lower_case_table_names || is_routine)
      my_casedn_str(files_charset_info, tname);
  }
  key_length= strlen(d) + strlen(u)+ strlen(t)+3;
  hash_key=   (char*) alloc_root(&memex,key_length);
  strmov(strmov(strmov(hash_key,user)+1,db)+1,tname);
}

GRANT_NAME::GRANT_NAME(const char *h, const char *d,const char *u,
                       const char *t, ulong p, bool is_routine)
  :db(0), tname(0), privs(p)
{
  set_user_details(h, d, u, t, is_routine);
}

GRANT_TABLE::GRANT_TABLE(const char *h, const char *d,const char *u,
                	 const char *t, ulong p, ulong c)
  :GRANT_NAME(h,d,u,t,p, FALSE), cols(c)
{
  (void) my_hash_init2(&hash_columns,4,system_charset_info,
                   0,0,0, (my_hash_get_key) get_key_column,0,0);
}


GRANT_NAME::GRANT_NAME(TABLE *form, bool is_routine)
{
  update_hostname(&host, get_field(&memex, form->field[0]));
  db=    get_field(&memex,form->field[1]);
  user=  get_field(&memex,form->field[2]);
  if (!user)
    user= (char*) "";
  sort=  get_sort(3, host.hostname, db, user);
  tname= get_field(&memex,form->field[3]);
  if (!db || !tname)
  {
    /* Wrong table row; Ignore it */
    privs= 0;
    return;					/* purecov: inspected */
  }
  if (lower_case_table_names)
  {
    my_casedn_str(files_charset_info, db);
  }
  if (lower_case_table_names || is_routine)
  {
    my_casedn_str(files_charset_info, tname);
  }
  key_length= (strlen(db) + strlen(user) + strlen(tname) + 3);
  hash_key=   (char*) alloc_root(&memex, key_length);
  strmov(strmov(strmov(hash_key,user)+1,db)+1,tname);
  privs = (ulong) form->field[6]->val_int();
  privs = fix_rights_for_table(privs);
}


GRANT_TABLE::GRANT_TABLE(TABLE *form, TABLE *col_privs)
  :GRANT_NAME(form, FALSE)
{
  uchar key[MAX_KEY_LENGTH];

  if (!db || !tname)
  {
    /* Wrong table row; Ignore it */
    my_hash_clear(&hash_columns);               /* allow for destruction */
    cols= 0;
    return;
  }
  cols= (ulong) form->field[7]->val_int();
  cols =  fix_rights_for_column(cols);

  (void) my_hash_init2(&hash_columns,4,system_charset_info,
                   0,0,0, (my_hash_get_key) get_key_column,0,0);
  if (cols)
  {
    uint key_prefix_len;
    KEY_PART_INFO *key_part= col_privs->key_info->key_part;
    col_privs->field[0]->store(host.hostname,
                               host.hostname ? (uint) strlen(host.hostname) :
                               0,
                               system_charset_info);
    col_privs->field[1]->store(db,(uint) strlen(db), system_charset_info);
    col_privs->field[2]->store(user,(uint) strlen(user), system_charset_info);
    col_privs->field[3]->store(tname,(uint) strlen(tname), system_charset_info);

    key_prefix_len= (key_part[0].store_length +
                     key_part[1].store_length +
                     key_part[2].store_length +
                     key_part[3].store_length);
    key_copy(key, col_privs->record[0], col_privs->key_info, key_prefix_len);
    col_privs->field[4]->store("",0, &my_charset_latin1);

    col_privs->file->ha_index_init(0, 1);
    if (col_privs->file->ha_index_read_map(col_privs->record[0], (uchar*) key,
                                           (key_part_map)15, HA_READ_KEY_EXACT))
    {
      cols = 0; /* purecov: deadcode */
      col_privs->file->ha_index_end();
      return;
    }
    do
    {
      String *res,column_name;
      GRANT_COLUMN *mem_check;
      /* As column name is a string, we don't have to supply a buffer */
      res=col_privs->field[4]->val_str(&column_name);
      ulong priv= (ulong) col_privs->field[6]->val_int();
      if (!(mem_check = new GRANT_COLUMN(*res,
                                         fix_rights_for_column(priv))))
      {
        /* Don't use this entry */
        privs = cols = 0;			/* purecov: deadcode */
        return;				/* purecov: deadcode */
      }
      if (my_hash_insert(&hash_columns, (uchar *) mem_check))
      {
        /* Invalidate this entry */
        privs= cols= 0;
        return;
      }
    } while (!col_privs->file->ha_index_next(col_privs->record[0]) &&
             !key_cmp_if_same(col_privs,key,0,key_prefix_len));
    col_privs->file->ha_index_end();
  }
}


GRANT_TABLE::~GRANT_TABLE()
{
  my_hash_free(&hash_columns);
}


static uchar* get_grant_table(GRANT_NAME *buff, size_t *length,
			     my_bool not_used __attribute__((unused)))
{
  *length=buff->key_length;
  return (uchar*) buff->hash_key;
}


void free_grant_table(GRANT_TABLE *grant_table)
{
  my_hash_free(&grant_table->hash_columns);
}


/* Search after a matching grant. Prefer exact grants before not exact ones */

static GRANT_NAME *name_hash_search(HASH *name_hash,
                                    const char *host,const char* ip,
                                    const char *db,
                                    const char *user, const char *tname,
                                    bool exact, bool name_tolower)
{
  char helping [NAME_LEN*2+USERNAME_LENGTH+3], *name_ptr;
  uint len;
  GRANT_NAME *grant_name,*found=0;
  HASH_SEARCH_STATE state;

  name_ptr= strmov(strmov(helping, user) + 1, db) + 1;
  len  = (uint) (strmov(name_ptr, tname) - helping) + 1;
  if (name_tolower)
    my_casedn_str(files_charset_info, name_ptr);
  for (grant_name= (GRANT_NAME*) my_hash_first(name_hash, (uchar*) helping,
                                               len, &state);
       grant_name ;
       grant_name= (GRANT_NAME*) my_hash_next(name_hash,(uchar*) helping,
                                              len, &state))
  {
    if (exact)
    {
      if (!grant_name->host.hostname ||
          (host &&
	   !my_strcasecmp(system_charset_info, host,
                          grant_name->host.hostname)) ||
	  (ip && !strcmp(ip, grant_name->host.hostname)))
	return grant_name;
    }
    else
    {
      if (compare_hostname(&grant_name->host, host, ip) &&
          (!found || found->sort < grant_name->sort))
	found=grant_name;					// Host ok
    }
  }
  return found;
}


inline GRANT_NAME *
routine_hash_search(const char *host, const char *ip, const char *db,
                 const char *user, const char *tname, bool proc, bool exact)
{
  return (GRANT_TABLE*)
    name_hash_search(proc ? &proc_priv_hash : &func_priv_hash,
		     host, ip, db, user, tname, exact, TRUE);
}


inline GRANT_TABLE *
table_hash_search(const char *host, const char *ip, const char *db,
		  const char *user, const char *tname, bool exact)
{
  return (GRANT_TABLE*) name_hash_search(&column_priv_hash, host, ip, db,
					 user, tname, exact, FALSE);
}


inline GRANT_COLUMN *
column_hash_search(GRANT_TABLE *t, const char *cname, uint length)
{
  return (GRANT_COLUMN*) my_hash_search(&t->hash_columns,
                                        (uchar*) cname, length);
}


static int replace_column_table(GRANT_TABLE *g_t,
				TABLE *table, const LEX_USER &combo,
				List <LEX_COLUMN> &columns,
				const char *db, const char *table_name,
				ulong rights, bool revoke_grant)
{
  int error=0,result=0;
  uchar key[MAX_KEY_LENGTH];
  uint key_prefix_length;
  KEY_PART_INFO *key_part= table->key_info->key_part;
  DBUG_ENTER("replace_column_table");

  table->use_all_columns();
  table->field[0]->store(combo.host.str,combo.host.length,
                         system_charset_info);
  table->field[1]->store(db,(uint) strlen(db),
                         system_charset_info);
  table->field[2]->store(combo.user.str,combo.user.length,
                         system_charset_info);
  table->field[3]->store(table_name,(uint) strlen(table_name),
                         system_charset_info);

  /* Get length of 4 first key parts */
  key_prefix_length= (key_part[0].store_length + key_part[1].store_length +
                      key_part[2].store_length + key_part[3].store_length);
  key_copy(key, table->record[0], table->key_info, key_prefix_length);

  rights&= COL_ACLS;				// Only ACL for columns

  /* first fix privileges for all columns in column list */

  List_iterator <LEX_COLUMN> iter(columns);
  class LEX_COLUMN *column;
  table->file->ha_index_init(0, 1);
  while ((column= iter++))
  {
    ulong privileges= column->rights;
    bool old_row_exists=0;
    uchar user_key[MAX_KEY_LENGTH];

    key_restore(table->record[0],key,table->key_info,
                key_prefix_length);
    table->field[4]->store(column->column.ptr(), column->column.length(),
                           system_charset_info);
    /* Get key for the first 4 columns */
    key_copy(user_key, table->record[0], table->key_info,
             table->key_info->key_length);

    if (table->file->ha_index_read_map(table->record[0], user_key, HA_WHOLE_KEY,
                                       HA_READ_KEY_EXACT))
    {
      if (revoke_grant)
      {
	my_error(ER_NONEXISTING_TABLE_GRANT, MYF(0),
                 combo.user.str, combo.host.str,
                 table_name);                   /* purecov: inspected */
	result= -1;                             /* purecov: inspected */
	continue;                               /* purecov: inspected */
      }
      old_row_exists = 0;
      restore_record(table, s->default_values);		// Get empty record
      key_restore(table->record[0],key,table->key_info,
                  key_prefix_length);
      table->field[4]->store(column->column.ptr(),column->column.length(),
                             system_charset_info);
    }
    else
    {
      ulong tmp= (ulong) table->field[6]->val_int();
      tmp=fix_rights_for_column(tmp);

      if (revoke_grant)
	privileges = tmp & ~(privileges | rights);
      else
	privileges |= tmp;
      old_row_exists = 1;
      store_record(table,record[1]);			// copy original row
    }

    table->field[6]->store((longlong) get_rights_for_column(privileges), TRUE);

    if (old_row_exists)
    {
      GRANT_COLUMN *grant_column;
      if (privileges)
	error=table->file->ha_update_row(table->record[1],table->record[0]);
      else
	error=table->file->ha_delete_row(table->record[1]);
      if (error && error != HA_ERR_RECORD_IS_THE_SAME)
      {
	table->file->print_error(error,MYF(0)); /* purecov: inspected */
	result= -1;				/* purecov: inspected */
	goto end;				/* purecov: inspected */
      }
      else
        error= 0;
      grant_column= column_hash_search(g_t, column->column.ptr(),
                                       column->column.length());
      if (grant_column)				// Should always be true
	grant_column->rights= privileges;	// Update hash
    }
    else					// new grant
    {
      GRANT_COLUMN *grant_column;
      if ((error=table->file->ha_write_row(table->record[0])))
      {
	table->file->print_error(error,MYF(0)); /* purecov: inspected */
	result= -1;				/* purecov: inspected */
	goto end;				/* purecov: inspected */
      }
      grant_column= new GRANT_COLUMN(column->column,privileges);
      if (my_hash_insert(&g_t->hash_columns,(uchar*) grant_column))
      {
        result= -1;
        goto end;
      }
    }
  }

  /*
    If revoke of privileges on the table level, remove all such privileges
    for all columns
  */

  if (revoke_grant)
  {
    uchar user_key[MAX_KEY_LENGTH];
    key_copy(user_key, table->record[0], table->key_info,
             key_prefix_length);

    if (table->file->ha_index_read_map(table->record[0], user_key,
                                       (key_part_map)15,
                                       HA_READ_KEY_EXACT))
      goto end;

    /* Scan through all rows with the same host,db,user and table */
    do
    {
      ulong privileges = (ulong) table->field[6]->val_int();
      privileges=fix_rights_for_column(privileges);
      store_record(table,record[1]);

      if (privileges & rights)	// is in this record the priv to be revoked ??
      {
	GRANT_COLUMN *grant_column = NULL;
	char  colum_name_buf[HOSTNAME_LENGTH+1];
	String column_name(colum_name_buf,sizeof(colum_name_buf),
                           system_charset_info);

	privileges&= ~rights;
	table->field[6]->store((longlong)
			       get_rights_for_column(privileges), TRUE);
	table->field[4]->val_str(&column_name);
	grant_column = column_hash_search(g_t,
					  column_name.ptr(),
					  column_name.length());
	if (privileges)
	{
	  int tmp_error;
	  if ((tmp_error=table->file->ha_update_row(table->record[1],
						    table->record[0])) &&
              tmp_error != HA_ERR_RECORD_IS_THE_SAME)
	  {					/* purecov: deadcode */
	    table->file->print_error(tmp_error,MYF(0)); /* purecov: deadcode */
	    result= -1;				/* purecov: deadcode */
	    goto end;				/* purecov: deadcode */
	  }
	  if (grant_column)
	    grant_column->rights  = privileges; // Update hash
	}
	else
	{
	  int tmp_error;
	  if ((tmp_error = table->file->ha_delete_row(table->record[1])))
	  {					/* purecov: deadcode */
	    table->file->print_error(tmp_error,MYF(0)); /* purecov: deadcode */
	    result= -1;				/* purecov: deadcode */
	    goto end;				/* purecov: deadcode */
	  }
	  if (grant_column)
	    my_hash_delete(&g_t->hash_columns,(uchar*) grant_column);
	}
      }
    } while (!table->file->ha_index_next(table->record[0]) &&
	     !key_cmp_if_same(table, key, 0, key_prefix_length));
  }

end:
  table->file->ha_index_end();
  DBUG_RETURN(result);
}

static inline void get_grantor(THD *thd, char *grantor)
{
  const char *user= thd->security_ctx->user;
  const char *host= thd->security_ctx->host_or_ip;

#if defined(HAVE_REPLICATION)
  if (thd->slave_thread && thd->has_invoker())
  {
    user= thd->get_invoker_user().str;
    host= thd->get_invoker_host().str;
  }
#endif
  strxmov(grantor, user, "@", host, NullS);
}

static int replace_table_table(THD *thd, GRANT_TABLE *grant_table,
			       TABLE *table, const LEX_USER &combo,
			       const char *db, const char *table_name,
			       ulong rights, ulong col_rights,
			       bool revoke_grant)
{
  char grantor[USER_HOST_BUFF_SIZE];
  int old_row_exists = 1;
  int error=0;
  ulong store_table_rights, store_col_rights;
  uchar user_key[MAX_KEY_LENGTH];
  DBUG_ENTER("replace_table_table");

  get_grantor(thd, grantor);
  /*
    The following should always succeed as new users are created before
    this function is called!
  */
  if (!find_acl_user(combo.host.str,combo.user.str, FALSE))
  {
    my_message(ER_PASSWORD_NO_MATCH, ER(ER_PASSWORD_NO_MATCH),
               MYF(0));	/* purecov: deadcode */
    DBUG_RETURN(-1);				/* purecov: deadcode */
  }

  table->use_all_columns();
  restore_record(table, s->default_values);     // Get empty record
  table->field[0]->store(combo.host.str,combo.host.length,
                         system_charset_info);
  table->field[1]->store(db,(uint) strlen(db), system_charset_info);
  table->field[2]->store(combo.user.str,combo.user.length,
                         system_charset_info);
  table->field[3]->store(table_name,(uint) strlen(table_name),
                         system_charset_info);
  store_record(table,record[1]);			// store at pos 1
  key_copy(user_key, table->record[0], table->key_info,
           table->key_info->key_length);

  if (table->file->ha_index_read_idx_map(table->record[0], 0, user_key,
                                         HA_WHOLE_KEY,
                                         HA_READ_KEY_EXACT))
  {
    /*
      The following should never happen as we first check the in memory
      grant tables for the user.  There is however always a small change that
      the user has modified the grant tables directly.
    */
    if (revoke_grant)
    { // no row, no revoke
      my_error(ER_NONEXISTING_TABLE_GRANT, MYF(0),
               combo.user.str, combo.host.str,
               table_name);		        /* purecov: deadcode */
      DBUG_RETURN(-1);				/* purecov: deadcode */
    }
    old_row_exists = 0;
    restore_record(table,record[1]);			// Get saved record
  }

  store_table_rights= get_rights_for_table(rights);
  store_col_rights=   get_rights_for_column(col_rights);
  if (old_row_exists)
  {
    ulong j,k;
    store_record(table,record[1]);
    j = (ulong) table->field[6]->val_int();
    k = (ulong) table->field[7]->val_int();

    if (revoke_grant)
    {
      /* column rights are already fixed in mysql_table_grant */
      store_table_rights=j & ~store_table_rights;
    }
    else
    {
      store_table_rights|= j;
      store_col_rights|=   k;
    }
  }

  table->field[4]->store(grantor,(uint) strlen(grantor), system_charset_info);
  table->field[6]->store((longlong) store_table_rights, TRUE);
  table->field[7]->store((longlong) store_col_rights, TRUE);
  rights=fix_rights_for_table(store_table_rights);
  col_rights=fix_rights_for_column(store_col_rights);

  if (old_row_exists)
  {
    if (store_table_rights || store_col_rights)
    {
      if ((error=table->file->ha_update_row(table->record[1],
                                            table->record[0])) &&
          error != HA_ERR_RECORD_IS_THE_SAME)
	goto table_error;			/* purecov: deadcode */
    }
    else if ((error = table->file->ha_delete_row(table->record[1])))
      goto table_error;				/* purecov: deadcode */
  }
  else
  {
    error=table->file->ha_write_row(table->record[0]);
    if (table->file->is_fatal_error(error, HA_CHECK_DUP_KEY))
      goto table_error;				/* purecov: deadcode */
  }

  if (rights | col_rights)
  {
    grant_table->privs= rights;
    grant_table->cols=	col_rights;
  }
  else
  {
    my_hash_delete(&column_priv_hash,(uchar*) grant_table);
  }
  DBUG_RETURN(0);

  /* This should never happen */
table_error:
  table->file->print_error(error,MYF(0)); /* purecov: deadcode */
  DBUG_RETURN(-1); /* purecov: deadcode */
}


/**
  @retval       0  success
  @retval      -1  error
*/
static int replace_routine_table(THD *thd, GRANT_NAME *grant_name,
			      TABLE *table, const LEX_USER &combo,
			      const char *db, const char *routine_name,
			      bool is_proc, ulong rights, bool revoke_grant)
{
  char grantor[USER_HOST_BUFF_SIZE];
  int old_row_exists= 1;
  int error=0;
  ulong store_proc_rights;
  DBUG_ENTER("replace_routine_table");

  if (!initialized)
  {
    my_error(ER_OPTION_PREVENTS_STATEMENT, MYF(0), "--skip-grant-tables");
    DBUG_RETURN(-1);
  }

  get_grantor(thd, grantor);
  /*
    New users are created before this function is called.

    There may be some cases where a routine's definer is removed but the
    routine remains.
  */

  table->use_all_columns();
  restore_record(table, s->default_values);		// Get empty record
  table->field[0]->store(combo.host.str,combo.host.length, &my_charset_latin1);
  table->field[1]->store(db,(uint) strlen(db), &my_charset_latin1);
  table->field[2]->store(combo.user.str,combo.user.length, &my_charset_latin1);
  table->field[3]->store(routine_name,(uint) strlen(routine_name),
                         &my_charset_latin1);
  table->field[4]->store((longlong)(is_proc ?
                                    TYPE_ENUM_PROCEDURE : TYPE_ENUM_FUNCTION),
                         TRUE);
  store_record(table,record[1]);			// store at pos 1

  if (table->file->ha_index_read_idx_map(table->record[0], 0,
                                         (uchar*) table->field[0]->ptr,
                                         HA_WHOLE_KEY,
                                         HA_READ_KEY_EXACT))
  {
    /*
      The following should never happen as we first check the in memory
      grant tables for the user.  There is however always a small change that
      the user has modified the grant tables directly.
    */
    if (revoke_grant)
    { // no row, no revoke
      my_error(ER_NONEXISTING_PROC_GRANT, MYF(0),
               combo.user.str, combo.host.str, routine_name);
      DBUG_RETURN(-1);
    }
    old_row_exists= 0;
    restore_record(table,record[1]);			// Get saved record
  }

  store_proc_rights= get_rights_for_procedure(rights);
  if (old_row_exists)
  {
    ulong j;
    store_record(table,record[1]);
    j= (ulong) table->field[6]->val_int();

    if (revoke_grant)
    {
      /* column rights are already fixed in mysql_table_grant */
      store_proc_rights=j & ~store_proc_rights;
    }
    else
    {
      store_proc_rights|= j;
    }
  }

  table->field[5]->store(grantor,(uint) strlen(grantor), &my_charset_latin1);
  table->field[6]->store((longlong) store_proc_rights, TRUE);
  rights=fix_rights_for_procedure(store_proc_rights);

  if (old_row_exists)
  {
    if (store_proc_rights)
    {
      if ((error=table->file->ha_update_row(table->record[1],
                                            table->record[0])) &&
          error != HA_ERR_RECORD_IS_THE_SAME)
	goto table_error;
    }
    else if ((error= table->file->ha_delete_row(table->record[1])))
      goto table_error;
  }
  else
  {
    error=table->file->ha_write_row(table->record[0]);
    if (table->file->is_fatal_error(error, HA_CHECK_DUP_KEY))
      goto table_error;
  }

  if (rights)
  {
    grant_name->privs= rights;
  }
  else
  {
    my_hash_delete(is_proc ? &proc_priv_hash : &func_priv_hash,(uchar*)
                   grant_name);
  }
  DBUG_RETURN(0);

  /* This should never happen */
table_error:
  table->file->print_error(error,MYF(0));
  DBUG_RETURN(-1);
}


/*
  Store table level and column level grants in the privilege tables

  SYNOPSIS
    mysql_table_grant()
    thd			Thread handle
    table_list		List of tables to give grant
    user_list		List of users to give grant
    columns		List of columns to give grant
    rights		Table level grant
    revoke_grant	Set to 1 if this is a REVOKE command

  RETURN
    FALSE ok
    TRUE  error
*/

int mysql_table_grant(THD *thd, TABLE_LIST *table_list,
		      List <LEX_USER> &user_list,
		      List <LEX_COLUMN> &columns, ulong rights,
		      bool revoke_grant)
{
  ulong column_priv= 0;
  List_iterator <LEX_USER> str_list (user_list);
  LEX_USER *Str, *tmp_Str;
  TABLE_LIST tables[3];
  bool create_new_users=0;
  char *db_name, *table_name;
  bool save_binlog_row_based;
  bool should_write_to_binlog= FALSE;
  DBUG_ENTER("mysql_table_grant");

  if (!initialized)
  {
    my_error(ER_OPTION_PREVENTS_STATEMENT, MYF(0),
             "--skip-grant-tables");	/* purecov: inspected */
    DBUG_RETURN(TRUE);				/* purecov: inspected */
  }
  if (rights & ~TABLE_ACLS)
  {
    my_message(ER_ILLEGAL_GRANT_FOR_TABLE, ER(ER_ILLEGAL_GRANT_FOR_TABLE),
               MYF(0));
    DBUG_RETURN(TRUE);
  }

  if (!revoke_grant)
  {
    if (columns.elements)
    {
      class LEX_COLUMN *column;
      List_iterator <LEX_COLUMN> column_iter(columns);

      if (open_normal_and_derived_tables(thd, table_list, 0))
        DBUG_RETURN(TRUE);

      while ((column = column_iter++))
      {
        uint unused_field_idx= NO_CACHED_FIELD_INDEX;
        TABLE_LIST *dummy;
        Field *f=find_field_in_table_ref(thd, table_list, column->column.ptr(),
                                         column->column.length(),
                                         column->column.ptr(), NULL, NULL,
                                         NULL, TRUE, FALSE,
                                         &unused_field_idx, FALSE, &dummy);
        if (f == (Field*)0)
        {
          my_error(ER_BAD_FIELD_ERROR, MYF(0),
                   column->column.c_ptr(), table_list->alias);
          DBUG_RETURN(TRUE);
        }
        if (f == (Field *)-1)
          DBUG_RETURN(TRUE);
        column_priv|= column->rights;
      }
      close_mysql_tables(thd);
    }
    else
    {
      if (!(rights & CREATE_ACL))
      {
        char buf[FN_REFLEN + 1];
        build_table_filename(buf, sizeof(buf) - 1, table_list->db,
                             table_list->table_name, reg_ext, 0);
        fn_format(buf, buf, "", "", MY_UNPACK_FILENAME  | MY_RESOLVE_SYMLINKS |
                                    MY_RETURN_REAL_PATH | MY_APPEND_EXT);
        if (access(buf,F_OK))
        {
          my_error(ER_NO_SUCH_TABLE, MYF(0), table_list->db, table_list->alias);
          DBUG_RETURN(TRUE);
        }
      }
      if (table_list->grant.want_privilege)
      {
        char command[128];
        get_privilege_desc(command, sizeof(command),
                           table_list->grant.want_privilege);
        my_error(ER_TABLEACCESS_DENIED_ERROR, MYF(0),
                 command, thd->security_ctx->priv_user,
                 thd->security_ctx->host_or_ip, table_list->alias);
        DBUG_RETURN(-1);
      }
    }
  }

  /* open the mysql.tables_priv and mysql.columns_priv tables */

  tables[0].init_one_table(C_STRING_WITH_LEN("mysql"),
                           C_STRING_WITH_LEN("user"), "user", TL_WRITE);
  tables[1].init_one_table(C_STRING_WITH_LEN("mysql"),
                           C_STRING_WITH_LEN("tables_priv"),
                           "tables_priv", TL_WRITE);
  tables[2].init_one_table(C_STRING_WITH_LEN("mysql"),
                           C_STRING_WITH_LEN("columns_priv"),
                           "columns_priv", TL_WRITE);
  tables[0].next_local= tables[0].next_global= tables+1;
  /* Don't open column table if we don't need it ! */
  if (column_priv || (revoke_grant && ((rights & COL_ACLS) || columns.elements)))
    tables[1].next_local= tables[1].next_global= tables+2;

  /*
    This statement will be replicated as a statement, even when using
    row-based replication.  The flag will be reset at the end of the
    statement.
  */
  if ((save_binlog_row_based= thd->is_current_stmt_binlog_format_row()))
    thd->clear_current_stmt_binlog_format_row();

#ifdef HAVE_REPLICATION
  /*
    GRANT and REVOKE are applied the slave in/exclusion rules as they are
    some kind of updates to the mysql.% tables.
  */
  if (thd->slave_thread && rpl_filter->is_on())
  {
    /*
      The tables must be marked "updating" so that tables_ok() takes them into
      account in tests.
    */
    tables[0].updating= tables[1].updating= tables[2].updating= 1;
    if (!(thd->spcont || rpl_filter->tables_ok(0, tables)))
    {
      /* Restore the state of binlog format */
      DBUG_ASSERT(!thd->is_current_stmt_binlog_format_row());
      if (save_binlog_row_based)
        thd->set_current_stmt_binlog_format_row();
      DBUG_RETURN(FALSE);
    }
  }
#endif

  /* 
    The lock api is depending on the thd->lex variable which needs to be
    re-initialized.
  */
  Query_tables_list backup;
  thd->lex->reset_n_backup_query_tables_list(&backup);
  /*
    Restore Query_tables_list::sql_command value, which was reset
    above, as the code writing query to the binary log assumes that
    this value corresponds to the statement being executed.
  */
  thd->lex->sql_command= backup.sql_command;
  if (open_and_lock_tables(thd, tables, FALSE, MYSQL_LOCK_IGNORE_TIMEOUT))
  {						// Should never happen
    /* Restore the state of binlog format */
    DBUG_ASSERT(!thd->is_current_stmt_binlog_format_row());
    if (save_binlog_row_based)
      thd->set_current_stmt_binlog_format_row();
    DBUG_RETURN(TRUE);				/* purecov: deadcode */
  }

  if (!revoke_grant)
    create_new_users= test_if_create_new_users(thd);
  bool result= FALSE;
  mysql_rwlock_wrlock(&LOCK_grant);
  mysql_mutex_lock(&acl_cache->lock);
  MEM_ROOT *old_root= thd->mem_root;
  thd->mem_root= &memex;
  grant_version++;

  while ((tmp_Str = str_list++))
  {
    int error;
    GRANT_TABLE *grant_table;
    if (!(Str= get_current_user(thd, tmp_Str)))
    {
      result= TRUE;
      continue;
    }  
    /* Create user if needed */
    error=replace_user_table(thd, tables[0].table, *Str,
			     0, revoke_grant, create_new_users,
                             test(thd->variables.sql_mode &
                                  MODE_NO_AUTO_CREATE_USER));
    if (error)
    {
      result= TRUE;				// Remember error
      continue;					// Add next user
    }

    /*
      Some operations below can fail and are not undone.
      As such, we play it safe and log the statement with
      an error to give a chance to the slave to replay this
      statement and fail as well, hoping that it will also
      get the same side effects.
     */
    should_write_to_binlog= TRUE;

    db_name= table_list->get_db_name();
    table_name= table_list->get_table_name();

    /* Find/create cached table grant */
    grant_table= table_hash_search(Str->host.str, NullS, db_name,
				   Str->user.str, table_name, 1);
    if (!grant_table)
    {
      if (revoke_grant)
      {
	my_error(ER_NONEXISTING_TABLE_GRANT, MYF(0),
                 Str->user.str, Str->host.str, table_list->table_name);
	result= TRUE;
	continue;
      }
      grant_table = new GRANT_TABLE (Str->host.str, db_name,
				     Str->user.str, table_name,
				     rights,
				     column_priv);
      if (!grant_table ||
        my_hash_insert(&column_priv_hash,(uchar*) grant_table))
      {
	result= TRUE;				/* purecov: deadcode */
	continue;				/* purecov: deadcode */
      }
    }

    /* If revoke_grant, calculate the new column privilege for tables_priv */
    if (revoke_grant)
    {
      class LEX_COLUMN *column;
      List_iterator <LEX_COLUMN> column_iter(columns);
      GRANT_COLUMN *grant_column;

      /* Fix old grants */
      while ((column = column_iter++))
      {
	grant_column = column_hash_search(grant_table,
					  column->column.ptr(),
					  column->column.length());
	if (grant_column)
	  grant_column->rights&= ~(column->rights | rights);
      }
      /* scan trough all columns to get new column grant */
      column_priv= 0;
      for (uint idx=0 ; idx < grant_table->hash_columns.records ; idx++)
      {
        grant_column= (GRANT_COLUMN*)
          my_hash_element(&grant_table->hash_columns, idx);
	grant_column->rights&= ~rights;		// Fix other columns
	column_priv|= grant_column->rights;
      }
    }
    else
    {
      column_priv|= grant_table->cols;
    }


    /* update table and columns */

    if (replace_table_table(thd, grant_table, tables[1].table, *Str,
			    db_name, table_name,
			    rights, column_priv, revoke_grant))
    {
      /* Should only happen if table is crashed */
      result= TRUE;			       /* purecov: deadcode */
    }
    else if (tables[2].table)
    {
      if ((replace_column_table(grant_table, tables[2].table, *Str,
				columns,
				db_name, table_name,
				rights, revoke_grant)))
      {
	result= TRUE;
      }
    }
  }
  thd->mem_root= old_root;
  mysql_mutex_unlock(&acl_cache->lock);

  if (should_write_to_binlog)
    result= result |
            write_bin_log(thd, FALSE, thd->query(), thd->query_length());
  mysql_rwlock_unlock(&LOCK_grant);

  if (!result) /* success */
    my_ok(thd);

  /* Tables are automatically closed */
  thd->lex->restore_backup_query_tables_list(&backup);
  /* Restore the state of binlog format */
  DBUG_ASSERT(!thd->is_current_stmt_binlog_format_row());
  if (save_binlog_row_based)
    thd->set_current_stmt_binlog_format_row();
  DBUG_RETURN(result);
}


/**
  Store routine level grants in the privilege tables

  @param thd Thread handle
  @param table_list List of routines to give grant
  @param is_proc Is this a list of procedures?
  @param user_list List of users to give grant
  @param rights Table level grant
  @param revoke_grant Is this is a REVOKE command?

  @return
    @retval FALSE Success.
    @retval TRUE An error occurred.
*/

bool mysql_routine_grant(THD *thd, TABLE_LIST *table_list, bool is_proc,
			 List <LEX_USER> &user_list, ulong rights,
			 bool revoke_grant, bool write_to_binlog)
{
  List_iterator <LEX_USER> str_list (user_list);
  LEX_USER *Str, *tmp_Str;
  TABLE_LIST tables[2];
  bool create_new_users=0, result=0;
  char *db_name, *table_name;
  bool save_binlog_row_based, should_write_to_binlog= FALSE;
  DBUG_ENTER("mysql_routine_grant");

  if (!initialized)
  {
    my_error(ER_OPTION_PREVENTS_STATEMENT, MYF(0),
             "--skip-grant-tables");
    DBUG_RETURN(TRUE);
  }
  if (rights & ~PROC_ACLS)
  {
    my_message(ER_ILLEGAL_GRANT_FOR_TABLE, ER(ER_ILLEGAL_GRANT_FOR_TABLE),
               MYF(0));
    DBUG_RETURN(TRUE);
  }

  if (!revoke_grant)
  {
    if (sp_exist_routines(thd, table_list, is_proc))
      DBUG_RETURN(TRUE);
  }

  /* open the mysql.user and mysql.procs_priv tables */

  tables[0].init_one_table(C_STRING_WITH_LEN("mysql"),
                           C_STRING_WITH_LEN("user"), "user", TL_WRITE);
  tables[1].init_one_table(C_STRING_WITH_LEN("mysql"),
                           C_STRING_WITH_LEN("procs_priv"), "procs_priv", TL_WRITE);
  tables[0].next_local= tables[0].next_global= tables+1;

  /*
    This statement will be replicated as a statement, even when using
    row-based replication.  The flag will be reset at the end of the
    statement.
  */
  if ((save_binlog_row_based= thd->is_current_stmt_binlog_format_row()))
    thd->clear_current_stmt_binlog_format_row();

#ifdef HAVE_REPLICATION
  /*
    GRANT and REVOKE are applied the slave in/exclusion rules as they are
    some kind of updates to the mysql.% tables.
  */
  if (thd->slave_thread && rpl_filter->is_on())
  {
    /*
      The tables must be marked "updating" so that tables_ok() takes them into
      account in tests.
    */
    tables[0].updating= tables[1].updating= 1;
    if (!(thd->spcont || rpl_filter->tables_ok(0, tables)))
    {
      /* Restore the state of binlog format */
      DBUG_ASSERT(!thd->is_current_stmt_binlog_format_row());
      if (save_binlog_row_based)
        thd->set_current_stmt_binlog_format_row();
      DBUG_RETURN(FALSE);
    }
  }
#endif

  if (open_and_lock_tables(thd, tables, FALSE, MYSQL_LOCK_IGNORE_TIMEOUT))
  {						// Should never happen
    /* Restore the state of binlog format */
    DBUG_ASSERT(!thd->is_current_stmt_binlog_format_row());
    if (save_binlog_row_based)
      thd->set_current_stmt_binlog_format_row();
    DBUG_RETURN(TRUE);
  }

  if (!revoke_grant)
    create_new_users= test_if_create_new_users(thd);
  mysql_rwlock_wrlock(&LOCK_grant);
  mysql_mutex_lock(&acl_cache->lock);
  MEM_ROOT *old_root= thd->mem_root;
  thd->mem_root= &memex;

  DBUG_PRINT("info",("now time to iterate and add users"));

  while ((tmp_Str= str_list++))
  {
    int error;
    GRANT_NAME *grant_name;
    if (!(Str= get_current_user(thd, tmp_Str)))
    {
      result= TRUE;
      continue;
    }  
    /* Create user if needed */
    error=replace_user_table(thd, tables[0].table, *Str,
			     0, revoke_grant, create_new_users,
                             test(thd->variables.sql_mode &
                                  MODE_NO_AUTO_CREATE_USER));
    if (error)
    {
      result= TRUE;				// Remember error
      continue;					// Add next user
    }

    db_name= table_list->db;
    table_name= table_list->table_name;

    grant_name= routine_hash_search(Str->host.str, NullS, db_name,
                                    Str->user.str, table_name, is_proc, 1);
    if (!grant_name)
    {
      if (revoke_grant)
      {
        my_error(ER_NONEXISTING_PROC_GRANT, MYF(0),
	         Str->user.str, Str->host.str, table_name);
	result= TRUE;
	continue;
      }
      grant_name= new GRANT_NAME(Str->host.str, db_name,
				 Str->user.str, table_name,
				 rights, TRUE);
      if (!grant_name ||
        my_hash_insert(is_proc ?
                       &proc_priv_hash : &func_priv_hash,(uchar*) grant_name))
      {
        result= TRUE;
	continue;
      }
    }

    if (replace_routine_table(thd, grant_name, tables[1].table, *Str,
                              db_name, table_name, is_proc, rights, 
                              revoke_grant) != 0)
    {
      result= TRUE;
      continue;
    }

    /*
      Even if there is an error, we should write to binary log.
     */
    should_write_to_binlog= TRUE;

  }
  thd->mem_root= old_root;
  mysql_mutex_unlock(&acl_cache->lock);

  if (write_to_binlog && should_write_to_binlog)
  {
    if (write_bin_log(thd, FALSE, thd->query(), thd->query_length()))
      result= TRUE;
  }

  mysql_rwlock_unlock(&LOCK_grant);
  /* Restore the state of binlog format */
  DBUG_ASSERT(!thd->is_current_stmt_binlog_format_row());
  if (save_binlog_row_based)
    thd->set_current_stmt_binlog_format_row();

  /* Tables are automatically closed */
  DBUG_RETURN(result);
}


bool mysql_grant(THD *thd, const char *db, List <LEX_USER> &list,
                 ulong rights, bool revoke_grant, bool is_proxy)
{
  List_iterator <LEX_USER> str_list (list);
<<<<<<< HEAD
  LEX_USER *Str, *tmp_Str, *proxied_user;
=======
  LEX_USER *Str, *tmp_Str, *proxied_user= NULL;
>>>>>>> fad01fbe
  char tmp_db[NAME_LEN+1];
  bool create_new_users=0;
  TABLE_LIST tables[2];
  bool save_binlog_row_based;
  bool should_write_to_binlog= FALSE;
  DBUG_ENTER("mysql_grant");
  if (!initialized)
  {
    my_error(ER_OPTION_PREVENTS_STATEMENT, MYF(0),
             "--skip-grant-tables");	/* purecov: tested */
    DBUG_RETURN(TRUE);				/* purecov: tested */
  }

  if (lower_case_table_names && db)
  {
    strmov(tmp_db,db);
    my_casedn_str(files_charset_info, tmp_db);
    db=tmp_db;
  }

  if (is_proxy)
  {
    DBUG_ASSERT(!db);
    proxied_user= str_list++;
  }

  /* open the mysql.user and mysql.db or mysql.proxy_priv tables */
  tables[0].init_one_table(C_STRING_WITH_LEN("mysql"),
                           C_STRING_WITH_LEN("user"), "user", TL_WRITE);
  if (is_proxy)

    tables[1].init_one_table(C_STRING_WITH_LEN("mysql"),
                             C_STRING_WITH_LEN("proxy_priv"),
                             "proxy_priv", 
                             TL_WRITE);
  else
    tables[1].init_one_table(C_STRING_WITH_LEN("mysql"),
                             C_STRING_WITH_LEN("db"), 
                             "db", 
                             TL_WRITE);
  tables[0].next_local= tables[0].next_global= tables+1;

  /*
    This statement will be replicated as a statement, even when using
    row-based replication.  The flag will be reset at the end of the
    statement.
  */
  if ((save_binlog_row_based= thd->is_current_stmt_binlog_format_row()))
    thd->clear_current_stmt_binlog_format_row();

#ifdef HAVE_REPLICATION
  /*
    GRANT and REVOKE are applied the slave in/exclusion rules as they are
    some kind of updates to the mysql.% tables.
  */
  if (thd->slave_thread && rpl_filter->is_on())
  {
    /*
      The tables must be marked "updating" so that tables_ok() takes them into
      account in tests.
    */
    tables[0].updating= tables[1].updating= 1;
    if (!(thd->spcont || rpl_filter->tables_ok(0, tables)))
    {
      /* Restore the state of binlog format */
      DBUG_ASSERT(!thd->is_current_stmt_binlog_format_row());
      if (save_binlog_row_based)
        thd->set_current_stmt_binlog_format_row();
      DBUG_RETURN(FALSE);
    }
  }
#endif

  if (open_and_lock_tables(thd, tables, FALSE, MYSQL_LOCK_IGNORE_TIMEOUT))
  {						// This should never happen
    /* Restore the state of binlog format */
    DBUG_ASSERT(!thd->is_current_stmt_binlog_format_row());
    if (save_binlog_row_based)
      thd->set_current_stmt_binlog_format_row();
    DBUG_RETURN(TRUE);				/* purecov: deadcode */
  }

  if (!revoke_grant)
    create_new_users= test_if_create_new_users(thd);

  /* go through users in user_list */
  mysql_rwlock_wrlock(&LOCK_grant);
  mysql_mutex_lock(&acl_cache->lock);
  grant_version++;

  int result=0;
  while ((tmp_Str = str_list++))
  {
    if (!(Str= get_current_user(thd, tmp_Str)))
    {
      result= TRUE;
      continue;
    }
    /*
      No User, but a password?
      They did GRANT ... TO CURRENT_USER() IDENTIFIED BY ... !
      Get the current user, and shallow-copy the new password to them!
    */
    if (!tmp_Str->user.str && tmp_Str->password.str)
      Str->password= tmp_Str->password;
    if (replace_user_table(thd, tables[0].table, *Str,
                           (!db ? rights : 0), revoke_grant, create_new_users,
                           test(thd->variables.sql_mode &
                                MODE_NO_AUTO_CREATE_USER)))
      result= -1;
    else if (db)
    {
      ulong db_rights= rights & DB_ACLS;
      if (db_rights  == rights)
      {
	if (replace_db_table(tables[1].table, db, *Str, db_rights,
			     revoke_grant))
	  result= -1;
      }
      else
      {
	my_error(ER_WRONG_USAGE, MYF(0), "DB GRANT", "GLOBAL PRIVILEGES");
	result= -1;
      }
    }
    else if (is_proxy)
    {
      if (replace_proxy_priv_table (thd, tables[1].table, Str, proxied_user,
                                    rights & GRANT_ACL ? TRUE : FALSE, 
                                    revoke_grant))
        result= -1;
    }

    /*
      Even if there is an error, we should write to binary log.
     */
    should_write_to_binlog= TRUE;
  }
  mysql_mutex_unlock(&acl_cache->lock);

  if (should_write_to_binlog)
    result= result |
            write_bin_log(thd, FALSE, thd->query(), thd->query_length());

  mysql_rwlock_unlock(&LOCK_grant);

  if (!result)
    my_ok(thd);
  /* Restore the state of binlog format */
  DBUG_ASSERT(!thd->is_current_stmt_binlog_format_row());
  if (save_binlog_row_based)
    thd->set_current_stmt_binlog_format_row();

  DBUG_RETURN(result);
}


/* Free grant array if possible */

void  grant_free(void)
{
  DBUG_ENTER("grant_free");
  my_hash_free(&column_priv_hash);
  my_hash_free(&proc_priv_hash);
  my_hash_free(&func_priv_hash);
  free_root(&memex,MYF(0));
  DBUG_VOID_RETURN;
}


/**
  @brief Initialize structures responsible for table/column-level privilege
   checking and load information for them from tables in the 'mysql' database.

  @return Error status
    @retval 0 OK
    @retval 1 Could not initialize grant subsystem.
*/

my_bool grant_init()
{
  THD  *thd;
  my_bool return_val;
  DBUG_ENTER("grant_init");

  if (!(thd= new THD))
    DBUG_RETURN(1);				/* purecov: deadcode */
  thd->thread_stack= (char*) &thd;
  thd->store_globals();
  return_val=  grant_reload(thd);
  delete thd;
  /* Remember that we don't have a THD */
  my_pthread_setspecific_ptr(THR_THD,  0);
  DBUG_RETURN(return_val);
}


/**
  @brief Helper function to grant_reload_procs_priv

  Reads the procs_priv table into memory hash.

  @param table A pointer to the procs_priv table structure.

  @see grant_reload
  @see grant_reload_procs_priv

  @return Error state
    @retval TRUE An error occurred
    @retval FALSE Success
*/

static my_bool grant_load_procs_priv(TABLE *p_table)
{
  MEM_ROOT *memex_ptr;
  my_bool return_val= 1;
  bool check_no_resolve= specialflag & SPECIAL_NO_RESOLVE;
  MEM_ROOT **save_mem_root_ptr= my_pthread_getspecific_ptr(MEM_ROOT**,
                                                           THR_MALLOC);
  DBUG_ENTER("grant_load_procs_priv");
  (void) my_hash_init(&proc_priv_hash, &my_charset_utf8_bin,
                      0,0,0, (my_hash_get_key) get_grant_table,
                      0,0);
  (void) my_hash_init(&func_priv_hash, &my_charset_utf8_bin,
                      0,0,0, (my_hash_get_key) get_grant_table,
                      0,0);
  p_table->file->ha_index_init(0, 1);
  p_table->use_all_columns();

  if (!p_table->file->ha_index_first(p_table->record[0]))
  {
    memex_ptr= &memex;
    my_pthread_setspecific_ptr(THR_MALLOC, &memex_ptr);
    do
    {
      GRANT_NAME *mem_check;
      HASH *hash;
      if (!(mem_check=new (memex_ptr) GRANT_NAME(p_table, TRUE)))
      {
        /* This could only happen if we are out memory */
        goto end_unlock;
      }

      if (check_no_resolve)
      {
	if (hostname_requires_resolving(mem_check->host.hostname))
	{
          sql_print_warning("'procs_priv' entry '%s %s@%s' "
                            "ignored in --skip-name-resolve mode.",
                            mem_check->tname, mem_check->user,
                            mem_check->host.hostname ?
                            mem_check->host.hostname : "");
          continue;
        }
      }
      if (p_table->field[4]->val_int() == TYPE_ENUM_PROCEDURE)
      {
        hash= &proc_priv_hash;
      }
      else
      if (p_table->field[4]->val_int() == TYPE_ENUM_FUNCTION)
      {
        hash= &func_priv_hash;
      }
      else
      {
        sql_print_warning("'procs_priv' entry '%s' "
                          "ignored, bad routine type",
                          mem_check->tname);
        continue;
      }

      mem_check->privs= fix_rights_for_procedure(mem_check->privs);
      if (! mem_check->ok())
        delete mem_check;
      else if (my_hash_insert(hash, (uchar*) mem_check))
      {
        delete mem_check;
        goto end_unlock;
      }
    }
    while (!p_table->file->ha_index_next(p_table->record[0]));
  }
  /* Return ok */
  return_val= 0;

end_unlock:
  p_table->file->ha_index_end();
  my_pthread_setspecific_ptr(THR_MALLOC, save_mem_root_ptr);
  DBUG_RETURN(return_val);
}


/**
  @brief Initialize structures responsible for table/column-level privilege
    checking and load information about grants from open privilege tables.

  @param thd Current thread
  @param tables List containing open "mysql.tables_priv" and
    "mysql.columns_priv" tables.

  @see grant_reload

  @return Error state
    @retval FALSE Success
    @retval TRUE Error
*/

static my_bool grant_load(THD *thd, TABLE_LIST *tables)
{
  MEM_ROOT *memex_ptr;
  my_bool return_val= 1;
  TABLE *t_table= 0, *c_table= 0;
  bool check_no_resolve= specialflag & SPECIAL_NO_RESOLVE;
  MEM_ROOT **save_mem_root_ptr= my_pthread_getspecific_ptr(MEM_ROOT**,
                                                           THR_MALLOC);
  ulong old_sql_mode= thd->variables.sql_mode;
  DBUG_ENTER("grant_load");

  thd->variables.sql_mode&= ~MODE_PAD_CHAR_TO_FULL_LENGTH;

  (void) my_hash_init(&column_priv_hash, &my_charset_utf8_bin,
                      0,0,0, (my_hash_get_key) get_grant_table,
                      (my_hash_free_key) free_grant_table,0);

  t_table = tables[0].table;
  c_table = tables[1].table;
  t_table->file->ha_index_init(0, 1);
  t_table->use_all_columns();
  c_table->use_all_columns();

  if (!t_table->file->ha_index_first(t_table->record[0]))
  {
    memex_ptr= &memex;
    my_pthread_setspecific_ptr(THR_MALLOC, &memex_ptr);
    do
    {
      GRANT_TABLE *mem_check;
      if (!(mem_check=new (memex_ptr) GRANT_TABLE(t_table,c_table)))
      {
	/* This could only happen if we are out memory */
	goto end_unlock;
      }

      if (check_no_resolve)
      {
	if (hostname_requires_resolving(mem_check->host.hostname))
	{
          sql_print_warning("'tables_priv' entry '%s %s@%s' "
                            "ignored in --skip-name-resolve mode.",
                            mem_check->tname,
                            mem_check->user ? mem_check->user : "",
                            mem_check->host.hostname ?
                            mem_check->host.hostname : "");
	  continue;
	}
      }

      if (! mem_check->ok())
	delete mem_check;
      else if (my_hash_insert(&column_priv_hash,(uchar*) mem_check))
      {
	delete mem_check;
	goto end_unlock;
      }
    }
    while (!t_table->file->ha_index_next(t_table->record[0]));
  }

  return_val=0;					// Return ok

end_unlock:
  thd->variables.sql_mode= old_sql_mode;
  t_table->file->ha_index_end();
  my_pthread_setspecific_ptr(THR_MALLOC, save_mem_root_ptr);
  DBUG_RETURN(return_val);
}


/**
  @brief Helper function to grant_reload. Reloads procs_priv table is it
    exists.

  @param thd A pointer to the thread handler object.

  @see grant_reload

  @return Error state
    @retval FALSE Success
    @retval TRUE An error has occurred.
*/

static my_bool grant_reload_procs_priv(THD *thd)
{
  HASH old_proc_priv_hash, old_func_priv_hash;
  TABLE_LIST table;
  my_bool return_val= FALSE;
  DBUG_ENTER("grant_reload_procs_priv");

  table.init_one_table("mysql", 5, "procs_priv",
                       strlen("procs_priv"), "procs_priv",
                       TL_READ);
  table.open_type= OT_BASE_ONLY;

  if (open_and_lock_tables(thd, &table, FALSE, MYSQL_LOCK_IGNORE_TIMEOUT))
    DBUG_RETURN(TRUE);

  mysql_rwlock_wrlock(&LOCK_grant);
  /* Save a copy of the current hash if we need to undo the grant load */
  old_proc_priv_hash= proc_priv_hash;
  old_func_priv_hash= func_priv_hash;

  if ((return_val= grant_load_procs_priv(table.table)))
  {
    /* Error; Reverting to old hash */
    DBUG_PRINT("error",("Reverting to old privileges"));
    grant_free();
    proc_priv_hash= old_proc_priv_hash;
    func_priv_hash= old_func_priv_hash;
  }
  else
  {
    my_hash_free(&old_proc_priv_hash);
    my_hash_free(&old_func_priv_hash);
  }
  mysql_rwlock_unlock(&LOCK_grant);

  close_mysql_tables(thd);
  DBUG_RETURN(return_val);
}


/**
  @brief Reload information about table and column level privileges if possible

  @param thd Current thread

  Locked tables are checked by acl_reload() and doesn't have to be checked
  in this call.
  This function is also used for initialization of structures responsible
  for table/column-level privilege checking.

  @return Error state
    @retval FALSE Success
    @retval TRUE  Error
*/

my_bool grant_reload(THD *thd)
{
  TABLE_LIST tables[2];
  HASH old_column_priv_hash;
  MEM_ROOT old_mem;
  my_bool return_val= 1;
  DBUG_ENTER("grant_reload");

  /* Don't do anything if running with --skip-grant-tables */
  if (!initialized)
    DBUG_RETURN(0);

  tables[0].init_one_table(C_STRING_WITH_LEN("mysql"),
                           C_STRING_WITH_LEN("tables_priv"),
                           "tables_priv", TL_READ);
  tables[1].init_one_table(C_STRING_WITH_LEN("mysql"),
                           C_STRING_WITH_LEN("columns_priv"),
                           "columns_priv", TL_READ);
  tables[0].next_local= tables[0].next_global= tables+1;
  tables[0].open_type= tables[1].open_type= OT_BASE_ONLY;

  /*
    To avoid deadlocks we should obtain table locks before
    obtaining LOCK_grant rwlock.
  */
  if (open_and_lock_tables(thd, tables, FALSE, MYSQL_LOCK_IGNORE_TIMEOUT))
    goto end;

  mysql_rwlock_wrlock(&LOCK_grant);
  old_column_priv_hash= column_priv_hash;

  /*
    Create a new memory pool but save the current memory pool to make an undo
    opertion possible in case of failure.
  */
  old_mem= memex;
  init_sql_alloc(&memex, ACL_ALLOC_BLOCK_SIZE, 0);

  if ((return_val= grant_load(thd, tables)))
  {						// Error. Revert to old hash
    DBUG_PRINT("error",("Reverting to old privileges"));
    grant_free();				/* purecov: deadcode */
    column_priv_hash= old_column_priv_hash;	/* purecov: deadcode */
    memex= old_mem;				/* purecov: deadcode */
  }
  else
  {
    my_hash_free(&old_column_priv_hash);
    free_root(&old_mem,MYF(0));
  }
  mysql_rwlock_unlock(&LOCK_grant);
  close_mysql_tables(thd);

  /*
    It is OK failing to load procs_priv table because we may be
    working with 4.1 privilege tables.
  */
  if (grant_reload_procs_priv(thd))
    return_val= 1;

  mysql_rwlock_wrlock(&LOCK_grant);
  grant_version++;
  mysql_rwlock_unlock(&LOCK_grant);

end:
  DBUG_RETURN(return_val);
}


/**
  @brief Check table level grants

  @param thd          Thread handler
  @param want_access  Bits of privileges user needs to have.
  @param tables       List of tables to check. The user should have
                      'want_access' to all tables in list.
  @param any_combination_will_do TRUE if it's enough to have any privilege for
    any combination of the table columns.
  @param number       Check at most this number of tables.
  @param no_errors    TRUE if no error should be sent directly to the client.

  If table->grant.want_privilege != 0 then the requested privileges where
  in the set of COL_ACLS but access was not granted on the table level. As
  a consequence an extra check of column privileges is required.

  Specifically if this function returns FALSE the user has some kind of
  privilege on a combination of columns in each table.

  This function is usually preceeded by check_access which establish the
  User-, Db- and Host access rights.

  @see check_access
  @see check_table_access

  @note This functions assumes that either number of tables to be inspected
     by it is limited explicitly (i.e. is is not UINT_MAX) or table list
     used and thd->lex->query_tables_own_last value correspond to each
     other (the latter should be either 0 or point to next_global member
     of one of elements of this table list).

   @return Access status
     @retval FALSE Access granted; But column privileges might need to be
      checked.
     @retval TRUE The user did not have the requested privileges on any of the
      tables.

*/

bool check_grant(THD *thd, ulong want_access, TABLE_LIST *tables,
                 bool any_combination_will_do, uint number, bool no_errors)
{
  TABLE_LIST *tl;
  TABLE_LIST *first_not_own_table= thd->lex->first_not_own_table();
  Security_context *sctx= thd->security_ctx;
  uint i;
  ulong orig_want_access= want_access;
  DBUG_ENTER("check_grant");
  DBUG_ASSERT(number > 0);

  /*
    Walk through the list of tables that belong to the query and save the
    requested access (orig_want_privilege) to be able to use it when
    checking access rights to the underlying tables of a view. Our grant
    system gradually eliminates checked bits from want_privilege and thus
    after all checks are done we can no longer use it.
    The check that first_not_own_table is not reached is for the case when
    the given table list refers to the list for prelocking (contains tables
    of other queries). For simple queries first_not_own_table is 0.
  */
  for (i= 0, tl= tables;
       i < number  && tl != first_not_own_table;
       tl= tl->next_global, i++)
  {
    /*
      Save a copy of the privileges without the SHOW_VIEW_ACL attribute.
      It will be checked during making view.
    */
    tl->grant.orig_want_privilege= (want_access & ~SHOW_VIEW_ACL);
  }

  mysql_rwlock_rdlock(&LOCK_grant);
  for (tl= tables;
       tl && number-- && tl != first_not_own_table;
       tl= tl->next_global)
  {
    sctx = test(tl->security_ctx) ? tl->security_ctx : thd->security_ctx;

    const ACL_internal_table_access *access=
      get_cached_table_access(&tl->grant.m_internal,
                              tl->get_db_name(),
                              tl->get_table_name());

    if (access)
    {
      switch(access->check(orig_want_access, &tl->grant.privilege))
      {
      case ACL_INTERNAL_ACCESS_GRANTED:
        /*
          Currently,
          -  the information_schema does not subclass ACL_internal_table_access,
          there are no per table privilege checks for I_S,
          - the performance schema does use per tables checks, but at most
          returns 'CHECK_GRANT', and never 'ACCESS_GRANTED'.
          so this branch is not used.
        */
        DBUG_ASSERT(0);
      case ACL_INTERNAL_ACCESS_DENIED:
        goto err;
      case ACL_INTERNAL_ACCESS_CHECK_GRANT:
        break;
      }
    }

    want_access= orig_want_access;
    want_access&= ~sctx->master_access;
    if (!want_access)
      continue;                                 // ok

    if (!(~tl->grant.privilege & want_access) ||
        tl->is_anonymous_derived_table() || tl->schema_table)
    {
      /*
        It is subquery in the FROM clause. VIEW set tl->derived after
        table opening, but this function always called before table opening.
      */
      if (!tl->referencing_view)
      {
        /*
          If it's a temporary table created for a subquery in the FROM
          clause, or an INFORMATION_SCHEMA table, drop the request for
          a privilege.
        */
        tl->grant.want_privilege= 0;
      }
      continue;
    }
    GRANT_TABLE *grant_table= table_hash_search(sctx->host, sctx->ip,
                                                tl->get_db_name(),
                                                sctx->priv_user,
                                                tl->get_table_name(),
                                                FALSE);

    if (!grant_table)
    {
      want_access &= ~tl->grant.privilege;
      goto err;					// No grants
    }

    /*
      For SHOW COLUMNS, SHOW INDEX it is enough to have some
      privileges on any column combination on the table.
    */
    if (any_combination_will_do)
      continue;

    tl->grant.grant_table= grant_table; // Remember for column test
    tl->grant.version= grant_version;
    tl->grant.privilege|= grant_table->privs;
    tl->grant.want_privilege= ((want_access & COL_ACLS) & ~tl->grant.privilege);

    if (!(~tl->grant.privilege & want_access))
      continue;

    if (want_access & ~(grant_table->cols | tl->grant.privilege))
    {
      want_access &= ~(grant_table->cols | tl->grant.privilege);
      goto err;					// impossible
    }
  }
  mysql_rwlock_unlock(&LOCK_grant);
  DBUG_RETURN(FALSE);

err:
  mysql_rwlock_unlock(&LOCK_grant);
  if (!no_errors)				// Not a silent skip of table
  {
    char command[128];
    get_privilege_desc(command, sizeof(command), want_access);
    my_error(ER_TABLEACCESS_DENIED_ERROR, MYF(0),
             command,
             sctx->priv_user,
             sctx->host_or_ip,
             tl ? tl->get_table_name() : "unknown");
  }
  DBUG_RETURN(TRUE);
}


/*
  Check column rights in given security context

  SYNOPSIS
    check_grant_column()
    thd                  thread handler
    grant                grant information structure
    db_name              db name
    table_name           table  name
    name                 column name
    length               column name length
    sctx                 security context

  RETURN
    FALSE OK
    TRUE  access denied
*/

bool check_grant_column(THD *thd, GRANT_INFO *grant,
			const char *db_name, const char *table_name,
			const char *name, uint length,  Security_context *sctx)
{
  GRANT_TABLE *grant_table;
  GRANT_COLUMN *grant_column;
  ulong want_access= grant->want_privilege & ~grant->privilege;
  DBUG_ENTER("check_grant_column");
  DBUG_PRINT("enter", ("table: %s  want_access: %lu", table_name, want_access));

  if (!want_access)
    DBUG_RETURN(0);				// Already checked

  mysql_rwlock_rdlock(&LOCK_grant);

  /* reload table if someone has modified any grants */

  if (grant->version != grant_version)
  {
    grant->grant_table=
      table_hash_search(sctx->host, sctx->ip, db_name,
			sctx->priv_user,
			table_name, 0);         /* purecov: inspected */
    grant->version= grant_version;		/* purecov: inspected */
  }
  if (!(grant_table= grant->grant_table))
    goto err;					/* purecov: deadcode */

  grant_column=column_hash_search(grant_table, name, length);
  if (grant_column && !(~grant_column->rights & want_access))
  {
    mysql_rwlock_unlock(&LOCK_grant);
    DBUG_RETURN(0);
  }

err:
  mysql_rwlock_unlock(&LOCK_grant);
  char command[128];
  get_privilege_desc(command, sizeof(command), want_access);
  my_error(ER_COLUMNACCESS_DENIED_ERROR, MYF(0),
           command,
           sctx->priv_user,
           sctx->host_or_ip,
           name,
           table_name);
  DBUG_RETURN(1);
}


/*
  Check the access right to a column depending on the type of table.

  SYNOPSIS
    check_column_grant_in_table_ref()
    thd              thread handler
    table_ref        table reference where to check the field
    name             name of field to check
    length           length of name

  DESCRIPTION
    Check the access rights to a column depending on the type of table
    reference where the column is checked. The function provides a
    generic interface to check column access rights that hides the
    heterogeneity of the column representation - whether it is a view
    or a stored table colum.

  RETURN
    FALSE OK
    TRUE  access denied
*/

bool check_column_grant_in_table_ref(THD *thd, TABLE_LIST * table_ref,
                                     const char *name, uint length)
{
  GRANT_INFO *grant;
  const char *db_name;
  const char *table_name;
  Security_context *sctx= test(table_ref->security_ctx) ?
                          table_ref->security_ctx : thd->security_ctx;

  if (table_ref->view || table_ref->field_translation)
  {
    /* View or derived information schema table. */
    ulong view_privs;
    grant= &(table_ref->grant);
    db_name= table_ref->view_db.str;
    table_name= table_ref->view_name.str;
    if (table_ref->belong_to_view && 
        thd->lex->sql_command == SQLCOM_SHOW_FIELDS)
    {
      view_privs= get_column_grant(thd, grant, db_name, table_name, name);
      if (view_privs & VIEW_ANY_ACL)
      {
        table_ref->belong_to_view->allowed_show= TRUE;
        return FALSE;
      }
      table_ref->belong_to_view->allowed_show= FALSE;
      my_message(ER_VIEW_NO_EXPLAIN, ER(ER_VIEW_NO_EXPLAIN), MYF(0));
      return TRUE;
    }
  }
  else
  {
    /* Normal or temporary table. */
    TABLE *table= table_ref->table;
    grant= &(table->grant);
    db_name= table->s->db.str;
    table_name= table->s->table_name.str;
  }

  if (grant->want_privilege)
    return check_grant_column(thd, grant, db_name, table_name, name,
                              length, sctx);
  else
    return FALSE;

}


/** 
  @brief check if a query can access a set of columns

  @param  thd  the current thread
  @param  want_access_arg  the privileges requested
  @param  fields an iterator over the fields of a table reference.
  @return Operation status
    @retval 0 Success
    @retval 1 Falure
  @details This function walks over the columns of a table reference 
   The columns may originate from different tables, depending on the kind of
   table reference, e.g. join, view.
   For each table it will retrieve the grant information and will use it
   to check the required access privileges for the fields requested from it.
*/    
bool check_grant_all_columns(THD *thd, ulong want_access_arg, 
                             Field_iterator_table_ref *fields)
{
  Security_context *sctx= thd->security_ctx;
  ulong want_access= want_access_arg;
  const char *table_name= NULL;

  const char* db_name; 
  GRANT_INFO *grant;
  /* Initialized only to make gcc happy */
  GRANT_TABLE *grant_table= NULL;
  /* 
     Flag that gets set if privilege checking has to be performed on column
     level.
  */
  bool using_column_privileges= FALSE;

  mysql_rwlock_rdlock(&LOCK_grant);

  for (; !fields->end_of_fields(); fields->next())
  {
    const char *field_name= fields->name();

    if (table_name != fields->get_table_name())
    {
      table_name= fields->get_table_name();
      db_name= fields->get_db_name();
      grant= fields->grant();
      /* get a fresh one for each table */
      want_access= want_access_arg & ~grant->privilege;
      if (want_access)
      {
        /* reload table if someone has modified any grants */
        if (grant->version != grant_version)
        {
          grant->grant_table=
            table_hash_search(sctx->host, sctx->ip, db_name,
                              sctx->priv_user,
                              table_name, 0);	/* purecov: inspected */
          grant->version= grant_version;	/* purecov: inspected */
        }

        grant_table= grant->grant_table;
        DBUG_ASSERT (grant_table);
      }
    }

    if (want_access)
    {
      GRANT_COLUMN *grant_column= 
        column_hash_search(grant_table, field_name,
                           (uint) strlen(field_name));
      if (grant_column)
        using_column_privileges= TRUE;
      if (!grant_column || (~grant_column->rights & want_access))
        goto err;
    }
  }
  mysql_rwlock_unlock(&LOCK_grant);
  return 0;

err:
  mysql_rwlock_unlock(&LOCK_grant);

  char command[128];
  get_privilege_desc(command, sizeof(command), want_access);
  /*
    Do not give an error message listing a column name unless the user has
    privilege to see all columns.
  */
  if (using_column_privileges)
    my_error(ER_TABLEACCESS_DENIED_ERROR, MYF(0),
             command, sctx->priv_user,
             sctx->host_or_ip, table_name); 
  else
    my_error(ER_COLUMNACCESS_DENIED_ERROR, MYF(0),
             command,
             sctx->priv_user,
             sctx->host_or_ip,
             fields->name(),
             table_name);
  return 1;
}


static bool check_grant_db_routine(THD *thd, const char *db, HASH *hash)
{
  Security_context *sctx= thd->security_ctx;

  for (uint idx= 0; idx < hash->records; ++idx)
  {
    GRANT_NAME *item= (GRANT_NAME*) my_hash_element(hash, idx);

    if (strcmp(item->user, sctx->priv_user) == 0 &&
        strcmp(item->db, db) == 0 &&
        compare_hostname(&item->host, sctx->host, sctx->ip))
    {
      return FALSE;
    }
  }

  return TRUE;
}


/*
  Check if a user has the right to access a database
  Access is accepted if he has a grant for any table/routine in the database
  Return 1 if access is denied
*/

bool check_grant_db(THD *thd,const char *db)
{
  Security_context *sctx= thd->security_ctx;
  char helping [NAME_LEN+USERNAME_LENGTH+2];
  uint len;
  bool error= TRUE;

  len= (uint) (strmov(strmov(helping, sctx->priv_user) + 1, db) - helping) + 1;

  mysql_rwlock_rdlock(&LOCK_grant);

  for (uint idx=0 ; idx < column_priv_hash.records ; idx++)
  {
    GRANT_TABLE *grant_table= (GRANT_TABLE*)
      my_hash_element(&column_priv_hash,
                      idx);
    if (len < grant_table->key_length &&
	!memcmp(grant_table->hash_key,helping,len) &&
        compare_hostname(&grant_table->host, sctx->host, sctx->ip))
    {
      error= FALSE; /* Found match. */
      break;
    }
  }

  if (error)
    error= check_grant_db_routine(thd, db, &proc_priv_hash) &&
           check_grant_db_routine(thd, db, &func_priv_hash);

  mysql_rwlock_unlock(&LOCK_grant);

  return error;
}


/****************************************************************************
  Check routine level grants

  SYNPOSIS
   bool check_grant_routine()
   thd		Thread handler
   want_access  Bits of privileges user needs to have
   procs	List of routines to check. The user should have 'want_access'
   is_proc	True if the list is all procedures, else functions
   no_errors	If 0 then we write an error. The error is sent directly to
		the client

   RETURN
     0  ok
     1  Error: User did not have the requested privielges
****************************************************************************/

bool check_grant_routine(THD *thd, ulong want_access,
			 TABLE_LIST *procs, bool is_proc, bool no_errors)
{
  TABLE_LIST *table;
  Security_context *sctx= thd->security_ctx;
  char *user= sctx->priv_user;
  char *host= sctx->priv_host;
  DBUG_ENTER("check_grant_routine");

  want_access&= ~sctx->master_access;
  if (!want_access)
    DBUG_RETURN(0);                             // ok

  mysql_rwlock_rdlock(&LOCK_grant);
  for (table= procs; table; table= table->next_global)
  {
    GRANT_NAME *grant_proc;
    if ((grant_proc= routine_hash_search(host, sctx->ip, table->db, user,
					 table->table_name, is_proc, 0)))
      table->grant.privilege|= grant_proc->privs;

    if (want_access & ~table->grant.privilege)
    {
      want_access &= ~table->grant.privilege;
      goto err;
    }
  }
  mysql_rwlock_unlock(&LOCK_grant);
  DBUG_RETURN(0);
err:
  mysql_rwlock_unlock(&LOCK_grant);
  if (!no_errors)
  {
    char buff[1024];
    const char *command="";
    if (table)
      strxmov(buff, table->db, ".", table->table_name, NullS);
    if (want_access & EXECUTE_ACL)
      command= "execute";
    else if (want_access & ALTER_PROC_ACL)
      command= "alter routine";
    else if (want_access & GRANT_ACL)
      command= "grant";
    my_error(ER_PROCACCESS_DENIED_ERROR, MYF(0),
             command, user, host, table ? buff : "unknown");
  }
  DBUG_RETURN(1);
}


/*
  Check if routine has any of the 
  routine level grants
  
  SYNPOSIS
   bool    check_routine_level_acl()
   thd	        Thread handler
   db           Database name
   name         Routine name

  RETURN
   0            Ok 
   1            error
*/

bool check_routine_level_acl(THD *thd, const char *db, const char *name, 
                             bool is_proc)
{
  bool no_routine_acl= 1;
  GRANT_NAME *grant_proc;
  Security_context *sctx= thd->security_ctx;
  mysql_rwlock_rdlock(&LOCK_grant);
  if ((grant_proc= routine_hash_search(sctx->priv_host,
                                       sctx->ip, db,
                                       sctx->priv_user,
                                       name, is_proc, 0)))
    no_routine_acl= !(grant_proc->privs & SHOW_PROC_ACLS);
  mysql_rwlock_unlock(&LOCK_grant);
  return no_routine_acl;
}


/*****************************************************************************
  Functions to retrieve the grant for a table/column  (for SHOW functions)
*****************************************************************************/

ulong get_table_grant(THD *thd, TABLE_LIST *table)
{
  ulong privilege;
  Security_context *sctx= thd->security_ctx;
  const char *db = table->db ? table->db : thd->db;
  GRANT_TABLE *grant_table;

  mysql_rwlock_rdlock(&LOCK_grant);
#ifdef EMBEDDED_LIBRARY
  grant_table= NULL;
#else
  grant_table= table_hash_search(sctx->host, sctx->ip, db, sctx->priv_user,
				 table->table_name, 0);
#endif
  table->grant.grant_table=grant_table; // Remember for column test
  table->grant.version=grant_version;
  if (grant_table)
    table->grant.privilege|= grant_table->privs;
  privilege= table->grant.privilege;
  mysql_rwlock_unlock(&LOCK_grant);
  return privilege;
}


/*
  Determine the access priviliges for a field.

  SYNOPSIS
    get_column_grant()
    thd         thread handler
    grant       grants table descriptor
    db_name     name of database that the field belongs to
    table_name  name of table that the field belongs to
    field_name  name of field

  DESCRIPTION
    The procedure may also modify: grant->grant_table and grant->version.

  RETURN
    The access priviliges for the field db_name.table_name.field_name
*/

ulong get_column_grant(THD *thd, GRANT_INFO *grant,
                       const char *db_name, const char *table_name,
                       const char *field_name)
{
  GRANT_TABLE *grant_table;
  GRANT_COLUMN *grant_column;
  ulong priv;

  mysql_rwlock_rdlock(&LOCK_grant);
  /* reload table if someone has modified any grants */
  if (grant->version != grant_version)
  {
    Security_context *sctx= thd->security_ctx;
    grant->grant_table=
      table_hash_search(sctx->host, sctx->ip,
                        db_name, sctx->priv_user,
			table_name, 0);	        /* purecov: inspected */
    grant->version= grant_version;              /* purecov: inspected */
  }

  if (!(grant_table= grant->grant_table))
    priv= grant->privilege;
  else
  {
    grant_column= column_hash_search(grant_table, field_name,
                                     (uint) strlen(field_name));
    if (!grant_column)
      priv= (grant->privilege | grant_table->privs);
    else
      priv= (grant->privilege | grant_table->privs | grant_column->rights);
  }
  mysql_rwlock_unlock(&LOCK_grant);
  return priv;
}


/* Help function for mysql_show_grants */

static void add_user_option(String *grant, ulong value, const char *name)
{
  if (value)
  {
    char buff[22], *p; // just as in int2str
    grant->append(' ');
    grant->append(name, strlen(name));
    grant->append(' ');
    p=int10_to_str(value, buff, 10);
    grant->append(buff,p-buff);
  }
}

static const char *command_array[]=
{
  "SELECT", "INSERT", "UPDATE", "DELETE", "CREATE", "DROP", "RELOAD",
  "SHUTDOWN", "PROCESS","FILE", "GRANT", "REFERENCES", "INDEX",
  "ALTER", "SHOW DATABASES", "SUPER", "CREATE TEMPORARY TABLES",
  "LOCK TABLES", "EXECUTE", "REPLICATION SLAVE", "REPLICATION CLIENT",
  "CREATE VIEW", "SHOW VIEW", "CREATE ROUTINE", "ALTER ROUTINE",
  "CREATE USER", "EVENT", "TRIGGER", "CREATE TABLESPACE"
};

static uint command_lengths[]=
{
  6, 6, 6, 6, 6, 4, 6, 8, 7, 4, 5, 10, 5, 5, 14, 5, 23, 11, 7, 17, 18, 11, 9,
  14, 13, 11, 5, 7, 17
};


static int show_routine_grants(THD *thd, LEX_USER *lex_user, HASH *hash,
                               const char *type, int typelen,
                               char *buff, int buffsize);


/*
  SHOW GRANTS;  Send grants for a user to the client

  IMPLEMENTATION
   Send to client grant-like strings depicting user@host privileges
*/

bool mysql_show_grants(THD *thd,LEX_USER *lex_user)
{
  ulong want_access;
  uint counter,index;
  int  error = 0;
  ACL_USER *acl_user;
  ACL_DB *acl_db;
  char buff[1024];
  Protocol *protocol= thd->protocol;
  DBUG_ENTER("mysql_show_grants");

  LINT_INIT(acl_user);
  if (!initialized)
  {
    my_error(ER_OPTION_PREVENTS_STATEMENT, MYF(0), "--skip-grant-tables");
    DBUG_RETURN(TRUE);
  }

  mysql_rwlock_rdlock(&LOCK_grant);
  mysql_mutex_lock(&acl_cache->lock);

  acl_user= find_acl_user(lex_user->host.str, lex_user->user.str, TRUE);
  if (!acl_user)
  {
    mysql_mutex_unlock(&acl_cache->lock);
    mysql_rwlock_unlock(&LOCK_grant);

    my_error(ER_NONEXISTING_GRANT, MYF(0),
             lex_user->user.str, lex_user->host.str);
    DBUG_RETURN(TRUE);
  }

  Item_string *field=new Item_string("",0,&my_charset_latin1);
  List<Item> field_list;
  field->name=buff;
  field->max_length=1024;
  strxmov(buff,"Grants for ",lex_user->user.str,"@",
	  lex_user->host.str,NullS);
  field_list.push_back(field);
  if (protocol->send_result_set_metadata(&field_list,
                            Protocol::SEND_NUM_ROWS | Protocol::SEND_EOF))
  {
    mysql_mutex_unlock(&acl_cache->lock);
    mysql_rwlock_unlock(&LOCK_grant);

    DBUG_RETURN(TRUE);
  }

  /* Add first global access grants */
  {
    String global(buff,sizeof(buff),system_charset_info);
    global.length(0);
    global.append(STRING_WITH_LEN("GRANT "));

    want_access= acl_user->access;
    if (test_all_bits(want_access, (GLOBAL_ACLS & ~ GRANT_ACL)))
      global.append(STRING_WITH_LEN("ALL PRIVILEGES"));
    else if (!(want_access & ~GRANT_ACL))
      global.append(STRING_WITH_LEN("USAGE"));
    else
    {
      bool found=0;
      ulong j,test_access= want_access & ~GRANT_ACL;
      for (counter=0, j = SELECT_ACL;j <= GLOBAL_ACLS;counter++,j <<= 1)
      {
	if (test_access & j)
	{
	  if (found)
	    global.append(STRING_WITH_LEN(", "));
	  found=1;
	  global.append(command_array[counter],command_lengths[counter]);
	}
      }
    }
    global.append (STRING_WITH_LEN(" ON *.* TO '"));
    global.append(lex_user->user.str, lex_user->user.length,
		  system_charset_info);
    global.append (STRING_WITH_LEN("'@'"));
    global.append(lex_user->host.str,lex_user->host.length,
		  system_charset_info);
    global.append ('\'');
    if (acl_user->salt_len)
    {
      char passwd_buff[SCRAMBLED_PASSWORD_CHAR_LENGTH+1];
      if (acl_user->salt_len == SCRAMBLE_LENGTH)
        make_password_from_salt(passwd_buff, acl_user->salt);
      else
        make_password_from_salt_323(passwd_buff, (ulong *) acl_user->salt);
      global.append(STRING_WITH_LEN(" IDENTIFIED BY PASSWORD '"));
      global.append(passwd_buff);
      global.append('\'');
    }
    /* "show grants" SSL related stuff */
    if (acl_user->ssl_type == SSL_TYPE_ANY)
      global.append(STRING_WITH_LEN(" REQUIRE SSL"));
    else if (acl_user->ssl_type == SSL_TYPE_X509)
      global.append(STRING_WITH_LEN(" REQUIRE X509"));
    else if (acl_user->ssl_type == SSL_TYPE_SPECIFIED)
    {
      int ssl_options = 0;
      global.append(STRING_WITH_LEN(" REQUIRE "));
      if (acl_user->x509_issuer)
      {
	ssl_options++;
	global.append(STRING_WITH_LEN("ISSUER \'"));
	global.append(acl_user->x509_issuer,strlen(acl_user->x509_issuer));
	global.append('\'');
      }
      if (acl_user->x509_subject)
      {
	if (ssl_options++)
	  global.append(' ');
	global.append(STRING_WITH_LEN("SUBJECT \'"));
	global.append(acl_user->x509_subject,strlen(acl_user->x509_subject),
                      system_charset_info);
	global.append('\'');
      }
      if (acl_user->ssl_cipher)
      {
	if (ssl_options++)
	  global.append(' ');
	global.append(STRING_WITH_LEN("CIPHER '"));
	global.append(acl_user->ssl_cipher,strlen(acl_user->ssl_cipher),
                      system_charset_info);
	global.append('\'');
      }
    }
    if ((want_access & GRANT_ACL) ||
	(acl_user->user_resource.questions ||
         acl_user->user_resource.updates ||
         acl_user->user_resource.conn_per_hour ||
         acl_user->user_resource.user_conn))
    {
      global.append(STRING_WITH_LEN(" WITH"));
      if (want_access & GRANT_ACL)
	global.append(STRING_WITH_LEN(" GRANT OPTION"));
      add_user_option(&global, acl_user->user_resource.questions,
		      "MAX_QUERIES_PER_HOUR");
      add_user_option(&global, acl_user->user_resource.updates,
		      "MAX_UPDATES_PER_HOUR");
      add_user_option(&global, acl_user->user_resource.conn_per_hour,
		      "MAX_CONNECTIONS_PER_HOUR");
      add_user_option(&global, acl_user->user_resource.user_conn,
		      "MAX_USER_CONNECTIONS");
    }
    protocol->prepare_for_resend();
    protocol->store(global.ptr(),global.length(),global.charset());
    if (protocol->write())
    {
      error= -1;
      goto end;
    }
  }

  /* Add database access */
  for (counter=0 ; counter < acl_dbs.elements ; counter++)
  {
    const char *user, *host;

    acl_db=dynamic_element(&acl_dbs,counter,ACL_DB*);
    if (!(user=acl_db->user))
      user= "";
    if (!(host=acl_db->host.hostname))
      host= "";

    /*
      We do not make SHOW GRANTS case-sensitive here (like REVOKE),
      but make it case-insensitive because that's the way they are
      actually applied, and showing fewer privileges than are applied
      would be wrong from a security point of view.
    */

    if (!strcmp(lex_user->user.str,user) &&
	!my_strcasecmp(system_charset_info, lex_user->host.str, host))
    {
      want_access=acl_db->access;
      if (want_access)
      {
	String db(buff,sizeof(buff),system_charset_info);
	db.length(0);
	db.append(STRING_WITH_LEN("GRANT "));

	if (test_all_bits(want_access,(DB_ACLS & ~GRANT_ACL)))
	  db.append(STRING_WITH_LEN("ALL PRIVILEGES"));
	else if (!(want_access & ~GRANT_ACL))
	  db.append(STRING_WITH_LEN("USAGE"));
	else
	{
	  int found=0, cnt;
	  ulong j,test_access= want_access & ~GRANT_ACL;
	  for (cnt=0, j = SELECT_ACL; j <= DB_ACLS; cnt++,j <<= 1)
	  {
	    if (test_access & j)
	    {
	      if (found)
		db.append(STRING_WITH_LEN(", "));
	      found = 1;
	      db.append(command_array[cnt],command_lengths[cnt]);
	    }
	  }
	}
	db.append (STRING_WITH_LEN(" ON "));
	append_identifier(thd, &db, acl_db->db, strlen(acl_db->db));
	db.append (STRING_WITH_LEN(".* TO '"));
	db.append(lex_user->user.str, lex_user->user.length,
		  system_charset_info);
	db.append (STRING_WITH_LEN("'@'"));
	// host and lex_user->host are equal except for case
	db.append(host, strlen(host), system_charset_info);
	db.append ('\'');
	if (want_access & GRANT_ACL)
	  db.append(STRING_WITH_LEN(" WITH GRANT OPTION"));
	protocol->prepare_for_resend();
	protocol->store(db.ptr(),db.length(),db.charset());
	if (protocol->write())
	{
	  error= -1;
	  goto end;
	}
      }
    }
  }

  /* Add table & column access */
  for (index=0 ; index < column_priv_hash.records ; index++)
  {
    const char *user, *host;
    GRANT_TABLE *grant_table= (GRANT_TABLE*)
      my_hash_element(&column_priv_hash, index);

    if (!(user=grant_table->user))
      user= "";
    if (!(host= grant_table->host.hostname))
      host= "";

    /*
      We do not make SHOW GRANTS case-sensitive here (like REVOKE),
      but make it case-insensitive because that's the way they are
      actually applied, and showing fewer privileges than are applied
      would be wrong from a security point of view.
    */

    if (!strcmp(lex_user->user.str,user) &&
	!my_strcasecmp(system_charset_info, lex_user->host.str, host))
    {
      ulong table_access= grant_table->privs;
      if ((table_access | grant_table->cols) != 0)
      {
	String global(buff, sizeof(buff), system_charset_info);
	ulong test_access= (table_access | grant_table->cols) & ~GRANT_ACL;

	global.length(0);
	global.append(STRING_WITH_LEN("GRANT "));

	if (test_all_bits(table_access, (TABLE_ACLS & ~GRANT_ACL)))
	  global.append(STRING_WITH_LEN("ALL PRIVILEGES"));
	else if (!test_access)
	  global.append(STRING_WITH_LEN("USAGE"));
	else
	{
          /* Add specific column access */
	  int found= 0;
	  ulong j;

	  for (counter= 0, j= SELECT_ACL; j <= TABLE_ACLS; counter++, j<<= 1)
	  {
	    if (test_access & j)
	    {
	      if (found)
		global.append(STRING_WITH_LEN(", "));
	      found= 1;
	      global.append(command_array[counter],command_lengths[counter]);

	      if (grant_table->cols)
	      {
		uint found_col= 0;
		for (uint col_index=0 ;
		     col_index < grant_table->hash_columns.records ;
		     col_index++)
		{
		  GRANT_COLUMN *grant_column = (GRANT_COLUMN*)
                    my_hash_element(&grant_table->hash_columns,col_index);
		  if (grant_column->rights & j)
		  {
		    if (!found_col)
		    {
		      found_col= 1;
		      /*
			If we have a duplicated table level privilege, we
			must write the access privilege name again.
		      */
		      if (table_access & j)
		      {
			global.append(STRING_WITH_LEN(", "));
			global.append(command_array[counter],
				      command_lengths[counter]);
		      }
		      global.append(STRING_WITH_LEN(" ("));
		    }
		    else
		      global.append(STRING_WITH_LEN(", "));
		    global.append(grant_column->column,
				  grant_column->key_length,
				  system_charset_info);
		  }
		}
		if (found_col)
		  global.append(')');
	      }
	    }
	  }
	}
	global.append(STRING_WITH_LEN(" ON "));
	append_identifier(thd, &global, grant_table->db,
			  strlen(grant_table->db));
	global.append('.');
	append_identifier(thd, &global, grant_table->tname,
			  strlen(grant_table->tname));
	global.append(STRING_WITH_LEN(" TO '"));
	global.append(lex_user->user.str, lex_user->user.length,
		      system_charset_info);
	global.append(STRING_WITH_LEN("'@'"));
	// host and lex_user->host are equal except for case
	global.append(host, strlen(host), system_charset_info);
	global.append('\'');
	if (table_access & GRANT_ACL)
	  global.append(STRING_WITH_LEN(" WITH GRANT OPTION"));
	protocol->prepare_for_resend();
	protocol->store(global.ptr(),global.length(),global.charset());
	if (protocol->write())
	{
	  error= -1;
	  break;
	}
      }
    }
  }

  if (show_routine_grants(thd, lex_user, &proc_priv_hash, 
                          STRING_WITH_LEN("PROCEDURE"), buff, sizeof(buff)))
  {
    error= -1;
    goto end;
  }

  if (show_routine_grants(thd, lex_user, &func_priv_hash,
                          STRING_WITH_LEN("FUNCTION"), buff, sizeof(buff)))
  {
    error= -1;
    goto end;
  }

  if (show_proxy_grants(thd, lex_user, buff, sizeof(buff)))
  {
    error= -1;
    goto end;
  }

end:
  mysql_mutex_unlock(&acl_cache->lock);
  mysql_rwlock_unlock(&LOCK_grant);

  my_eof(thd);
  DBUG_RETURN(error);
}

static int show_routine_grants(THD* thd, LEX_USER *lex_user, HASH *hash,
                               const char *type, int typelen,
                               char *buff, int buffsize)
{
  uint counter, index;
  int error= 0;
  Protocol *protocol= thd->protocol;
  /* Add routine access */
  for (index=0 ; index < hash->records ; index++)
  {
    const char *user, *host;
    GRANT_NAME *grant_proc= (GRANT_NAME*) my_hash_element(hash, index);

    if (!(user=grant_proc->user))
      user= "";
    if (!(host= grant_proc->host.hostname))
      host= "";

    /*
      We do not make SHOW GRANTS case-sensitive here (like REVOKE),
      but make it case-insensitive because that's the way they are
      actually applied, and showing fewer privileges than are applied
      would be wrong from a security point of view.
    */

    if (!strcmp(lex_user->user.str,user) &&
	!my_strcasecmp(system_charset_info, lex_user->host.str, host))
    {
      ulong proc_access= grant_proc->privs;
      if (proc_access != 0)
      {
	String global(buff, buffsize, system_charset_info);
	ulong test_access= proc_access & ~GRANT_ACL;

	global.length(0);
	global.append(STRING_WITH_LEN("GRANT "));

	if (!test_access)
 	  global.append(STRING_WITH_LEN("USAGE"));
	else
	{
          /* Add specific procedure access */
	  int found= 0;
	  ulong j;

	  for (counter= 0, j= SELECT_ACL; j <= PROC_ACLS; counter++, j<<= 1)
	  {
	    if (test_access & j)
	    {
	      if (found)
		global.append(STRING_WITH_LEN(", "));
	      found= 1;
	      global.append(command_array[counter],command_lengths[counter]);
	    }
	  }
	}
	global.append(STRING_WITH_LEN(" ON "));
        global.append(type,typelen);
        global.append(' ');
	append_identifier(thd, &global, grant_proc->db,
			  strlen(grant_proc->db));
	global.append('.');
	append_identifier(thd, &global, grant_proc->tname,
			  strlen(grant_proc->tname));
	global.append(STRING_WITH_LEN(" TO '"));
	global.append(lex_user->user.str, lex_user->user.length,
		      system_charset_info);
	global.append(STRING_WITH_LEN("'@'"));
	// host and lex_user->host are equal except for case
	global.append(host, strlen(host), system_charset_info);
	global.append('\'');
	if (proc_access & GRANT_ACL)
	  global.append(STRING_WITH_LEN(" WITH GRANT OPTION"));
	protocol->prepare_for_resend();
	protocol->store(global.ptr(),global.length(),global.charset());
	if (protocol->write())
	{
	  error= -1;
	  break;
	}
      }
    }
  }
  return error;
}

/*
  Make a clear-text version of the requested privilege.
*/

void get_privilege_desc(char *to, uint max_length, ulong access)
{
  uint pos;
  char *start=to;
  DBUG_ASSERT(max_length >= 30);                // For end ', ' removal

  if (access)
  {
    max_length--;				// Reserve place for end-zero
    for (pos=0 ; access ; pos++, access>>=1)
    {
      if ((access & 1) &&
	  command_lengths[pos] + (uint) (to-start) < max_length)
      {
	to= strmov(to, command_array[pos]);
        *to++= ',';
        *to++= ' ';
      }
    }
    to--;                                       // Remove end ' '
    to--;                                       // Remove end ','
  }
  *to=0;
}


void get_mqh(const char *user, const char *host, USER_CONN *uc)
{
  ACL_USER *acl_user;

  mysql_mutex_lock(&acl_cache->lock);

  if (initialized && (acl_user= find_acl_user(host,user, FALSE)))
    uc->user_resources= acl_user->user_resource;
  else
    bzero((char*) &uc->user_resources, sizeof(uc->user_resources));

  mysql_mutex_unlock(&acl_cache->lock);
}

/*
  Open the grant tables.

  SYNOPSIS
    open_grant_tables()
    thd                         The current thread.
    tables (out)                The 4 elements array for the opened tables.

  DESCRIPTION
    Tables are numbered as follows:
    0 user
    1 db
    2 tables_priv
    3 columns_priv

  RETURN
    1           Skip GRANT handling during replication.
    0           OK.
    < 0         Error.
*/

#define GRANT_TABLES 6
int open_grant_tables(THD *thd, TABLE_LIST *tables)
{
  DBUG_ENTER("open_grant_tables");

  if (!initialized)
  {
    my_error(ER_OPTION_PREVENTS_STATEMENT, MYF(0), "--skip-grant-tables");
    DBUG_RETURN(-1);
  }

  tables->init_one_table(C_STRING_WITH_LEN("mysql"),
                         C_STRING_WITH_LEN("user"), "user", TL_WRITE);
  (tables+1)->init_one_table(C_STRING_WITH_LEN("mysql"),
                             C_STRING_WITH_LEN("db"), "db", TL_WRITE);
  (tables+2)->init_one_table(C_STRING_WITH_LEN("mysql"),
                             C_STRING_WITH_LEN("tables_priv"),
                             "tables_priv", TL_WRITE);
  (tables+3)->init_one_table(C_STRING_WITH_LEN("mysql"),
                             C_STRING_WITH_LEN("columns_priv"),
                             "columns_priv", TL_WRITE);
  (tables+4)->init_one_table(C_STRING_WITH_LEN("mysql"),
                             C_STRING_WITH_LEN("procs_priv"),
                             "procs_priv", TL_WRITE);
  (tables+5)->init_one_table(C_STRING_WITH_LEN("mysql"),
                             C_STRING_WITH_LEN("proxy_priv"),
                             "proxy_priv", TL_WRITE);
  tables->next_local= tables->next_global= tables + 1;
  (tables+1)->next_local= (tables+1)->next_global= tables + 2;
  (tables+2)->next_local= (tables+2)->next_global= tables + 3;
  (tables+3)->next_local= (tables+3)->next_global= tables + 4;
  (tables+4)->next_local= (tables+4)->next_global= tables + 5;

#ifdef HAVE_REPLICATION
  /*
    GRANT and REVOKE are applied the slave in/exclusion rules as they are
    some kind of updates to the mysql.% tables.
  */
  if (thd->slave_thread && rpl_filter->is_on())
  {
    /*
      The tables must be marked "updating" so that tables_ok() takes them into
      account in tests.
    */
    tables[0].updating= tables[1].updating= tables[2].updating=
      tables[3].updating= tables[4].updating= tables[5].updating= 1;
    if (!(thd->spcont || rpl_filter->tables_ok(0, tables)))
      DBUG_RETURN(1);
    tables[0].updating= tables[1].updating= tables[2].updating=
      tables[3].updating= tables[4].updating= tables[5].updating= 0;
  }
#endif

  if (open_and_lock_tables(thd, tables, FALSE, MYSQL_LOCK_IGNORE_TIMEOUT))
  {						// This should never happen
    DBUG_RETURN(-1);
  }

  DBUG_RETURN(0);
}

ACL_USER *check_acl_user(LEX_USER *user_name,
			 uint *acl_acl_userdx)
{
  ACL_USER *acl_user= 0;
  uint counter;

  mysql_mutex_assert_owner(&acl_cache->lock);

  for (counter= 0 ; counter < acl_users.elements ; counter++)
  {
    const char *user,*host;
    acl_user= dynamic_element(&acl_users, counter, ACL_USER*);
    if (!(user=acl_user->user))
      user= "";
    if (!(host=acl_user->host.hostname))
      host= "";
    if (!strcmp(user_name->user.str,user) &&
	!my_strcasecmp(system_charset_info, user_name->host.str, host))
      break;
  }
  if (counter == acl_users.elements)
    return 0;

  *acl_acl_userdx= counter;
  return acl_user;
}

/*
  Modify a privilege table.

  SYNOPSIS
    modify_grant_table()
    table                       The table to modify.
    host_field                  The host name field.
    user_field                  The user name field.
    user_to                     The new name for the user if to be renamed,
                                NULL otherwise.

  DESCRIPTION
  Update user/host in the current record if user_to is not NULL.
  Delete the current record if user_to is NULL.

  RETURN
    0           OK.
    != 0        Error.
*/

static int modify_grant_table(TABLE *table, Field *host_field,
                              Field *user_field, LEX_USER *user_to)
{
  int error;
  DBUG_ENTER("modify_grant_table");

  if (user_to)
  {
    /* rename */
    store_record(table, record[1]);
    host_field->store(user_to->host.str, user_to->host.length,
                      system_charset_info);
    user_field->store(user_to->user.str, user_to->user.length,
                      system_charset_info);
    if ((error= table->file->ha_update_row(table->record[1], 
                                           table->record[0])) &&
        error != HA_ERR_RECORD_IS_THE_SAME)
      table->file->print_error(error, MYF(0));
    else
      error= 0;
  }
  else
  {
    /* delete */
    if ((error=table->file->ha_delete_row(table->record[0])))
      table->file->print_error(error, MYF(0));
  }

  DBUG_RETURN(error);
}

/*
  Handle a privilege table.

  SYNOPSIS
    handle_grant_table()
    tables                      The array with the four open tables.
    table_no                    The number of the table to handle (0..4).
    drop                        If user_from is to be dropped.
    user_from                   The the user to be searched/dropped/renamed.
    user_to                     The new name for the user if to be renamed,
                                NULL otherwise.

  DESCRIPTION
    Scan through all records in a grant table and apply the requested
    operation. For the "user" table, a single index access is sufficient,
    since there is an unique index on (host, user).
    Delete from grant table if drop is true.
    Update in grant table if drop is false and user_to is not NULL.
    Search in grant table if drop is false and user_to is NULL.
    Tables are numbered as follows:
    0 user
    1 db
    2 tables_priv
    3 columns_priv
    4 procs_priv

  RETURN
    > 0         At least one record matched.
    0           OK, but no record matched.
    < 0         Error.
*/

static int handle_grant_table(TABLE_LIST *tables, uint table_no, bool drop,
                              LEX_USER *user_from, LEX_USER *user_to)
{
  int result= 0;
  int error;
  TABLE *table= tables[table_no].table;
  Field *host_field= table->field[0];
  Field *user_field= table->field[table_no && table_no != 5 ? 2 : 1];
  char *host_str= user_from->host.str;
  char *user_str= user_from->user.str;
  const char *host;
  const char *user;
  uchar user_key[MAX_KEY_LENGTH];
  uint key_prefix_length;
  DBUG_ENTER("handle_grant_table");
  THD *thd= current_thd;

  table->use_all_columns();
  if (! table_no) // mysql.user table
  {
    /*
      The 'user' table has an unique index on (host, user).
      Thus, we can handle everything with a single index access.
      The host- and user fields are consecutive in the user table records.
      So we set host- and user fields of table->record[0] and use the
      pointer to the host field as key.
      index_read_idx() will replace table->record[0] (its first argument)
      by the searched record, if it exists.
    */
    DBUG_PRINT("info",("read table: '%s'  search: '%s'@'%s'",
                       table->s->table_name.str, user_str, host_str));
    host_field->store(host_str, user_from->host.length, system_charset_info);
    user_field->store(user_str, user_from->user.length, system_charset_info);

    key_prefix_length= (table->key_info->key_part[0].store_length +
                        table->key_info->key_part[1].store_length);
    key_copy(user_key, table->record[0], table->key_info, key_prefix_length);

    if ((error= table->file->ha_index_read_idx_map(table->record[0], 0,
                                                   user_key, (key_part_map)3,
                                                   HA_READ_KEY_EXACT)))
    {
      if (error != HA_ERR_KEY_NOT_FOUND && error != HA_ERR_END_OF_FILE)
      {
        table->file->print_error(error, MYF(0));
        result= -1;
      }
    }
    else
    {
      /* If requested, delete or update the record. */
      result= ((drop || user_to) &&
               modify_grant_table(table, host_field, user_field, user_to)) ?
        -1 : 1; /* Error or found. */
    }
    DBUG_PRINT("info",("read result: %d", result));
  }
  else
  {
    /*
      The non-'user' table do not have indexes on (host, user).
      And their host- and user fields are not consecutive.
      Thus, we need to do a table scan to find all matching records.
    */
    if ((error= table->file->ha_rnd_init(1)))
    {
      table->file->print_error(error, MYF(0));
      result= -1;
    }
    else
    {
#ifdef EXTRA_DEBUG
      DBUG_PRINT("info",("scan table: '%s'  search: '%s'@'%s'",
                         table->s->table_name.str, user_str, host_str));
#endif
      while ((error= table->file->ha_rnd_next(table->record[0])) != 
             HA_ERR_END_OF_FILE)
      {
        if (error)
        {
          /* Most probable 'deleted record'. */
          DBUG_PRINT("info",("scan error: %d", error));
          continue;
        }
        if (! (host= get_field(thd->mem_root, host_field)))
          host= "";
        if (! (user= get_field(thd->mem_root, user_field)))
          user= "";

#ifdef EXTRA_DEBUG
        if (table_no != 5)
        {
          DBUG_PRINT("loop",("scan fields: '%s'@'%s' '%s' '%s' '%s'",
                             user, host,
                             get_field(thd->mem_root, table->field[1]) /*db*/,
                             get_field(thd->mem_root, table->field[3]) /*table*/,
                             get_field(thd->mem_root,
                                       table->field[4]) /*column*/));
        }
#endif
        if (strcmp(user_str, user) ||
            my_strcasecmp(system_charset_info, host_str, host))
          continue;

        /* If requested, delete or update the record. */
        result= ((drop || user_to) &&
                 modify_grant_table(table, host_field, user_field, user_to)) ?
          -1 : result ? result : 1; /* Error or keep result or found. */
        /* If search is requested, we do not need to search further. */
        if (! drop && ! user_to)
          break ;
      }
      (void) table->file->ha_rnd_end();
      DBUG_PRINT("info",("scan result: %d", result));
    }
  }

  DBUG_RETURN(result);
}


/*
  Handle an in-memory privilege structure.

  SYNOPSIS
    handle_grant_struct()
    struct_no                   The number of the structure to handle (0..3).
    drop                        If user_from is to be dropped.
    user_from                   The the user to be searched/dropped/renamed.
    user_to                     The new name for the user if to be renamed,
                                NULL otherwise.

  DESCRIPTION
    Scan through all elements in an in-memory grant structure and apply
    the requested operation.
    Delete from grant structure if drop is true.
    Update in grant structure if drop is false and user_to is not NULL.
    Search in grant structure if drop is false and user_to is NULL.
    Structures are numbered as follows:
    0 acl_users
    1 acl_dbs
    2 column_priv_hash
    3 procs_priv_hash

  RETURN
    > 0         At least one element matched.
    0           OK, but no element matched.
    -1		Wrong arguments to function
*/

static int handle_grant_struct(uint struct_no, bool drop,
                               LEX_USER *user_from, LEX_USER *user_to)
{
  int result= 0;
  uint idx;
  uint elements;
  const char *user;
  const char *host;
  ACL_USER *acl_user= NULL;
  ACL_DB *acl_db= NULL;
  ACL_PROXY_USER *acl_proxy_user= NULL;
  GRANT_NAME *grant_name= NULL;
  DBUG_ENTER("handle_grant_struct");
  DBUG_PRINT("info",("scan struct: %u  search: '%s'@'%s'",
                     struct_no, user_from->user.str, user_from->host.str));

  LINT_INIT(user);
  LINT_INIT(host);

  mysql_mutex_assert_owner(&acl_cache->lock);

  /* Get the number of elements in the in-memory structure. */
  switch (struct_no) {
  case 0:
    elements= acl_users.elements;
    break;
  case 1:
    elements= acl_dbs.elements;
    break;
  case 2:
    elements= column_priv_hash.records;
    break;
  case 3:
    elements= proc_priv_hash.records;
    break;
  case 5:
    elements= acl_proxy_users.elements;
    break;
  default:
    return -1;
  }

#ifdef EXTRA_DEBUG
    DBUG_PRINT("loop",("scan struct: %u  search    user: '%s'  host: '%s'",
                       struct_no, user_from->user.str, user_from->host.str));
#endif
  /* Loop over all elements. */
  for (idx= 0; idx < elements; idx++)
  {
    /*
      Get a pointer to the element.
    */
    switch (struct_no) {
    case 0:
      acl_user= dynamic_element(&acl_users, idx, ACL_USER*);
      user= acl_user->user;
      host= acl_user->host.hostname;
    break;

    case 1:
      acl_db= dynamic_element(&acl_dbs, idx, ACL_DB*);
      user= acl_db->user;
      host= acl_db->host.hostname;
      break;

    case 2:
      grant_name= (GRANT_NAME*) my_hash_element(&column_priv_hash, idx);
      user= grant_name->user;
      host= grant_name->host.hostname;
      break;

    case 3:
      grant_name= (GRANT_NAME*) my_hash_element(&proc_priv_hash, idx);
      user= grant_name->user;
      host= grant_name->host.hostname;
      break;
    case 5:
      acl_proxy_user= dynamic_element(&acl_proxy_users, idx, ACL_PROXY_USER*);
      user= acl_proxy_user->get_user();
      host= acl_proxy_user->get_host();
      break;
    default:
      MY_ASSERT_UNREACHABLE();
    }
    if (! user)
      user= "";
    if (! host)
      host= "";

#ifdef EXTRA_DEBUG
    DBUG_PRINT("loop",("scan struct: %u  index: %u  user: '%s'  host: '%s'",
                       struct_no, idx, user, host));
#endif
    if (strcmp(user_from->user.str, user) ||
        my_strcasecmp(system_charset_info, user_from->host.str, host))
      continue;

    result= 1; /* At least one element found. */
    if ( drop )
    {
      switch ( struct_no ) {
      case 0:
        delete_dynamic_element(&acl_users, idx);
        break;

      case 1:
        delete_dynamic_element(&acl_dbs, idx);
        break;

      case 2:
        my_hash_delete(&column_priv_hash, (uchar*) grant_name);
	break;

      case 3:
        my_hash_delete(&proc_priv_hash, (uchar*) grant_name);
	break;

      case 5:
        delete_dynamic_element(&acl_proxy_users, idx);
        break;

      }
      elements--;
      idx--;
    }
    else if ( user_to )
    {
      switch ( struct_no ) {
      case 0:
        acl_user->user= strdup_root(&mem, user_to->user.str);
        acl_user->host.hostname= strdup_root(&mem, user_to->host.str);
        break;

      case 1:
        acl_db->user= strdup_root(&mem, user_to->user.str);
        acl_db->host.hostname= strdup_root(&mem, user_to->host.str);
        break;

      case 2:
      case 3:
        /* 
          Update the grant structure with the new user name and
          host name
        */
        grant_name->set_user_details(user_to->host.str, grant_name->db,
                                     user_to->user.str, grant_name->tname,
                                     TRUE);

        /*
          Since username is part of the hash key, when the user name
          is renamed, the hash key is changed. Update the hash to
          ensure that the position matches the new hash key value
        */
        my_hash_update(&column_priv_hash, (uchar*) grant_name,
                       (uchar*) grant_name->hash_key, grant_name->key_length);
	break;

      case 5:
        acl_proxy_user->set_user (&mem, user_to->user.str);
        acl_proxy_user->set_host (&mem, user_to->host.str);
        break;

      }
    }
    else
    {
      /* If search is requested, we do not need to search further. */
      break;
    }
  }
#ifdef EXTRA_DEBUG
  DBUG_PRINT("loop",("scan struct: %u  result %d", struct_no, result));
#endif

  DBUG_RETURN(result);
}


/*
  Handle all privilege tables and in-memory privilege structures.

  SYNOPSIS
    handle_grant_data()
    tables                      The array with the four open tables.
    drop                        If user_from is to be dropped.
    user_from                   The the user to be searched/dropped/renamed.
    user_to                     The new name for the user if to be renamed,
                                NULL otherwise.

  DESCRIPTION
    Go through all grant tables and in-memory grant structures and apply
    the requested operation.
    Delete from grant data if drop is true.
    Update in grant data if drop is false and user_to is not NULL.
    Search in grant data if drop is false and user_to is NULL.

  RETURN
    > 0         At least one element matched.
    0           OK, but no element matched.
    < 0         Error.
*/

static int handle_grant_data(TABLE_LIST *tables, bool drop,
                             LEX_USER *user_from, LEX_USER *user_to)
{
  int result= 0;
  int found;
  DBUG_ENTER("handle_grant_data");

  /* Handle user table. */
  if ((found= handle_grant_table(tables, 0, drop, user_from, user_to)) < 0)
  {
    /* Handle of table failed, don't touch the in-memory array. */
    result= -1;
  }
  else
  {
    /* Handle user array. */
    if ((handle_grant_struct(0, drop, user_from, user_to) && ! result) ||
        found)
    {
      result= 1; /* At least one record/element found. */
      /* If search is requested, we do not need to search further. */
      if (! drop && ! user_to)
        goto end;
    }
  }

  /* Handle db table. */
  if ((found= handle_grant_table(tables, 1, drop, user_from, user_to)) < 0)
  {
    /* Handle of table failed, don't touch the in-memory array. */
    result= -1;
  }
  else
  {
    /* Handle db array. */
    if (((handle_grant_struct(1, drop, user_from, user_to) && ! result) ||
         found) && ! result)
    {
      result= 1; /* At least one record/element found. */
      /* If search is requested, we do not need to search further. */
      if (! drop && ! user_to)
        goto end;
    }
  }

  /* Handle procedures table. */
  if ((found= handle_grant_table(tables, 4, drop, user_from, user_to)) < 0)
  {
    /* Handle of table failed, don't touch in-memory array. */
    result= -1;
  }
  else
  {
    /* Handle procs array. */
    if (((handle_grant_struct(3, drop, user_from, user_to) && ! result) ||
         found) && ! result)
    {
      result= 1; /* At least one record/element found. */
      /* If search is requested, we do not need to search further. */
      if (! drop && ! user_to)
        goto end;
    }
  }

  /* Handle tables table. */
  if ((found= handle_grant_table(tables, 2, drop, user_from, user_to)) < 0)
  {
    /* Handle of table failed, don't touch columns and in-memory array. */
    result= -1;
  }
  else
  {
    if (found && ! result)
    {
      result= 1; /* At least one record found. */
      /* If search is requested, we do not need to search further. */
      if (! drop && ! user_to)
        goto end;
    }

    /* Handle columns table. */
    if ((found= handle_grant_table(tables, 3, drop, user_from, user_to)) < 0)
    {
      /* Handle of table failed, don't touch the in-memory array. */
      result= -1;
    }
    else
    {
      /* Handle columns hash. */
      if (((handle_grant_struct(2, drop, user_from, user_to) && ! result) ||
           found) && ! result)
        result= 1; /* At least one record/element found. */
    }
  }

  /* Handle proxy_priv table. */
  if ((found= handle_grant_table(tables, 5, drop, user_from, user_to)) < 0)
  {
    /* Handle of table failed, don't touch the in-memory array. */
    result= -1;
  }
  else
  {
    /* Handle proxy_priv array. */
    if ((handle_grant_struct(5, drop, user_from, user_to) && !result) ||
        found)
      result= 1; /* At least one record/element found. */
  }
 end:
  DBUG_RETURN(result);
}

/**
  Auxiliary function for constructing a  user list string.
  @param str     A String to store the user list.
  @param user    A LEX_USER which will be appended into user list.
  @param comma   If TRUE, append a ',' before the the user.
  @param passwd  If TRUE, append ' IDENTIFIED BY PASSWORD ...' after the user,
                 if the given user has password.
 */
static void append_user(String *str, LEX_USER *user, bool comma= TRUE,
                        bool passwd= FALSE)
{
  if (comma)
    str->append(',');
  str->append('\'');
  str->append(user->user.str);
  str->append(STRING_WITH_LEN("'@'"));
  str->append(user->host.str);
  str->append('\'');

  if (passwd && user->password.str)
  {
    str->append(STRING_WITH_LEN(" IDENTIFIED BY PASSWORD '"));
    str->append(user->password.str, user->password.length);
    str->append('\'');
  }
}


/*
  Create a list of users.

  SYNOPSIS
    mysql_create_user()
    thd                         The current thread.
    list                        The users to create.

  RETURN
    FALSE       OK.
    TRUE        Error.
*/

bool mysql_create_user(THD *thd, List <LEX_USER> &list)
{
  int result;
  String wrong_users;
  String log_query;
  LEX_USER *user_name, *tmp_user_name;
  List_iterator <LEX_USER> user_list(list);
  TABLE_LIST tables[GRANT_TABLES];
  bool some_users_created= FALSE;
  bool save_binlog_row_based;
  DBUG_ENTER("mysql_create_user");

  /*
    This statement will be replicated as a statement, even when using
    row-based replication.  The flag will be reset at the end of the
    statement.
  */
  if ((save_binlog_row_based= thd->is_current_stmt_binlog_format_row()))
    thd->clear_current_stmt_binlog_format_row();

  /* CREATE USER may be skipped on replication client. */
  if ((result= open_grant_tables(thd, tables)))
  {
    /* Restore the state of binlog format */
    DBUG_ASSERT(!thd->is_current_stmt_binlog_format_row());
    if (save_binlog_row_based)
      thd->set_current_stmt_binlog_format_row();
    DBUG_RETURN(result != 1);
  }

  mysql_rwlock_wrlock(&LOCK_grant);
  mysql_mutex_lock(&acl_cache->lock);

  log_query.append(STRING_WITH_LEN("CREATE USER"));
  while ((tmp_user_name= user_list++))
  {
    if (!(user_name= get_current_user(thd, tmp_user_name)))
    {
      result= TRUE;
      continue;
    }

    log_query.append(' ');
    append_user(&log_query, user_name, FALSE, TRUE);
    log_query.append(',');

    /*
      Search all in-memory structures and grant tables
      for a mention of the new user name.
    */
    if (handle_grant_data(tables, 0, user_name, NULL))
    {
      append_user(&wrong_users, user_name, wrong_users.length() > 0);
      result= TRUE;
      continue;
    }

    some_users_created= TRUE;
    if (replace_user_table(thd, tables[0].table, *user_name, 0, 0, 1, 0))
    {
      append_user(&wrong_users, user_name, wrong_users.length() > 0);
      result= TRUE;
    }
  }

  mysql_mutex_unlock(&acl_cache->lock);

  if (result)
    my_error(ER_CANNOT_USER, MYF(0), "CREATE USER", wrong_users.c_ptr_safe());

  if (some_users_created)
  {
    /* Remove the last ',' */
    log_query.length(log_query.length()-1);
    result|= write_bin_log(thd, FALSE, log_query.c_ptr_safe(), log_query.length());
  }

  mysql_rwlock_unlock(&LOCK_grant);
  /* Restore the state of binlog format */
  DBUG_ASSERT(!thd->is_current_stmt_binlog_format_row());
  if (save_binlog_row_based)
    thd->set_current_stmt_binlog_format_row();
  DBUG_RETURN(result);
}


/*
  Drop a list of users and all their privileges.

  SYNOPSIS
    mysql_drop_user()
    thd                         The current thread.
    list                        The users to drop.

  RETURN
    FALSE       OK.
    TRUE        Error.
*/

bool mysql_drop_user(THD *thd, List <LEX_USER> &list)
{
  int result;
  String wrong_users;
  LEX_USER *user_name, *tmp_user_name;
  List_iterator <LEX_USER> user_list(list);
  TABLE_LIST tables[GRANT_TABLES];
  bool some_users_deleted= FALSE;
  ulong old_sql_mode= thd->variables.sql_mode;
  bool save_binlog_row_based;
  DBUG_ENTER("mysql_drop_user");

  /*
    This statement will be replicated as a statement, even when using
    row-based replication.  The flag will be reset at the end of the
    statement.
  */
  if ((save_binlog_row_based= thd->is_current_stmt_binlog_format_row()))
    thd->clear_current_stmt_binlog_format_row();

  /* DROP USER may be skipped on replication client. */
  if ((result= open_grant_tables(thd, tables)))
  {
    /* Restore the state of binlog format */
    DBUG_ASSERT(!thd->is_current_stmt_binlog_format_row());
    if (save_binlog_row_based)
      thd->set_current_stmt_binlog_format_row();
    DBUG_RETURN(result != 1);
  }

  thd->variables.sql_mode&= ~MODE_PAD_CHAR_TO_FULL_LENGTH;

  mysql_rwlock_wrlock(&LOCK_grant);
  mysql_mutex_lock(&acl_cache->lock);

  while ((tmp_user_name= user_list++))
  {
    if (!(user_name= get_current_user(thd, tmp_user_name)))
    {
      result= TRUE;
      continue;
    }  
    if (handle_grant_data(tables, 1, user_name, NULL) <= 0)
    {
      append_user(&wrong_users, user_name, wrong_users.length() > 0);
      result= TRUE;
      continue;
    }
    some_users_deleted= TRUE;
  }

  /* Rebuild 'acl_check_hosts' since 'acl_users' has been modified */
  rebuild_check_host();

  mysql_mutex_unlock(&acl_cache->lock);

  if (result)
    my_error(ER_CANNOT_USER, MYF(0), "DROP USER", wrong_users.c_ptr_safe());

  if (some_users_deleted)
    result |= write_bin_log(thd, FALSE, thd->query(), thd->query_length());

  mysql_rwlock_unlock(&LOCK_grant);
  thd->variables.sql_mode= old_sql_mode;
  /* Restore the state of binlog format */
  DBUG_ASSERT(!thd->is_current_stmt_binlog_format_row());
  if (save_binlog_row_based)
    thd->set_current_stmt_binlog_format_row();
  DBUG_RETURN(result);
}


/*
  Rename a user.

  SYNOPSIS
    mysql_rename_user()
    thd                         The current thread.
    list                        The user name pairs: (from, to).

  RETURN
    FALSE       OK.
    TRUE        Error.
*/

bool mysql_rename_user(THD *thd, List <LEX_USER> &list)
{
  int result;
  String wrong_users;
  LEX_USER *user_from, *tmp_user_from;
  LEX_USER *user_to, *tmp_user_to;
  List_iterator <LEX_USER> user_list(list);
  TABLE_LIST tables[GRANT_TABLES];
  bool some_users_renamed= FALSE;
  bool save_binlog_row_based;
  DBUG_ENTER("mysql_rename_user");

  /*
    This statement will be replicated as a statement, even when using
    row-based replication.  The flag will be reset at the end of the
    statement.
  */
  if ((save_binlog_row_based= thd->is_current_stmt_binlog_format_row()))
    thd->clear_current_stmt_binlog_format_row();

  /* RENAME USER may be skipped on replication client. */
  if ((result= open_grant_tables(thd, tables)))
  {
    /* Restore the state of binlog format */
    DBUG_ASSERT(!thd->is_current_stmt_binlog_format_row());
    if (save_binlog_row_based)
      thd->set_current_stmt_binlog_format_row();
    DBUG_RETURN(result != 1);
  }

  mysql_rwlock_wrlock(&LOCK_grant);
  mysql_mutex_lock(&acl_cache->lock);

  while ((tmp_user_from= user_list++))
  {
    if (!(user_from= get_current_user(thd, tmp_user_from)))
    {
      result= TRUE;
      continue;
    }  
    tmp_user_to= user_list++;
    if (!(user_to= get_current_user(thd, tmp_user_to)))
    {
      result= TRUE;
      continue;
    }  
    DBUG_ASSERT(user_to != 0); /* Syntax enforces pairs of users. */

    /*
      Search all in-memory structures and grant tables
      for a mention of the new user name.
    */
    if (handle_grant_data(tables, 0, user_to, NULL) ||
        handle_grant_data(tables, 0, user_from, user_to) <= 0)
    {
      append_user(&wrong_users, user_from, wrong_users.length() > 0);
      result= TRUE;
      continue;
    }
    some_users_renamed= TRUE;
  }
  
  /* Rebuild 'acl_check_hosts' since 'acl_users' has been modified */
  rebuild_check_host();

  mysql_mutex_unlock(&acl_cache->lock);

  if (result)
    my_error(ER_CANNOT_USER, MYF(0), "RENAME USER", wrong_users.c_ptr_safe());
  
  if (some_users_renamed && mysql_bin_log.is_open())
    result |= write_bin_log(thd, FALSE, thd->query(), thd->query_length());

  mysql_rwlock_unlock(&LOCK_grant);
  /* Restore the state of binlog format */
  DBUG_ASSERT(!thd->is_current_stmt_binlog_format_row());
  if (save_binlog_row_based)
    thd->set_current_stmt_binlog_format_row();
  DBUG_RETURN(result);
}


/*
  Revoke all privileges from a list of users.

  SYNOPSIS
    mysql_revoke_all()
    thd                         The current thread.
    list                        The users to revoke all privileges from.

  RETURN
    > 0         Error. Error message already sent.
    0           OK.
    < 0         Error. Error message not yet sent.
*/

bool mysql_revoke_all(THD *thd,  List <LEX_USER> &list)
{
  uint counter, revoked, is_proc;
  int result;
  ACL_DB *acl_db;
  TABLE_LIST tables[GRANT_TABLES];
  bool save_binlog_row_based, should_write_to_binlog= FALSE;
  DBUG_ENTER("mysql_revoke_all");

  /*
    This statement will be replicated as a statement, even when using
    row-based replication.  The flag will be reset at the end of the
    statement.
  */
  if ((save_binlog_row_based= thd->is_current_stmt_binlog_format_row()))
    thd->clear_current_stmt_binlog_format_row();

  if ((result= open_grant_tables(thd, tables)))
  {
    /* Restore the state of binlog format */
    DBUG_ASSERT(!thd->is_current_stmt_binlog_format_row());
    if (save_binlog_row_based)
      thd->set_current_stmt_binlog_format_row();
    DBUG_RETURN(result != 1);
  }

  mysql_rwlock_wrlock(&LOCK_grant);
  mysql_mutex_lock(&acl_cache->lock);

  LEX_USER *lex_user, *tmp_lex_user;
  List_iterator <LEX_USER> user_list(list);
  while ((tmp_lex_user= user_list++))
  {
    if (!(lex_user= get_current_user(thd, tmp_lex_user)))
    {
      result= -1;
      continue;
    }  
    if (!find_acl_user(lex_user->host.str, lex_user->user.str, TRUE))
    {
      result= -1;
      continue;
    }

    if (replace_user_table(thd, tables[0].table,
			   *lex_user, ~(ulong)0, 1, 0, 0))
    {
      result= -1;
      continue;
    }

    /*
      Even if there is an error, we should write to binary log.
     */
    should_write_to_binlog= TRUE;

    /* Remove db access privileges */
    /*
      Because acl_dbs and column_priv_hash shrink and may re-order
      as privileges are removed, removal occurs in a repeated loop
      until no more privileges are revoked.
     */
    do
    {
      for (counter= 0, revoked= 0 ; counter < acl_dbs.elements ; )
      {
	const char *user,*host;

	acl_db=dynamic_element(&acl_dbs,counter,ACL_DB*);
	if (!(user=acl_db->user))
	  user= "";
	if (!(host=acl_db->host.hostname))
	  host= "";

	if (!strcmp(lex_user->user.str,user) &&
            !strcmp(lex_user->host.str, host))
	{
	  if (!replace_db_table(tables[1].table, acl_db->db, *lex_user,
                                ~(ulong)0, 1))
	  {
	    /*
	      Don't increment counter as replace_db_table deleted the
	      current element in acl_dbs.
	     */
	    revoked= 1;
	    continue;
	  }
	  result= -1; // Something went wrong
	}
	counter++;
      }
    } while (revoked);

    /* Remove column access */
    do
    {
      for (counter= 0, revoked= 0 ; counter < column_priv_hash.records ; )
      {
	const char *user,*host;
        GRANT_TABLE *grant_table=
          (GRANT_TABLE*) my_hash_element(&column_priv_hash, counter);
	if (!(user=grant_table->user))
	  user= "";
	if (!(host=grant_table->host.hostname))
	  host= "";

	if (!strcmp(lex_user->user.str,user) &&
            !strcmp(lex_user->host.str, host))
	{
	  if (replace_table_table(thd,grant_table,tables[2].table,*lex_user,
				  grant_table->db,
				  grant_table->tname,
				  ~(ulong)0, 0, 1))
	  {
	    result= -1;
	  }
	  else
	  {
	    if (!grant_table->cols)
	    {
	      revoked= 1;
	      continue;
	    }
	    List<LEX_COLUMN> columns;
	    if (!replace_column_table(grant_table,tables[3].table, *lex_user,
				      columns,
				      grant_table->db,
				      grant_table->tname,
				      ~(ulong)0, 1))
	    {
	      revoked= 1;
	      continue;
	    }
	    result= -1;
	  }
	}
	counter++;
      }
    } while (revoked);

    /* Remove procedure access */
    for (is_proc=0; is_proc<2; is_proc++) do {
      HASH *hash= is_proc ? &proc_priv_hash : &func_priv_hash;
      for (counter= 0, revoked= 0 ; counter < hash->records ; )
      {
	const char *user,*host;
        GRANT_NAME *grant_proc= (GRANT_NAME*) my_hash_element(hash, counter);
	if (!(user=grant_proc->user))
	  user= "";
	if (!(host=grant_proc->host.hostname))
	  host= "";

	if (!strcmp(lex_user->user.str,user) &&
            !strcmp(lex_user->host.str, host))
	{
	  if (replace_routine_table(thd,grant_proc,tables[4].table,*lex_user,
				  grant_proc->db,
				  grant_proc->tname,
                                  is_proc,
				  ~(ulong)0, 1) == 0)
	  {
	    revoked= 1;
	    continue;
	  }
	  result= -1;	// Something went wrong
	}
	counter++;
      }
    } while (revoked);
  }

  mysql_mutex_unlock(&acl_cache->lock);

  if (result)
    my_message(ER_REVOKE_GRANTS, ER(ER_REVOKE_GRANTS), MYF(0));

  if (should_write_to_binlog)
  {
    result= result |
      write_bin_log(thd, FALSE, thd->query(), thd->query_length());
  }

  mysql_rwlock_unlock(&LOCK_grant);
  /* Restore the state of binlog format */
  DBUG_ASSERT(!thd->is_current_stmt_binlog_format_row());
  if (save_binlog_row_based)
    thd->set_current_stmt_binlog_format_row();

  DBUG_RETURN(result);
}




/**
  If the defining user for a routine does not exist, then the ACL lookup
  code should raise two errors which we should intercept.  We convert the more
  descriptive error into a warning, and consume the other.

  If any other errors are raised, then we set a flag that should indicate
  that there was some failure we should complain at a higher level.
*/
class Silence_routine_definer_errors : public Internal_error_handler
{
public:
  Silence_routine_definer_errors()
    : is_grave(FALSE)
  {}

  virtual ~Silence_routine_definer_errors()
  {}

  virtual bool handle_condition(THD *thd,
                                uint sql_errno,
                                const char* sqlstate,
                                MYSQL_ERROR::enum_warning_level level,
                                const char* msg,
                                MYSQL_ERROR ** cond_hdl);

  bool has_errors() { return is_grave; }

private:
  bool is_grave;
};

bool
Silence_routine_definer_errors::handle_condition(
  THD *thd,
  uint sql_errno,
  const char*,
  MYSQL_ERROR::enum_warning_level level,
  const char* msg,
  MYSQL_ERROR ** cond_hdl)
{
  *cond_hdl= NULL;
  if (level == MYSQL_ERROR::WARN_LEVEL_ERROR)
  {
    switch (sql_errno)
    {
      case ER_NONEXISTING_PROC_GRANT:
        /* Convert the error into a warning. */
        push_warning(thd, MYSQL_ERROR::WARN_LEVEL_WARN,
                     sql_errno, msg);
        return TRUE;
      default:
        is_grave= TRUE;
    }
  }

  return FALSE;
}


/**
  Revoke privileges for all users on a stored procedure.  Use an error handler
  that converts errors about missing grants into warnings.

  @param
    thd                         The current thread.
  @param
    db				DB of the stored procedure
  @param
    name			Name of the stored procedure

  @retval
    0           OK.
  @retval
    < 0         Error. Error message not yet sent.
*/

bool sp_revoke_privileges(THD *thd, const char *sp_db, const char *sp_name,
                          bool is_proc)
{
  uint counter, revoked;
  int result;
  TABLE_LIST tables[GRANT_TABLES];
  HASH *hash= is_proc ? &proc_priv_hash : &func_priv_hash;
  Silence_routine_definer_errors error_handler;
  bool save_binlog_row_based;
  DBUG_ENTER("sp_revoke_privileges");

  if ((result= open_grant_tables(thd, tables)))
    DBUG_RETURN(result != 1);

  /* Be sure to pop this before exiting this scope! */
  thd->push_internal_handler(&error_handler);

  mysql_rwlock_wrlock(&LOCK_grant);
  mysql_mutex_lock(&acl_cache->lock);

  /*
    This statement will be replicated as a statement, even when using
    row-based replication.  The flag will be reset at the end of the
    statement.
  */
  if ((save_binlog_row_based= thd->is_current_stmt_binlog_format_row()))
    thd->clear_current_stmt_binlog_format_row();

  /* Remove procedure access */
  do
  {
    for (counter= 0, revoked= 0 ; counter < hash->records ; )
    {
      GRANT_NAME *grant_proc= (GRANT_NAME*) my_hash_element(hash, counter);
      if (!my_strcasecmp(&my_charset_utf8_bin, grant_proc->db, sp_db) &&
	  !my_strcasecmp(system_charset_info, grant_proc->tname, sp_name))
      {
        LEX_USER lex_user;
	lex_user.user.str= grant_proc->user;
	lex_user.user.length= strlen(grant_proc->user);
	lex_user.host.str= grant_proc->host.hostname ?
	  grant_proc->host.hostname : (char*)"";
	lex_user.host.length= grant_proc->host.hostname ?
	  strlen(grant_proc->host.hostname) : 0;

	if (replace_routine_table(thd,grant_proc,tables[4].table,lex_user,
				  grant_proc->db, grant_proc->tname,
                                  is_proc, ~(ulong)0, 1) == 0)
	{
	  revoked= 1;
	  continue;
	}
      }
      counter++;
    }
  } while (revoked);

  mysql_mutex_unlock(&acl_cache->lock);
  mysql_rwlock_unlock(&LOCK_grant);

  thd->pop_internal_handler();
  /* Restore the state of binlog format */
  DBUG_ASSERT(!thd->is_current_stmt_binlog_format_row());
  if (save_binlog_row_based)
    thd->set_current_stmt_binlog_format_row();

  DBUG_RETURN(error_handler.has_errors());
}


/**
  Grant EXECUTE,ALTER privilege for a stored procedure

  @param thd The current thread.
  @param sp_db
  @param sp_name
  @param is_proc

  @return
    @retval FALSE Success
    @retval TRUE An error occured. Error message not yet sent.
*/

bool sp_grant_privileges(THD *thd, const char *sp_db, const char *sp_name,
                         bool is_proc)
{
  Security_context *sctx= thd->security_ctx;
  LEX_USER *combo;
  TABLE_LIST tables[1];
  List<LEX_USER> user_list;
  bool result;
  ACL_USER *au;
  char passwd_buff[SCRAMBLED_PASSWORD_CHAR_LENGTH+1];
  Dummy_error_handler error_handler;
  DBUG_ENTER("sp_grant_privileges");

  if (!(combo=(LEX_USER*) thd->alloc(sizeof(st_lex_user))))
    DBUG_RETURN(TRUE);

  combo->user.str= sctx->user;

  mysql_mutex_lock(&acl_cache->lock);

  if ((au= find_acl_user(combo->host.str=(char*)sctx->host_or_ip,combo->user.str,FALSE)))
    goto found_acl;
  if ((au= find_acl_user(combo->host.str=(char*)sctx->host, combo->user.str,FALSE)))
    goto found_acl;
  if ((au= find_acl_user(combo->host.str=(char*)sctx->ip, combo->user.str,FALSE)))
    goto found_acl;
  if((au= find_acl_user(combo->host.str=(char*)"%", combo->user.str, FALSE)))
    goto found_acl;

  mysql_mutex_unlock(&acl_cache->lock);
  DBUG_RETURN(TRUE);

 found_acl:
  mysql_mutex_unlock(&acl_cache->lock);

  bzero((char*)tables, sizeof(TABLE_LIST));
  user_list.empty();

  tables->db= (char*)sp_db;
  tables->table_name= tables->alias= (char*)sp_name;

  thd->make_lex_string(&combo->user,
                       combo->user.str, strlen(combo->user.str), 0);
  thd->make_lex_string(&combo->host,
                       combo->host.str, strlen(combo->host.str), 0);

  combo->password= empty_lex_str;
  combo->plugin= empty_lex_str;
  combo->auth= empty_lex_str;

  if(au)
  {
    if (au->salt_len)
    {
      if (au->salt_len == SCRAMBLE_LENGTH)
      {
        make_password_from_salt(passwd_buff, au->salt);
        combo->password.length= SCRAMBLED_PASSWORD_CHAR_LENGTH;
      }
      else if (au->salt_len == SCRAMBLE_LENGTH_323)
      {
        make_password_from_salt_323(passwd_buff, (ulong *) au->salt);
        combo->password.length= SCRAMBLED_PASSWORD_CHAR_LENGTH_323;
      }
      else
      {
        push_warning_printf(thd, MYSQL_ERROR::WARN_LEVEL_WARN, ER_PASSWD_LENGTH,
                            ER(ER_PASSWD_LENGTH), SCRAMBLED_PASSWORD_CHAR_LENGTH);
        return TRUE;
      }
      combo->password.str= passwd_buff;
    }

    if (au->plugin.str != native_password_plugin_name.str &&
        au->plugin.str != old_password_plugin_name.str)
    {
      combo->plugin= au->plugin;
      combo->auth= au->auth_string;
    }
  }

  if (user_list.push_back(combo))
    DBUG_RETURN(TRUE);

  thd->lex->ssl_type= SSL_TYPE_NOT_SPECIFIED;
  thd->lex->ssl_cipher= thd->lex->x509_subject= thd->lex->x509_issuer= 0;
  bzero((char*) &thd->lex->mqh, sizeof(thd->lex->mqh));

  /*
    Only care about whether the operation failed or succeeded
    as all errors will be handled later.
  */
  thd->push_internal_handler(&error_handler);
  result= mysql_routine_grant(thd, tables, is_proc, user_list,
                              DEFAULT_CREATE_PROC_ACLS, FALSE, FALSE);
  thd->pop_internal_handler();
  DBUG_RETURN(result);
}


/*****************************************************************************
  Instantiate used templates
*****************************************************************************/

#ifdef HAVE_EXPLICIT_TEMPLATE_INSTANTIATION
template class List_iterator<LEX_COLUMN>;
template class List_iterator<LEX_USER>;
template class List<LEX_COLUMN>;
template class List<LEX_USER>;
#endif

/**
  Validate if a user can proxy as another user

  @thd                     current thread
  @param user              the logged in user (proxy user)
  @param authenticated_as  the effective user a plugin is trying to 
                           impersonate as (proxied user)
  @return                  proxy user definition
    @retval NULL           proxy user definition not found or not applicable
    @retval non-null       the proxy user data
*/

static ACL_PROXY_USER *
acl_find_proxy_user(const char *user, const char *host, const char *ip, 
                    const char *authenticated_as, bool *proxy_used)
{
  uint i;
  /* if the proxied and proxy user are the same return OK */
  DBUG_ENTER("acl_find_proxy_user");
  DBUG_PRINT("info", ("user=%s host=%s ip=%s authenticated_as=%s",
                      user, host, ip, authenticated_as));

  if (!strcmp(authenticated_as, user))
  {
    DBUG_PRINT ("info", ("user is the same as authenticated_as"));
    DBUG_RETURN (NULL);
  }

  *proxy_used= TRUE; 
  for (i=0; i < acl_proxy_users.elements; i++)
  {
    ACL_PROXY_USER *proxy= dynamic_element(&acl_proxy_users, i, 
                                           ACL_PROXY_USER *);
    if (proxy->matches(host, user, ip, authenticated_as))
      DBUG_RETURN(proxy);
  }

  DBUG_RETURN(NULL);
}


bool
acl_check_proxy_grant_access(THD *thd, const char *host, const char *user,
                             bool with_grant)
{
  DBUG_ENTER("acl_check_proxy_grant_access");
  DBUG_PRINT("info", ("user=%s host=%s with_grant=%d", user, host, 
                      (int) with_grant));
  if (!initialized)
  {
    my_error(ER_OPTION_PREVENTS_STATEMENT, MYF(0), "--skip-grant-tables");
    DBUG_RETURN(1);
  }

  /* replication slave thread can do anything */
  if (thd->slave_thread)
  {
    DBUG_PRINT("info", ("replication slave"));
    DBUG_RETURN(FALSE);
  }

  /* one can grant proxy to himself to others */
  if (!strcmp(thd->security_ctx->user, user) &&
      !my_strcasecmp(system_charset_info, host,
                     thd->security_ctx->host))
  {
    DBUG_PRINT("info", ("strcmp (%s, %s) my_casestrcmp (%s, %s) equal", 
                        thd->security_ctx->user, user,
                        host, thd->security_ctx->host));
    DBUG_RETURN(FALSE);
  }

  /* check for matching WITH PROXY rights */
  for (uint i=0; i < acl_proxy_users.elements; i++)
  {
    ACL_PROXY_USER *proxy= dynamic_element(&acl_proxy_users, i, 
                                           ACL_PROXY_USER *);
    if (proxy->matches(thd->security_ctx->host,
                       thd->security_ctx->user,
                       thd->security_ctx->ip,
                       user) &&
        proxy->get_with_grant())
    {
      DBUG_PRINT("info", ("found"));
      DBUG_RETURN(FALSE);
    }
  }

  my_error(ER_ACCESS_DENIED_NO_PASSWORD_ERROR, MYF(0),
           thd->security_ctx->user,
           thd->security_ctx->host_or_ip);
  DBUG_RETURN(TRUE);
}


static bool
show_proxy_grants(THD *thd, LEX_USER *user, char *buff, size_t buffsize)
{
  Protocol *protocol= thd->protocol;
  int error= 0;

  for (uint i=0; i < acl_proxy_users.elements; i++)
  {
    ACL_PROXY_USER *proxy= dynamic_element(&acl_proxy_users, i,
                                           ACL_PROXY_USER *);
    if (proxy->granted_on(user->host.str, user->user.str))
    {
      String global(buff, buffsize, system_charset_info);
      global.length(0);
      proxy->print_grant(&global);
      protocol->prepare_for_resend();
      protocol->store(global.ptr(), global.length(), global.charset());
      if (protocol->write())
      {
        error= -1;
        break;
      }
    }
  }
  return error;
}


#endif /*NO_EMBEDDED_ACCESS_CHECKS */


int wild_case_compare(CHARSET_INFO *cs, const char *str,const char *wildstr)
{
  reg3 int flag;
  DBUG_ENTER("wild_case_compare");
  DBUG_PRINT("enter",("str: '%s'  wildstr: '%s'",str,wildstr));
  while (*wildstr)
  {
    while (*wildstr && *wildstr != wild_many && *wildstr != wild_one)
    {
      if (*wildstr == wild_prefix && wildstr[1])
	wildstr++;
      if (my_toupper(cs, *wildstr++) !=
          my_toupper(cs, *str++)) DBUG_RETURN(1);
    }
    if (! *wildstr ) DBUG_RETURN (*str != 0);
    if (*wildstr++ == wild_one)
    {
      if (! *str++) DBUG_RETURN (1);	/* One char; skip */
    }
    else
    {						/* Found '*' */
      if (!*wildstr) DBUG_RETURN(0);		/* '*' as last char: OK */
      flag=(*wildstr != wild_many && *wildstr != wild_one);
      do
      {
	if (flag)
	{
	  char cmp;
	  if ((cmp= *wildstr) == wild_prefix && wildstr[1])
	    cmp=wildstr[1];
	  cmp=my_toupper(cs, cmp);
	  while (*str && my_toupper(cs, *str) != cmp)
	    str++;
	  if (!*str) DBUG_RETURN (1);
	}
	if (wild_case_compare(cs, str,wildstr) == 0) DBUG_RETURN (0);
      } while (*str++);
      DBUG_RETURN(1);
    }
  }
  DBUG_RETURN (*str != '\0');
}


#ifndef NO_EMBEDDED_ACCESS_CHECKS
static bool update_schema_privilege(THD *thd, TABLE *table, char *buff,
                                    const char* db, const char* t_name,
                                    const char* column, uint col_length,
                                    const char *priv, uint priv_length,
                                    const char* is_grantable)
{
  int i= 2;
  CHARSET_INFO *cs= system_charset_info;
  restore_record(table, s->default_values);
  table->field[0]->store(buff, (uint) strlen(buff), cs);
  table->field[1]->store(STRING_WITH_LEN("def"), cs);
  if (db)
    table->field[i++]->store(db, (uint) strlen(db), cs);
  if (t_name)
    table->field[i++]->store(t_name, (uint) strlen(t_name), cs);
  if (column)
    table->field[i++]->store(column, col_length, cs);
  table->field[i++]->store(priv, priv_length, cs);
  table->field[i]->store(is_grantable, strlen(is_grantable), cs);
  return schema_table_store_record(thd, table);
}
#endif


int fill_schema_user_privileges(THD *thd, TABLE_LIST *tables, COND *cond)
{
#ifndef NO_EMBEDDED_ACCESS_CHECKS
  int error= 0;
  uint counter;
  ACL_USER *acl_user;
  ulong want_access;
  char buff[100];
  TABLE *table= tables->table;
  bool no_global_access= check_access(thd, SELECT_ACL, "mysql",
                                      NULL, NULL, 1, 1);
  char *curr_host= thd->security_ctx->priv_host_name();
  DBUG_ENTER("fill_schema_user_privileges");

  if (!initialized)
    DBUG_RETURN(0);
  mysql_mutex_lock(&acl_cache->lock);

  for (counter=0 ; counter < acl_users.elements ; counter++)
  {
    const char *user,*host, *is_grantable="YES";
    acl_user=dynamic_element(&acl_users,counter,ACL_USER*);
    if (!(user=acl_user->user))
      user= "";
    if (!(host=acl_user->host.hostname))
      host= "";

    if (no_global_access &&
        (strcmp(thd->security_ctx->priv_user, user) ||
         my_strcasecmp(system_charset_info, curr_host, host)))
      continue;
      
    want_access= acl_user->access;
    if (!(want_access & GRANT_ACL))
      is_grantable= "NO";

    strxmov(buff,"'",user,"'@'",host,"'",NullS);
    if (!(want_access & ~GRANT_ACL))
    {
      if (update_schema_privilege(thd, table, buff, 0, 0, 0, 0,
                                  STRING_WITH_LEN("USAGE"), is_grantable))
      {
        error= 1;
        goto err;
      }
    }
    else
    {
      uint priv_id;
      ulong j,test_access= want_access & ~GRANT_ACL;
      for (priv_id=0, j = SELECT_ACL;j <= GLOBAL_ACLS; priv_id++,j <<= 1)
      {
	if (test_access & j)
        {
          if (update_schema_privilege(thd, table, buff, 0, 0, 0, 0, 
                                      command_array[priv_id],
                                      command_lengths[priv_id], is_grantable))
          {
            error= 1;
            goto err;
          }
        }
      }
    }
  }
err:
  mysql_mutex_unlock(&acl_cache->lock);

  DBUG_RETURN(error);
#else
  return(0);
#endif
}


int fill_schema_schema_privileges(THD *thd, TABLE_LIST *tables, COND *cond)
{
#ifndef NO_EMBEDDED_ACCESS_CHECKS
  int error= 0;
  uint counter;
  ACL_DB *acl_db;
  ulong want_access;
  char buff[100];
  TABLE *table= tables->table;
  bool no_global_access= check_access(thd, SELECT_ACL, "mysql",
                                      NULL, NULL, 1, 1);
  char *curr_host= thd->security_ctx->priv_host_name();
  DBUG_ENTER("fill_schema_schema_privileges");

  if (!initialized)
    DBUG_RETURN(0);
  mysql_mutex_lock(&acl_cache->lock);

  for (counter=0 ; counter < acl_dbs.elements ; counter++)
  {
    const char *user, *host, *is_grantable="YES";

    acl_db=dynamic_element(&acl_dbs,counter,ACL_DB*);
    if (!(user=acl_db->user))
      user= "";
    if (!(host=acl_db->host.hostname))
      host= "";

    if (no_global_access &&
        (strcmp(thd->security_ctx->priv_user, user) ||
         my_strcasecmp(system_charset_info, curr_host, host)))
      continue;

    want_access=acl_db->access;
    if (want_access)
    {
      if (!(want_access & GRANT_ACL))
      {
        is_grantable= "NO";
      }
      strxmov(buff,"'",user,"'@'",host,"'",NullS);
      if (!(want_access & ~GRANT_ACL))
      {
        if (update_schema_privilege(thd, table, buff, acl_db->db, 0, 0,
                                    0, STRING_WITH_LEN("USAGE"), is_grantable))
        {
          error= 1;
          goto err;
        }
      }
      else
      {
        int cnt;
        ulong j,test_access= want_access & ~GRANT_ACL;
        for (cnt=0, j = SELECT_ACL; j <= DB_ACLS; cnt++,j <<= 1)
          if (test_access & j)
          {
            if (update_schema_privilege(thd, table, buff, acl_db->db, 0, 0, 0,
                                        command_array[cnt], command_lengths[cnt],
                                        is_grantable))
            {
              error= 1;
              goto err;
            }
          }
      }
    }
  }
err:
  mysql_mutex_unlock(&acl_cache->lock);

  DBUG_RETURN(error);
#else
  return (0);
#endif
}


int fill_schema_table_privileges(THD *thd, TABLE_LIST *tables, COND *cond)
{
#ifndef NO_EMBEDDED_ACCESS_CHECKS
  int error= 0;
  uint index;
  char buff[100];
  TABLE *table= tables->table;
  bool no_global_access= check_access(thd, SELECT_ACL, "mysql",
                                      NULL, NULL, 1, 1);
  char *curr_host= thd->security_ctx->priv_host_name();
  DBUG_ENTER("fill_schema_table_privileges");

  mysql_rwlock_rdlock(&LOCK_grant);

  for (index=0 ; index < column_priv_hash.records ; index++)
  {
    const char *user, *host, *is_grantable= "YES";
    GRANT_TABLE *grant_table= (GRANT_TABLE*) my_hash_element(&column_priv_hash,
							  index);
    if (!(user=grant_table->user))
      user= "";
    if (!(host= grant_table->host.hostname))
      host= "";

    if (no_global_access &&
        (strcmp(thd->security_ctx->priv_user, user) ||
         my_strcasecmp(system_charset_info, curr_host, host)))
      continue;

    ulong table_access= grant_table->privs;
    if (table_access)
    {
      ulong test_access= table_access & ~GRANT_ACL;
      /*
        We should skip 'usage' privilege on table if
        we have any privileges on column(s) of this table
      */
      if (!test_access && grant_table->cols)
        continue;
      if (!(table_access & GRANT_ACL))
        is_grantable= "NO";

      strxmov(buff, "'", user, "'@'", host, "'", NullS);
      if (!test_access)
      {
        if (update_schema_privilege(thd, table, buff, grant_table->db,
                                    grant_table->tname, 0, 0,
                                    STRING_WITH_LEN("USAGE"), is_grantable))
        {
          error= 1;
          goto err;
        }
      }
      else
      {
        ulong j;
        int cnt;
        for (cnt= 0, j= SELECT_ACL; j <= TABLE_ACLS; cnt++, j<<= 1)
        {
          if (test_access & j)
          {
            if (update_schema_privilege(thd, table, buff, grant_table->db,
                                        grant_table->tname, 0, 0,
                                        command_array[cnt],
                                        command_lengths[cnt], is_grantable))
            {
              error= 1;
              goto err;
            }
          }
        }
      }
    }   
  }
err:
  mysql_rwlock_unlock(&LOCK_grant);

  DBUG_RETURN(error);
#else
  return (0);
#endif
}


int fill_schema_column_privileges(THD *thd, TABLE_LIST *tables, COND *cond)
{
#ifndef NO_EMBEDDED_ACCESS_CHECKS
  int error= 0;
  uint index;
  char buff[100];
  TABLE *table= tables->table;
  bool no_global_access= check_access(thd, SELECT_ACL, "mysql",
                                      NULL, NULL, 1, 1);
  char *curr_host= thd->security_ctx->priv_host_name();
  DBUG_ENTER("fill_schema_table_privileges");

  mysql_rwlock_rdlock(&LOCK_grant);

  for (index=0 ; index < column_priv_hash.records ; index++)
  {
    const char *user, *host, *is_grantable= "YES";
    GRANT_TABLE *grant_table= (GRANT_TABLE*) my_hash_element(&column_priv_hash,
							  index);
    if (!(user=grant_table->user))
      user= "";
    if (!(host= grant_table->host.hostname))
      host= "";

    if (no_global_access &&
        (strcmp(thd->security_ctx->priv_user, user) ||
         my_strcasecmp(system_charset_info, curr_host, host)))
      continue;

    ulong table_access= grant_table->cols;
    if (table_access != 0)
    {
      if (!(grant_table->privs & GRANT_ACL))
        is_grantable= "NO";

      ulong test_access= table_access & ~GRANT_ACL;
      strxmov(buff, "'", user, "'@'", host, "'", NullS);
      if (!test_access)
        continue;
      else
      {
        ulong j;
        int cnt;
        for (cnt= 0, j= SELECT_ACL; j <= TABLE_ACLS; cnt++, j<<= 1)
        {
          if (test_access & j)
          {
            for (uint col_index=0 ;
                 col_index < grant_table->hash_columns.records ;
                 col_index++)
            {
              GRANT_COLUMN *grant_column = (GRANT_COLUMN*)
                my_hash_element(&grant_table->hash_columns,col_index);
              if ((grant_column->rights & j) && (table_access & j))
              {
                if (update_schema_privilege(thd, table, buff, grant_table->db,
                                            grant_table->tname,
                                            grant_column->column,
                                            grant_column->key_length,
                                            command_array[cnt],
                                            command_lengths[cnt], is_grantable))
                {
                  error= 1;
                  goto err;
                }
              }
            }
          }
        }
      }
    }
  }
err:
  mysql_rwlock_unlock(&LOCK_grant);

  DBUG_RETURN(error);
#else
  return (0);
#endif
}


#ifndef NO_EMBEDDED_ACCESS_CHECKS
/*
  fill effective privileges for table

  SYNOPSIS
    fill_effective_table_privileges()
    thd     thread handler
    grant   grants table descriptor
    db      db name
    table   table name
*/

void fill_effective_table_privileges(THD *thd, GRANT_INFO *grant,
                                     const char *db, const char *table)
{
  Security_context *sctx= thd->security_ctx;
  DBUG_ENTER("fill_effective_table_privileges");
  DBUG_PRINT("enter", ("Host: '%s', Ip: '%s', User: '%s', table: `%s`.`%s`",
                       sctx->priv_host, (sctx->ip ? sctx->ip : "(NULL)"),
                       (sctx->priv_user ? sctx->priv_user : "(NULL)"),
                       db, table));
  /* --skip-grants */
  if (!initialized)
  {
    DBUG_PRINT("info", ("skip grants"));
    grant->privilege= ~NO_ACCESS;             // everything is allowed
    DBUG_PRINT("info", ("privilege 0x%lx", grant->privilege));
    DBUG_VOID_RETURN;
  }

  /* global privileges */
  grant->privilege= sctx->master_access;

  if (!sctx->priv_user)
  {
    DBUG_PRINT("info", ("privilege 0x%lx", grant->privilege));
    DBUG_VOID_RETURN;                         // it is slave
  }

  /* db privileges */
  grant->privilege|= acl_get(sctx->host, sctx->ip, sctx->priv_user, db, 0);

  /* table privileges */
  mysql_rwlock_rdlock(&LOCK_grant);
  if (grant->version != grant_version)
  {
    grant->grant_table=
      table_hash_search(sctx->host, sctx->ip, db,
			sctx->priv_user,
			table, 0);              /* purecov: inspected */
    grant->version= grant_version;              /* purecov: inspected */
  }
  if (grant->grant_table != 0)
  {
    grant->privilege|= grant->grant_table->privs;
  }
  mysql_rwlock_unlock(&LOCK_grant);

  DBUG_PRINT("info", ("privilege 0x%lx", grant->privilege));
  DBUG_VOID_RETURN;
}

#else /* NO_EMBEDDED_ACCESS_CHECKS */

/****************************************************************************
 Dummy wrappers when we don't have any access checks
****************************************************************************/

bool check_routine_level_acl(THD *thd, const char *db, const char *name,
                             bool is_proc)
{
  return FALSE;
}

#endif

struct ACL_internal_schema_registry_entry
{
  const LEX_STRING *m_name;
  const ACL_internal_schema_access *m_access;
};

/**
  Internal schema registered.
  Currently, this is only:
  - performance_schema
  - information_schema,
  This can be reused later for:
  - mysql
*/
static ACL_internal_schema_registry_entry registry_array[2];
static uint m_registry_array_size= 0;

/**
  Add an internal schema to the registry.
  @param name the schema name
  @param access the schema ACL specific rules
*/
void ACL_internal_schema_registry::register_schema
  (const LEX_STRING *name, const ACL_internal_schema_access *access)
{
  DBUG_ASSERT(m_registry_array_size < array_elements(registry_array));

  /* Not thread safe, and does not need to be. */
  registry_array[m_registry_array_size].m_name= name;
  registry_array[m_registry_array_size].m_access= access;
  m_registry_array_size++;
}

/**
  Search per internal schema ACL by name.
  @param name a schema name
  @return per schema rules, or NULL
*/
const ACL_internal_schema_access *
ACL_internal_schema_registry::lookup(const char *name)
{
  DBUG_ASSERT(name != NULL);

  uint i;

  for (i= 0; i<m_registry_array_size; i++)
  {
    if (my_strcasecmp(system_charset_info, registry_array[i].m_name->str,
                      name) == 0)
      return registry_array[i].m_access;
  }
  return NULL;
}

/**
  Get a cached internal schema access.
  @param grant_internal_info the cache
  @param schema_name the name of the internal schema
*/
const ACL_internal_schema_access *
get_cached_schema_access(GRANT_INTERNAL_INFO *grant_internal_info,
                         const char *schema_name)
{
  if (grant_internal_info)
  {
    if (! grant_internal_info->m_schema_lookup_done)
    {
      grant_internal_info->m_schema_access=
        ACL_internal_schema_registry::lookup(schema_name);
      grant_internal_info->m_schema_lookup_done= TRUE;
    }
    return grant_internal_info->m_schema_access;
  }
  return ACL_internal_schema_registry::lookup(schema_name);
}

/**
  Get a cached internal table access.
  @param grant_internal_info the cache
  @param schema_name the name of the internal schema
  @param table_name the name of the internal table
*/
const ACL_internal_table_access *
get_cached_table_access(GRANT_INTERNAL_INFO *grant_internal_info,
                        const char *schema_name,
                        const char *table_name)
{
  DBUG_ASSERT(grant_internal_info);
  if (! grant_internal_info->m_table_lookup_done)
  {
    const ACL_internal_schema_access *schema_access;
    schema_access= get_cached_schema_access(grant_internal_info, schema_name);
    if (schema_access)
      grant_internal_info->m_table_access= schema_access->lookup(table_name);
    grant_internal_info->m_table_lookup_done= TRUE;
  }
  return grant_internal_info->m_table_access;
}


/****************************************************************************
   AUTHENTICATION CODE
   including initial connect handshake, invoking appropriate plugins,
   client-server plugin negotiation, COM_CHANGE_USER, and native
   MySQL authentication plugins.
****************************************************************************/

/* few defines to have less ifdef's in the code below */
#ifdef EMBEDDED_LIBRARY
#undef HAVE_OPENSSL
#ifdef NO_EMBEDDED_ACCESS_CHECKS
#define initialized 0
#define decrease_user_connections(X)        /* nothing */
#define check_for_max_user_connections(X, Y)   0
#endif
#endif
#ifndef HAVE_OPENSSL
#define ssl_acceptor_fd 0
#define sslaccept(A,B,C) 1
#endif


class Thd_charset_adapter
{
  THD *thd;
public:
  Thd_charset_adapter(THD *thd_arg) : thd (thd_arg) {} 
  bool init_client_charset(uint cs_number)
  {
    thd_init_client_charset(thd, cs_number);
    thd->update_charset();
    return thd->is_error();
  }

  CHARSET_INFO *charset() { return thd->charset(); }
};


/**
  The internal version of what plugins know as MYSQL_PLUGIN_VIO,
  basically the context of the authentication session
*/
struct MPVIO_EXT :public MYSQL_PLUGIN_VIO
{
  MYSQL_SERVER_AUTH_INFO auth_info;
  const ACL_USER *acl_user;
  plugin_ref plugin;        ///< what plugin we're under
  LEX_STRING db;            ///< db name from the handshake packet
  /** when restarting a plugin this caches the last client reply */
  struct {
    char *plugin, *pkt;     ///< pointers into NET::buff
    uint pkt_len;
  } cached_client_reply;
  /** this caches the first plugin packet for restart request on the client */
  struct {
    char *pkt;
    uint pkt_len;
  } cached_server_packet;
  int packets_read, packets_written; ///< counters for send/received packets
  uint connect_errors;      ///< if there were connect errors for this host
  /** when plugin returns a failure this tells us what really happened */
  enum { SUCCESS, FAILURE, RESTART } status;

  /* encapsulation members */
  ulong client_capabilities;
  char *scramble;
  MEM_ROOT *mem_root;
  struct  rand_struct *rand;
  my_thread_id  thread_id;
  uint      *server_status;
  NET *net;
  ulong max_client_packet_length;
  char *ip;
  char *host;
  Thd_charset_adapter *charset_adapter;
  LEX_STRING acl_user_plugin;
};

/**
  a helper function to report an access denied error in all the proper places
*/
static void login_failed_error(MPVIO_EXT *mpvio, int passwd_used)
{
  THD *thd= current_thd;
  if (passwd_used == 2)
  {
    my_error(ER_ACCESS_DENIED_NO_PASSWORD_ERROR, MYF(0),
             mpvio->auth_info.user_name,
             mpvio->auth_info.host_or_ip);
    general_log_print(thd, COM_CONNECT, ER(ER_ACCESS_DENIED_NO_PASSWORD_ERROR),
                      mpvio->auth_info.user_name,
                      mpvio->auth_info.host_or_ip);
    /* 
      Log access denied messages to the error log when log-warnings = 2
      so that the overhead of the general query log is not required to track 
      failed connections.
    */
    if (global_system_variables.log_warnings > 1)
    {
      sql_print_warning(ER(ER_ACCESS_DENIED_NO_PASSWORD_ERROR),
                        mpvio->auth_info.user_name,
                        mpvio->auth_info.host_or_ip);      
    }
  }
  else
  {
    my_error(ER_ACCESS_DENIED_ERROR, MYF(0),
             mpvio->auth_info.user_name,
             mpvio->auth_info.host_or_ip,
             passwd_used ? ER(ER_YES) : ER(ER_NO));
    general_log_print(thd, COM_CONNECT, ER(ER_ACCESS_DENIED_ERROR),
                      mpvio->auth_info.user_name,
                      mpvio->auth_info.host_or_ip,
                      passwd_used ? ER(ER_YES) : ER(ER_NO));
    /* 
      Log access denied messages to the error log when log-warnings = 2
      so that the overhead of the general query log is not required to track 
      failed connections.
    */
    if (global_system_variables.log_warnings > 1)
    {
      sql_print_warning(ER(ER_ACCESS_DENIED_ERROR),
                        mpvio->auth_info.user_name,
                        mpvio->auth_info.host_or_ip,
                        passwd_used ? ER(ER_YES) : ER(ER_NO));      
    }
  }
}

/**
  sends a server handshake initialization packet, the very first packet
  after the connection was established

  Packet format:
   
    Bytes       Content
    -----       ----
    1           protocol version (always 10)
    n           server version string, \0-terminated
    4           thread id
    8           first 8 bytes of the plugin provided data (scramble)
    1           \0 byte, terminating the first part of a scramble
    2           server capabilities (two lower bytes)
    1           server character set
    2           server status
    2           server capabilities (two upper bytes)
    1           length of the scramble
    10          reserved, always 0
    n           rest of the plugin provided data (at least 12 bytes)
    1           \0 byte, terminating the second part of a scramble

  @retval 0 ok
  @retval 1 error
*/
static bool send_server_handshake_packet(MPVIO_EXT *mpvio,
                                         const char *data, uint data_len)
{
  DBUG_ASSERT(mpvio->status == MPVIO_EXT::FAILURE);
  DBUG_ASSERT(data_len <= 255);

  char *buff= (char *) my_alloca(1 + SERVER_VERSION_LENGTH + data_len + 64);
  char scramble_buf[SCRAMBLE_LENGTH];
  char *end= buff;

  DBUG_ENTER("send_server_handshake_packet");
  *end++= protocol_version;

  mpvio->client_capabilities= CLIENT_BASIC_FLAGS;

  if (opt_using_transactions)
    mpvio->client_capabilities|= CLIENT_TRANSACTIONS;

  mpvio->client_capabilities|= CAN_CLIENT_COMPRESS;

  if (ssl_acceptor_fd)
  {
    mpvio->client_capabilities|= CLIENT_SSL;
    mpvio->client_capabilities|= CLIENT_SSL_VERIFY_SERVER_CERT;
  }

  if (data_len)
  {
    mpvio->cached_server_packet.pkt= (char*) memdup_root(mpvio->mem_root, 
                                                         data, data_len);
    mpvio->cached_server_packet.pkt_len= data_len;
  }

  if (data_len < SCRAMBLE_LENGTH)
  {
    if (data_len)
    {
      /*
        the first packet *must* have at least 20 bytes of a scramble.
        if a plugin provided less, we pad it to 20 with zeros
      */
      memcpy(scramble_buf, data, data_len);
      bzero(scramble_buf + data_len, SCRAMBLE_LENGTH - data_len);
      data= scramble_buf;
    }
    else
    {
      /*
        if the default plugin does not provide the data for the scramble at
        all, we generate a scramble internally anyway, just in case the
        user account (that will be known only later) uses a
        native_password_plugin (which needs a scramble). If we don't send a
        scramble now - wasting 20 bytes in the packet -
        native_password_plugin will have to send it in a separate packet,
        adding one more round trip.
      */
      create_random_string(mpvio->scramble, SCRAMBLE_LENGTH, mpvio->rand);
      data= mpvio->scramble;
    }
    data_len= SCRAMBLE_LENGTH;
  }

  end= strnmov(end, server_version, SERVER_VERSION_LENGTH) + 1;
  int4store((uchar*) end, mpvio->thread_id);
  end+= 4;

  /*
    Old clients does not understand long scrambles, but can ignore packet
    tail: that's why first part of the scramble is placed here, and second
    part at the end of packet.
  */
  end= (char*) memcpy(end, data, SCRAMBLE_LENGTH_323);
  end+= SCRAMBLE_LENGTH_323;
  *end++= 0;
 
  int2store(end, mpvio->client_capabilities);
  /* write server characteristics: up to 16 bytes allowed */
  end[2]= (char) default_charset_info->number;
  int2store(end + 3, mpvio->server_status[0]);
  int2store(end + 5, mpvio->client_capabilities >> 16);
  end[7]= data_len;
  bzero(end + 8, 10);
  end+= 18;
  /* write scramble tail */
  end= (char*) memcpy(end, data + SCRAMBLE_LENGTH_323,
                      data_len - SCRAMBLE_LENGTH_323);
  end+= data_len - SCRAMBLE_LENGTH_323;
  end= strmake(end, plugin_name(mpvio->plugin)->str,
                    plugin_name(mpvio->plugin)->length);

  int res= my_net_write(mpvio->net, (uchar*) buff, (size_t) (end - buff)) ||
           net_flush(mpvio->net);
  my_afree(buff);
  DBUG_RETURN (res);
}

static bool secure_auth(MPVIO_EXT *mpvio)
{
  THD *thd;
  if (!opt_secure_auth)
    return 0;
  /*
    If the server is running in secure auth mode, short scrambles are 
    forbidden. Extra juggling to report the same error as the old code.
  */

  thd= current_thd;
  if (mpvio->client_capabilities & CLIENT_PROTOCOL_41)
  {
    my_error(ER_SERVER_IS_IN_SECURE_AUTH_MODE, MYF(0),
             mpvio->auth_info.user_name,
             mpvio->auth_info.host_or_ip);
    general_log_print(thd, COM_CONNECT, ER(ER_SERVER_IS_IN_SECURE_AUTH_MODE),
                      mpvio->auth_info.user_name,
                      mpvio->auth_info.host_or_ip);
  }
  else
  {
    my_error(ER_NOT_SUPPORTED_AUTH_MODE, MYF(0));
    general_log_print(thd, COM_CONNECT, ER(ER_NOT_SUPPORTED_AUTH_MODE));
  }
  return 1;
}

/**
  sends a "change plugin" packet, requesting a client to restart authentication
  using a different authentication plugin

  Packet format:
   
    Bytes       Content
    -----       ----
    1           byte with the value 254
    n           client plugin to use, \0-terminated
    n           plugin provided data

  In a special case of switching from native_password_plugin to
  old_password_plugin, the packet contains only one - the first - byte,
  plugin name is omitted, plugin data aren't needed as the scramble was
  already sent. This one-byte packet is identical to the "use the short
  scramble" packet in the protocol before plugins were introduced.

  @retval 0 ok
  @retval 1 error
*/
static bool send_plugin_request_packet(MPVIO_EXT *mpvio,
                                       const uchar *data, uint data_len)
{
  DBUG_ASSERT(mpvio->packets_written == 1);
  DBUG_ASSERT(mpvio->packets_read == 1);
  NET *net= mpvio->net;
  static uchar switch_plugin_request_buf[]= { 254 };

  DBUG_ENTER("send_plugin_request_packet");
  mpvio->status= MPVIO_EXT::FAILURE; // the status is no longer RESTART

  const char *client_auth_plugin=
    ((st_mysql_auth *) (plugin_decl(mpvio->plugin)->info))->client_auth_plugin;

  DBUG_ASSERT(client_auth_plugin);

  /*
    we send an old "short 4.0 scramble request", if we need to request a
    client to use 4.0 auth plugin (short scramble) and the scramble was
    already sent to the client

    below, cached_client_reply.plugin is the plugin name that client has used,
    client_auth_plugin is derived from mysql.user table, for the given
    user account, it's the plugin that the client need to use to login.
  */
  bool switch_from_long_to_short_scramble=
    native_password_plugin_name.str == mpvio->cached_client_reply.plugin &&
    client_auth_plugin == old_password_plugin_name.str;

  if (switch_from_long_to_short_scramble)
    DBUG_RETURN (secure_auth(mpvio) ||
                 my_net_write(net, switch_plugin_request_buf, 1) ||
                 net_flush(net));

  /*
    We never request a client to switch from a short to long scramble.
    Plugin-aware clients can do that, but traditionally it meant to
    ask an old 4.0 client to use the new 4.1 authentication protocol.
  */
  bool switch_from_short_to_long_scramble=
    old_password_plugin_name.str == mpvio->cached_client_reply.plugin && 
    client_auth_plugin == native_password_plugin_name.str;

  if (switch_from_short_to_long_scramble)
  {
    my_error(ER_NOT_SUPPORTED_AUTH_MODE, MYF(0));
    general_log_print(current_thd, COM_CONNECT, ER(ER_NOT_SUPPORTED_AUTH_MODE));
    DBUG_RETURN (1);
  }

<<<<<<< HEAD
=======
  /*
    If we're dealing with an older client we can't just send a change plugin
    packet to re-initiate the authentication handshake, because the client 
    won't understand it. The good thing is that we don't need to : the old client
    expects us to just check the user credentials here, which we can do by just reading
    the cached data that are placed there by parse_com_change_user_packet() 
    In this case we just do nothing and behave as if normal authentication
    should continue.
  */
  if (!(mpvio->client_capabilities & CLIENT_PLUGIN_AUTH))
  {
    DBUG_PRINT("info", ("old client sent a COM_CHANGE_USER"));
    DBUG_ASSERT(mpvio->cached_client_reply.pkt);
    /* get the status back so the read can process the cached result */
    mpvio->status= MPVIO_EXT::RESTART; 
    DBUG_RETURN(0);
  }

>>>>>>> fad01fbe
  DBUG_PRINT("info", ("requesting client to use the %s plugin", 
                      client_auth_plugin));
  DBUG_RETURN(net_write_command(net, switch_plugin_request_buf[0],
                                (uchar*) client_auth_plugin,
                                strlen(client_auth_plugin) + 1,
                                (uchar*) data, data_len));
}

#ifndef NO_EMBEDDED_ACCESS_CHECKS
/**
   Finds acl entry in user database for authentication purposes.
   
   Finds a user and copies it into mpvio. Reports an authentication
   failure if a user is not found.

   @note find_acl_user is not the same, because it doesn't take into
   account the case when user is not empty, but acl_user->user is empty

   @retval 0    found
   @retval 1    not found
*/
static bool find_mpvio_user(MPVIO_EXT *mpvio)
{
  DBUG_ENTER("find_mpvio_user");
  DBUG_PRINT("info", ("entry: %s", mpvio->auth_info.user_name));
  DBUG_ASSERT(mpvio->acl_user == 0);
  mysql_mutex_lock(&acl_cache->lock);
  for (uint i=0; i < acl_users.elements; i++)
  {
    ACL_USER *acl_user_tmp= dynamic_element(&acl_users, i, ACL_USER*);
    if ((!acl_user_tmp->user || 
         !strcmp(mpvio->auth_info.user_name, acl_user_tmp->user)) &&
        compare_hostname(&acl_user_tmp->host, mpvio->host, mpvio->ip))
    {
      mpvio->acl_user= acl_user_tmp->copy(mpvio->mem_root);
      if (acl_user_tmp->plugin.str == native_password_plugin_name.str ||
          acl_user_tmp->plugin.str == old_password_plugin_name.str)
        mpvio->acl_user_plugin= acl_user_tmp->plugin;
      else
        make_lex_string_root(mpvio->mem_root, 
                             &mpvio->acl_user_plugin, 
                             acl_user_tmp->plugin.str, 
                             acl_user_tmp->plugin.length, 0);
      break;
    }
  }
  mysql_mutex_unlock(&acl_cache->lock);

  if (!mpvio->acl_user)
  {
    login_failed_error(mpvio, 0);
    DBUG_RETURN (1);
  }

  /* user account requires non-default plugin and the client is too old */
  if (mpvio->acl_user->plugin.str != native_password_plugin_name.str &&
      mpvio->acl_user->plugin.str != old_password_plugin_name.str &&
      !(mpvio->client_capabilities & CLIENT_PLUGIN_AUTH))
  {
    DBUG_ASSERT(my_strcasecmp(system_charset_info, mpvio->acl_user->plugin.str,
                              native_password_plugin_name.str));
    DBUG_ASSERT(my_strcasecmp(system_charset_info, mpvio->acl_user->plugin.str,
                              old_password_plugin_name.str));
    my_error(ER_NOT_SUPPORTED_AUTH_MODE, MYF(0));
    general_log_print(current_thd, COM_CONNECT, ER(ER_NOT_SUPPORTED_AUTH_MODE));
    DBUG_RETURN (1);
  }

  mpvio->auth_info.auth_string= mpvio->acl_user->auth_string.str;
  mpvio->auth_info.auth_string_length= 
    (unsigned long) mpvio->acl_user->auth_string.length;
  strmake(mpvio->auth_info.authenticated_as, mpvio->acl_user->user ?
          mpvio->acl_user->user : "", USERNAME_LENGTH);
  DBUG_PRINT("info", ("exit: user=%s, auth_string=%s, authenticated as=%s"
                      "plugin=%s",
                      mpvio->auth_info.user_name,
                      mpvio->auth_info.auth_string,
                      mpvio->auth_info.authenticated_as,
                      mpvio->acl_user->plugin.str));
  DBUG_RETURN(0);
}
#endif

/* the packet format is described in send_change_user_packet() */
static bool parse_com_change_user_packet(MPVIO_EXT *mpvio, uint packet_length)
{
  NET *net= mpvio->net;

  char *user= (char*) net->read_pos;
  char *end= user + packet_length;
  /* Safe because there is always a trailing \0 at the end of the packet */
  char *passwd= strend(user) + 1;
  uint user_len= passwd - user - 1;
  char *db= passwd;
  char db_buff[NAME_LEN + 1];                 // buffer to store db in utf8
  char user_buff[USERNAME_LENGTH + 1];	      // buffer to store user in utf8
  uint dummy_errors;

  DBUG_ENTER ("parse_com_change_user_packet");
  if (passwd >= end)
  {
    my_message(ER_UNKNOWN_COM_ERROR, ER(ER_UNKNOWN_COM_ERROR), MYF(0));
    DBUG_RETURN (1);
  }

  /*
    Old clients send null-terminated string as password; new clients send
    the size (1 byte) + string (not null-terminated). Hence in case of empty
    password both send '\0'.

    This strlen() can't be easily deleted without changing protocol.

    Cast *passwd to an unsigned char, so that it doesn't extend the sign for
    *passwd > 127 and become 2**32-127+ after casting to uint.
  */
  uint passwd_len= (mpvio->client_capabilities & CLIENT_SECURE_CONNECTION ?
                    (uchar) (*passwd++) : strlen(passwd));

  db+= passwd_len + 1;
  /*
    Database name is always NUL-terminated, so in case of empty database
    the packet must contain at least the trailing '\0'.
  */
  if (db >= end)
  {
    my_message(ER_UNKNOWN_COM_ERROR, ER(ER_UNKNOWN_COM_ERROR), MYF(0));
    DBUG_RETURN (1);
  }

  uint db_len= strlen(db);

  char *ptr= db + db_len + 1;

  if (ptr + 1 < end)
  {
    if (mpvio->charset_adapter->init_client_charset(uint2korr(ptr)))
      DBUG_RETURN(1);
  }


  /* Convert database and user names to utf8 */
  db_len= copy_and_convert(db_buff, sizeof(db_buff) - 1, system_charset_info,
                           db, db_len, mpvio->charset_adapter->charset(),
                           &dummy_errors);
  db_buff[db_len]= 0;

  user_len= copy_and_convert(user_buff, sizeof(user_buff) - 1,
                                  system_charset_info, user, user_len,
                                  mpvio->charset_adapter->charset(),
                                  &dummy_errors);
  user_buff[user_len]= 0;

  /* we should not free mpvio->user here: it's saved by dispatch_command() */
  if (!(mpvio->auth_info.user_name= my_strndup(user_buff, user_len, MYF(MY_WME))))
    return 1;
  mpvio->auth_info.user_name_length= user_len;

  if (make_lex_string_root(mpvio->mem_root, 
                           &mpvio->db, db_buff, db_len, 0) == 0)
    DBUG_RETURN(1); /* The error is set by make_lex_string(). */

  if (!initialized)
  {
    // if mysqld's been started with --skip-grant-tables option
    strmake(mpvio->auth_info.authenticated_as, 
            mpvio->auth_info.user_name, USERNAME_LENGTH);

    mpvio->status= MPVIO_EXT::SUCCESS;
    DBUG_RETURN(0);
  }

#ifndef NO_EMBEDDED_ACCESS_CHECKS
  if (find_mpvio_user(mpvio))
    DBUG_RETURN(1);

  char *client_plugin;
  if (mpvio->client_capabilities & CLIENT_PLUGIN_AUTH)
  {
    client_plugin= ptr + 2;
    if (client_plugin >= end)
    {
      my_message(ER_UNKNOWN_COM_ERROR, ER(ER_UNKNOWN_COM_ERROR), MYF(0));
      DBUG_RETURN(1);
    }
  }
  else
  {
    if (mpvio->client_capabilities & CLIENT_SECURE_CONNECTION)
      client_plugin= native_password_plugin_name.str;
    else
    {
      client_plugin=  old_password_plugin_name.str;
      /*
        For a passwordless accounts we use native_password_plugin.
        But when an old 4.0 client connects to it, we change it to
        old_password_plugin, otherwise MySQL will think that server 
        and client plugins don't match.
      */
      if (mpvio->acl_user->auth_string.length == 0)
        mpvio->acl_user_plugin= old_password_plugin_name;
    }
  }

  DBUG_PRINT("info", ("client_plugin=%s, restart", client_plugin));
  /* 
    Remember the data part of the packet, to present it to plugin in 
    read_packet() 
  */
  mpvio->cached_client_reply.pkt= passwd;
  mpvio->cached_client_reply.pkt_len= passwd_len;
  mpvio->cached_client_reply.plugin= client_plugin;
  mpvio->status= MPVIO_EXT::RESTART;
#endif

  DBUG_RETURN (0);
}

/* the packet format is described in send_client_reply_packet() */
static ulong parse_client_handshake_packet(MPVIO_EXT *mpvio,
                                           uchar **buff, ulong pkt_len)
{
#ifndef EMBEDDED_LIBRARY
  NET *net= mpvio->net;
  char *end;

  DBUG_ASSERT(mpvio->status == MPVIO_EXT::FAILURE);

  if (pkt_len < MIN_HANDSHAKE_SIZE)
    return packet_error;

  if (mpvio->connect_errors)
    reset_host_errors(mpvio->ip);

  ulong client_capabilities= uint2korr(net->read_pos);
  if (client_capabilities & CLIENT_PROTOCOL_41)
  {
    client_capabilities|= ((ulong) uint2korr(net->read_pos + 2)) << 16;
    mpvio->max_client_packet_length= uint4korr(net->read_pos + 4);
    DBUG_PRINT("info", ("client_character_set: %d", (uint) net->read_pos[8]));
    if (mpvio->charset_adapter->init_client_charset((uint) net->read_pos[8]))
      return packet_error;
    end= (char*) net->read_pos + 32;
  }
  else
  {
    mpvio->max_client_packet_length= uint3korr(net->read_pos + 2);
    end= (char*) net->read_pos + 5;
  }

  /* Disable those bits which are not supported by the client. */
  mpvio->client_capabilities&= client_capabilities;


#if defined(HAVE_OPENSSL)
  DBUG_PRINT("info", ("client capabilities: %lu", mpvio->client_capabilities));
  if (mpvio->client_capabilities & CLIENT_SSL)
  {
    char error_string[1024] __attribute__((unused));

    /* Do the SSL layering. */
    if (!ssl_acceptor_fd)
      return packet_error;

    DBUG_PRINT("info", ("IO layer change in progress..."));
    if (sslaccept(ssl_acceptor_fd, net->vio, net->read_timeout))
    {
      DBUG_PRINT("error", ("Failed to accept new SSL connection"));
      return packet_error;
    }

    DBUG_PRINT("info", ("Reading user information over SSL layer"));
    pkt_len= my_net_read(net);
    if (pkt_len == packet_error || pkt_len < NORMAL_HANDSHAKE_SIZE)
    {
      DBUG_PRINT("error", ("Failed to read user information (pkt_len= %lu)",
			   pkt_len));
      return packet_error;
    }
  }
#endif

  if (end >= (char*) net->read_pos + pkt_len + 2)
    return packet_error;

  if ((mpvio->client_capabilities & CLIENT_TRANSACTIONS) &&
      opt_using_transactions)
    net->return_status= mpvio->server_status;

  char *user= end;
  char *passwd= strend(user) + 1;
  uint user_len= passwd - user - 1, db_len;
  char *db= passwd;
  char db_buff[NAME_LEN + 1];           // buffer to store db in utf8
  char user_buff[USERNAME_LENGTH + 1];	// buffer to store user in utf8
  uint dummy_errors;

  /*
    Old clients send null-terminated string as password; new clients send
    the size (1 byte) + string (not null-terminated). Hence in case of empty
    password both send '\0'.

    This strlen() can't be easily deleted without changing protocol.

    Cast *passwd to an unsigned char, so that it doesn't extend the sign for
    *passwd > 127 and become 2**32-127+ after casting to uint.
  */
  uint passwd_len= mpvio->client_capabilities & CLIENT_SECURE_CONNECTION ?
                   (uchar) (*passwd++) : strlen(passwd);
  
  if (mpvio->client_capabilities & CLIENT_CONNECT_WITH_DB)
  {
    db= db + passwd_len + 1;
    /* strlen() can't be easily deleted without changing protocol */
    db_len= strlen(db);
  }
  else
  {
    db= 0;
    db_len= 0;
  }

  if (passwd + passwd_len + db_len > (char *) net->read_pos + pkt_len)
    return packet_error;

  char *client_plugin= passwd + passwd_len + (db ? db_len + 1 : 0);

  /* Since 4.1 all database names are stored in utf8 */
  if (db)
  {
    db_len= copy_and_convert(db_buff, sizeof(db_buff) - 1, system_charset_info,
                             db, db_len, mpvio->charset_adapter->charset(),
                             &dummy_errors);
    db= db_buff;
    db_buff[db_len]= 0;
  }

  user_len= copy_and_convert(user_buff, sizeof(user_buff) - 1,
                                system_charset_info, user, user_len,
                                mpvio->charset_adapter->charset(),
                                &dummy_errors);
  user= user_buff;
  user_buff[user_len]= 0;

  /* If username starts and ends in "'", chop them off */
  if (user_len > 1 && user[0] == '\'' && user[user_len - 1] == '\'')
  {
    user[user_len - 1]= 0;
    user++;
    user_len-= 2;
  }

  if (make_lex_string_root(mpvio->mem_root, 
                           &mpvio->db, db, db_len, 0) == 0)
    return packet_error; /* The error is set by make_lex_string(). */
  if (mpvio->auth_info.user_name)
    my_free(mpvio->auth_info.user_name);
  if (!(mpvio->auth_info.user_name= my_strndup(user, user_len, MYF(MY_WME))))
    return packet_error; /* The error is set by my_strdup(). */
  mpvio->auth_info.user_name_length= user_len;

  if (!initialized)
  {
    // if mysqld's been started with --skip-grant-tables option
    mpvio->status= MPVIO_EXT::SUCCESS;
    return packet_error;
  }

  if (find_mpvio_user(mpvio))
    return packet_error;

  if (mpvio->client_capabilities & CLIENT_PLUGIN_AUTH)
  {
    if ((client_plugin + strlen(client_plugin)) > 
          (char *) net->read_pos + pkt_len)
      return packet_error;
  }
  else
  {
    if (mpvio->client_capabilities & CLIENT_SECURE_CONNECTION)
      client_plugin= native_password_plugin_name.str;
    else
    {
      client_plugin= old_password_plugin_name.str;
      /*
        For a passwordless accounts we use native_password_plugin.
        But when an old 4.0 client connects to it, we change it to
        old_password_plugin, otherwise MySQL will think that server 
        and client plugins don't match.
      */
      if (mpvio->acl_user->auth_string.length == 0)
        mpvio->acl_user_plugin= old_password_plugin_name;
    }
  }
  
  /*
    if the acl_user needs a different plugin to authenticate
    (specified in GRANT ... AUTHENTICATED VIA plugin_name ..)
    we need to restart the authentication in the server.
    But perhaps the client has already used the correct plugin -
    in that case the authentication on the client may not need to be
    restarted and a server auth plugin will read the data that the client
    has just send. Cache them to return in the next server_mpvio_read_packet().
  */
  if (my_strcasecmp(system_charset_info, mpvio->acl_user_plugin.str,
                    plugin_name(mpvio->plugin)->str) != 0)
  {
    mpvio->cached_client_reply.pkt= passwd;
    mpvio->cached_client_reply.pkt_len= passwd_len;
    mpvio->cached_client_reply.plugin= client_plugin;
    mpvio->status= MPVIO_EXT::RESTART;
    return packet_error;
  }

  /*
    ok, we don't need to restart the authentication on the server.
    but if the client used the wrong plugin, we need to restart
    the authentication on the client. Do it here, the server plugin
    doesn't need to know.
  */
  const char *client_auth_plugin=
    ((st_mysql_auth *) (plugin_decl(mpvio->plugin)->info))->client_auth_plugin;

  if (client_auth_plugin &&
      my_strcasecmp(system_charset_info, client_plugin, client_auth_plugin))
  {
    mpvio->cached_client_reply.plugin= client_plugin;
    if (send_plugin_request_packet(mpvio,
                                   (uchar*) mpvio->cached_server_packet.pkt,
                                   mpvio->cached_server_packet.pkt_len))
      return packet_error;

    passwd_len= my_net_read(mpvio->net);
    passwd = (char*) mpvio->net->read_pos;
  }

  *buff= (uchar*) passwd;
  return passwd_len;
#else
  return 0;
#endif
}


/**
  Make sure that when sending plugin supplued data to the client they
  are not considered a special out-of-band command, like e.g. 
  \255 (error) or \254 (change user request packet).
  To avoid this we send plugin data packets starting with one of these
  2 bytes "wrapped" in a command \1. 
  For the above reason we have to wrap plugin data packets starting with
  \1 as well.
*/

#define IS_OUT_OF_BAND_PACKET(packet,packet_len) \
  ((packet_len) > 0 && \
   (*(packet) == 1 || *(packet) == 255 || *(packet) == 254))

static inline int 
wrap_plguin_data_into_proper_command(NET *net, 
                                     const uchar *packet, int packet_len)
{
  DBUG_ASSERT(IS_OUT_OF_BAND_PACKET(packet, packet_len));
  return net_write_command(net, 1, (uchar *) "", 0, packet, packet_len);
}


/**
  vio->write_packet() callback method for server authentication plugins

  This function is called by a server authentication plugin, when it wants
  to send data to the client.

  It transparently wraps the data into a handshake packet,
  and handles plugin negotiation with the client. If necessary,
  it escapes the plugin data, if it starts with a mysql protocol packet byte.
*/
static int server_mpvio_write_packet(MYSQL_PLUGIN_VIO *param,
                                   const uchar *packet, int packet_len)
{
  MPVIO_EXT *mpvio= (MPVIO_EXT *) param;
  int res;

  DBUG_ENTER("server_mpvio_write_packet");
<<<<<<< HEAD
  /* reset cached_client_reply */
  mpvio->cached_client_reply.pkt= 0;
=======
  /* 
    Reset cached_client_reply if not an old client doing mysql_change_user, 
    as this is where the password from COM_CHANGE_USER is stored.
  */
  if (!((!(mpvio->client_capabilities & CLIENT_PLUGIN_AUTH)) && 
        mpvio->status == MPVIO_EXT::RESTART &&
        mpvio->cached_client_reply.plugin == 
        ((st_mysql_auth *) (plugin_decl(mpvio->plugin)->info))->client_auth_plugin
        ))
    mpvio->cached_client_reply.pkt= 0;
>>>>>>> fad01fbe
  /* for the 1st packet we wrap plugin data into the handshake packet */
  if (mpvio->packets_written == 0)
    res= send_server_handshake_packet(mpvio, (char*) packet, packet_len);
  else if (mpvio->status == MPVIO_EXT::RESTART)
    res= send_plugin_request_packet(mpvio, packet, packet_len);
  else if (IS_OUT_OF_BAND_PACKET(packet, packet_len))
    res= wrap_plguin_data_into_proper_command(mpvio->net, packet, packet_len);
  else
  {
    res= my_net_write(mpvio->net, packet, packet_len) ||
         net_flush(mpvio->net);
  }
  mpvio->packets_written++;
  DBUG_RETURN(res);
}

/**
  vio->read_packet() callback method for server authentication plugins

  This function is called by a server authentication plugin, when it wants
  to read data from the client.

  It transparently extracts the client plugin data, if embedded into
  a client authentication handshake packet, and handles plugin negotiation
  with the client, if necessary.
*/
static int server_mpvio_read_packet(MYSQL_PLUGIN_VIO *param, uchar **buf)
{
  MPVIO_EXT *mpvio= (MPVIO_EXT *) param;
  ulong pkt_len;

  DBUG_ENTER("server_mpvio_read_packet");
  if (mpvio->packets_written == 0)
  {
    /*
      plugin wants to read the data without sending anything first.
      send an empty packet to force a server handshake packet to be sent
    */
    if (mpvio->write_packet(mpvio, 0, 0))
      pkt_len= packet_error;
    else
      pkt_len= my_net_read(mpvio->net);
  }
  else if (mpvio->cached_client_reply.pkt)
  {
    DBUG_ASSERT(mpvio->status == MPVIO_EXT::RESTART);
    DBUG_ASSERT(mpvio->packets_read > 0);
    /*
      if the have the data cached from the last server_mpvio_read_packet
      (which can be the case if it's a restarted authentication)
      and a client has used the correct plugin, then we can return the
      cached data straight away and avoid one round trip.
    */
    const char *client_auth_plugin=
      ((st_mysql_auth *) (plugin_decl(mpvio->plugin)->info))->client_auth_plugin;
    if (client_auth_plugin == 0 ||
        my_strcasecmp(system_charset_info, mpvio->cached_client_reply.plugin,
                      client_auth_plugin) == 0)
    {
      mpvio->status= MPVIO_EXT::FAILURE;
      *buf= (uchar*) mpvio->cached_client_reply.pkt;
      mpvio->cached_client_reply.pkt= 0;
      mpvio->packets_read++;
      DBUG_RETURN ((int) mpvio->cached_client_reply.pkt_len);
    }
<<<<<<< HEAD
=======

    /* older clients don't support change of client plugin request */
    if (!(mpvio->client_capabilities & CLIENT_PLUGIN_AUTH))
    {
      mpvio->status= MPVIO_EXT::FAILURE;
      pkt_len= packet_error;
      goto err;
    }

>>>>>>> fad01fbe
    /*
      But if the client has used the wrong plugin, the cached data are
      useless. Furthermore, we have to send a "change plugin" request
      to the client.
    */
    if (mpvio->write_packet(mpvio, 0, 0))
      pkt_len= packet_error;
    else
      pkt_len= my_net_read(mpvio->net);
  }
  else
    pkt_len= my_net_read(mpvio->net);

  if (pkt_len == packet_error)
    goto err;

  mpvio->packets_read++;

  /*
    the 1st packet has the plugin data wrapped into the client authentication
    handshake packet
  */
  if (mpvio->packets_read == 1)
  {
    pkt_len= parse_client_handshake_packet(mpvio, buf, pkt_len);
    if (pkt_len == packet_error)
      goto err;
  }
  else
    *buf= mpvio->net->read_pos;

  DBUG_RETURN((int)pkt_len);

err:
  if (mpvio->status == MPVIO_EXT::FAILURE)
  {
    inc_host_errors(mpvio->ip);
    my_error(ER_HANDSHAKE_ERROR, MYF(0), mpvio->auth_info.host_or_ip);
  }
  DBUG_RETURN(-1);
}

/**
  fills MYSQL_PLUGIN_VIO_INFO structure with the information about the
  connection
*/
static void server_mpvio_info(MYSQL_PLUGIN_VIO *vio,
                              MYSQL_PLUGIN_VIO_INFO *info)
{
  MPVIO_EXT *mpvio= (MPVIO_EXT *) vio;
  mpvio_info(mpvio->net->vio, info);
}

#ifndef NO_EMBEDDED_ACCESS_CHECKS
static bool acl_check_ssl(THD *thd, const ACL_USER *acl_user)
{
#if defined(HAVE_OPENSSL)
  Vio *vio= thd->net.vio;
  SSL *ssl= (SSL *) vio->ssl_arg;
  X509 *cert;
#endif

  /*
    At this point we know that user is allowed to connect
    from given host by given username/password pair. Now
    we check if SSL is required, if user is using SSL and
    if X509 certificate attributes are OK
  */
  switch (acl_user->ssl_type) {
  case SSL_TYPE_NOT_SPECIFIED:                  // Impossible
  case SSL_TYPE_NONE:                           // SSL is not required
    return 0;
#if defined(HAVE_OPENSSL)
  case SSL_TYPE_ANY:                            // Any kind of SSL is ok
    return vio_type(vio) != VIO_TYPE_SSL;
  case SSL_TYPE_X509: /* Client should have any valid certificate. */
    /*
      Connections with non-valid certificates are dropped already
      in sslaccept() anyway, so we do not check validity here.

      We need to check for absence of SSL because without SSL
      we should reject connection.
    */
    if (vio_type(vio) == VIO_TYPE_SSL &&
        SSL_get_verify_result(ssl) == X509_V_OK &&
        (cert= SSL_get_peer_certificate(ssl)))
    {
      X509_free(cert);
      return 0;
    }
    return 1;
  case SSL_TYPE_SPECIFIED: /* Client should have specified attrib */
    /* If a cipher name is specified, we compare it to actual cipher in use. */
    if (vio_type(vio) != VIO_TYPE_SSL ||
        SSL_get_verify_result(ssl) != X509_V_OK)
      return 1;
    if (acl_user->ssl_cipher)
    {
      DBUG_PRINT("info", ("comparing ciphers: '%s' and '%s'",
                         acl_user->ssl_cipher, SSL_get_cipher(ssl)));
      if (strcmp(acl_user->ssl_cipher, SSL_get_cipher(ssl)))
      {
        if (global_system_variables.log_warnings)
          sql_print_information("X509 ciphers mismatch: should be '%s' but is '%s'",
                            acl_user->ssl_cipher, SSL_get_cipher(ssl));
        return 1;
      }
    }
    /* Prepare certificate (if exists) */
    if (!(cert= SSL_get_peer_certificate(ssl)))
      return 1;
    /* If X509 issuer is specified, we check it... */
    if (acl_user->x509_issuer)
    {
      char *ptr= X509_NAME_oneline(X509_get_issuer_name(cert), 0, 0);
      DBUG_PRINT("info", ("comparing issuers: '%s' and '%s'",
                         acl_user->x509_issuer, ptr));
      if (strcmp(acl_user->x509_issuer, ptr))
      {
        if (global_system_variables.log_warnings)
          sql_print_information("X509 issuer mismatch: should be '%s' "
                            "but is '%s'", acl_user->x509_issuer, ptr);
        free(ptr);
        X509_free(cert);
        return 1;
      }
      free(ptr);
    }
    /* X509 subject is specified, we check it .. */
    if (acl_user->x509_subject)
    {
      char *ptr= X509_NAME_oneline(X509_get_subject_name(cert), 0, 0);
      DBUG_PRINT("info", ("comparing subjects: '%s' and '%s'",
                         acl_user->x509_subject, ptr));
      if (strcmp(acl_user->x509_subject, ptr))
      {
        if (global_system_variables.log_warnings)
          sql_print_information("X509 subject mismatch: should be '%s' but is '%s'",
                          acl_user->x509_subject, ptr);
        free(ptr);
        X509_free(cert);
        return 1;
      }
      free(ptr);
    }
    X509_free(cert);
    return 0;
#else  /* HAVE_OPENSSL */
  default:
    /*
      If we don't have SSL but SSL is required for this user the 
      authentication should fail.
    */
    return 1;
#endif /* HAVE_OPENSSL */
  }
  return 1;
}
#endif


static int do_auth_once(THD *thd, const LEX_STRING *auth_plugin_name,
                        MPVIO_EXT *mpvio)
{
  int res= CR_OK, old_status= MPVIO_EXT::FAILURE;
  bool unlock_plugin= false;
  plugin_ref plugin;

  if (auth_plugin_name->str == native_password_plugin_name.str)
    plugin= native_password_plugin;
  else
#ifndef EMBEDDED_LIBRARY
  if (auth_plugin_name->str == old_password_plugin_name.str)
    plugin= old_password_plugin;
  else if ((plugin= my_plugin_lock_by_name(thd, auth_plugin_name,
                                           MYSQL_AUTHENTICATION_PLUGIN)))
    unlock_plugin= true;
  else
#endif
    plugin= NULL;
    
  mpvio->plugin= plugin;
  old_status= mpvio->status;
  
  if (plugin)
  {
    st_mysql_auth *auth= (st_mysql_auth *) plugin_decl(plugin)->info;
    res= auth->authenticate_user(mpvio, &mpvio->auth_info);

    if (unlock_plugin)
      plugin_unlock(thd, plugin);
  }
  else
  {
    /* Server cannot load the required plugin. */
    my_error(ER_PLUGIN_IS_NOT_LOADED, MYF(0), auth_plugin_name->str);
    res= CR_ERROR;
  }

  /*
    If the status was MPVIO_EXT::RESTART before the authenticate_user() call
    it can never be MPVIO_EXT::RESTART after the call, because any call
    to write_packet() or read_packet() will reset the status.

    But (!) if a plugin never called a read_packet() or write_packet(), the
    status will stay unchanged. We'll fix it, by resetting the status here.
  */
  if (old_status == MPVIO_EXT::RESTART && mpvio->status == MPVIO_EXT::RESTART)
    mpvio->status= MPVIO_EXT::FAILURE; // reset to the default

  return res;
}


static void
server_mpvio_initialize(THD *thd, MPVIO_EXT *mpvio, uint connect_errors,
                        Thd_charset_adapter *charset_adapter)
{
  memset(mpvio, 0, sizeof(MPVIO_EXT));
  mpvio->read_packet= server_mpvio_read_packet;
  mpvio->write_packet= server_mpvio_write_packet;
  mpvio->info= server_mpvio_info;
  mpvio->auth_info.host_or_ip= thd->security_ctx->host_or_ip;
  mpvio->auth_info.host_or_ip_length= 
    (unsigned int) strlen(thd->security_ctx->host_or_ip);
  mpvio->auth_info.user_name= thd->security_ctx->user;
  mpvio->auth_info.user_name_length= thd->security_ctx->user ? 
    (unsigned int) strlen(thd->security_ctx->user) : 0;
  mpvio->connect_errors= connect_errors;
  mpvio->status= MPVIO_EXT::FAILURE;

  mpvio->client_capabilities= thd->client_capabilities;
  mpvio->mem_root= thd->mem_root;
  mpvio->scramble= thd->scramble;
  mpvio->rand= &thd->rand;
  mpvio->thread_id= thd->thread_id;
  mpvio->server_status= &thd->server_status;
  mpvio->net= &thd->net;
  mpvio->ip= thd->security_ctx->ip;
  mpvio->host= thd->security_ctx->host;
  mpvio->charset_adapter= charset_adapter;
}


static void
server_mpvio_update_thd(THD *thd, MPVIO_EXT *mpvio)
{
  thd->client_capabilities= mpvio->client_capabilities;
  thd->max_client_packet_length= mpvio->max_client_packet_length;
  if (mpvio->client_capabilities & CLIENT_INTERACTIVE)
    thd->variables.net_wait_timeout= thd->variables.net_interactive_timeout;
  thd->security_ctx->user= mpvio->auth_info.user_name;
  if (thd->client_capabilities & CLIENT_IGNORE_SPACE)
    thd->variables.sql_mode|= MODE_IGNORE_SPACE;
}

/**
  Perform the handshake, authorize the client and update thd sctx variables.

  @param thd                     thread handle
  @param connect_errors          number of previous failed connect attemps
                                 from this host
  @param com_change_user_pkt_len size of the COM_CHANGE_USER packet
                                 (without the first, command, byte) or 0
                                 if it's not a COM_CHANGE_USER (that is, if
                                 it's a new connection)

  @retval 0  success, thd is updated.
  @retval 1  error
*/
bool 
acl_authenticate(THD *thd, uint connect_errors, uint com_change_user_pkt_len)
{
  int res= CR_OK;
  MPVIO_EXT mpvio;
  Thd_charset_adapter charset_adapter(thd);

  const LEX_STRING *auth_plugin_name= default_auth_plugin_name;
  enum  enum_server_command command= com_change_user_pkt_len ? COM_CHANGE_USER
                                                             : COM_CONNECT;

  DBUG_ENTER("acl_authenticate");
  compile_time_assert(MYSQL_USERNAME_LENGTH == USERNAME_LENGTH);

  server_mpvio_initialize(thd, &mpvio, connect_errors, &charset_adapter);

  DBUG_PRINT("info", ("com_change_user_pkt_len=%u", com_change_user_pkt_len));

  /*
    Clear thd->db as it points to something, that will be freed when
    connection is closed. We don't want to accidentally free a wrong
    pointer if connect failed.
  */
  thd->reset_db(NULL, 0);

  if (command == COM_CHANGE_USER)
  {
    mpvio.packets_written++; // pretend that a server handshake packet was sent
    mpvio.packets_read++;    // take COM_CHANGE_USER packet into account

    /* Clear variables that are allocated */
    thd->user_connect= 0;

    if (parse_com_change_user_packet(&mpvio, com_change_user_pkt_len))
    {
      server_mpvio_update_thd(thd, &mpvio);
      DBUG_RETURN(1);
    }

    DBUG_ASSERT(mpvio.status == MPVIO_EXT::RESTART ||
                mpvio.status == MPVIO_EXT::SUCCESS);
  }
  else
  {
    /* mark the thd as having no scramble yet */
    mpvio.scramble[SCRAMBLE_LENGTH]= 1;
    
    /*
     perform the first authentication attempt, with the default plugin.
     This sends the server handshake packet, reads the client reply
     with a user name, and performs the authentication if everyone has used
     the correct plugin.
    */

    res= do_auth_once(thd, auth_plugin_name, &mpvio);  
  }

  /*
   retry the authentication, if - after receiving the user name -
   we found that we need to switch to a non-default plugin
  */
  if (mpvio.status == MPVIO_EXT::RESTART)
  {
    DBUG_ASSERT(mpvio.acl_user);
    DBUG_ASSERT(command == COM_CHANGE_USER ||
                my_strcasecmp(system_charset_info, auth_plugin_name->str,
                              mpvio.acl_user->plugin.str));
    auth_plugin_name= &mpvio.acl_user->plugin;
    res= do_auth_once(thd, auth_plugin_name, &mpvio);
  }

  server_mpvio_update_thd(thd, &mpvio);

  Security_context *sctx= thd->security_ctx;
  const ACL_USER *acl_user= mpvio.acl_user;

  thd->password= mpvio.auth_info.password_used;  // remember for error messages 

  /*
    Log the command here so that the user can check the log
    for the tried logins and also to detect break-in attempts.

    if sctx->user is unset it's protocol failure, bad packet.
  */
  if (mpvio.auth_info.user_name)
  {
    if (strcmp(mpvio.auth_info.authenticated_as, mpvio.auth_info.user_name))
    {
      general_log_print(thd, command, "%s@%s as %s on %s",
                        mpvio.auth_info.user_name, mpvio.auth_info.host_or_ip,
                        mpvio.auth_info.authenticated_as ? 
                          mpvio.auth_info.authenticated_as : "anonymous",
                        mpvio.db.str ? mpvio.db.str : (char*) "");
    }
    else
      general_log_print(thd, command, (char*) "%s@%s on %s",
                        mpvio.auth_info.user_name, mpvio.auth_info.host_or_ip,
                        mpvio.db.str ? mpvio.db.str : (char*) "");
  }

  if (res > CR_OK && mpvio.status != MPVIO_EXT::SUCCESS)
  {
    DBUG_ASSERT(mpvio.status == MPVIO_EXT::FAILURE);

    if (!thd->is_error())
      login_failed_error(&mpvio, mpvio.auth_info.password_used);
    DBUG_RETURN (1);
  }

  sctx->proxy_user[0]= 0;

  if (initialized) // if not --skip-grant-tables
  {
#ifndef NO_EMBEDDED_ACCESS_CHECKS
    bool is_proxy_user= FALSE;
    const char *auth_user = acl_user->user ? acl_user->user : "";
    ACL_PROXY_USER *proxy_user;
    /* check if the user is allowed to proxy as another user */
    proxy_user= acl_find_proxy_user(auth_user, sctx->host, sctx->ip,
                                    mpvio.auth_info.authenticated_as,
                                          &is_proxy_user);
    if (is_proxy_user)
    {
      ACL_USER *acl_proxy_user;

      /* we need to find the proxy user, but there was none */
      if (!proxy_user)
      {
        if (!thd->is_error())
          login_failed_error(&mpvio, mpvio.auth_info.password_used);
        DBUG_RETURN(1);
      }

      my_snprintf(sctx->proxy_user, sizeof(sctx->proxy_user) - 1,
                  "'%s'@'%s'", auth_user,
                  acl_user->host.hostname ? acl_user->host.hostname : "");

      /* we're proxying : find the proxy user definition */
      mysql_mutex_lock(&acl_cache->lock);
      acl_proxy_user= find_acl_user(proxy_user->get_proxied_host() ? 
                                    proxy_user->get_proxied_host() : "",
                                    mpvio.auth_info.authenticated_as, TRUE);
      if (!acl_proxy_user)
      {
        if (!thd->is_error())
          login_failed_error(&mpvio, mpvio.auth_info.password_used);
        mysql_mutex_unlock(&acl_cache->lock);
        DBUG_RETURN(1);
      }
      acl_user= acl_proxy_user->copy(thd->mem_root);
      mysql_mutex_unlock(&acl_cache->lock);
    }
#endif

    sctx->master_access= acl_user->access;
    if (acl_user->user)
      strmake(sctx->priv_user, acl_user->user, USERNAME_LENGTH - 1);
    else
      *sctx->priv_user= 0;

    if (acl_user->host.hostname)
      strmake(sctx->priv_host, acl_user->host.hostname, MAX_HOSTNAME - 1);
    else
      *sctx->priv_host= 0;

#ifndef NO_EMBEDDED_ACCESS_CHECKS
    /*
      OK. Let's check the SSL. Historically it was checked after the password,
      as an additional layer, not instead of the password
      (in which case it would've been a plugin too).
    */
    if (acl_check_ssl(thd, acl_user))
    {
      if (!thd->is_error())
        login_failed_error(&mpvio, thd->password);
      DBUG_RETURN(1);
    }

    /* Don't allow the user to connect if he has done too many queries */
    if ((acl_user->user_resource.questions || acl_user->user_resource.updates ||
         acl_user->user_resource.conn_per_hour ||
         acl_user->user_resource.user_conn || 
         global_system_variables.max_user_connections) &&
        get_or_create_user_conn(thd,
          (opt_old_style_user_limits ? sctx->user : sctx->priv_user),
          (opt_old_style_user_limits ? sctx->host_or_ip : sctx->priv_host),
          &acl_user->user_resource))
      DBUG_RETURN(1); // The error is set by get_or_create_user_conn()

#endif
  }
  else
    sctx->skip_grants();

  if (thd->user_connect &&
      (thd->user_connect->user_resources.conn_per_hour ||
       thd->user_connect->user_resources.user_conn ||
       global_system_variables.max_user_connections) &&
      check_for_max_user_connections(thd, thd->user_connect))
  {
    DBUG_RETURN(1); // The error is set in check_for_max_user_connections()
  }

  DBUG_PRINT("info",
             ("Capabilities: %lu  packet_length: %ld  Host: '%s'  "
              "Login user: '%s' Priv_user: '%s'  Using password: %s "
              "Access: %lu  db: '%s'",
              thd->client_capabilities, thd->max_client_packet_length,
              sctx->host_or_ip, sctx->user, sctx->priv_user,
              thd->password ? "yes": "no",
              sctx->master_access, mpvio.db.str));

  if (command == COM_CONNECT &&
      !(thd->main_security_ctx.master_access & SUPER_ACL))
  {
    mysql_mutex_lock(&LOCK_connection_count);
    bool count_ok= (connection_count <= max_connections);
    mysql_mutex_unlock(&LOCK_connection_count);
    if (!count_ok)
    {                                         // too many connections
      my_error(ER_CON_COUNT_ERROR, MYF(0));
      DBUG_RETURN(1);
    }
  }

  /*
    This is the default access rights for the current database.  It's
    set to 0 here because we don't have an active database yet (and we
    may not have an active database to set.
  */
  sctx->db_access=0;

  /* Change a database if necessary */
  if (mpvio.db.length)
  {
    if (mysql_change_db(thd, &mpvio.db, FALSE))
    {
      /* mysql_change_db() has pushed the error message. */
      if (thd->user_connect)
      {
        decrease_user_connections(thd->user_connect);
        thd->user_connect= 0;
      }
      DBUG_RETURN(1);
    }
  }

  if (mpvio.auth_info.external_user[0])
    sctx->external_user= my_strdup(mpvio.auth_info.external_user, MYF(0));

  if (res == CR_OK_HANDSHAKE_COMPLETE)
    thd->stmt_da->disable_status();
  else
    my_ok(thd);

#if defined(MYSQL_SERVER) && !defined(EMBEDDED_LIBRARY)
  /*
    Allow the network layer to skip big packets. Although a malicious
    authenticated session might use this to trick the server to read
    big packets indefinitely, this is a previously established behavior
    that needs to be preserved as to not break backwards compatibility.
  */
  thd->net.skip_big_packet= TRUE;
#endif

  /* Ready to handle queries */
  DBUG_RETURN(0);
}

/**
  MySQL Server Password Authentication Plugin

  In the MySQL authentication protocol:
  1. the server sends the random scramble to the client
  2. client sends the encrypted password back to the server
  3. the server checks the password.
*/
static int native_password_authenticate(MYSQL_PLUGIN_VIO *vio, 
                                              MYSQL_SERVER_AUTH_INFO *info)
{
  uchar *pkt;
  int pkt_len;
  MPVIO_EXT *mpvio= (MPVIO_EXT *) vio;

  DBUG_ENTER("native_password_authenticate");

  /* generate the scramble, or reuse the old one */
  if (mpvio->scramble[SCRAMBLE_LENGTH])
    create_random_string(mpvio->scramble, SCRAMBLE_LENGTH, mpvio->rand);

  /* send it to the client */
  if (mpvio->write_packet(mpvio, (uchar*) mpvio->scramble, SCRAMBLE_LENGTH + 1))
    return CR_ERROR;

  /* reply and authenticate */

  /*
    <digression>
      This is more complex than it looks.

      The plugin (we) may be called right after the client was connected -
      and will need to send a scramble, read reply, authenticate.

      Or the plugin may be called after another plugin has sent a scramble,
      and read the reply. If the client has used the correct client-plugin,
      we won't need to read anything here from the client, the client
      has already sent a reply with everything we need for authentication.

      Or the plugin may be called after another plugin has sent a scramble,
      and read the reply, but the client has used the wrong client-plugin.
      We'll need to sent a "switch to another plugin" packet to the
      client and read the reply. "Use the short scramble" packet is a special
      case of "switch to another plugin" packet.

      Or, perhaps, the plugin may be called after another plugin has
      done the handshake but did not send a useful scramble. We'll need
      to send a scramble (and perhaps a "switch to another plugin" packet)
      and read the reply.

      Besides, a client may be an old one, that doesn't understand plugins.
      Or doesn't even understand 4.0 scramble.

      And we want to keep the same protocol on the wire  unless non-native
      plugins are involved.

      Anyway, it still looks simple from a plugin point of view:
      "send the scramble, read the reply and authenticate"
      All the magic is transparently handled by the server.
    </digression>
  */

  /* read the reply with the encrypted password */
  if ((pkt_len= mpvio->read_packet(mpvio, &pkt)) < 0)
    DBUG_RETURN(CR_ERROR);
  DBUG_PRINT("info", ("reply read : pkt_len=%d", pkt_len));

#ifdef NO_EMBEDDED_ACCESS_CHECKS
  DBUG_RETURN(CR_OK);
#endif

  if (pkt_len == 0) /* no password */
    DBUG_RETURN(info->auth_string[0] ? CR_ERROR : CR_OK);

  info->password_used= PASSWORD_USED_YES;
  if (pkt_len == SCRAMBLE_LENGTH)
  {
    if (!mpvio->acl_user->salt_len)
      DBUG_RETURN(CR_ERROR);

    DBUG_RETURN(check_scramble(pkt, mpvio->scramble, mpvio->acl_user->salt) ?
                CR_ERROR : CR_OK);
  }

  inc_host_errors(mpvio->ip);
  my_error(ER_HANDSHAKE_ERROR, MYF(0), mpvio->auth_info.host_or_ip);
  DBUG_RETURN(CR_ERROR);
}

static int old_password_authenticate(MYSQL_PLUGIN_VIO *vio, 
                                     MYSQL_SERVER_AUTH_INFO *info)
{
  uchar *pkt;
  int pkt_len;
  MPVIO_EXT *mpvio= (MPVIO_EXT *) vio;

  /* generate the scramble, or reuse the old one */
  if (mpvio->scramble[SCRAMBLE_LENGTH])
    create_random_string(mpvio->scramble, SCRAMBLE_LENGTH, mpvio->rand);

  /* send it to the client */
  if (mpvio->write_packet(mpvio, (uchar*) mpvio->scramble, SCRAMBLE_LENGTH + 1))
    return CR_ERROR;

  /* read the reply and authenticate */
  if ((pkt_len= mpvio->read_packet(mpvio, &pkt)) < 0)
    return CR_ERROR;

#ifdef NO_EMBEDDED_ACCESS_CHECKS
  return CR_OK;
#endif

  /*
    legacy: if switch_from_long_to_short_scramble,
    the password is sent \0-terminated, the pkt_len is always 9 bytes.
    We need to figure out the correct scramble length here.
  */
  if (pkt_len == SCRAMBLE_LENGTH_323 + 1)
    pkt_len= strnlen((char*)pkt, pkt_len);

  if (pkt_len == 0) /* no password */
    return info->auth_string[0] ? CR_ERROR : CR_OK;

  if (secure_auth(mpvio))
    return CR_ERROR;

  info->password_used= PASSWORD_USED_YES;

  if (pkt_len == SCRAMBLE_LENGTH_323)
  {
    if (!mpvio->acl_user->salt_len)
      return CR_ERROR;

    return check_scramble_323(pkt, mpvio->scramble,
                             (ulong *) mpvio->acl_user->salt) ? 
                             CR_ERROR : CR_OK;
  }

  inc_host_errors(mpvio->ip);
  my_error(ER_HANDSHAKE_ERROR, MYF(0), mpvio->auth_info.host_or_ip);
  return CR_ERROR;
}

static struct st_mysql_auth native_password_handler=
{
  MYSQL_AUTHENTICATION_INTERFACE_VERSION,
  native_password_plugin_name.str,
  native_password_authenticate
};

static struct st_mysql_auth old_password_handler=
{
  MYSQL_AUTHENTICATION_INTERFACE_VERSION,
  old_password_plugin_name.str,
  old_password_authenticate
};

mysql_declare_plugin(mysql_password)
{
  MYSQL_AUTHENTICATION_PLUGIN,                  /* type constant    */
  &native_password_handler,                     /* type descriptor  */
  native_password_plugin_name.str,              /* Name             */
  "R.J.Silk, Sergei Golubchik",                 /* Author           */
  "Native MySQL authentication",                /* Description      */
  PLUGIN_LICENSE_GPL,                           /* License          */
  NULL,                                         /* Init function    */
  NULL,                                         /* Deinit function  */
  0x0100,                                       /* Version (1.0)    */
  NULL,                                         /* status variables */
  NULL,                                         /* system variables */
  NULL                                          /* config options   */
},
{
  MYSQL_AUTHENTICATION_PLUGIN,                  /* type constant    */
  &old_password_handler,                        /* type descriptor  */
  old_password_plugin_name.str,                 /* Name             */
  "R.J.Silk, Sergei Golubchik",                 /* Author           */
  "Old MySQL-4.0 authentication",               /* Description      */
  PLUGIN_LICENSE_GPL,                           /* License          */
  NULL,                                         /* Init function    */
  NULL,                                         /* Deinit function  */
  0x0100,                                       /* Version (1.0)    */
  NULL,                                         /* status variables */
  NULL,                                         /* system variables */
  NULL                                          /* config options   */
}
mysql_declare_plugin_end;
<|MERGE_RESOLUTION|>--- conflicted
+++ resolved
@@ -3950,11 +3950,7 @@
                  ulong rights, bool revoke_grant, bool is_proxy)
 {
   List_iterator <LEX_USER> str_list (list);
-<<<<<<< HEAD
-  LEX_USER *Str, *tmp_Str, *proxied_user;
-=======
   LEX_USER *Str, *tmp_Str, *proxied_user= NULL;
->>>>>>> fad01fbe
   char tmp_db[NAME_LEN+1];
   bool create_new_users=0;
   TABLE_LIST tables[2];
@@ -8149,8 +8145,6 @@
     DBUG_RETURN (1);
   }
 
-<<<<<<< HEAD
-=======
   /*
     If we're dealing with an older client we can't just send a change plugin
     packet to re-initiate the authentication handshake, because the client 
@@ -8169,7 +8163,6 @@
     DBUG_RETURN(0);
   }
 
->>>>>>> fad01fbe
   DBUG_PRINT("info", ("requesting client to use the %s plugin", 
                       client_auth_plugin));
   DBUG_RETURN(net_write_command(net, switch_plugin_request_buf[0],
@@ -8653,10 +8646,6 @@
   int res;
 
   DBUG_ENTER("server_mpvio_write_packet");
-<<<<<<< HEAD
-  /* reset cached_client_reply */
-  mpvio->cached_client_reply.pkt= 0;
-=======
   /* 
     Reset cached_client_reply if not an old client doing mysql_change_user, 
     as this is where the password from COM_CHANGE_USER is stored.
@@ -8667,7 +8656,6 @@
         ((st_mysql_auth *) (plugin_decl(mpvio->plugin)->info))->client_auth_plugin
         ))
     mpvio->cached_client_reply.pkt= 0;
->>>>>>> fad01fbe
   /* for the 1st packet we wrap plugin data into the handshake packet */
   if (mpvio->packets_written == 0)
     res= send_server_handshake_packet(mpvio, (char*) packet, packet_len);
@@ -8733,8 +8721,6 @@
       mpvio->packets_read++;
       DBUG_RETURN ((int) mpvio->cached_client_reply.pkt_len);
     }
-<<<<<<< HEAD
-=======
 
     /* older clients don't support change of client plugin request */
     if (!(mpvio->client_capabilities & CLIENT_PLUGIN_AUTH))
@@ -8744,7 +8730,6 @@
       goto err;
     }
 
->>>>>>> fad01fbe
     /*
       But if the client has used the wrong plugin, the cached data are
       useless. Furthermore, we have to send a "change plugin" request
