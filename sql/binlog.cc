--- conflicted
+++ resolved
@@ -10122,12 +10122,8 @@
 
 #ifndef DBUG_OFF
   if (!is_attachable_ro_transaction_active())
-<<<<<<< HEAD
-    DEBUG_SYNC(current_thd, "begin_decide_logging_format");
+    DEBUG_SYNC(this, "begin_decide_logging_format");
 #endif
-=======
-    DEBUG_SYNC(this, "begin_decide_logging_format");
->>>>>>> e0809670
 
   reset_binlog_local_stmt_filter();
 
@@ -10673,15 +10669,11 @@
 
 #ifndef DBUG_OFF
   if (!is_attachable_ro_transaction_active())
-<<<<<<< HEAD
-    DEBUG_SYNC(current_thd, "end_decide_logging_format");
+    DEBUG_SYNC(this, "end_decide_logging_format");
+
+  DBUG_RETURN(0);
+}
 #endif
-=======
-    DEBUG_SYNC(this, "end_decide_logging_format");
->>>>>>> e0809670
-
-  DBUG_RETURN(0);
-}
 
 
 /**
