--- conflicted
+++ resolved
@@ -869,12 +869,9 @@
   }
 
   void clear_index_hints(void) { index_hints= NULL; }
-<<<<<<< HEAD
   bool handle_derived(LEX *lex, bool (*processor)(THD*, LEX*, TABLE_LIST*));
-
-=======
   bool is_part_of_union() { return master_unit()->is_union(); }
->>>>>>> 86b75eca
+
 private:  
   /* current index hint kind. used in filling up index_hints */
   enum index_hint_type current_index_hint_type;
