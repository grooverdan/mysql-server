<<<<<<< HEAD
#ifndef SQL_AUDIT_INCLUDED
#define SQL_AUDIT_INCLUDED

/* Copyright (c) 2007, 2016, Oracle and/or its affiliates. All rights reserved.
=======
/* Copyright (c) 2007, 2018, Oracle and/or its affiliates. All rights reserved.
>>>>>>> 60ba7a2d

   This program is free software; you can redistribute it and/or modify
   it under the terms of the GNU General Public License as published by
   the Free Software Foundation; version 2 of the License.

   This program is distributed in the hope that it will be useful,
   but WITHOUT ANY WARRANTY; without even the implied warranty of
   MERCHANTABILITY or FITNESS FOR A PARTICULAR PURPOSE.  See the
   GNU General Public License for more details.

   You should have received a copy of the GNU General Public License
   along with this program; if not, write to the Free Software
   Foundation, Inc., 51 Franklin St, Fifth Floor, Boston, MA 02110-1301  USA */

#include "my_global.h"
#include "mysql/plugin_audit.h"
#include "sql_security_ctx.h"       // Security_context

static const size_t MAX_USER_HOST_SIZE= 512;

/**
  Audit API event to string expanding macro.
*/
#define AUDIT_EVENT(x) x, #x

bool is_audit_plugin_class_active(THD *thd, unsigned long event_class);

static inline size_t make_user_name(Security_context *sctx, char *buf)
{
  LEX_CSTRING sctx_user= sctx->user();
  LEX_CSTRING sctx_host= sctx->host();
  LEX_CSTRING sctx_ip= sctx->ip();
  LEX_CSTRING sctx_priv_user= sctx->priv_user();
  return static_cast<size_t>(strxnmov(buf, MAX_USER_HOST_SIZE,
                                      sctx_priv_user.str[0] ?
                                        sctx_priv_user.str : "", "[",
                                      sctx_user.length ? sctx_user.str :
                                                         "", "] @ ",
                                      sctx_host.length ? sctx_host.str :
                                                         "", " [",
                                      sctx_ip.length ? sctx_ip.str : "", "]",
                                      NullS)
                             - buf);
}

#ifndef EMBEDDED_LIBRARY
struct st_plugin_int;

int initialize_audit_plugin(st_plugin_int *plugin);
int finalize_audit_plugin(st_plugin_int *plugin);

void mysql_audit_initialize();
void mysql_audit_finalize();

void mysql_audit_init_thd(THD *thd);
void mysql_audit_free_thd(THD *thd);
int mysql_audit_acquire_plugins(THD *thd, mysql_event_class_t event_class,
                                unsigned long event_subclass);
void mysql_audit_release(THD *thd);

<<<<<<< HEAD
/**
  Call audit plugins of GENERAL audit class.
=======
#ifndef EMBEDDED_LIBRARY
extern void mysql_audit_notify(THD *thd, uint event_class,
                               uint event_subtype, ...);
bool is_any_audit_plugin_active(THD *thd MY_ATTRIBUTE((unused)));
bool is_global_audit_mask_set();
#else
#define mysql_audit_notify(...)
#endif
extern void mysql_audit_release(THD *thd);

#define MAX_USER_HOST_SIZE 512
static inline uint make_user_name(THD *thd, char *buf)
{
  Security_context *sctx= thd->security_ctx;
  return strxnmov(buf, MAX_USER_HOST_SIZE,
                  sctx->priv_user[0] ? sctx->priv_user : "", "[",
                  sctx->user ? sctx->user : "", "] @ ",
                  sctx->get_host()->length() ? sctx->get_host()->ptr() :
                  "", " [", sctx->get_ip()->length() ? sctx->get_ip()->ptr() :
                  "", "]", NullS) - buf;
}
>>>>>>> 60ba7a2d

  @param[in] thd              Current thread data.
  @param[in] subclass         Type of general audit event.
  @param[in] subclass_name    Subclass name.
  @param[in] error_code       Error code
  @param[in] msg              Message
  @param[in] msg_len          Message length.

  @result Value returned is not taken into consideration by the server.
*/
int mysql_audit_notify(THD *thd, mysql_event_general_subclass_t subclass,
                       const char* subclass_name,
                       int error_code, const char *msg, size_t msg_len);
/**
  Call audit plugins of GENERAL LOG audit class.

  @param[in] thd    Current thread data.
  @param[in] cmd    Command text.
  @param[in] cmdlen Command text length.

  @result Value returned is not taken into consideration by the server.
*/
inline static
int mysql_audit_general_log(THD *thd, const char *cmd, size_t cmdlen)
{
  return mysql_audit_notify(thd, AUDIT_EVENT(MYSQL_AUDIT_GENERAL_LOG),
                            0, cmd, cmdlen);
}

/**
  Call audit plugins of CONNECTION audit class.

  @param[in] thd              Current thread context.
  @param[in] subclass         Type of the connection audit event.
  @param[in] subclass_name    Name of the subclass.
  @param[in] errcode          Error code.

  @result 0 - continue server flow, otherwise abort.
*/
int mysql_audit_notify(THD *thd, mysql_event_connection_subclass_t subclass,
                       const char *subclass_name, int errcode);

/**
  Call audit plugins of PARSE audit class.

  @param[in]  thd             Current thread context.
  @param[in]  subclass        Type of the parse audit event.
  @param[in]  subclass_name   Name of the subclass.
  @param[out] flags           Rewritten query flags.
  @param[out] rewritten_query Rewritten query

  @result 0 - continue server flow, otherwise abort.
*/
int mysql_audit_notify(THD *thd, mysql_event_parse_subclass_t subclass,
                       const char* subclass_name,
                       mysql_event_parse_rewrite_plugin_flag *flags,
                       LEX_CSTRING *rewritten_query);

/**
  Call audit plugins of AUTHORIZATION audit class.

  @param[in] thd
  @param[in] subclass         Type of the connection audit event.
  @param[in] subclass_name    Name of the subclass.
  @param[in] database         object database
  @param[in] database_length  object database length
  @param[in] name             object name
  @param[in] name_length      object name length

  @result 0 - continue server flow, otherwise abort.
*/
int mysql_audit_notify(THD *thd, mysql_event_authorization_subclass_t subclass,
                       const char *subclass_name,
                       const char *database, unsigned int database_length,
                       const char *name, unsigned int name_length);
/**
  Call audit plugins of TABLE ACCESS audit class events for all tables
  available in the list.

  Event subclass value depends on the thd->lex->sql_command value.

  The event is generated for 'USER' and 'SYS' tables only.

  @param[in] thd    Current thread data.
  @param[in] table  Connected list of tables, for which event is generated.

  @result 0 - continue server flow, otherwise abort.
*/
int mysql_audit_table_access_notify(THD *thd, TABLE_LIST *table);

/**
  Call audit plugins of GLOBAL VARIABLE audit class.

  @param[in] thd           Current thread data.
  @param[in] subclass      Type of the global variable audit event.
  @param[in] subclass_name Name of the subclass.
  @param[in] name          Name of the variable.
  @param[in] value         Textual value of the variable.
  @param[in] value_length  Textual value length.

  @result 0 - continue server flow, otherwise abort.
*/
int mysql_audit_notify(THD *thd, mysql_event_global_variable_subclass_t subclass,
                       const char *subclass_name,
                       const char *name,
                       const char *value, const unsigned int value_length);
/**
  Call audit plugins of SERVER STARTUP audit class.

  @param[in] subclass Type of the server startup audit event.
  @param[in] subclass_name Name of the subclass.
  @param[in] argv     Array of program arguments.
  @parma[in] argc     Program arguments array length.

  @result 0 - continue server start, otherwise abort.
*/
int mysql_audit_notify(mysql_event_server_startup_subclass_t subclass,
                       const char *subclass_name,
                       const char **argv,
                       unsigned int argc);

/**
  Call audit plugins of SERVER SHUTDOWN audit class.

  @param[in] subclass  Type of the server abort audit event.
  @param[in] reason    Reason code of the shutdown.
  @param[in] exit_code Abort exit code.

  @result Value returned is not taken into consideration by the server.
*/
int mysql_audit_notify(mysql_event_server_shutdown_subclass_t subclass,
                       mysql_server_shutdown_reason_t reason, int exit_code);

/**
  Call audit plugins of AUTHORIZATION audit class.

  @param[in] thd           Current thread data.
  @param[in] subclass      Type of the authorization audit event.
  @param[in] subclass_name Name of the subclass.
  @param[in] database      Database name.
  @param[in] table         Table name.
  @param[in] object        Object name associated with the authorization event.

  @result 0 - continue server flow, otherwise abort.
*/
/*
  Function commented out. No Audit API calls yet.

int mysql_audit_notify(THD *thd,
                       mysql_event_authorization_subclass_t subclass,
                       const char *subclass_name,
                       const char *database,
                       const char *table,
                       const char *object);
*/
/**
  Call audit plugins of CONNECTION audit class.

  Internal connection info is extracted from the thd object.

  @param[in] thd           Current thread data.
  @param[in] subclass      Type of the connection audit event.
  @param[in] subclass_name Name of the subclass.

  @result 0 - continue server flow, otherwise abort.
*/
int mysql_audit_notify(THD *thd, mysql_event_connection_subclass_t subclass,
                       const char *subclass_name);

/**
  Call audit plugins of COMMAND audit class.

  Internal connection info is extracted from the thd object.

  @param[in] thd           Current thread data.
  @param[in] subclass      Type of the command audit event.
  @param[in] subclass_name Name of the subclass.
  @param[in] command       Command id value.
  @param[in] command_text  Command string value.

  @result 0 - continue server flow, otherwise abort.
*/
int mysql_audit_notify(THD *thd, mysql_event_command_subclass_t subclass,
                       const char *subclass_name,
                       enum_server_command command,
                       const char *command_text);
/**
  Call audit plugins of QUERY audit class.

  Internal query info is extracted from the thd object.

  @param[in] thd           Current thread data.
  @param[in] subclass      Type of the query audit event.
  @param[in] subclass_name Name of the subclass.

  @result 0 - continue server flow, otherwise abort.
*/
int mysql_audit_notify(THD *thd, mysql_event_query_subclass_t subclass,
                       const char *subclass_name);

/**
  Call audit plugins of STORED PROGRAM audit class.

  @param[in] thd           Current thread data.
  @param[in] subclass      Type of the stored program audit event.
  @param[in] subclass_name Name of the subclass.
  @param[in] database      Stored program database name.
  @param[in] name          Name of the stored program.
  @param[in] parameters    Parameters of the stored program execution.

  @result 0 - continue server flow, otherwise abort.
*/
int mysql_audit_notify(THD *thd,
                       mysql_event_stored_program_subclass_t subclass,
                       const char *subclass_name,
                       const char *database,
                       const char *name,
                       void *parameters);

#endif /* !EMBEDDED_LIBRARY */
#endif /* SQL_AUDIT_INCLUDED */<|MERGE_RESOLUTION|>--- conflicted
+++ resolved
@@ -1,11 +1,7 @@
-<<<<<<< HEAD
 #ifndef SQL_AUDIT_INCLUDED
 #define SQL_AUDIT_INCLUDED
 
-/* Copyright (c) 2007, 2016, Oracle and/or its affiliates. All rights reserved.
-=======
 /* Copyright (c) 2007, 2018, Oracle and/or its affiliates. All rights reserved.
->>>>>>> 60ba7a2d
 
    This program is free software; you can redistribute it and/or modify
    it under the terms of the GNU General Public License as published by
@@ -32,6 +28,7 @@
 #define AUDIT_EVENT(x) x, #x
 
 bool is_audit_plugin_class_active(THD *thd, unsigned long event_class);
+bool is_global_audit_mask_set();
 
 static inline size_t make_user_name(Security_context *sctx, char *buf)
 {
@@ -66,32 +63,8 @@
                                 unsigned long event_subclass);
 void mysql_audit_release(THD *thd);
 
-<<<<<<< HEAD
 /**
   Call audit plugins of GENERAL audit class.
-=======
-#ifndef EMBEDDED_LIBRARY
-extern void mysql_audit_notify(THD *thd, uint event_class,
-                               uint event_subtype, ...);
-bool is_any_audit_plugin_active(THD *thd MY_ATTRIBUTE((unused)));
-bool is_global_audit_mask_set();
-#else
-#define mysql_audit_notify(...)
-#endif
-extern void mysql_audit_release(THD *thd);
-
-#define MAX_USER_HOST_SIZE 512
-static inline uint make_user_name(THD *thd, char *buf)
-{
-  Security_context *sctx= thd->security_ctx;
-  return strxnmov(buf, MAX_USER_HOST_SIZE,
-                  sctx->priv_user[0] ? sctx->priv_user : "", "[",
-                  sctx->user ? sctx->user : "", "] @ ",
-                  sctx->get_host()->length() ? sctx->get_host()->ptr() :
-                  "", " [", sctx->get_ip()->length() ? sctx->get_ip()->ptr() :
-                  "", "]", NullS) - buf;
-}
->>>>>>> 60ba7a2d
 
   @param[in] thd              Current thread data.
   @param[in] subclass         Type of general audit event.
