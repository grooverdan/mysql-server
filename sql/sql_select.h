#ifndef SQL_SELECT_INCLUDED
#define SQL_SELECT_INCLUDED

/* Copyright (c) 2000, 2012, Oracle and/or its affiliates. All rights reserved.

   This program is free software; you can redistribute it and/or modify
   it under the terms of the GNU General Public License as published by
   the Free Software Foundation; version 2 of the License.

   This program is distributed in the hope that it will be useful,
   but WITHOUT ANY WARRANTY; without even the implied warranty of
   MERCHANTABILITY or FITNESS FOR A PARTICULAR PURPOSE.  See the
   GNU General Public License for more details.

   You should have received a copy of the GNU General Public License
   along with this program; if not, write to the Free Software
   Foundation, Inc., 51 Franklin St, Fifth Floor, Boston, MA 02110-1301  USA */


/**
  @file

  @brief
  classes to use when handling where clause
*/

#include "procedure.h"
#include <myisam.h>
#include "sql_array.h"                        /* Array */
#include "records.h"                          /* READ_RECORD */
#include "opt_range.h"                /* SQL_SELECT, QUICK_SELECT_I */

#include "mem_root_array.h"
#include "sql_executor.h"
#include "opt_explain_format.h" // for Extra_tag

#include <functional>
/**
   Returns a constant of type 'type' with the 'A' lowest-weight bits set.
   Example: LOWER_BITS(uint, 3) == 7.
   Requirement: A < sizeof(type) * 8.
*/
#define LOWER_BITS(type,A)	((type) (((type) 1 << (A)) -1))

/* Values in optimize */
#define KEY_OPTIMIZE_EXISTS		1
#define KEY_OPTIMIZE_REF_OR_NULL	2
#define FT_KEYPART                      (MAX_REF_PARTS+10)

/**
  Information about usage of an index to satisfy an equality condition.
*/
class Key_use {
public:
  // We need the default constructor for unit testing.
  Key_use()
    : table(NULL),
      val(NULL),
      used_tables(0),
      key(0),
      keypart(0),
      optimize(0),
      keypart_map(0),
      ref_table_rows(0),
      null_rejecting(false),
      cond_guard(NULL),
      sj_pred_no(UINT_MAX)
  {}

  Key_use(TABLE *table_arg, Item *val_arg, table_map used_tables_arg,
          uint key_arg, uint keypart_arg, uint optimize_arg,
          key_part_map keypart_map_arg, ha_rows ref_table_rows_arg,
          bool null_rejecting_arg, bool *cond_guard_arg,
          uint sj_pred_no_arg) :
  table(table_arg), val(val_arg), used_tables(used_tables_arg),
  key(key_arg), keypart(keypart_arg), optimize(optimize_arg),
  keypart_map(keypart_map_arg), ref_table_rows(ref_table_rows_arg),
  null_rejecting(null_rejecting_arg), cond_guard(cond_guard_arg),
  sj_pred_no(sj_pred_no_arg)
  {}
  TABLE *table;            ///< table owning the index
  Item	*val;              ///< other side of the equality, or value if no field
  table_map used_tables;   ///< tables used on other side of equality
  uint key;                ///< number of index
  uint keypart;            ///< used part of the index
  uint optimize;           ///< 0, or KEY_OPTIMIZE_*
  key_part_map keypart_map;       ///< like keypart, but as a bitmap
  ha_rows      ref_table_rows;    ///< Estimate of how many rows for a key value
  /**
    If true, the comparison this value was created from will not be
    satisfied if val has NULL 'value'.
    Not used if the index is fulltext (such index cannot be used for
    equalities).
  */
  bool null_rejecting;
  /**
    !NULL - This Key_use was created from an equality that was wrapped into
            an Item_func_trig_cond. This means the equality (and validity of
            this Key_use element) can be turned on and off. The on/off state
            is indicted by the pointed value:
              *cond_guard == TRUE <=> equality condition is on
              *cond_guard == FALSE <=> equality condition is off

    NULL  - Otherwise (the source equality can't be turned off)

    Not used if the index is fulltext (such index cannot be used for
    equalities).
  */
  bool *cond_guard;
  /**
     0..63    <=> This was created from semi-join IN-equality # sj_pred_no.
     UINT_MAX  Otherwise

     Not used if the index is fulltext (such index cannot be used for
     semijoin).
  */
  uint         sj_pred_no;
};


// Key_use has a trivial destructor, no need to run it from Mem_root_array.
typedef Mem_root_array<Key_use, true> Key_use_array;

class store_key;

typedef struct st_table_ref : public Sql_alloc
{
  bool		key_err;
  /** True if something was read into buffer in join_read_key.  */
  bool          has_record;
  uint          key_parts;                ///< num of ...
  uint          key_length;               ///< length of key_buff
  int           key;                      ///< key no
  uchar         *key_buff;                ///< value to look for with key
  uchar         *key_buff2;               ///< key_buff+key_length
  /**
     Used to store the value from each keypart field. These values are
     used for ref access. If key_copy[key_part] == NULL it means that
     the value is constant and does not need to be reevaluated
  */
  store_key     **key_copy;
  Item          **items;                  ///< val()'s for each keypart
  /*  
    Array of pointers to trigger variables. Some/all of the pointers may be
    NULL.  The ref access can be used iff
    
      for each used key part i, (!cond_guards[i] || *cond_guards[i]) 

    This array is used by subquery code. The subquery code may inject
    triggered conditions, i.e. conditions that can be 'switched off'. A ref 
    access created from such condition is not valid when at least one of the 
    underlying conditions is switched off (see subquery code for more details).
    If a table in a subquery has this it means that the table access 
    will switch from ref access to table scan when the outer query 
    produces a NULL value to be checked for in the subquery. This will
    be used by NOT IN subqueries and IN subqueries for which 
    is_top_level_item() returns false.
  */
  bool          **cond_guards;
  /**
    (null_rejecting & (1<<i)) means the condition is '=' and no matching
    rows will be produced if items[i] IS NULL (see add_not_null_conds())
  */
  key_part_map  null_rejecting;
  table_map	depend_map;		  ///< Table depends on these tables.
  /* null byte position in the key_buf. Used for REF_OR_NULL optimization */
  uchar          *null_ref_key;
  /*
    The number of times the record associated with this key was used
    in the join.
  */
  ha_rows       use_count;

  /*
    TRUE <=> disable the "cache" as doing lookup with the same key value may
    produce different results (because of Index Condition Pushdown)
  */
  bool          disable_cache;

  st_table_ref()
    : key_err(TRUE),
      has_record(FALSE),
      key_parts(0),
      key_length(0),
      key(-1),
      key_buff(NULL),
      key_buff2(NULL),
      key_copy(NULL),
      items(NULL),
      cond_guards(NULL),
      null_rejecting(0),
      depend_map(0),
      null_ref_key(NULL),
      use_count(0),
      disable_cache(FALSE)
  {
  }

  /**
    @returns whether the reference contains NULL values which could never give
    a match.
  */
  bool impossible_null_ref() const
  {
    if (null_rejecting != 0)
    {
      for (uint i= 0 ; i < key_parts ; i++)
      {
        if ((null_rejecting & 1 << i) && items[i]->is_null())
          return TRUE;
      }
    }
    return FALSE;
  }


  /**
    Check if there are triggered/guarded conditions that might be
    'switched off' by the subquery code when executing 'Full scan on
    NULL key' subqueries.

    @return true if there are guarded conditions, false otherwise
  */

  bool has_guarded_conds() const
  {
    DBUG_ASSERT(key_parts == 0 || cond_guards != NULL);

    for (uint i = 0; i < key_parts; i++)
    {
      if (cond_guards[i])
        return true;
    }
    return false;
  }
} TABLE_REF;


/*
  The structs which holds the join connections and join states
*/
enum join_type { /*
                   Initial state. Access type has not yet been decided
                   for the table
                 */
                 JT_UNKNOWN,
                 /* Table has exactly one row */
                 JT_SYSTEM,
                 /*
                   Table has at most one matching row. Values read
                   from this row can be treated as constants. Example:
                   "WHERE table.pk = 3"
                  */
                 JT_CONST,
                 /*
                   '=' operator is used on unique index. At most one
                   row is read for each combination of rows from
                   preceding tables
                 */
                 JT_EQ_REF,
                 /*
                   '=' operator is used on non-unique index
                 */
                 JT_REF,
                 /*
                   Full table scan or range scan.
                   If select->quick != NULL, it is range access.
                   Otherwise it is table scan.
                 */
                 JT_ALL,
                 /*
                   Range scan. Note that range scan is not indicated
                   by JT_RANGE but by "JT_ALL + select->quick" except
                   when printing EXPLAIN output. @see calc_join_type()
                 */
                 JT_RANGE,
                 /*
                   Like table scan, but scans index leaves instead of
                   the table
                 */
                 JT_INDEX_SCAN,
                 /* Fulltext index is used */
                 JT_FT,
                 /*
                   Like ref, but with extra search for NULL values.
                   E.g. used for "WHERE col = ... OR col IS NULL"
                  */
                 JT_REF_OR_NULL,
                 /*
                   Like eq_ref for subqueries: Replaces subquery with
                   index lookup in unique index
                  */
                 JT_UNIQUE_SUBQUERY,
                 /*
                   Like unique_subquery but for non-unique index
                 */
                 JT_INDEX_SUBQUERY,
                 /*
                   Do multiple range scans over one table and combine
                   the results into one. The merge can be used to
                   produce unions and intersections
                 */
                 JT_INDEX_MERGE};

class JOIN;

/* Values for JOIN_TAB::packed_info */
#define TAB_INFO_HAVE_VALUE 1
#define TAB_INFO_USING_INDEX 2
#define TAB_INFO_USING_WHERE 4
#define TAB_INFO_FULL_SCAN_ON_NULL 8

class JOIN_CACHE;
class SJ_TMP_TABLE;

#define SJ_OPT_NONE 0
#define SJ_OPT_DUPS_WEEDOUT 1
#define SJ_OPT_LOOSE_SCAN   2
#define SJ_OPT_FIRST_MATCH  3
#define SJ_OPT_MATERIALIZE_LOOKUP  4
#define SJ_OPT_MATERIALIZE_SCAN  5

inline bool sj_is_materialize_strategy(uint strategy)
{
  return strategy >= SJ_OPT_MATERIALIZE_LOOKUP;
}

/** 
    Bits describing quick select type
*/
enum quick_type { QS_NONE, QS_RANGE, QS_DYNAMIC_RANGE};
<<<<<<< HEAD

struct st_cache_field;

typedef struct st_join_table : public Sql_alloc
{
  st_join_table();

  TABLE		*table;
  Key_use	*keyuse;			/**< pointer to first used key */
  SQL_SELECT	*select;
private:
  Item          *m_condition;   /**< condition for this join_tab               */
public:
  QUICK_SELECT_I *quick;
  Item	       **on_expr_ref;   /**< pointer to the associated on expression   */
  COND_EQUAL    *cond_equal;    /**< multiple equalities for the on expression */
  st_join_table *first_inner;   /**< first inner table for including outerjoin */
  bool           found;         /**< true after all matches or null complement */
  bool           not_null_compl;/**< true before null complement is added      */
  st_join_table *last_inner;    /**< last table table for embedding outer join */
  st_join_table *first_upper;  /**< first inner table for embedding outer join */
  st_join_table *first_unmatched; /**< used for optimization purposes only     */
=======


/**
  A position of table within a join order. This structure is primarily used
  as a part of join->positions and join->best_positions arrays.

  One POSITION element contains information about:
   - Which table is accessed
   - Which access method was chosen
      = Its cost and #of output records
   - Semi-join strategy choice. Note that there are two different
     representation formats:
      1. The one used during join optimization
      2. The one used at plan refinement/code generation stage.
      We call fix_semijoin_strategies_for_picked_join_order() to switch
      between #1 and #2. See that function's comment for more details.

   - Semi-join optimization state. When we're running join optimization, 
     we main a state for every semi-join strategy which are various
     variables that tell us if/at which point we could consider applying the
     strategy.  
     The variables are really a function of join prefix but they are too
     expensive to re-caclulate for every join prefix we consider, so we
     maintain current state in join->positions[#tables_in_prefix]. See
     advance_sj_state() for details.

  This class has to stay a POD, because it is memcpy'd in many places.
*/

typedef struct st_position : public Sql_alloc
{
  /*
    The "fanout" -  number of output rows that will be produced (after
    pushed down selection condition is applied) per each row combination of
    previous tables.
  */
  double records_read;

  /* 
    Cost accessing the table in course of the entire complete join execution,
    i.e. cost of one access method use (e.g. 'range' or 'ref' scan ) times 
    number the access method will be invoked.
  */
  double read_time;
  JOIN_TAB *table;

  /*
    NULL  -  'index' or 'range' or 'index_merge' or 'ALL' access is used.
    Other - [eq_]ref[_or_null] access is used. Pointer to {t.keypart1 = expr}
  */
  Key_use *key;

  /* If ref-based access is used: bitmap of tables this table depends on  */
  table_map ref_depend_map;
  bool use_join_buffer; 
  
  
  /* These form a stack of partial join order costs and output sizes */
  Cost_estimate prefix_cost;
  double    prefix_record_count;

  /*
    Current optimization state: Semi-join strategy to be used for this
    and preceding join tables.
    
    Join optimizer sets this for the *last* join_tab in the
    duplicate-generating range. That is, in order to interpret this field, 
    one needs to traverse join->[best_]positions array from right to left.
    When you see a join table with sj_strategy!= SJ_OPT_NONE, some other
    field (depending on the strategy) tells how many preceding positions 
    this applies to. The values of covered_preceding_positions->sj_strategy
    must be ignored.
  */
  uint sj_strategy;
  /*
    Valid only after fix_semijoin_strategies_for_picked_join_order() call:
    if sj_strategy!=SJ_OPT_NONE, this is the number of subsequent tables that
    are covered by the specified semi-join strategy
  */
  uint n_sj_tables;

  /**
    Bitmap of semi-join inner tables that are in the join prefix and for
    which there's no provision yet for how to eliminate semi-join duplicates
    which they produce.
  */
  table_map dups_producing_tables;

/* LooseScan strategy members */

  /* The first (i.e. driving) table we're doing loose scan for */
  uint        first_loosescan_table;
  /* 
     Tables that need to be in the prefix before we can calculate the cost
     of using LooseScan strategy.
  */
  table_map   loosescan_need_tables;

  /*
    keyno  -  Planning to do LooseScan on this key. If keyuse is NULL then 
              this is a full index scan, otherwise this is a ref+loosescan
              scan (and keyno matches the KEUSE's)
    MAX_KEY - Not doing a LooseScan
  */
  uint loosescan_key;  // final (one for strategy instance )
  uint loosescan_parts; /* Number of keyparts to be kept distinct */
  
/* FirstMatch strategy */
  /*
    Index of the first inner table that we intend to handle with this
    strategy
  */
  uint first_firstmatch_table;
  /*
    Tables that were not in the join prefix when we've started considering 
    FirstMatch strategy.
  */
  table_map first_firstmatch_rtbl;
  /* 
    Tables that need to be in the prefix before we can calculate the cost
    of using FirstMatch strategy.
   */
  table_map firstmatch_need_tables;

/* Duplicate Weedout strategy */
  /* The first table that the strategy will need to handle */
  uint  first_dupsweedout_table;
  /*
    Tables that we will need to have in the prefix to do the weedout step
    (all inner and all outer that the involved semi-joins are correlated with)
  */
  table_map dupsweedout_tables;

/* SJ-Materialization-Scan strategy */
  /* The last inner table (valid once we're after it) */
  uint      sjm_scan_last_inner;
  /*
    Tables that we need to have in the prefix to calculate the correct cost.
    Basically, we need all inner tables and outer tables mentioned in the
    semi-join's ON expression so we can correctly account for fanout.
  */
  table_map sjm_scan_need_tables;

  /**
     Even if the query has no semijoin, two sj-related members are read and
     must thus have been set, by this function.
  */
  void no_semijoin()
  {
    sj_strategy= SJ_OPT_NONE;
    dups_producing_tables= 0;
  }
  void set_prefix_costs(double read_time_arg, double row_count_arg)
  {
    prefix_cost.reset();
    prefix_cost.add_io(read_time_arg);
    prefix_record_count= row_count_arg;
  }
} POSITION;


struct st_cache_field;
class QEP_operation;
class Filesort;

typedef struct st_join_table : public Sql_alloc
{
  st_join_table();

  table_map prefix_tables() const { return prefix_tables_map; }

  table_map added_tables() const { return added_tables_map; }

  /**
    Set available tables for a table in a join plan.

    @param prefix_tables: Set of tables available for this plan
    @param prev_tables: Set of tables available for previous table, used to
                        calculate set of tables added for this table.
  */
  void set_prefix_tables(table_map prefix_tables, table_map prev_tables)
  {
    prefix_tables_map= prefix_tables;
    added_tables_map= prefix_tables & ~prev_tables;
  }

  /**
    Add an available set of tables for a table in a join plan.

    @param tables: Set of tables added for this table in plan.
  */
  void add_prefix_tables(table_map tables)
  { prefix_tables_map|= tables; added_tables_map|= tables; }

  /// Return true if join_tab should perform a FirstMatch action
  bool do_firstmatch() const { return firstmatch_return; }

  /// Return true if join_tab should perform a LooseScan action
  bool do_loosescan() const { return loosescan_key_len; }

  /// Return true if join_tab starts a Duplicate Weedout action
  bool starts_weedout() const { return flush_weedout_table; }

  /// Return true if join_tab finishes a Duplicate Weedout action
  bool finishes_weedout() const { return check_weed_out_table; }

  TABLE         *table;
  POSITION      *position;      /**< points into best_positions array        */
  Key_use       *keyuse;        /**< pointer to first used key               */
  SQL_SELECT    *select;
private:
  Item          *m_condition;   /**< condition for this join_tab             */
public:
  QUICK_SELECT_I *quick;
  Item         **on_expr_ref;   /**< pointer to the associated on expression */
  COND_EQUAL    *cond_equal;    /**< multiple equalities for the on expression*/
  st_join_table *first_inner;   /**< first inner table for including outerjoin*/
  bool           found;         /**< true after all matches or null complement*/
  bool           not_null_compl;/**< true before null complement is added    */
  /// For a materializable derived or SJ table: true if has been materialized
  bool           materialized;
  st_join_table *last_inner;    /**< last table table for embedding outer join*/
  st_join_table *first_upper;  /**< first inner table for embedding outer join*/
  st_join_table *first_unmatched; /**< used for optimization purposes only   */
>>>>>>> b7fc4388
  /* 
    The value of m_condition before we've attempted to do Index Condition
    Pushdown. We may need to restore everything back if we first choose one
    index but then reconsider (see test_if_skip_sort_order() for such
    scenarios).
    NULL means no index condition pushdown was performed.
  */
  Item          *pre_idx_push_cond;
  
  /* Special content for EXPLAIN 'Extra' column or NULL if none */
  Extra_tag     info;
  /* 
    Bitmap of TAB_INFO_* bits that encodes special line for EXPLAIN 'Extra'
    column, or 0 if there is no info.
  */
  uint          packed_info;

  READ_RECORD::Setup_func materialize_table;
<<<<<<< HEAD
=======
  /**
     Initialize table for reading and fetch the first row from the table. If
     table is a materialized derived one, function must materialize it with
     prepare_scan().
  */
>>>>>>> b7fc4388
  READ_RECORD::Setup_func read_first_record;
  Next_select_func next_select;
  READ_RECORD	read_record;
  /* 
    The following two fields are used for a [NOT] IN subquery if it is
    executed by an alternative full table scan when the left operand of
    the subquery predicate is evaluated to NULL.
  */  
  READ_RECORD::Setup_func save_read_first_record;/* to save read_first_record */
  READ_RECORD::Read_func save_read_record;/* to save read_record.read_record */
  /**
    Struct needed for materialization of semi-join. Set for a materialized
    temporary table, and NULL for all other join_tabs (except when
    materialization is in progress, @see join_materialize_semijoin()).
  */
  Semijoin_mat_exec *sj_mat_exec;          
  double	worst_seeks;
  key_map	const_keys;			/**< Keys with constant part */
  key_map	checked_keys;			/**< Keys checked */
  key_map	needed_reg;
  key_map       keys;                           /**< all keys with can be used */
  /**
    Used to avoid repeated range analysis for the same key in
    test_if_skip_sort_order(). This would otherwise happen if the best
    range access plan found for a key is turned down.
    quick_order_tested is cleared every time the select condition for
    this JOIN_TAB changes since a new condition may give another plan
    and cost from range analysis.
   */
  key_map       quick_order_tested;

  /* Either #rows in the table or 1 for const table.  */
  ha_rows	records;
  /*
    Number of records that will be scanned (yes scanned, not returned) by the
    best 'independent' access method, i.e. table scan or QUICK_*_SELECT)
  */
  ha_rows       found_records;
  /*
    Cost of accessing the table using "ALL" or range/index_merge access
    method (but not 'index' for some reason), i.e. this matches method which
    E(#records) is in found_records.
  */
  ha_rows       read_time;
<<<<<<< HEAD
  
  table_map	dependent,key_dependent;
=======
  /**
    The set of tables that this table depends on. Used for outer join and
    straight join dependencies.
  */
  table_map     dependent;
  /**
    The set of tables that are referenced by key from this table.
  */
  table_map     key_dependent;
private:
  /**
    The set of all tables available in the join prefix for this table,
    including the table handled by this JOIN_TAB.
  */
  table_map     prefix_tables_map;
  /**
    The set of tables added for this table, compared to the previous table
    in the join prefix.
  */
  table_map     added_tables_map;
public:
>>>>>>> b7fc4388
  uint		index;
  uint		used_fields,used_fieldlength,used_blobs;
  uint          used_null_fields;
  uint          used_rowid_fields;
  uint          used_uneven_bit_fields;
  enum quick_type use_quick;
  enum join_type type;
  bool          not_used_in_distinct;
  /* TRUE <=> index-based access method must return records in order */
  bool          sorted;
  /* 
    If it's not 0 the number stored this field indicates that the index
    scan has been chosen to access the table data and we expect to scan 
    this number of rows for the table.
  */ 
  ha_rows       limit; 
  TABLE_REF	ref;
  /**
    Join buffering strategy.
    After optimization it contains chosen join buffering strategy (if any).
   */
  uint          use_join_cache;
<<<<<<< HEAD
  JOIN_CACHE	*cache;
=======
  QEP_operation *op;
>>>>>>> b7fc4388
  /*
    Index condition for BKA access join
  */
  Item          *cache_idx_cond;
  SQL_SELECT    *cache_select;
  JOIN		*join;
<<<<<<< HEAD

  /* SemiJoinDuplicateElimination variables: */
  /*
    Embedding SJ-nest (may be not the direct parent), or NULL if none.
    This variable holds the result of table pullout.
  */
  TABLE_LIST    *emb_sj_nest;

  /**
    Boundaries of semijoin inner tables around this table. Valid only once
    final QEP has been chosen. Depending on the strategy, they may define an
    interval (all tables inside are inner of a semijoin) or
    not. last_sj_inner_tab is not set for Duplicates Weedout.
  */
  struct st_join_table *first_sj_inner_tab;
  struct st_join_table *last_sj_inner_tab;

  /* Variables for semi-join duplicate elimination */
  SJ_TMP_TABLE  *flush_weedout_table;
  SJ_TMP_TABLE  *check_weed_out_table;
  
  /*
    If set, means we should stop join enumeration after we've got the first
    match and return to the specified join tab. May point to
    join->join_tab[-1] which means stop join execution after the first
    match.
  */
  struct st_join_table  *do_firstmatch;
 
  /* 
     ptr  - We're doing a LooseScan, this join tab is the first (i.e. 
            "driving") join tab), and ptr points to the last join tab
            handled by the strategy. loosescan_match_tab->found_match
            should be checked to see if the current value group had a match.
     NULL - Not doing a loose scan on this join tab.
  */
  struct st_join_table *loosescan_match_tab;

  /* Buffer to save index tuple to be able to skip duplicates */
  uchar *loosescan_buf;
  
  /* Length of key tuple (depends on #keyparts used) to store in the above */
  uint loosescan_key_len;

  /* Used by LooseScan. TRUE<=> there has been a matching record combination */
  bool found_match;
  
  /*
    Used by DuplicateElimination. tab->table->ref must have the rowid
    whenever we have a current record. copy_current_rowid needed because
    we cannot bind to the rowid buffer before the table has been opened.
  */
  int  keep_current_rowid;
  st_cache_field *copy_current_rowid;

  /* NestedOuterJoins: Bitmap of nested joins this table is part of */
  nested_join_map embedding_map;

  void cleanup();
  inline bool is_using_loose_index_scan()
  {
    return (select && select->quick &&
            (select->quick->get_type() ==
             QUICK_SELECT_I::QS_TYPE_GROUP_MIN_MAX));
  }
  bool is_using_agg_loose_index_scan ()
  {
    return (is_using_loose_index_scan() &&
            ((QUICK_GROUP_MIN_MAX_SELECT *)select->quick)->is_agg_distinct());
  }
  /* SemiJoinDuplicateElimination: reserve space for rowid */
  bool check_rowid_field()
  {
    if (keep_current_rowid && !used_rowid_fields)
    {
      used_rowid_fields= 1;
      used_fieldlength+= table->file->ref_length;
    }
    return test(used_rowid_fields);
  }
  bool is_inner_table_of_outer_join()
  {
    return first_inner != NULL;
  }
  bool is_single_inner_of_semi_join()
  {
    return first_sj_inner_tab == this && last_sj_inner_tab == this;
  }
  bool is_single_inner_of_outer_join()
  {
    return first_inner == this && first_inner->last_inner == this;
  }
  bool is_first_inner_for_outer_join()
  {
    return first_inner && first_inner == this;
  }
  Item *condition() const
  {
    return m_condition;
  }
  void set_condition(Item *to, uint line)
  {
    DBUG_PRINT("info", 
               ("JOIN_TAB::m_condition changes %p -> %p at line %u tab %p",
                m_condition, to, line, this));
    m_condition= to;
    quick_order_tested.clear_all();
  }

  Item *set_jt_and_sel_condition(Item *new_cond, uint line)
  {
    Item *tmp_cond= m_condition;
    set_condition(new_cond, line);
    if (select)
      select->cond= new_cond;
    return tmp_cond;
  }
  uint get_sj_strategy() const;

  bool and_with_condition(Item *tmp_cond, uint line);
  bool and_with_jt_and_sel_condition(Item *tmp_cond, uint line);

  /**
    Check if there are triggered/guarded conditions that might be
    'switched off' by the subquery code when executing 'Full scan on
    NULL key' subqueries.

    @return true if there are guarded conditions, false otherwise
  */

  bool has_guarded_conds() const
  {
    return ref.has_guarded_conds();
  }
} JOIN_TAB;

inline
st_join_table::st_join_table()
  : table(NULL),
    keyuse(NULL),
    select(NULL),
    m_condition(NULL),
    quick(NULL),
    on_expr_ref(NULL),
    cond_equal(NULL),
    first_inner(NULL),
    found(FALSE),
    not_null_compl(FALSE),
    last_inner(NULL),
    first_upper(NULL),
    first_unmatched(NULL),
    pre_idx_push_cond(NULL),
    info(ET_none),
    packed_info(0),
    materialize_table(NULL),
    read_first_record(NULL),
    next_select(NULL),
    read_record(),
    save_read_first_record(NULL),
    save_read_record(NULL),
    worst_seeks(0.0),
    const_keys(),
    checked_keys(),
    needed_reg(),
    keys(),
    quick_order_tested(),

    records(0),
    found_records(0),
    read_time(0),

    dependent(0),
    key_dependent(0),
    index(0),
    used_fields(0),
    used_fieldlength(0),
    used_blobs(0),
    used_null_fields(0),
    used_rowid_fields(0),
    used_uneven_bit_fields(0),
    use_quick(QS_NONE),
    type(JT_UNKNOWN),
    not_used_in_distinct(FALSE),
    sorted(FALSE),

    limit(0),
    ref(),
    use_join_cache(0),
    cache(NULL),

    cache_idx_cond(NULL),
    cache_select(NULL),
    join(NULL),

    emb_sj_nest(NULL),
    first_sj_inner_tab(NULL),
    last_sj_inner_tab(NULL),

    flush_weedout_table(NULL),
    check_weed_out_table(NULL),
    do_firstmatch(NULL),
    loosescan_match_tab(NULL),
    loosescan_buf(NULL),
    loosescan_key_len(0),
    found_match(FALSE),

    keep_current_rowid(0),
    copy_current_rowid(NULL),
    embedding_map(0)
{
  /**
    @todo Add constructor to READ_RECORD.
    All users do init_read_record(), which does memset(),
    rather than invoking a constructor.
  */
  memset(&read_record, 0, sizeof(read_record));
}

/**
  "Less than" comparison function object used to compare two JOIN_TAB
  objects based on a number of factors in this order:

   - table before another table that depends on it (straight join, 
     outer join etc), then
   - table before another table that depends on it to use a key
     as access method, then
   - table with smallest number of records first, then
   - the table with lowest-value pointer (i.e., the one located 
     in the lowest memory address) first.

  @param jt1  first JOIN_TAB object
  @param jt2  second JOIN_TAB object

  @note The order relation implemented by Join_tab_compare_default is not
    transitive, i.e. it is possible to choose a, b and c such that 
    (a < b) && (b < c) but (c < a). This is the case in the
    following example: 

      a: dependent = <none>   found_records = 3
      b: dependent = <none>   found_records = 4
      c: dependent = b        found_records = 2

        a < b: because a has fewer records
        b < c: because c depends on b (e.g outer join dependency)
        c < a: because c has fewer records

    This implies that the result of a sort using the relation
    implemented by Join_tab_compare_default () depends on the order in
    which elements are compared, i.e. the result is
    implementation-specific.

  @return
    true if jt1 is smaller than jt2, false otherwise
*/
class Join_tab_compare_default :
  public std::binary_function<const JOIN_TAB*, const JOIN_TAB*, bool>
{
public:
  bool operator()(const JOIN_TAB *jt1, const JOIN_TAB *jt2)
  {
    // Sorting distinct tables, so a table should not be compared with itself
    DBUG_ASSERT(jt1 != jt2);

    if (jt1->dependent & jt2->table->map)
      return false;
    if (jt2->dependent & jt1->table->map)
      return true;

    const bool jt1_keydep_jt2= jt1->key_dependent & jt2->table->map;
    const bool jt2_keydep_jt1= jt2->key_dependent & jt1->table->map;

    if (jt1_keydep_jt2 && !jt2_keydep_jt1)
      return false;
    if (jt2_keydep_jt1 && !jt1_keydep_jt2)
      return true;

    if (jt1->found_records > jt2->found_records)
      return false;
    if (jt1->found_records < jt2->found_records)
      return true;

    return jt1 < jt2;
  }
};

/**
  "Less than" comparison function object used to compare two JOIN_TAB
  objects that are joined using STRAIGHT JOIN. For STRAIGHT JOINs, 
  the join order is dictated by the relative order of the tables in the
  query which is reflected in JOIN_TAB::dependent. Table size and key
  dependencies are ignored here.
*/
class Join_tab_compare_straight :
  public std::binary_function<const JOIN_TAB*, const JOIN_TAB*, bool>
{
public:
  bool operator()(const JOIN_TAB *jt1, const JOIN_TAB *jt2)
  {
    // Sorting distinct tables, so a table should not be compared with itself
    DBUG_ASSERT(jt1 != jt2);

    /*
      We don't do subquery flattening if the parent or child select has
      STRAIGHT_JOIN modifier. It is complicated to implement and the semantics
      is hardly useful.
    */
    DBUG_ASSERT(!jt1->emb_sj_nest);
    DBUG_ASSERT(!jt2->emb_sj_nest);

    if (jt1->dependent & jt2->table->map)
      return false;
    if (jt2->dependent & jt1->table->map)
      return true;

    return jt1 < jt2;
  }
};

/*
  Same as Join_tab_compare_default but tables from within the given
  semi-join nest go first. Used when optimizing semi-join
  materialization nests.
*/
class Join_tab_compare_embedded_first :
  public std::binary_function<const JOIN_TAB*, const JOIN_TAB*, bool>
{
private:
  const TABLE_LIST *emb_nest;
public:
  
  Join_tab_compare_embedded_first(const TABLE_LIST *nest) : emb_nest(nest){}

  bool operator()(const JOIN_TAB *jt1, const JOIN_TAB *jt2)
  {
    // Sorting distinct tables, so a table should not be compared with itself
    DBUG_ASSERT(jt1 != jt2);

    if (jt1->emb_sj_nest == emb_nest && jt2->emb_sj_nest != emb_nest)
      return true;
    if (jt1->emb_sj_nest != emb_nest && jt2->emb_sj_nest == emb_nest)
      return false;

    Join_tab_compare_default cmp;
    return cmp(jt1,jt2);
  }
};



/**
  A position of table within a join order. This structure is primarily used
  as a part of join->positions and join->best_positions arrays.

  One POSITION element contains information about:
   - Which table is accessed
   - Which access method was chosen
      = Its cost and #of output records
   - Semi-join strategy choice. Note that there are two different
     representation formats:
      1. The one used during join optimization
      2. The one used at plan refinement/code generation stage.
      We call fix_semijoin_strategies_for_picked_join_order() to switch
      between #1 and #2. See that function's comment for more details.

   - Semi-join optimization state. When we're running join optimization, 
     we main a state for every semi-join strategy which are various
     variables that tell us if/at which point we could consider applying the
     strategy.  
     The variables are really a function of join prefix but they are too
     expensive to re-caclulate for every join prefix we consider, so we
     maintain current state in join->positions[#tables_in_prefix]. See
     advance_sj_state() for details.

  This class has to stay a POD, because it is memcpy'd in many places. It
  however has a no-argument constructor which must be used.
*/

typedef struct st_position : public Sql_alloc
{
  /*
    The "fanout" -  number of output rows that will be produced (after
    pushed down selection condition is applied) per each row combination of
    previous tables.
=======

  /* SemiJoinDuplicateElimination variables: */
  /*
    Embedding SJ-nest (may be not the direct parent), or NULL if none.
    This variable holds the result of table pullout.
>>>>>>> b7fc4388
  */
  TABLE_LIST    *emb_sj_nest;

  /**
    Boundaries of semijoin inner tables around this table. Valid only once
    final QEP has been chosen. Depending on the strategy, they may define an
    interval (all tables inside are inner of a semijoin) or
    not. last_sj_inner_tab is not set for Duplicates Weedout.
  */
  struct st_join_table *first_sj_inner_tab;
  struct st_join_table *last_sj_inner_tab;

  /* Variables for semi-join duplicate elimination */
  SJ_TMP_TABLE  *flush_weedout_table;
  SJ_TMP_TABLE  *check_weed_out_table;
  
  /*
    If set, means we should stop join enumeration after we've got the first
    match and return to the specified join tab. May point to
    join->join_tab[-1] which means stop join execution after the first
    match.
  */
<<<<<<< HEAD
  Key_use *key;

  /* If ref-based access is used: bitmap of tables this table depends on  */
  table_map ref_depend_map;
  bool use_join_buffer; 
  
  
  /* These form a stack of partial join order costs and output sizes */
  Cost_estimate prefix_cost;
  double    prefix_record_count;

  /*
    Current optimization state: Semi-join strategy to be used for this
    and preceding join tables.
    
    Join optimizer sets this for the *last* join_tab in the
    duplicate-generating range. That is, in order to interpret this field, 
    one needs to traverse join->[best_]positions array from right to left.
    When you see a join table with sj_strategy!= SJ_OPT_NONE, some other
    field (depending on the strategy) tells how many preceding positions 
    this applies to. The values of covered_preceding_positions->sj_strategy
    must be ignored.
  */
  uint sj_strategy;
  /*
    Valid only after fix_semijoin_strategies_for_picked_join_order() call:
    if sj_strategy!=SJ_OPT_NONE, this is the number of subsequent tables that
    are covered by the specified semi-join strategy
  */
  uint n_sj_tables;

  /**
    Bitmap of semi-join inner tables that are in the join prefix and for
    which there's no provision yet for how to eliminate semi-join duplicates
    which they produce.
  */
  table_map dups_producing_tables;

/* LooseScan strategy members */

  /* The first (i.e. driving) table we're doing loose scan for */
  uint        first_loosescan_table;
  /* 
     Tables that need to be in the prefix before we can calculate the cost
     of using LooseScan strategy.
  */
  table_map   loosescan_need_tables;

  /*
    keyno  -  Planning to do LooseScan on this key. If keyuse is NULL then 
              this is a full index scan, otherwise this is a ref+loosescan
              scan (and keyno matches the KEUSE's)
    MAX_KEY - Not doing a LooseScan
  */
  uint loosescan_key;  // final (one for strategy instance )
  uint loosescan_parts; /* Number of keyparts to be kept distinct */
  
/* FirstMatch strategy */
  /*
    Index of the first inner table that we intend to handle with this
    strategy
  */
  uint first_firstmatch_table;
  /*
    Tables that were not in the join prefix when we've started considering 
    FirstMatch strategy.
  */
  table_map first_firstmatch_rtbl;
  /* 
    Tables that need to be in the prefix before we can calculate the cost
    of using FirstMatch strategy.
   */
  table_map firstmatch_need_tables;

/* Duplicate Weedout strategy */
  /* The first table that the strategy will need to handle */
  uint  first_dupsweedout_table;
  /*
    Tables that we will need to have in the prefix to do the weedout step
    (all inner and all outer that the involved semi-joins are correlated with)
  */
  table_map dupsweedout_tables;

/* SJ-Materialization-Scan strategy */
  /* The last inner table (valid once we're after it) */
  uint      sjm_scan_last_inner;
  /*
    Tables that we need to have in the prefix to calculate the correct cost.
    Basically, we need all inner tables and outer tables mentioned in the
    semi-join's ON expression so we can correctly account for fanout.
  */
  table_map sjm_scan_need_tables;

  st_position() : sj_strategy(SJ_OPT_NONE), dups_producing_tables(0) {}
} POSITION;

=======
  struct st_join_table  *firstmatch_return;
 
  /*
    Length of key tuple (depends on #keyparts used) to store in loosescan_buf.
    If zero, means that loosescan is not used.
  */
  uint loosescan_key_len;

  /* Buffer to save index tuple to be able to skip duplicates */
  uchar *loosescan_buf;

  /* 
    If doing a LooseScan, this join tab is the first (i.e.  "driving") join
    tab, and match_tab points to the last join tab handled by the strategy.
    match_tab->found_match should be checked to see if the current value group
    had a match.
    If doing a FirstMatch, check this join tab to see if there is a match.
    Unless the FirstMatch performs a "split jump", this is equal to the
    current join_tab.
  */
  struct st_join_table *match_tab;
  /*
    Used by FirstMatch and LooseScan. TRUE <=> there is a matching
    record combination
  */
  bool found_match;
  
  /*
    Used by DuplicateElimination. tab->table->ref must have the rowid
    whenever we have a current record. copy_current_rowid needed because
    we cannot bind to the rowid buffer before the table has been opened.
  */
  int  keep_current_rowid;
  st_cache_field *copy_current_rowid;

  /* NestedOuterJoins: Bitmap of nested joins this table is part of */
  nested_join_map embedding_map;

  /* Tmp table info */
  TMP_TABLE_PARAM *tmp_table_param;

  /* Sorting related info */
  Filesort *filesort;

  /**
    List of topmost expressions in the select list. The *next* JOIN TAB
    in the plan should use it to obtain correct values. Same applicable to
    all_fields. These lists are needed because after tmp tables functions
    will be turned to fields. These variables are pointing to
    tmp_fields_list[123]. Valid only for tmp tables and the last non-tmp
    table in the query plan.
    @see JOIN::make_tmp_tables_info()
  */
  List<Item> *fields;
  /** List of all expressions in the select list */
  List<Item> *all_fields;
  /*
    Pointer to the ref array slice which to switch to before sending
    records. Valid only for tmp tables.
  */
  Ref_ptr_array *ref_array;

  /** Number of records saved in tmp table */
  ha_rows send_records;

  /** HAVING condition for checking prior saving a record into tmp table*/
  Item *having;

  /** TRUE <=> remove duplicates on this table. */
  bool distinct;

  /** Clean up associated table after query execution, including resources */
  void cleanup();
  inline bool is_using_loose_index_scan()
  {
    return (select && select->quick &&
            (select->quick->get_type() ==
             QUICK_SELECT_I::QS_TYPE_GROUP_MIN_MAX));
  }
  bool is_using_agg_loose_index_scan ()
  {
    return (is_using_loose_index_scan() &&
            ((QUICK_GROUP_MIN_MAX_SELECT *)select->quick)->is_agg_distinct());
  }
  /* SemiJoinDuplicateElimination: reserve space for rowid */
  bool check_rowid_field()
  {
    if (keep_current_rowid && !used_rowid_fields)
    {
      used_rowid_fields= 1;
      used_fieldlength+= table->file->ref_length;
    }
    return test(used_rowid_fields);
  }
  bool is_inner_table_of_outer_join()
  {
    return first_inner != NULL;
  }
  bool is_single_inner_of_semi_join()
  {
    return first_sj_inner_tab == this && last_sj_inner_tab == this;
  }
  bool is_single_inner_of_outer_join()
  {
    return first_inner == this && first_inner->last_inner == this;
  }
  bool is_first_inner_for_outer_join()
  {
    return first_inner && first_inner == this;
  }
  Item *condition() const
  {
    return m_condition;
  }
  void set_condition(Item *to, uint line)
  {
    DBUG_PRINT("info", 
               ("JOIN_TAB::m_condition changes %p -> %p at line %u tab %p",
                m_condition, to, line, this));
    m_condition= to;
    quick_order_tested.clear_all();
  }

  Item *set_jt_and_sel_condition(Item *new_cond, uint line)
  {
    Item *tmp_cond= m_condition;
    set_condition(new_cond, line);
    if (select)
      select->cond= new_cond;
    return tmp_cond;
  }

  /// @returns semijoin strategy for this table.
  uint get_sj_strategy() const
  {
    if (first_sj_inner_tab == NULL)
      return SJ_OPT_NONE;
    DBUG_ASSERT(first_sj_inner_tab->position->sj_strategy != SJ_OPT_NONE);
    return first_sj_inner_tab->position->sj_strategy;
  }
  /**
     @returns query block id for an inner table of materialized semi-join, and
              0 for all other tables.
  */
  uint sjm_query_block_id() const;

  bool and_with_condition(Item *tmp_cond, uint line);
  bool and_with_jt_and_sel_condition(Item *tmp_cond, uint line);

  /**
    Check if there are triggered/guarded conditions that might be
    'switched off' by the subquery code when executing 'Full scan on
    NULL key' subqueries.

    @return true if there are guarded conditions, false otherwise
  */

  bool has_guarded_conds() const
  {
    return ref.has_guarded_conds();
  }
  bool prepare_scan();
  bool sort_table();
  bool remove_duplicates();
} JOIN_TAB;

inline
st_join_table::st_join_table()
  : table(NULL),
    position(NULL),
    keyuse(NULL),
    select(NULL),
    m_condition(NULL),
    quick(NULL),
    on_expr_ref(NULL),
    cond_equal(NULL),
    first_inner(NULL),
    found(false),
    not_null_compl(false),
    materialized(false),
    last_inner(NULL),
    first_upper(NULL),
    first_unmatched(NULL),
    pre_idx_push_cond(NULL),
    info(ET_none),
    packed_info(0),
    materialize_table(NULL),
    read_first_record(NULL),
    next_select(NULL),
    read_record(),
    save_read_first_record(NULL),
    save_read_record(NULL),
    sj_mat_exec(NULL),
    worst_seeks(0.0),
    const_keys(),
    checked_keys(),
    needed_reg(),
    keys(),
    quick_order_tested(),

    records(0),
    found_records(0),
    read_time(0),

    dependent(0),
    key_dependent(0),
    prefix_tables_map(0),
    added_tables_map(0),
    index(0),
    used_fields(0),
    used_fieldlength(0),
    used_blobs(0),
    used_null_fields(0),
    used_rowid_fields(0),
    used_uneven_bit_fields(0),
    use_quick(QS_NONE),
    type(JT_UNKNOWN),
    not_used_in_distinct(false),
    sorted(false),

    limit(0),
    ref(),
    use_join_cache(0),
    op(NULL),

    cache_idx_cond(NULL),
    cache_select(NULL),
    join(NULL),

    emb_sj_nest(NULL),
    first_sj_inner_tab(NULL),
    last_sj_inner_tab(NULL),

    flush_weedout_table(NULL),
    check_weed_out_table(NULL),
    firstmatch_return(NULL),
    loosescan_key_len(0),
    loosescan_buf(NULL),
    match_tab(NULL),
    found_match(FALSE),

    keep_current_rowid(0),
    copy_current_rowid(NULL),
    embedding_map(0),
    tmp_table_param(NULL),
    filesort(NULL),
    fields(NULL),
    all_fields(NULL),
    ref_array(NULL),
    send_records(0),
    having(NULL),
    distinct(false)
{
  /**
    @todo Add constructor to READ_RECORD.
    All users do init_read_record(), which does memset(),
    rather than invoking a constructor.
  */
  memset(&read_record, 0, sizeof(read_record));
}

/**
  "Less than" comparison function object used to compare two JOIN_TAB
  objects based on a number of factors in this order:

   - table before another table that depends on it (straight join, 
     outer join etc), then
   - table before another table that depends on it to use a key
     as access method, then
   - table with smallest number of records first, then
   - the table with lowest-value pointer (i.e., the one located 
     in the lowest memory address) first.

  @param jt1  first JOIN_TAB object
  @param jt2  second JOIN_TAB object

  @note The order relation implemented by Join_tab_compare_default is not
    transitive, i.e. it is possible to choose a, b and c such that 
    (a < b) && (b < c) but (c < a). This is the case in the
    following example: 

      a: dependent = <none>   found_records = 3
      b: dependent = <none>   found_records = 4
      c: dependent = b        found_records = 2

        a < b: because a has fewer records
        b < c: because c depends on b (e.g outer join dependency)
        c < a: because c has fewer records

    This implies that the result of a sort using the relation
    implemented by Join_tab_compare_default () depends on the order in
    which elements are compared, i.e. the result is
    implementation-specific.

  @return
    true if jt1 is smaller than jt2, false otherwise
*/
class Join_tab_compare_default :
  public std::binary_function<const JOIN_TAB*, const JOIN_TAB*, bool>
{
public:
  bool operator()(const JOIN_TAB *jt1, const JOIN_TAB *jt2)
  {
    // Sorting distinct tables, so a table should not be compared with itself
    DBUG_ASSERT(jt1 != jt2);

    if (jt1->dependent & jt2->table->map)
      return false;
    if (jt2->dependent & jt1->table->map)
      return true;

    const bool jt1_keydep_jt2= jt1->key_dependent & jt2->table->map;
    const bool jt2_keydep_jt1= jt2->key_dependent & jt1->table->map;

    if (jt1_keydep_jt2 && !jt2_keydep_jt1)
      return false;
    if (jt2_keydep_jt1 && !jt1_keydep_jt2)
      return true;

    if (jt1->found_records > jt2->found_records)
      return false;
    if (jt1->found_records < jt2->found_records)
      return true;

    return jt1 < jt2;
  }
};

/**
  "Less than" comparison function object used to compare two JOIN_TAB
  objects that are joined using STRAIGHT JOIN. For STRAIGHT JOINs, 
  the join order is dictated by the relative order of the tables in the
  query which is reflected in JOIN_TAB::dependent. Table size and key
  dependencies are ignored here.
*/
class Join_tab_compare_straight :
  public std::binary_function<const JOIN_TAB*, const JOIN_TAB*, bool>
{
public:
  bool operator()(const JOIN_TAB *jt1, const JOIN_TAB *jt2)
  {
    // Sorting distinct tables, so a table should not be compared with itself
    DBUG_ASSERT(jt1 != jt2);

    /*
      We don't do subquery flattening if the parent or child select has
      STRAIGHT_JOIN modifier. It is complicated to implement and the semantics
      is hardly useful.
    */
    DBUG_ASSERT(!jt1->emb_sj_nest);
    DBUG_ASSERT(!jt2->emb_sj_nest);

    if (jt1->dependent & jt2->table->map)
      return false;
    if (jt2->dependent & jt1->table->map)
      return true;

    return jt1 < jt2;
  }
};

/*
  Same as Join_tab_compare_default but tables from within the given
  semi-join nest go first. Used when optimizing semi-join
  materialization nests.
*/
class Join_tab_compare_embedded_first :
  public std::binary_function<const JOIN_TAB*, const JOIN_TAB*, bool>
{
private:
  const TABLE_LIST *emb_nest;
public:
  
  Join_tab_compare_embedded_first(const TABLE_LIST *nest) : emb_nest(nest){}

  bool operator()(const JOIN_TAB *jt1, const JOIN_TAB *jt2)
  {
    // Sorting distinct tables, so a table should not be compared with itself
    DBUG_ASSERT(jt1 != jt2);

    if (jt1->emb_sj_nest == emb_nest && jt2->emb_sj_nest != emb_nest)
      return true;
    if (jt1->emb_sj_nest != emb_nest && jt2->emb_sj_nest == emb_nest)
      return false;

    Join_tab_compare_default cmp;
    return cmp(jt1,jt2);
  }
};
>>>>>>> b7fc4388

typedef Bounds_checked_array<Item_null_result*> Item_null_array;

typedef Bounds_checked_array<Item_null_result*> Item_null_array;

typedef struct st_select_check {
  uint const_ref,reg_ref;
} SELECT_CHECK;

/* Extern functions in sql_select.cc */
void count_field_types(SELECT_LEX *select_lex, TMP_TABLE_PARAM *param, 
<<<<<<< HEAD
                       List<Item> &fields, bool reset_with_sum_func);
=======
                       List<Item> &fields, bool reset_with_sum_func,
                       bool save_sum_fields);
>>>>>>> b7fc4388
uint find_shortest_key(TABLE *table, const key_map *usable_keys);

/* functions from opt_sum.cc */
bool simple_pred(Item_func *func_item, Item **args, bool *inv_order);
int opt_sum_query(THD* thd,
                  TABLE_LIST *tables, List<Item> &all_fields, Item *conds);

/* from sql_delete.cc, used by opt_range.cc */
extern "C" int refpos_order_cmp(const void* arg, const void *a,const void *b);

/** class to copying an field/item to a key struct */

class store_key :public Sql_alloc
{
public:
  bool null_key; /* TRUE <=> the value of the key has a null part */
  enum store_key_result { STORE_KEY_OK, STORE_KEY_FATAL, STORE_KEY_CONV };
  store_key(THD *thd, Field *field_arg, uchar *ptr, uchar *null, uint length)
    :null_key(0), null_ptr(null), err(0)
  {
    if (field_arg->type() == MYSQL_TYPE_BLOB
        || field_arg->type() == MYSQL_TYPE_GEOMETRY)
    {
      /* 
        Key segments are always packed with a 2 byte length prefix.
        See mi_rkey for details.
      */
      to_field= new Field_varstring(ptr, length, 2, null, 1, 
                                    Field::NONE, field_arg->field_name,
                                    field_arg->table->s, field_arg->charset());
      to_field->init(field_arg->table);
    }
    else
      to_field=field_arg->new_key_field(thd->mem_root, field_arg->table,
                                        ptr, null, 1);
  }
  virtual ~store_key() {}			/** Not actually needed */
  virtual const char *name() const=0;

  /**
    @brief sets ignore truncation warnings mode and calls the real copy method

    @details this function makes sure truncation warnings when preparing the
    key buffers don't end up as errors (because of an enclosing INSERT/UPDATE).
  */
  enum store_key_result copy()
  {
    enum store_key_result result;
    THD *thd= to_field->table->in_use;
    enum_check_fields saved_count_cuted_fields= thd->count_cuted_fields;
    sql_mode_t sql_mode= thd->variables.sql_mode;
    thd->variables.sql_mode&= ~(MODE_NO_ZERO_IN_DATE | MODE_NO_ZERO_DATE);

    thd->count_cuted_fields= CHECK_FIELD_IGNORE;

    result= copy_inner();

    thd->count_cuted_fields= saved_count_cuted_fields;
    thd->variables.sql_mode= sql_mode;

    return result;
  }

 protected:
  Field *to_field;				// Store data here
  uchar *null_ptr;
  uchar err;

  virtual enum store_key_result copy_inner()=0;
};


static store_key::store_key_result
type_conversion_status_to_store_key (type_conversion_status ts)
{
  switch (ts)
  {
  case TYPE_OK:
    return store_key::STORE_KEY_OK;
  case TYPE_NOTE_TIME_TRUNCATED:
    return store_key::STORE_KEY_CONV;
  case TYPE_WARN_OUT_OF_RANGE:
  case TYPE_NOTE_TRUNCATED:
  case TYPE_WARN_TRUNCATED:
  case TYPE_ERR_NULL_CONSTRAINT_VIOLATION:
  case TYPE_ERR_BAD_VALUE:
  case TYPE_ERR_OOM:
    return store_key::STORE_KEY_FATAL;
  default:
    DBUG_ASSERT(false); // not possible
  }

  return store_key::STORE_KEY_FATAL;
}

class store_key_field: public store_key
{
  Copy_field copy_field;
  const char *field_name;
 public:
  store_key_field(THD *thd, Field *to_field_arg, uchar *ptr,
                  uchar *null_ptr_arg,
		  uint length, Field *from_field, const char *name_arg)
    :store_key(thd, to_field_arg,ptr,
	       null_ptr_arg ? null_ptr_arg : from_field->maybe_null() ? &err
	       : (uchar*) 0, length), field_name(name_arg)
  {
    if (to_field)
    {
      copy_field.set(to_field,from_field,0);
    }
  }
  const char *name() const { return field_name; }

 protected: 
  enum store_key_result copy_inner()
  {
    TABLE *table= copy_field.to_field->table;
    my_bitmap_map *old_map= dbug_tmp_use_all_columns(table,
                                                     table->write_set);
    copy_field.do_copy(&copy_field);
    dbug_tmp_restore_column_map(table->write_set, old_map);
    null_key= to_field->is_null();
    return err != 0 ? STORE_KEY_FATAL : STORE_KEY_OK;
  }
};


class store_key_item :public store_key
{
 protected:
  Item *item;
public:
  store_key_item(THD *thd, Field *to_field_arg, uchar *ptr,
                 uchar *null_ptr_arg, uint length, Item *item_arg)
    :store_key(thd, to_field_arg, ptr,
	       null_ptr_arg ? null_ptr_arg : item_arg->maybe_null ?
	       &err : (uchar*) 0, length), item(item_arg)
  {}
  const char *name() const { return "func"; }

 protected:  
  enum store_key_result copy_inner()
  {
    TABLE *table= to_field->table;
    my_bitmap_map *old_map= dbug_tmp_use_all_columns(table,
                                                     table->write_set);
    type_conversion_status save_res= item->save_in_field(to_field, true);
    store_key_result res;
    /*
     Item::save_in_field() may call Item::val_xxx(). And if this is a subquery
     we need to check for errors executing it and react accordingly
    */
    if (save_res != TYPE_OK && table->in_use->is_error())
      res= STORE_KEY_FATAL;
    else
      res= type_conversion_status_to_store_key(save_res);
    dbug_tmp_restore_column_map(table->write_set, old_map);
    null_key= to_field->is_null() || item->null_value;
    return (err != 0) ? STORE_KEY_FATAL : res;
  }
};


class store_key_const_item :public store_key_item
{
  bool inited;
public:
  store_key_const_item(THD *thd, Field *to_field_arg, uchar *ptr,
		       uchar *null_ptr_arg, uint length,
		       Item *item_arg)
    :store_key_item(thd, to_field_arg, ptr,
                    null_ptr_arg, length, item_arg), inited(0)
  {
  }
  const char *name() const { return "const"; }

protected:  
  enum store_key_result copy_inner()
  {
    if (!inited)
    {
      inited=1;
      store_key_result res= store_key_item::copy_inner();
      if (res && !err)
        err= res;
    }
    return (err > 2 ? STORE_KEY_FATAL : (store_key_result) err);
  }
};

bool error_if_full_join(JOIN *join);
<<<<<<< HEAD
bool handle_select(THD *thd, LEX *lex, select_result *result,
                   ulong setup_tables_done_option);
bool mysql_select(THD *thd,
                  TABLE_LIST *tables, uint wild_num,  List<Item> &list,
                  Item *conds, uint og_num, ORDER *order, ORDER *group,
                  Item *having, ORDER *proc_param, ulonglong select_type, 
=======
bool handle_select(THD *thd, select_result *result,
                   ulong setup_tables_done_option);
bool mysql_select(THD *thd,
                  TABLE_LIST *tables, uint wild_num,  List<Item> &list,
                  Item *conds, SQL_I_List<ORDER> *order,
                  SQL_I_List<ORDER> *group,
                  Item *having, ulonglong select_type, 
>>>>>>> b7fc4388
                  select_result *result, SELECT_LEX_UNIT *unit, 
                  SELECT_LEX *select_lex);
void free_underlaid_joins(THD *thd, SELECT_LEX *select);


void calc_used_field_length(THD *thd, JOIN_TAB *join_tab);

inline bool optimizer_flag(THD *thd, uint flag)
{ 
  return (thd->variables.optimizer_switch & flag);
}

uint get_index_for_order(ORDER *order, TABLE *table, SQL_SELECT *select,
                         ha_rows limit, bool *need_sort, bool *reverse);
ORDER *simple_remove_const(ORDER *order, Item *where);
bool const_expression_in_where(Item *cond, Item *comp_item,
                               Field *comp_field= NULL,
                               Item **const_item= NULL);
bool test_if_subpart(ORDER *a,ORDER *b);
void calc_group_buffer(JOIN *join,ORDER *group);
bool
test_if_skip_sort_order(JOIN_TAB *tab,ORDER *order,ha_rows select_limit,
			bool no_changes, const key_map *map);
bool make_join_readinfo(JOIN *join, ulonglong options, uint no_jbuf_after);
bool create_ref_for_key(JOIN *join, JOIN_TAB *j, Key_use *org_keyuse,
                        table_map used_tables);
bool types_allow_materialization(Item *outer, Item *inner);
bool and_conditions(Item **e1, Item *e2);

static inline Item * and_items(Item* cond, Item *item)
{
  return (cond? (new Item_cond_and(cond, item)) : item);
}

#endif /* SQL_SELECT_INCLUDED */<|MERGE_RESOLUTION|>--- conflicted
+++ resolved
@@ -329,30 +329,6 @@
     Bits describing quick select type
 */
 enum quick_type { QS_NONE, QS_RANGE, QS_DYNAMIC_RANGE};
-<<<<<<< HEAD
-
-struct st_cache_field;
-
-typedef struct st_join_table : public Sql_alloc
-{
-  st_join_table();
-
-  TABLE		*table;
-  Key_use	*keyuse;			/**< pointer to first used key */
-  SQL_SELECT	*select;
-private:
-  Item          *m_condition;   /**< condition for this join_tab               */
-public:
-  QUICK_SELECT_I *quick;
-  Item	       **on_expr_ref;   /**< pointer to the associated on expression   */
-  COND_EQUAL    *cond_equal;    /**< multiple equalities for the on expression */
-  st_join_table *first_inner;   /**< first inner table for including outerjoin */
-  bool           found;         /**< true after all matches or null complement */
-  bool           not_null_compl;/**< true before null complement is added      */
-  st_join_table *last_inner;    /**< last table table for embedding outer join */
-  st_join_table *first_upper;  /**< first inner table for embedding outer join */
-  st_join_table *first_unmatched; /**< used for optimization purposes only     */
-=======
 
 
 /**
@@ -577,7 +553,6 @@
   st_join_table *last_inner;    /**< last table table for embedding outer join*/
   st_join_table *first_upper;  /**< first inner table for embedding outer join*/
   st_join_table *first_unmatched; /**< used for optimization purposes only   */
->>>>>>> b7fc4388
   /* 
     The value of m_condition before we've attempted to do Index Condition
     Pushdown. We may need to restore everything back if we first choose one
@@ -596,14 +571,11 @@
   uint          packed_info;
 
   READ_RECORD::Setup_func materialize_table;
-<<<<<<< HEAD
-=======
   /**
      Initialize table for reading and fetch the first row from the table. If
      table is a materialized derived one, function must materialize it with
      prepare_scan().
   */
->>>>>>> b7fc4388
   READ_RECORD::Setup_func read_first_record;
   Next_select_func next_select;
   READ_RECORD	read_record;
@@ -648,10 +620,6 @@
     E(#records) is in found_records.
   */
   ha_rows       read_time;
-<<<<<<< HEAD
-  
-  table_map	dependent,key_dependent;
-=======
   /**
     The set of tables that this table depends on. Used for outer join and
     straight join dependencies.
@@ -673,7 +641,6 @@
   */
   table_map     added_tables_map;
 public:
->>>>>>> b7fc4388
   uint		index;
   uint		used_fields,used_fieldlength,used_blobs;
   uint          used_null_fields;
@@ -696,18 +663,13 @@
     After optimization it contains chosen join buffering strategy (if any).
    */
   uint          use_join_cache;
-<<<<<<< HEAD
-  JOIN_CACHE	*cache;
-=======
   QEP_operation *op;
->>>>>>> b7fc4388
   /*
     Index condition for BKA access join
   */
   Item          *cache_idx_cond;
   SQL_SELECT    *cache_select;
   JOIN		*join;
-<<<<<<< HEAD
 
   /* SemiJoinDuplicateElimination variables: */
   /*
@@ -735,489 +697,6 @@
     join->join_tab[-1] which means stop join execution after the first
     match.
   */
-  struct st_join_table  *do_firstmatch;
- 
-  /* 
-     ptr  - We're doing a LooseScan, this join tab is the first (i.e. 
-            "driving") join tab), and ptr points to the last join tab
-            handled by the strategy. loosescan_match_tab->found_match
-            should be checked to see if the current value group had a match.
-     NULL - Not doing a loose scan on this join tab.
-  */
-  struct st_join_table *loosescan_match_tab;
-
-  /* Buffer to save index tuple to be able to skip duplicates */
-  uchar *loosescan_buf;
-  
-  /* Length of key tuple (depends on #keyparts used) to store in the above */
-  uint loosescan_key_len;
-
-  /* Used by LooseScan. TRUE<=> there has been a matching record combination */
-  bool found_match;
-  
-  /*
-    Used by DuplicateElimination. tab->table->ref must have the rowid
-    whenever we have a current record. copy_current_rowid needed because
-    we cannot bind to the rowid buffer before the table has been opened.
-  */
-  int  keep_current_rowid;
-  st_cache_field *copy_current_rowid;
-
-  /* NestedOuterJoins: Bitmap of nested joins this table is part of */
-  nested_join_map embedding_map;
-
-  void cleanup();
-  inline bool is_using_loose_index_scan()
-  {
-    return (select && select->quick &&
-            (select->quick->get_type() ==
-             QUICK_SELECT_I::QS_TYPE_GROUP_MIN_MAX));
-  }
-  bool is_using_agg_loose_index_scan ()
-  {
-    return (is_using_loose_index_scan() &&
-            ((QUICK_GROUP_MIN_MAX_SELECT *)select->quick)->is_agg_distinct());
-  }
-  /* SemiJoinDuplicateElimination: reserve space for rowid */
-  bool check_rowid_field()
-  {
-    if (keep_current_rowid && !used_rowid_fields)
-    {
-      used_rowid_fields= 1;
-      used_fieldlength+= table->file->ref_length;
-    }
-    return test(used_rowid_fields);
-  }
-  bool is_inner_table_of_outer_join()
-  {
-    return first_inner != NULL;
-  }
-  bool is_single_inner_of_semi_join()
-  {
-    return first_sj_inner_tab == this && last_sj_inner_tab == this;
-  }
-  bool is_single_inner_of_outer_join()
-  {
-    return first_inner == this && first_inner->last_inner == this;
-  }
-  bool is_first_inner_for_outer_join()
-  {
-    return first_inner && first_inner == this;
-  }
-  Item *condition() const
-  {
-    return m_condition;
-  }
-  void set_condition(Item *to, uint line)
-  {
-    DBUG_PRINT("info", 
-               ("JOIN_TAB::m_condition changes %p -> %p at line %u tab %p",
-                m_condition, to, line, this));
-    m_condition= to;
-    quick_order_tested.clear_all();
-  }
-
-  Item *set_jt_and_sel_condition(Item *new_cond, uint line)
-  {
-    Item *tmp_cond= m_condition;
-    set_condition(new_cond, line);
-    if (select)
-      select->cond= new_cond;
-    return tmp_cond;
-  }
-  uint get_sj_strategy() const;
-
-  bool and_with_condition(Item *tmp_cond, uint line);
-  bool and_with_jt_and_sel_condition(Item *tmp_cond, uint line);
-
-  /**
-    Check if there are triggered/guarded conditions that might be
-    'switched off' by the subquery code when executing 'Full scan on
-    NULL key' subqueries.
-
-    @return true if there are guarded conditions, false otherwise
-  */
-
-  bool has_guarded_conds() const
-  {
-    return ref.has_guarded_conds();
-  }
-} JOIN_TAB;
-
-inline
-st_join_table::st_join_table()
-  : table(NULL),
-    keyuse(NULL),
-    select(NULL),
-    m_condition(NULL),
-    quick(NULL),
-    on_expr_ref(NULL),
-    cond_equal(NULL),
-    first_inner(NULL),
-    found(FALSE),
-    not_null_compl(FALSE),
-    last_inner(NULL),
-    first_upper(NULL),
-    first_unmatched(NULL),
-    pre_idx_push_cond(NULL),
-    info(ET_none),
-    packed_info(0),
-    materialize_table(NULL),
-    read_first_record(NULL),
-    next_select(NULL),
-    read_record(),
-    save_read_first_record(NULL),
-    save_read_record(NULL),
-    worst_seeks(0.0),
-    const_keys(),
-    checked_keys(),
-    needed_reg(),
-    keys(),
-    quick_order_tested(),
-
-    records(0),
-    found_records(0),
-    read_time(0),
-
-    dependent(0),
-    key_dependent(0),
-    index(0),
-    used_fields(0),
-    used_fieldlength(0),
-    used_blobs(0),
-    used_null_fields(0),
-    used_rowid_fields(0),
-    used_uneven_bit_fields(0),
-    use_quick(QS_NONE),
-    type(JT_UNKNOWN),
-    not_used_in_distinct(FALSE),
-    sorted(FALSE),
-
-    limit(0),
-    ref(),
-    use_join_cache(0),
-    cache(NULL),
-
-    cache_idx_cond(NULL),
-    cache_select(NULL),
-    join(NULL),
-
-    emb_sj_nest(NULL),
-    first_sj_inner_tab(NULL),
-    last_sj_inner_tab(NULL),
-
-    flush_weedout_table(NULL),
-    check_weed_out_table(NULL),
-    do_firstmatch(NULL),
-    loosescan_match_tab(NULL),
-    loosescan_buf(NULL),
-    loosescan_key_len(0),
-    found_match(FALSE),
-
-    keep_current_rowid(0),
-    copy_current_rowid(NULL),
-    embedding_map(0)
-{
-  /**
-    @todo Add constructor to READ_RECORD.
-    All users do init_read_record(), which does memset(),
-    rather than invoking a constructor.
-  */
-  memset(&read_record, 0, sizeof(read_record));
-}
-
-/**
-  "Less than" comparison function object used to compare two JOIN_TAB
-  objects based on a number of factors in this order:
-
-   - table before another table that depends on it (straight join, 
-     outer join etc), then
-   - table before another table that depends on it to use a key
-     as access method, then
-   - table with smallest number of records first, then
-   - the table with lowest-value pointer (i.e., the one located 
-     in the lowest memory address) first.
-
-  @param jt1  first JOIN_TAB object
-  @param jt2  second JOIN_TAB object
-
-  @note The order relation implemented by Join_tab_compare_default is not
-    transitive, i.e. it is possible to choose a, b and c such that 
-    (a < b) && (b < c) but (c < a). This is the case in the
-    following example: 
-
-      a: dependent = <none>   found_records = 3
-      b: dependent = <none>   found_records = 4
-      c: dependent = b        found_records = 2
-
-        a < b: because a has fewer records
-        b < c: because c depends on b (e.g outer join dependency)
-        c < a: because c has fewer records
-
-    This implies that the result of a sort using the relation
-    implemented by Join_tab_compare_default () depends on the order in
-    which elements are compared, i.e. the result is
-    implementation-specific.
-
-  @return
-    true if jt1 is smaller than jt2, false otherwise
-*/
-class Join_tab_compare_default :
-  public std::binary_function<const JOIN_TAB*, const JOIN_TAB*, bool>
-{
-public:
-  bool operator()(const JOIN_TAB *jt1, const JOIN_TAB *jt2)
-  {
-    // Sorting distinct tables, so a table should not be compared with itself
-    DBUG_ASSERT(jt1 != jt2);
-
-    if (jt1->dependent & jt2->table->map)
-      return false;
-    if (jt2->dependent & jt1->table->map)
-      return true;
-
-    const bool jt1_keydep_jt2= jt1->key_dependent & jt2->table->map;
-    const bool jt2_keydep_jt1= jt2->key_dependent & jt1->table->map;
-
-    if (jt1_keydep_jt2 && !jt2_keydep_jt1)
-      return false;
-    if (jt2_keydep_jt1 && !jt1_keydep_jt2)
-      return true;
-
-    if (jt1->found_records > jt2->found_records)
-      return false;
-    if (jt1->found_records < jt2->found_records)
-      return true;
-
-    return jt1 < jt2;
-  }
-};
-
-/**
-  "Less than" comparison function object used to compare two JOIN_TAB
-  objects that are joined using STRAIGHT JOIN. For STRAIGHT JOINs, 
-  the join order is dictated by the relative order of the tables in the
-  query which is reflected in JOIN_TAB::dependent. Table size and key
-  dependencies are ignored here.
-*/
-class Join_tab_compare_straight :
-  public std::binary_function<const JOIN_TAB*, const JOIN_TAB*, bool>
-{
-public:
-  bool operator()(const JOIN_TAB *jt1, const JOIN_TAB *jt2)
-  {
-    // Sorting distinct tables, so a table should not be compared with itself
-    DBUG_ASSERT(jt1 != jt2);
-
-    /*
-      We don't do subquery flattening if the parent or child select has
-      STRAIGHT_JOIN modifier. It is complicated to implement and the semantics
-      is hardly useful.
-    */
-    DBUG_ASSERT(!jt1->emb_sj_nest);
-    DBUG_ASSERT(!jt2->emb_sj_nest);
-
-    if (jt1->dependent & jt2->table->map)
-      return false;
-    if (jt2->dependent & jt1->table->map)
-      return true;
-
-    return jt1 < jt2;
-  }
-};
-
-/*
-  Same as Join_tab_compare_default but tables from within the given
-  semi-join nest go first. Used when optimizing semi-join
-  materialization nests.
-*/
-class Join_tab_compare_embedded_first :
-  public std::binary_function<const JOIN_TAB*, const JOIN_TAB*, bool>
-{
-private:
-  const TABLE_LIST *emb_nest;
-public:
-  
-  Join_tab_compare_embedded_first(const TABLE_LIST *nest) : emb_nest(nest){}
-
-  bool operator()(const JOIN_TAB *jt1, const JOIN_TAB *jt2)
-  {
-    // Sorting distinct tables, so a table should not be compared with itself
-    DBUG_ASSERT(jt1 != jt2);
-
-    if (jt1->emb_sj_nest == emb_nest && jt2->emb_sj_nest != emb_nest)
-      return true;
-    if (jt1->emb_sj_nest != emb_nest && jt2->emb_sj_nest == emb_nest)
-      return false;
-
-    Join_tab_compare_default cmp;
-    return cmp(jt1,jt2);
-  }
-};
-
-
-
-/**
-  A position of table within a join order. This structure is primarily used
-  as a part of join->positions and join->best_positions arrays.
-
-  One POSITION element contains information about:
-   - Which table is accessed
-   - Which access method was chosen
-      = Its cost and #of output records
-   - Semi-join strategy choice. Note that there are two different
-     representation formats:
-      1. The one used during join optimization
-      2. The one used at plan refinement/code generation stage.
-      We call fix_semijoin_strategies_for_picked_join_order() to switch
-      between #1 and #2. See that function's comment for more details.
-
-   - Semi-join optimization state. When we're running join optimization, 
-     we main a state for every semi-join strategy which are various
-     variables that tell us if/at which point we could consider applying the
-     strategy.  
-     The variables are really a function of join prefix but they are too
-     expensive to re-caclulate for every join prefix we consider, so we
-     maintain current state in join->positions[#tables_in_prefix]. See
-     advance_sj_state() for details.
-
-  This class has to stay a POD, because it is memcpy'd in many places. It
-  however has a no-argument constructor which must be used.
-*/
-
-typedef struct st_position : public Sql_alloc
-{
-  /*
-    The "fanout" -  number of output rows that will be produced (after
-    pushed down selection condition is applied) per each row combination of
-    previous tables.
-=======
-
-  /* SemiJoinDuplicateElimination variables: */
-  /*
-    Embedding SJ-nest (may be not the direct parent), or NULL if none.
-    This variable holds the result of table pullout.
->>>>>>> b7fc4388
-  */
-  TABLE_LIST    *emb_sj_nest;
-
-  /**
-    Boundaries of semijoin inner tables around this table. Valid only once
-    final QEP has been chosen. Depending on the strategy, they may define an
-    interval (all tables inside are inner of a semijoin) or
-    not. last_sj_inner_tab is not set for Duplicates Weedout.
-  */
-  struct st_join_table *first_sj_inner_tab;
-  struct st_join_table *last_sj_inner_tab;
-
-  /* Variables for semi-join duplicate elimination */
-  SJ_TMP_TABLE  *flush_weedout_table;
-  SJ_TMP_TABLE  *check_weed_out_table;
-  
-  /*
-    If set, means we should stop join enumeration after we've got the first
-    match and return to the specified join tab. May point to
-    join->join_tab[-1] which means stop join execution after the first
-    match.
-  */
-<<<<<<< HEAD
-  Key_use *key;
-
-  /* If ref-based access is used: bitmap of tables this table depends on  */
-  table_map ref_depend_map;
-  bool use_join_buffer; 
-  
-  
-  /* These form a stack of partial join order costs and output sizes */
-  Cost_estimate prefix_cost;
-  double    prefix_record_count;
-
-  /*
-    Current optimization state: Semi-join strategy to be used for this
-    and preceding join tables.
-    
-    Join optimizer sets this for the *last* join_tab in the
-    duplicate-generating range. That is, in order to interpret this field, 
-    one needs to traverse join->[best_]positions array from right to left.
-    When you see a join table with sj_strategy!= SJ_OPT_NONE, some other
-    field (depending on the strategy) tells how many preceding positions 
-    this applies to. The values of covered_preceding_positions->sj_strategy
-    must be ignored.
-  */
-  uint sj_strategy;
-  /*
-    Valid only after fix_semijoin_strategies_for_picked_join_order() call:
-    if sj_strategy!=SJ_OPT_NONE, this is the number of subsequent tables that
-    are covered by the specified semi-join strategy
-  */
-  uint n_sj_tables;
-
-  /**
-    Bitmap of semi-join inner tables that are in the join prefix and for
-    which there's no provision yet for how to eliminate semi-join duplicates
-    which they produce.
-  */
-  table_map dups_producing_tables;
-
-/* LooseScan strategy members */
-
-  /* The first (i.e. driving) table we're doing loose scan for */
-  uint        first_loosescan_table;
-  /* 
-     Tables that need to be in the prefix before we can calculate the cost
-     of using LooseScan strategy.
-  */
-  table_map   loosescan_need_tables;
-
-  /*
-    keyno  -  Planning to do LooseScan on this key. If keyuse is NULL then 
-              this is a full index scan, otherwise this is a ref+loosescan
-              scan (and keyno matches the KEUSE's)
-    MAX_KEY - Not doing a LooseScan
-  */
-  uint loosescan_key;  // final (one for strategy instance )
-  uint loosescan_parts; /* Number of keyparts to be kept distinct */
-  
-/* FirstMatch strategy */
-  /*
-    Index of the first inner table that we intend to handle with this
-    strategy
-  */
-  uint first_firstmatch_table;
-  /*
-    Tables that were not in the join prefix when we've started considering 
-    FirstMatch strategy.
-  */
-  table_map first_firstmatch_rtbl;
-  /* 
-    Tables that need to be in the prefix before we can calculate the cost
-    of using FirstMatch strategy.
-   */
-  table_map firstmatch_need_tables;
-
-/* Duplicate Weedout strategy */
-  /* The first table that the strategy will need to handle */
-  uint  first_dupsweedout_table;
-  /*
-    Tables that we will need to have in the prefix to do the weedout step
-    (all inner and all outer that the involved semi-joins are correlated with)
-  */
-  table_map dupsweedout_tables;
-
-/* SJ-Materialization-Scan strategy */
-  /* The last inner table (valid once we're after it) */
-  uint      sjm_scan_last_inner;
-  /*
-    Tables that we need to have in the prefix to calculate the correct cost.
-    Basically, we need all inner tables and outer tables mentioned in the
-    semi-join's ON expression so we can correctly account for fanout.
-  */
-  table_map sjm_scan_need_tables;
-
-  st_position() : sj_strategy(SJ_OPT_NONE), dups_producing_tables(0) {}
-} POSITION;
-
-=======
   struct st_join_table  *firstmatch_return;
  
   /*
@@ -1607,9 +1086,7 @@
     return cmp(jt1,jt2);
   }
 };
->>>>>>> b7fc4388
-
-typedef Bounds_checked_array<Item_null_result*> Item_null_array;
+
 
 typedef Bounds_checked_array<Item_null_result*> Item_null_array;
 
@@ -1619,12 +1096,8 @@
 
 /* Extern functions in sql_select.cc */
 void count_field_types(SELECT_LEX *select_lex, TMP_TABLE_PARAM *param, 
-<<<<<<< HEAD
-                       List<Item> &fields, bool reset_with_sum_func);
-=======
                        List<Item> &fields, bool reset_with_sum_func,
                        bool save_sum_fields);
->>>>>>> b7fc4388
 uint find_shortest_key(TABLE *table, const key_map *usable_keys);
 
 /* functions from opt_sum.cc */
@@ -1817,14 +1290,6 @@
 };
 
 bool error_if_full_join(JOIN *join);
-<<<<<<< HEAD
-bool handle_select(THD *thd, LEX *lex, select_result *result,
-                   ulong setup_tables_done_option);
-bool mysql_select(THD *thd,
-                  TABLE_LIST *tables, uint wild_num,  List<Item> &list,
-                  Item *conds, uint og_num, ORDER *order, ORDER *group,
-                  Item *having, ORDER *proc_param, ulonglong select_type, 
-=======
 bool handle_select(THD *thd, select_result *result,
                    ulong setup_tables_done_option);
 bool mysql_select(THD *thd,
@@ -1832,7 +1297,6 @@
                   Item *conds, SQL_I_List<ORDER> *order,
                   SQL_I_List<ORDER> *group,
                   Item *having, ulonglong select_type, 
->>>>>>> b7fc4388
                   select_result *result, SELECT_LEX_UNIT *unit, 
                   SELECT_LEX *select_lex);
 void free_underlaid_joins(THD *thd, SELECT_LEX *select);
