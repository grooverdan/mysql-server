/* Copyright (c) 2011, 2014, Oracle and/or its affiliates. All rights reserved.

   This program is free software; you can redistribute it and/or
   modify it under the terms of the GNU General Public License as
   published by the Free Software Foundation; version 2 of the
   License.

   This program is distributed in the hope that it will be useful, but
   WITHOUT ANY WARRANTY; without even the implied warranty of
   MERCHANTABILITY or FITNESS FOR A PARTICULAR PURPOSE. See the GNU
   General Public License for more details.

   You should have received a copy of the GNU General Public License
   along with this program; if not, write to the Free Software
   Foundation, Inc., 51 Franklin St, Fifth Floor, Boston, MA
   02110-1301 USA */


#ifndef RPL_GTID_H_INCLUDED
#define RPL_GTID_H_INCLUDED

#include <m_string.h>
#include <mysqld_error.h>
#include <my_global.h>
#ifdef MYSQL_SERVER
#include <mysqld.h>
#endif
#include <binlog_event.h>
#include <control_events.h>
#include "prealloced_array.h"
#include <list>

using binary_log::Uuid;
/**
  Report an error from code that can be linked into either the server
  or mysqlbinlog.  There is no common error reporting mechanism, so we
  have to duplicate the error message (write it out in the source file
  for mysqlbinlog, write it in share/errmsg-utf8.txt for the server).

  @param MYSQLBINLOG_ERROR arguments to mysqlbinlog's 'error'
  function, including the function call parentheses
  @param SERVER_ERROR arguments to my_error, including the function
  call parentheses.
*/
#ifdef MYSQL_CLIENT
#define BINLOG_ERROR(MYSQLBINLOG_ERROR, SERVER_ERROR) error MYSQLBINLOG_ERROR
#else
#define BINLOG_ERROR(MYSQLBINLOG_ERROR, SERVER_ERROR) my_error SERVER_ERROR
#endif


#include "hash.h"
#include "lf.h"
#include "my_atomic.h"

extern PSI_memory_key key_memory_Gtid_set_to_string;
extern PSI_memory_key key_memory_Owned_gtids_to_string;
extern PSI_memory_key key_memory_Gtid_state_to_string;
extern PSI_memory_key key_memory_Group_cache_to_string;
extern PSI_memory_key key_memory_Gtid_set_Interval_chunk;

/**
  This macro is used to check that the given character, pointed to by the
  character pointer, is a space or not.
*/
#define SKIP_WHITESPACE() while (my_isspace(&my_charset_utf8_general_ci, *s)) s++
/*
  This macro must be used to filter out parts of the code that
  is not used now but may be useful in future. In other words,
  we want to keep such code until we make up our minds on whether
  it should be removed or not.
*/
#undef NON_DISABLED_GTID

/*
  This macro must be used to filter out parts of the code that
  is not used now but we are not sure if there is a bug around
  them. In other words, we want to keep such code until we have
  time to investigate it.
*/
#undef NON_ERROR_GTID

#ifndef MYSQL_CLIENT
class String;
class THD;
#endif // ifndef MYSQL_CLIENT


/// Type of SIDNO (source ID number, first component of GTID)
typedef int rpl_sidno;
/// Type for GNO (group number, second component of GTID)
typedef long long int rpl_gno;
typedef int64 rpl_binlog_pos;


/**
  Generic return type for many functions that can succeed or fail.

  This is used in conjuction with the macros below for functions where
  the return status either indicates "success" or "failure".  It
  provides the following features:

   - The macros can be used to conveniently propagate errors from
     called functions back to the caller.

   - If a function is expected to print an error using my_error before
     it returns an error status, then the macros assert that my_error
     has been called.

   - Does a DBUG_PRINT before returning failure.
*/
enum enum_return_status
{
  /// The function completed successfully.
  RETURN_STATUS_OK= 0,
  /// The function completed with error but did not report it.
  RETURN_STATUS_UNREPORTED_ERROR= 1,
  /// The function completed with error and has called my_error.
  RETURN_STATUS_REPORTED_ERROR= 2
};

/**
  Lowest level macro used in the PROPAGATE_* and RETURN_* macros
  below.

  If DBUG_OFF is defined, does nothing. Otherwise, if STATUS is
  RETURN_STATUS_OK, does nothing; otherwise, make a dbug printout and
  (if ALLOW_UNREPORTED==0) assert that STATUS !=
  RETURN_STATUS_UNREPORTED.

  @param STATUS The status to return.
  @param ACTION A text that describes what we are doing: either
  "Returning" or "Propagating" (used in DBUG_PRINT macros)
  @param STATUS_NAME The stringified version of the STATUS (used in
  DBUG_PRINT macros).
  @param ALLOW_UNREPORTED If false, the macro asserts that STATUS is
  not RETURN_STATUS_UNREPORTED_ERROR.
*/
#ifdef DBUG_OFF
#define __CHECK_RETURN_STATUS(STATUS, ACTION, STATUS_NAME, ALLOW_UNREPORTED)
#else
extern void check_return_status(enum_return_status status,
                                const char *action, const char *status_name,
                                int allow_unreported);
#define __CHECK_RETURN_STATUS(STATUS, ACTION, STATUS_NAME, ALLOW_UNREPORTED) \
  check_return_status(STATUS, ACTION, STATUS_NAME, ALLOW_UNREPORTED);
#endif
/**
  Low-level macro that checks if STATUS is RETURN_STATUS_OK; if it is
  not, then RETURN_VALUE is returned.
  @see __DO_RETURN_STATUS
*/
#define __PROPAGATE_ERROR(STATUS, RETURN_VALUE, ALLOW_UNREPORTED)       \
  do                                                                    \
  {                                                                     \
    enum_return_status __propagate_error_status= STATUS;                \
    if (__propagate_error_status != RETURN_STATUS_OK) {                 \
      __CHECK_RETURN_STATUS(__propagate_error_status, "Propagating",    \
                            #STATUS, ALLOW_UNREPORTED);                 \
      DBUG_RETURN(RETURN_VALUE);                                        \
    }                                                                   \
  } while (0)
/// Low-level macro that returns STATUS. @see __DO_RETURN_STATUS
#define __RETURN_STATUS(STATUS, ALLOW_UNREPORTED)                       \
  do                                                                    \
  {                                                                     \
    enum_return_status __return_status_status= STATUS;                  \
    __CHECK_RETURN_STATUS(__return_status_status, "Returning",          \
                          #STATUS, ALLOW_UNREPORTED);                   \
    DBUG_RETURN(__return_status_status);                                \
  } while (0)
/**
  If STATUS (of type enum_return_status) returns RETURN_STATUS_OK,
  does nothing; otherwise, does a DBUG_PRINT and returns STATUS.
*/
#define PROPAGATE_ERROR(STATUS)                                 \
  __PROPAGATE_ERROR(STATUS, __propagate_error_status, true)
/**
  If STATUS (of type enum_return_status) returns RETURN_STATUS_OK,
  does nothing; otherwise asserts that STATUS ==
  RETURN_STATUS_REPORTED_ERROR, does a DBUG_PRINT, and returns STATUS.
*/
#define PROPAGATE_REPORTED_ERROR(STATUS)                        \
  __PROPAGATE_ERROR(STATUS, __propagate_error_status, false)
/**
  If STATUS (of type enum_return_status) returns RETURN_STATUS_OK,
  does nothing; otherwise asserts that STATUS ==
  RETURN_STATUS_REPORTED_ERROR, does a DBUG_PRINT, and returns 1.
*/
#define PROPAGATE_REPORTED_ERROR_INT(STATUS)    \
  __PROPAGATE_ERROR(STATUS, 1, false)
/**
  If STATUS returns something else than RETURN_STATUS_OK, does a
  DBUG_PRINT.  Then, returns STATUS.
*/
#define RETURN_STATUS(STATUS) __RETURN_STATUS(STATUS, true)
/**
  Asserts that STATUS is not RETURN_STATUS_UNREPORTED_ERROR.  Then, if
  STATUS is RETURN_STATUS_REPORTED_ERROR, does a DBUG_PRINT.  Then,
  returns STATUS.
*/
#define RETURN_REPORTED_STATUS(STATUS) __RETURN_STATUS(STATUS, false)
/// Returns RETURN_STATUS_OK.
#define RETURN_OK DBUG_RETURN(RETURN_STATUS_OK)
/// Does a DBUG_PRINT and returns RETURN_STATUS_REPORTED_ERROR.
#define RETURN_REPORTED_ERROR RETURN_STATUS(RETURN_STATUS_REPORTED_ERROR)
/// Does a DBUG_PRINT and returns RETURN_STATUS_UNREPORTED_ERROR.
#define RETURN_UNREPORTED_ERROR RETURN_STATUS(RETURN_STATUS_UNREPORTED_ERROR)

/**
  enum to map the result of Uuid::parse to the above Macros
*/
inline enum_return_status map_macro_enum(int status)
{
  DBUG_ENTER("map status error with the return value of uuid::parse_method");
  if (status == 0)
   RETURN_OK;
  else
   RETURN_UNREPORTED_ERROR;
}


/// The maximum value of GNO
const rpl_gno MAX_GNO= LONGLONG_MAX;
/// The length of MAX_GNO when printed in decimal.
const int MAX_GNO_TEXT_LENGTH= 19;
/// The maximal possible length of thread_id when printed in decimal.
const int MAX_THREAD_ID_TEXT_LENGTH= 19;


/**
  Parse a GNO from a string.

  @param s Pointer to the string. *s will advance to the end of the
  parsed GNO, if a correct GNO is found.
  @retval GNO if a correct GNO (i.e., 0 or positive number) was found.
  @retval -1 otherwise.
*/
rpl_gno parse_gno(const char **s);
/**
  Formats a GNO as a string.

  @param s The buffer.
  @param gno The GNO.
  @return Length of the generated string.
*/
int format_gno(char *s, rpl_gno gno);

<<<<<<< HEAD
=======

/**
  Represents a UUID.

  This is a POD.  It has to be a POD because it is a member of
  Sid_map::Node which is stored in HASH.
*/
struct Uuid
{
  /**
    Stores the UUID represented by a string on the form
    XXXXXXXX-XXXX-XXXX-XXXX-XXXXXXXXXXXX in this object.
    @return RETURN_STATUS_OK or RETURN_STATUS_UNREPORTED_ERROR.
  */
  enum_return_status parse(const char *string);
  /// Set to all zeros.
  void clear() { memset(bytes, 0, BYTE_LENGTH); }
  /// Copies the given 16-byte data to this UUID.
  void copy_from(const uchar *data) { memcpy(bytes, data, BYTE_LENGTH); }
  /// Copies the given UUID object to this UUID.
  void copy_from(const Uuid &data) { copy_from(data.bytes); }
  /// Copies the given UUID object to this UUID.
  void copy_to(uchar *data) const { memcpy(data, bytes, BYTE_LENGTH); }
  /// Returns true if this UUID is equal the given UUID.
  bool equals(const Uuid &other) const
  { return memcmp(bytes, other.bytes, BYTE_LENGTH) == 0; }
  /**
    Generates a 36+1 character long representation of this UUID object
    in the given string buffer.

    @retval 36 - the length of the resulting string.
  */
  size_t to_string(char *buf) const;
  /// Convert the given binary buffer to a UUID
  static size_t to_string(const uchar* bytes_arg, char *buf);
#ifndef DBUG_OFF
  /// Debugging only: Print this Uuid to stdout.
  void print() const
  {
    char buf[TEXT_LENGTH + 1];
    to_string(buf);
    printf("%s\n", buf);
  }
#endif
  /// Print this Uuid to the trace file if debug is enabled; no-op otherwise.
  void dbug_print(const char *text= "") const
  {
#ifndef DBUG_OFF
    char buf[TEXT_LENGTH + 1];
    to_string(buf);
    DBUG_PRINT("info", ("%s%s%s", text, *text ? ": " : "", buf));
#endif
  }
  /**
    Return true if parse() would return succeed, but don't actually
    store the result anywhere.
  */
  static bool is_valid(const char *string);
  /// The number of bytes in the textual representation of a Uuid.
  static const size_t TEXT_LENGTH= 36;
  /// The number of bytes in the data of a Uuid.
  static const size_t BYTE_LENGTH= 16;
  /// The number of bits in the data of a Uuid.
  static const size_t BIT_LENGTH= 128;
  /// The data for this Uuid.
  uchar bytes[BYTE_LENGTH];
private:
  static const int NUMBER_OF_SECTIONS= 5;
  static const int bytes_per_section[NUMBER_OF_SECTIONS];
  static const int hex_to_byte[256];
};


>>>>>>> d321bca6
typedef Uuid rpl_sid;


/**
  This has the functionality of mysql_rwlock_t, with two differences:
  1. It has additional operations to check if the read and/or write lock
     is held at the moment.
  2. It is wrapped in an object-oriented interface.

  Note that the assertions do not check whether *this* thread has
  taken the lock (that would be more complicated as it would require a
  dynamic data structure).  Luckily, it is still likely that the
  assertions find bugs where a thread forgot to take a lock, because
  most of the time most locks are only used by one thread at a time.

  The assertions are no-ops when DBUG is off.
*/
class Checkable_rwlock
{
public:
  /// Initialize this Checkable_rwlock.
  Checkable_rwlock()
  {
#ifndef DBUG_OFF
    lock_state= 0;
#else
    is_write_lock= false;
#endif
#ifdef MYSQL_SERVER
    mysql_rwlock_init(key_rwlock_global_sid_lock, &rwlock);
#else
    mysql_rwlock_init(0, &rwlock);
#endif
  }
  /// Destroy this Checkable_lock.
  ~Checkable_rwlock()
  {
    mysql_rwlock_destroy(&rwlock);
  }

  /// Acquire the read lock.
  inline void rdlock()
  {
    mysql_rwlock_rdlock(&rwlock);
    assert_no_wrlock();
#ifndef DBUG_OFF
    my_atomic_add32(&lock_state, 1);
#endif
  }
  /// Acquire the write lock.
  inline void wrlock()
  {
    mysql_rwlock_wrlock(&rwlock);
    assert_no_lock();
#ifndef DBUG_OFF
    my_atomic_store32(&lock_state, -1);
#else
    is_write_lock= true;
#endif
  }
  /// Release the lock (whether it is a write or read lock).
  inline void unlock()
  {
    assert_some_lock();
#ifndef DBUG_OFF
    int val= my_atomic_load32(&lock_state);
    if (val > 0)
      my_atomic_add32(&lock_state, -1);
    else if (val == -1)
      my_atomic_store32(&lock_state, 0);
    else
      DBUG_ASSERT(0);
#else
    is_write_lock= false;
#endif
    mysql_rwlock_unlock(&rwlock);
  }
  /**
    Return true if the write lock is held. Must only be called by
    threads that hold a lock.
  */
  inline bool is_wrlock()
  {
    assert_some_lock();
#ifndef DBUG_OFF
    return get_state() == -1;
#else
    return is_write_lock;
#endif
  }

  /// Assert that some thread holds either the read or the write lock.
  inline void assert_some_lock() const
  { DBUG_ASSERT(get_state() != 0); }
  /// Assert that some thread holds the read lock.
  inline void assert_some_rdlock() const
  { DBUG_ASSERT(get_state() > 0); }
  /// Assert that some thread holds the write lock.
  inline void assert_some_wrlock() const
  { DBUG_ASSERT(get_state() == -1); }
  /// Assert that no thread holds the write lock.
  inline void assert_no_wrlock() const
  { DBUG_ASSERT(get_state() >= 0); }
  /// Assert that no thread holds the read lock.
  inline void assert_no_rdlock() const
  { DBUG_ASSERT(get_state() <= 0); }
  /// Assert that no thread holds read or write lock.
  inline void assert_no_lock() const
  { DBUG_ASSERT(get_state() == 0); }

private:
#ifndef DBUG_OFF
  /**
    The state of the lock:
    0 - not locked
    -1 - write locked
    >0 - read locked by that many threads
  */
  volatile int32 lock_state;
  /// Read lock_state atomically and return the value.
  inline int32 get_state() const
  {
    return my_atomic_load32(const_cast<volatile int32*>(&lock_state));
  }
#else
  bool is_write_lock;
#endif
  /// The rwlock.
  mysql_rwlock_t rwlock;
};


/// Protects Gtid_state.  See comment above gtid_state for details.
extern Checkable_rwlock *global_sid_lock;


/**
  Represents a bidirectional map between SID and SIDNO.

  SIDNOs are always numbers greater or equal to 1.

  This data structure OPTIONALLY knows of a read-write lock that
  protects the number of SIDNOs.  The lock is provided by the invoker
  of the constructor and it is generally the caller's responsibility
  to acquire the read lock.  If the lock is not NULL, access methods
  assert that the caller already holds the read (or write) lock.  If
  the lock is not NULL and a method of this class grows the number of
  SIDNOs, then the method temporarily upgrades this lock to a write
  lock and then degrades it to a read lock again; there will be a
  short period when the lock is not held at all.
*/
class Sid_map
{
public:
  /**
    Create this Sid_map.

    @param sid_lock Read-write lock that protects updates to the
    number of SIDNOs.
  */
  Sid_map(Checkable_rwlock *sid_lock);
  /// Destroy this Sid_map.
  ~Sid_map();
#ifdef NON_DISABLED_GTID
  /**
    Clears this Sid_map (for RESET MASTER)

    @return RETURN_STATUS_OK or RETURN_STAUTS_REPORTED_ERROR
  */
  enum_return_status clear();
#endif
  /**
    Add the given SID to this map if it does not already exist.

    The caller must hold the read lock or write lock on sid_lock
    before invoking this function.  If the SID does not exist in this
    map, it will release the read lock, take a write lock, update the
    map, release the write lock, and take the read lock again.

    @param sid The SID.
    @retval SIDNO The SIDNO for the SID (a new SIDNO if the SID did
    not exist, an existing if it did exist).
    @retval negative Error. This function calls my_error.
  */
  rpl_sidno add_sid(const rpl_sid &sid);
  /**
    Get the SIDNO for a given SID

    The caller must hold the read lock on sid_lock before invoking
    this function.

    @param sid The SID.
    @retval SIDNO if the given SID exists in this map.
    @retval 0 if the given SID does not exist in this map.
  */
  rpl_sidno sid_to_sidno(const rpl_sid &sid) const
  {
    if (sid_lock != NULL)
      sid_lock->assert_some_lock();
    Node *node= (Node *)my_hash_search(&_sid_to_sidno, sid.bytes,
                                       binary_log::Uuid::BYTE_LENGTH);
    if (node == NULL)
      return 0;
    return node->sidno;
  }
  /**
    Get the SID for a given SIDNO.

    An assertion is raised if the caller does not hold a lock on
    sid_lock, or if the SIDNO is not valid.

    @param sidno The SIDNO.
    @retval NULL The SIDNO does not exist in this map.
    @retval pointer Pointer to the SID.  The data is shared with this
    Sid_map, so should not be modified.  It is safe to read the data
    even after this Sid_map is modified, but not if this Sid_map is
    destroyed.
  */
  const rpl_sid &sidno_to_sid(rpl_sidno sidno) const
  {
    if (sid_lock != NULL)
      sid_lock->assert_some_lock();
    DBUG_ASSERT(sidno >= 1 && sidno <= get_max_sidno());
    return (_sidno_to_sid[sidno - 1])->sid;
  }
  /**
    Return the n'th smallest sidno, in the order of the SID's UUID.

    The caller must hold the read or write lock on sid_lock before
    invoking this function.

    @param n A number in the interval [0, get_max_sidno()-1], inclusively.
  */
  rpl_sidno get_sorted_sidno(rpl_sidno n) const
  {
    if (sid_lock != NULL)
      sid_lock->assert_some_lock();
    return _sorted[n];
  }
  /**
    Return the biggest sidno in this Sid_map.

    The caller must hold the read or write lock on sid_lock before
    invoking this function.
  */
  rpl_sidno get_max_sidno() const
  {
    if (sid_lock != NULL)
      sid_lock->assert_some_lock();
    return static_cast<rpl_sidno>(_sidno_to_sid.size());
  }

private:
  /// Node pointed to by both the hash and the array.
  struct Node
  {
    rpl_sidno sidno;
    rpl_sid sid;
  };

  /**
    Create a Node from the given SIDNO and SID and add it to
    _sidno_to_sid, _sid_to_sidno, and _sorted.

    The caller must hold the write lock on sid_lock before invoking
    this function.

    @param sidno The SIDNO to add.
    @param sid The SID to add.
    @return RETURN_STATUS_OK or RETURN_STATUS_REPORTED_ERROR.
  */
  enum_return_status add_node(rpl_sidno sidno, const rpl_sid &sid);

  /// Read-write lock that protects updates to the number of SIDNOs.
  mutable Checkable_rwlock *sid_lock;

  /**
    Array that maps SIDNO to SID; the element at index N points to a
    Node with SIDNO N-1.
  */
  Prealloced_array<Node*, 8, true>_sidno_to_sid;
  /**
    Hash that maps SID to SIDNO.  The keys in this array are of type
    rpl_sid.
  */
  HASH _sid_to_sidno;
  /**
    Array that maps numbers in the interval [0, get_max_sidno()-1] to
    SIDNOs, in order of increasing SID.

    @see Sid_map::get_sorted_sidno.
  */
  Prealloced_array<rpl_sidno, 8, true> _sorted;
};


extern Sid_map *global_sid_map;


/**
  Represents a growable array where each element contains a mutex and
  a condition variable.

  Each element can be locked, unlocked, broadcast, or waited for, and
  it is possible to call "THD::enter_cond" for the condition.  The
  allowed indexes range from 0, inclusive, to get_max_index(),
  inclusive.  Initially there are zero elements (and get_max_index()
  returns -1); more elements can be allocated by calling
  ensure_index().

  This data structure has a read-write lock that protects the number
  of elements.  The lock is provided by the invoker of the constructor
  and it is generally the caller's responsibility to acquire the read
  lock.  Access methods assert that the caller already holds the read
  (or write) lock.  If a method of this class grows the number of
  elements, then the method temporarily upgrades this lock to a write
  lock and then degrades it to a read lock again; there will be a
  short period when the lock is not held at all.
*/
class Mutex_cond_array
{
public:
  /**
    Create a new Mutex_cond_array.

    @param global_lock Read-write lock that protects updates to the
    number of elements.
  */
  Mutex_cond_array(Checkable_rwlock *global_lock);
  /// Destroy this object.
  ~Mutex_cond_array();
  /// Lock the n'th mutex.
  inline void lock(int n) const
  {
    assert_not_owner(n);
    mysql_mutex_lock(&get_mutex_cond(n)->mutex);
  }
  /// Unlock the n'th mutex.
  inline void unlock(int n) const
  {
    assert_owner(n);
    mysql_mutex_unlock(&get_mutex_cond(n)->mutex);
  }
  /// Broadcast the n'th condition.
  inline void broadcast(int n) const
  {
    mysql_cond_broadcast(&get_mutex_cond(n)->cond);
  }
  /**
    Assert that this thread owns the n'th mutex.
    This is a no-op if DBUG_OFF is on.
  */
  inline void assert_owner(int n) const
  {
#ifndef DBUG_OFF
    mysql_mutex_assert_owner(&get_mutex_cond(n)->mutex);
#endif
  }
  /**
    Assert that this thread does not own the n'th mutex.
    This is a no-op if DBUG_OFF is on.
  */
  inline void assert_not_owner(int n) const
  {
#ifndef DBUG_OFF
    mysql_mutex_assert_not_owner(&get_mutex_cond(n)->mutex);
#endif
  }
  /**
    Wait for signal on the n'th condition variable.

    The caller must hold the read lock or write lock on sid_lock, as
    well as the nth mutex lock, before invoking this function.  The
    sid_lock will be released, whereas the mutex will be released
    during the wait and (atomically) re-acquired when the wait ends.
  */
  inline void wait(const THD* thd, int n) const
  {
    DBUG_ENTER("Mutex_cond_array::wait");
    Mutex_cond *mutex_cond= get_mutex_cond(n);
    global_lock->unlock();
    if (!check_thd_killed(thd))
    {
      mysql_mutex_assert_owner(&mutex_cond->mutex);
      mysql_cond_wait(&mutex_cond->cond, &mutex_cond->mutex);
      mysql_mutex_assert_owner(&mutex_cond->mutex);
    }
    DBUG_VOID_RETURN;
  }

  /**
    Wait for signal on the n'th condition variable.

    The caller must hold the read lock or write lock on sid_lock, as
    well as the nth mutex lock, before invoking this function.  The
    sid_lock will be released, whereas the mutex will be released
    during the wait and (atomically) re-acquired when the wait ends
    or the timeout is reached.

    @param[in] n - Sidno to wait for.
    @param[in] abstime - pointer to the absolute wating time

    @retval - 0 - success
             !=0 - failure
  */
  inline int wait(const THD* thd, int sidno, struct timespec* abstime) const
  {
    DBUG_ENTER("Mutex_cond_array::wait");
    int error= 0;
    Mutex_cond *mutex_cond= get_mutex_cond(sidno);
    global_lock->unlock();
    if (!check_thd_killed(thd))
    {
      mysql_mutex_assert_owner(&mutex_cond->mutex);
      error= mysql_cond_timedwait(&mutex_cond->cond,
                                  &mutex_cond->mutex, abstime);
      mysql_mutex_assert_owner(&mutex_cond->mutex);
    }
    DBUG_RETURN(error);
  }
#ifndef MYSQL_CLIENT
  /// Execute THD::enter_cond for the n'th condition variable.
  void enter_cond(THD *thd, int n, PSI_stage_info *stage,
                  PSI_stage_info *old_stage) const;
#endif // ifndef MYSQL_CLIENT
  /// Return the greatest addressable index in this Mutex_cond_array.
  inline int get_max_index() const
  {
    global_lock->assert_some_lock();
    return static_cast<int>(m_array.size() - 1);
  }
  /**
    Grows the array so that the given index fits.

    If the array is grown, the global_lock is temporarily upgraded to
    a write lock and then degraded again; there will be a
    short period when the lock is not held at all.

    @param n The index.
    @return RETURN_OK or RETURN_REPORTED_ERROR
  */
  enum_return_status ensure_index(int n);
  /**
    This function is used to check whether the given thd is killed
    or not.

    @param[in] thd -  The thread object
    @retval true  - thread is killed
            false - thread not killed
  */
  bool check_thd_killed(const THD* thd) const;
private:
  /// A mutex/cond pair.
  struct Mutex_cond
  {
    mysql_mutex_t mutex;
    mysql_cond_t cond;
  };
  /// Return the Nth Mutex_cond object
  inline Mutex_cond *get_mutex_cond(int n) const
  {
    global_lock->assert_some_lock();
    DBUG_ASSERT(n <= get_max_index());
    Mutex_cond *ret= m_array[n];
    DBUG_ASSERT(ret);
    return ret;
  }
  /// Read-write lock that protects updates to the number of elements.
  mutable Checkable_rwlock *global_lock;
  Prealloced_array<Mutex_cond*, 8, true> m_array;
};


/**
  Holds information about a GTID interval: the sidno, the first gno
  and the last gno of this interval.
*/
struct Gtid_interval
{
  /* SIDNO of this Gtid interval. */
  rpl_sidno sidno;
  /* The first GNO of this Gtid interval. */
  rpl_gno gno_start;
  /* The last GNO of this Gtid interval. */
  rpl_gno gno_end;
  void set(rpl_sidno sid_no, rpl_gno start, rpl_gno end)
  {
    sidno= sid_no;
    gno_start= start;
    gno_end= end;
  }
};


/**
  Holds information about a GTID: the sidno and the gno.

  This is a POD. It has to be a POD because it is part of
  Gtid_specification, which has to be a POD because it is used in
  THD::variables.
*/
struct Gtid
{
  /// SIDNO of this Gtid.
  rpl_sidno sidno;
  /// GNO of this Gtid.
  rpl_gno gno;

  /// Set both components to 0.
  void clear() { sidno= 0; gno= 0; }
  // Set both components to input values.
  void set(rpl_sidno sno, rpl_gno gtidno) { sidno= sno; gno= gtidno; }
  // check if both components are zero or not.
  bool empty() const { return (sidno == 0) && (gno == 0); }
  bool is_null() const
  { return sidno == 0; }
  /**
    The maximal length of the textual representation of a SID, not
    including the terminating '\0'.
  */
  static const int MAX_TEXT_LENGTH= binary_log::Uuid::TEXT_LENGTH + 1 + MAX_GNO_TEXT_LENGTH;
  /**
    Return true if parse() would succeed, but don't store the
    result anywhere.
  */
  static bool is_valid(const char *text);
  /**
    Convert a Gtid to a string.
    @param sid the sid to use. This overrides the sidno of this Gtid.
    @param[out] buf Buffer to store the Gtid in (normally
    MAX_TEXT_LENGTH+1 bytes long).
    @return Length of the string, not counting '\0'.
  */
  int to_string(const rpl_sid &sid, char *buf) const;
  /**
    Convert this Gtid to a string.
    @param sid_map sid_map to use when converting sidno to a SID.
    @param[out] buf Buffer to store the Gtid in (normally
    MAX_TEXT_LENGTH+1 bytes long).
    @return Length of the string, not counting '\0'.
  */
  int to_string(const Sid_map *sid_map, char *buf) const;
  /// Returns true if this Gtid has the same sid and gno as 'other'.
  bool equals(const Gtid &other) const
  { return sidno == other.sidno && gno == other.gno; }
  /**
    Parses the given string and stores in this Gtid.

    @param text The text to parse
    @return RETURN_STATUS_OK or RETURN_STATUS_REPORTED_ERROR.
  */
  enum_return_status parse(Sid_map *sid_map, const char *text);

#ifndef DBUG_OFF
  /// Debug only: print this Gtid to stdout.
  void print(const Sid_map *sid_map) const
  {
    char buf[MAX_TEXT_LENGTH + 1];
    to_string(sid_map, buf);
    printf("%s\n", buf);
  }
#endif
  /// Print this Gtid to the trace file if debug is enabled; no-op otherwise.
  void dbug_print(const Sid_map *sid_map, const char *text= "") const
  {
#ifndef DBUG_OFF
    char buf[MAX_TEXT_LENGTH + 1];
    to_string(sid_map, buf);
    DBUG_PRINT("info", ("%s%s%s", text, *text ? ": " : "", buf));
#endif
  }
};


/**
  Represents a set of GTIDs.

  This is structured as an array, indexed by SIDNO, where each element
  contains a linked list of intervals.

  This data structure OPTIONALLY knows of a Sid_map that gives a
  correspondence between SIDNO and SID.  If the Sid_map is NULL, then
  operations that require a Sid_map - printing and parsing - raise an
  assertion.

  This data structure OPTIONALLY knows of a read-write lock that
  protects the number of SIDNOs.  The lock is provided by the invoker
  of the constructor and it is generally the caller's responsibility
  to acquire the read lock.  If the lock is not NULL, access methods
  assert that the caller already holds the read (or write) lock.  If
  the lock is not NULL and a method of this class grows the number of
  SIDNOs, then the method temporarily upgrades this lock to a write
  lock and then degrades it to a read lock again; there will be a
  short period when the lock is not held at all.
*/
class Gtid_set
{
public:
  /**
    Constructs a new, empty Gtid_set.

    @param sid_map The Sid_map to use, or NULL if this Gtid_set
    should not have a Sid_map.
    @param sid_lock Read-write lock that protects updates to the
    number of SIDs. This may be NULL if such changes do not need to be
    protected.
  */
  Gtid_set(Sid_map *sid_map, Checkable_rwlock *sid_lock= NULL);
  /**
    Constructs a new Gtid_set that contains the groups in the given string, in the same format as add_gtid_text(char *).

    @param sid_map The Sid_map to use for SIDs.
    @param text The text to parse.
    @param status Will be set GS_SUCCESS or GS_ERROR_PARSE or
    GS_ERROR_OUT_OF_MEMORY.
    @param sid_lock Read/write lock to protect changes in the number
    of SIDs with. This may be NULL if such changes do not need to be
    protected.

    If sid_lock != NULL, then the read lock on sid_lock must be held
    before calling this function. If the array is grown, sid_lock is
    temporarily upgraded to a write lock and then degraded again;
    there will be a short period when the lock is not held at all.
  */
  Gtid_set(Sid_map *sid_map, const char *text, enum_return_status *status,
           Checkable_rwlock *sid_lock= NULL);
private:
  /// Worker for the constructor.
  void init();
public:
  /// Destroy this Gtid_set.
  ~Gtid_set();
  /**
    Removes all groups from this Gtid_set.

    This does not deallocate anything: if groups are added later,
    existing allocated memory will be re-used.
  */
  void clear();
  /**
    Adds the given GTID to this Gtid_set.

    The SIDNO must exist in the Gtid_set before this function is called.

    @param sidno SIDNO of the group to add.
    @param gno GNO of the group to add.
  */
  void _add_gtid(rpl_sidno sidno, rpl_gno gno)
  {
    DBUG_ENTER("Gtid_set::_add_gtid(sidno, gno)");
    Interval_iterator ivit(this, sidno);
    Free_intervals_lock lock(this);
    add_gno_interval(&ivit, gno, gno + 1, &lock);
    DBUG_VOID_RETURN;
  }
  /**
    Removes the given GTID from this Gtid_set.

    @param sidno SIDNO of the group to remove.
    @param gno GNO of the group to remove.
  */
  void _remove_gtid(rpl_sidno sidno, rpl_gno gno)
  {
    DBUG_ENTER("Gtid_set::_remove_gtid(rpl_sidno, rpl_gno)");
    if (sidno <= get_max_sidno())
    {
      Interval_iterator ivit(this, sidno);
      Free_intervals_lock lock(this);
      remove_gno_interval(&ivit, gno, gno + 1, &lock);
    }
    DBUG_VOID_RETURN;
  }
  /**
    Adds the given GTID to this Gtid_set.

    The SIDNO must exist in the Gtid_set before this function is called.

    @param gtid Gtid to add.
  */
  void _add_gtid(const Gtid &gtid)
  {  _add_gtid(gtid.sidno, gtid.gno); }
  /**
    Removes the given GTID from this Gtid_set.

    @param gtid Gtid to remove.
   */
  void _remove_gtid(const Gtid &gtid)
  {
    _remove_gtid(gtid.sidno, gtid.gno);
  }
  /**
    Adds all groups from the given Gtid_set to this Gtid_set.

    If sid_lock != NULL, then the read lock must be held before
    calling this function. If a new sidno is added so that the array
    of lists of intervals is grown, sid_lock is temporarily upgraded
    to a write lock and then degraded again; there will be a short
    period when the lock is not held at all.

    @param other The Gtid_set to add.
    @return RETURN_STATUS_OK or RETURN_STATUS_REPORTED_ERROR.
  */
  enum_return_status add_gtid_set(const Gtid_set *other);
  /**
    Removes all groups in the given Gtid_set from this Gtid_set.

    @param other The Gtid_set to remove.
  */
  void remove_gtid_set(const Gtid_set *other);
  /**
    Adds the set of GTIDs represented by the given string to this Gtid_set.

    The string must have the format of a comma-separated list of zero
    or more of the following:

       XXXXXXXX-XXXX-XXXX-XXXX-XXXXXXXXXXXX(:NUMBER+(-NUMBER)?)*
       | ANONYMOUS

       Each X is a hexadecimal digit (upper- or lowercase).
       NUMBER is a decimal, 0xhex, or 0oct number.

       The start of an interval must be greater than 0. The end of an
       interval may be 0, but any interval that has an endpoint that
       is smaller than the start is discarded.

    If sid_lock != NULL, then the read lock on sid_lock must be held
    before calling this function. If a new sidno is added so that the
    array of lists of intervals is grown, sid_lock is temporarily
    upgraded to a write lock and then degraded again; there will be a
    short period when the lock is not held at all.

    @param text The string to parse.
    @param anonymous[in,out] If this is NULL, ANONYMOUS is not
    allowed.  If this is not NULL, it will be set to true if the
    anonymous group was found; false otherwise.
    @return RETURN_STATUS_OK or RETURN_STATUS_REPORTED_ERROR.
  */
  enum_return_status add_gtid_text(const char *text, bool *anonymous= NULL);
  /**
    Decodes a Gtid_set from the given string.

    @param string The string to parse.
    @param length The number of bytes.
    @param actual_length If this is not NULL, it is set to the number
    of bytes used by the encoding (which may be less than 'length').
    If this is NULL, an error is generated if the encoding is shorter
    than the given 'length'.
    @return GS_SUCCESS or GS_ERROR_PARSE or GS_ERROR_OUT_OF_MEMORY
  */
  enum_return_status add_gtid_encoding(const uchar *encoded, size_t length,
                                       size_t *actual_length= NULL);
  /// Return true iff the given GTID exists in this set.
  bool contains_gtid(rpl_sidno sidno, rpl_gno gno) const;
  /// Return true iff the given GTID exists in this set.
  bool contains_gtid(const Gtid &gtid) const
  { return contains_gtid(gtid.sidno, gtid.gno); }
  /// Returns the maximal sidno that this Gtid_set currently has space for.
  rpl_sidno get_max_sidno() const
  {
    if (sid_lock)
      sid_lock->assert_some_lock();
    return static_cast<rpl_sidno>(m_intervals.size());
  }
  /**
    Allocates space for all sidnos up to the given sidno in the array of intervals.
    The sidno must exist in the Sid_map associated with this Gtid_set.

    If sid_lock != NULL, then the read lock on sid_lock must be held
    before calling this function. If the array is grown, sid_lock is
    temporarily upgraded to a write lock and then degraded again;
    there will be a short period when the lock is not held at all.

    @param sidno The SIDNO.
    @return RETURN_STATUS_OK or RETURN_STATUS_REPORTED_ERROR.
  */
  enum_return_status ensure_sidno(rpl_sidno sidno);
  /// Returns true if this Gtid_set is a subset of the other Gtid_set.
  bool is_subset(const Gtid_set *super) const;
  /// Returns true if there is a least one element of this Gtid_set in
  /// the other Gtid_set.
  bool is_intersection_nonempty(const Gtid_set *other) const;
  /**
    Add the intersection of this Gtid_set and the other Gtid_set to result.

    @param other The Gtid_set to intersect with this Gtid_set
    @param result Gtid_set where the result will be stored.
    @return RETURN_STATUS_OK or RETURN_STATUS_REPORTED_ERROR.
  */
  enum_return_status intersection(const Gtid_set *other, Gtid_set *result);
  /// Returns true if this Gtid_set is empty.
  bool is_empty() const
  {
    Gtid_iterator git(this);
    return git.get().sidno == 0;
  }
  /**
    Returns true if this Gtid_set contains at least one GTID with
    the given SIDNO.

    @param sidno The SIDNO to test.
    @retval true The SIDNO is less than or equal to the max SIDNO, and
    there is at least one group with this SIDNO.
    @retval false The SIDNO is greater than the max SIDNO, or there is
    no group with this SIDNO.
  */
  bool contains_sidno(rpl_sidno sidno) const
  {
    DBUG_ASSERT(sidno >= 1);
    if (sidno > get_max_sidno())
      return false;
    Const_interval_iterator ivit(this, sidno);
    return ivit.get() != NULL;
  }
  /**
    Returns true if the given string is a valid specification of a
    Gtid_set, false otherwise.
  */
  static bool is_valid(const char *text);
  /**
    Return a newly allocated string containing this Gtid_set, or NULL
    on out of memory.
  */
  char *to_string() const
  {
    char *str= (char *)my_malloc(key_memory_Gtid_set_to_string,
                                 get_string_length() + 1, MYF(MY_WME));
    if (str != NULL)
      to_string(str);
    return str;
  }
#ifndef DBUG_OFF
  /// Debug only: Print this Gtid_set to stdout.
  void print() const
  {
    char *str= to_string();
    printf("%s\n", str);
    my_free(str);
  }
#endif
  /**
    Print this Gtid_set to the trace file if debug is enabled; no-op
    otherwise.
  */
  void dbug_print(const char *text= "") const
  {
#ifndef DBUG_OFF
    char *str= to_string();
    DBUG_PRINT("info", ("%s%s'%s'", text, *text ? ": " : "", str));
    my_free(str);
#endif
  }

  /**
    Class Gtid_set::String_format defines the separators used by
    Gtid_set::to_string.
  */
  struct String_format
  {
    /// The generated string begins with this.
    const char *begin;
    /// The generated string begins with this.
    const char *end;
    /// In 'SID:GNO', this is the ':'
    const char *sid_gno_separator;
    /// In 'SID:GNO-GNO', this is the '-'
    const char *gno_start_end_separator;
    /// In 'SID:GNO:GNO', this is the second ':'
    const char *gno_gno_separator;
    /// In 'SID:GNO,SID:GNO', this is the ','
    const char *gno_sid_separator;
    /// If the set is empty and this is not NULL, then this string is generated.
    const char *empty_set_string;
    /// The following fields are the lengths of each field above.
    const int begin_length;
    const int end_length;
    const int sid_gno_separator_length;
    const int gno_start_end_separator_length;
    const int gno_gno_separator_length;
    const int gno_sid_separator_length;
    const int empty_set_string_length;
  };
  /**
    Returns the length of the output from to_string.

    @warning This does not include the trailing '\0', so your buffer
    needs space for get_string_length() + 1 characters.

    @param string_format String_format object that specifies
    separators in the resulting text.
    @return The length.
  */
  int get_string_length(const String_format *string_format= NULL) const;
  /**
    Formats this Gtid_set as a string and saves in a given buffer.

    @param[out] buf Pointer to the buffer where the string should be
    stored. This should have size at least get_string_length()+1.
    @param string_format String_format object that specifies
    separators in the resulting text.
    @return Length of the generated string.
  */
  int to_string(char *buf, const String_format *string_format= NULL) const;

  /**
    Formats a Gtid_set as a string and saves in a newly allocated buffer.
    @param[out] buf Pointer to pointer to string. The function will
    set it to point to the newly allocated buffer, or NULL on out of memory.
    @param string_format Specifies how to format the string.
    @retval Length of the generated string, or -1 on out of memory.
  */
  int to_string(char **buf, const String_format *string_format= NULL) const;
  /**
    Gets all gtid intervals from this Gtid_set.

    @param[out] gtid_intervals Store all gtid intervals from this Gtid_set.
  */
  void get_gtid_intervals(std::list<Gtid_interval> *gtid_intervals) const;
  /**
    The default String_format: the format understood by
    add_gtid_text(const char *).
  */
  static const String_format default_string_format;
  /**
    String_format useful to generate an SQL string: the string is
    wrapped in single quotes and there is a newline between SIDs.
  */
  static const String_format sql_string_format;
  /**
    String_format for printing the Gtid_set commented: the string is
    not quote-wrapped, and every SID is on a new line with a leading '# '.
  */
  static const String_format commented_string_format;

  /// Return the Sid_map associated with this Gtid_set.
  Sid_map *get_sid_map() const { return sid_map; }

  /**
    Represents one element in the linked list of intervals associated
    with a SIDNO.
  */
  struct Interval
  {
  public:
    /// The first GNO of this interval.
    rpl_gno start;
    /// The first GNO after this interval.
    rpl_gno end;
    /// Return true iff this interval is equal to the given interval.
    bool equals(const Interval &other) const
    {
      return start == other.start && end == other.end;
    }
    /// Pointer to next interval in list.
    Interval *next;
  };

  /**
    Provides an array of Intervals that this Gtid_set can use when
    groups are subsequently added.  This can be used as an
    optimization, to reduce allocation for sets that have a known
    number of intervals.

    @param n_intervals The number of intervals to add.
    @param intervals Array of n_intervals intervals.
  */
  void add_interval_memory(int n_intervals, Interval *intervals_param)
  {
    if (sid_lock != NULL)
      mysql_mutex_lock(&free_intervals_mutex);
    add_interval_memory_lock_taken(n_intervals, intervals_param);
    if (sid_lock != NULL)
      mysql_mutex_unlock(&free_intervals_mutex);
  }


  /**
    Iterator over intervals for a given SIDNO.

    This is an abstract template class, used as a common base class
    for Const_interval_iterator and Interval_iterator.

    The iterator always points to an interval pointer.  The interval
    pointer is either the initial pointer into the list, or the next
    pointer of one of the intervals in the list.
  */
  template<typename Gtid_set_p, typename Interval_p> class Interval_iterator_base
  {
  public:
    /**
      Construct a new iterator over the GNO intervals for a given Gtid_set.

      @param gtid_set The Gtid_set.
      @param sidno The SIDNO.
    */
    Interval_iterator_base(Gtid_set_p gtid_set, rpl_sidno sidno)
    {
      DBUG_ASSERT(sidno >= 1 && sidno <= gtid_set->get_max_sidno());
      init(gtid_set, sidno);
    }
    /// Construct a new iterator over the free intervals of a Gtid_set.
    Interval_iterator_base(Gtid_set_p gtid_set)
    { p= const_cast<Interval_p *>(&gtid_set->free_intervals); }
    /// Reset this iterator.
    inline void init(Gtid_set_p gtid_set, rpl_sidno sidno)
    { p= const_cast<Interval_p *>(&gtid_set->m_intervals[sidno - 1]); }
    /// Advance current_elem one step.
    inline void next()
    {
      DBUG_ASSERT(*p != NULL);
      p= const_cast<Interval_p *>(&(*p)->next);
    }
    /// Return current_elem.
    inline Interval_p get() const { return *p; }
  protected:
    /**
      Holds the address of the 'next' pointer of the previous element,
      or the address of the initial pointer into the list, if the
      current element is the first element.
    */
    Interval_p *p;
  };

  /**
    Iterator over intervals of a const Gtid_set.
  */
  class Const_interval_iterator
    : public Interval_iterator_base<const Gtid_set *, const Interval *>
  {
  public:
    /// Create this Const_interval_iterator.
    Const_interval_iterator(const Gtid_set *gtid_set, rpl_sidno sidno)
      : Interval_iterator_base<const Gtid_set *, const Interval *>(gtid_set, sidno) {}
    /// Create this Const_interval_iterator.
    Const_interval_iterator(const Gtid_set *gtid_set)
      : Interval_iterator_base<const Gtid_set *, const Interval *>(gtid_set) {}
  };

  /**
    Iterator over intervals of a non-const Gtid_set, with additional
    methods to modify the Gtid_set.
  */
  class Interval_iterator
    : public Interval_iterator_base<Gtid_set *, Interval *>
  {
  public:
    /// Create this Interval_iterator.
    Interval_iterator(Gtid_set *gtid_set, rpl_sidno sidno)
      : Interval_iterator_base<Gtid_set *, Interval *>(gtid_set, sidno) {}
    /// Destroy this Interval_iterator.
    Interval_iterator(Gtid_set *gtid_set)
      : Interval_iterator_base<Gtid_set *, Interval *>(gtid_set) {}
  private:
    /**
      Set current_elem to the given Interval but do not touch the
      next pointer of the given Interval.
    */
    inline void set(Interval *iv) { *p= iv; }
    /// Insert the given element before current_elem.
    inline void insert(Interval *iv) { iv->next= *p; set(iv); }
    /// Remove current_elem.
    inline void remove(Gtid_set *gtid_set)
    {
      DBUG_ASSERT(get() != NULL);
      Interval *next= (*p)->next;
      gtid_set->put_free_interval(*p);
      set(next);
    }
    /**
      Only Gtid_set is allowed to use set/insert/remove.

      They are not safe to use from other code because: (1) very easy
      to make a mistakes (2) they don't clear cached_string_format or
      cached_string_length.
    */
    friend class Gtid_set;
  };


  /**
    Iterator over all groups in a Gtid_set.  This is a const
    iterator; it does not allow modification of the Gtid_set.
  */
  class Gtid_iterator
  {
  public:
    Gtid_iterator(const Gtid_set *gs)
      : gtid_set(gs), sidno(0), ivit(gs)
    {
      if (gs->sid_lock != NULL)
        gs->sid_lock->assert_some_wrlock();
      next_sidno();
    }
    /// Advance to next group.
    inline void next()
    {
      DBUG_ASSERT(gno > 0 && sidno > 0);
      // go to next group in current interval
      gno++;
      // end of interval? then go to next interval for this sidno
      if (gno == ivit.get()->end)
      {
        ivit.next();
        const Interval *iv= ivit.get();
        // last interval for this sidno? then go to next sidno
        if (iv == NULL)
        {
          next_sidno();
          // last sidno? then don't try more
          if (sidno == 0)
            return;
          iv= ivit.get();
        }
        gno= iv->start;
      }
    }
    /// Return next group, or {0,0} if we reached the end.
    inline Gtid get() const
    {
      Gtid ret= { sidno, gno };
      return ret;
    }
  private:
    /// Find the next sidno that has one or more intervals.
    inline void next_sidno()
    {
      const Interval *iv;
      do
      {
        sidno++;
        if (sidno > gtid_set->get_max_sidno())
        {
          sidno= 0;
          gno= 0;
          return;
        }
        ivit.init(gtid_set, sidno);
        iv= ivit.get();
      } while (iv == NULL);
      gno= iv->start;
    }
    /// The Gtid_set we iterate over.
    const Gtid_set *gtid_set;
    /**
      The SIDNO of the current element, or 0 if the iterator is past
      the last element.
    */
    rpl_sidno sidno;
    /**
      The GNO of the current element, or 0 if the iterator is past the
      last element.
    */
    rpl_gno gno;
    /// Iterator over the intervals for the current SIDNO.
    Const_interval_iterator ivit;
  };

public:

  /**
    Encodes this Gtid_set as a binary string.
  */
  void encode(uchar *buf) const;
  /**
    Returns the length of this Gtid_set when encoded using the
    encode() function.
  */
  size_t get_encoded_length() const;

private:
  /**
    Contains a list of intervals allocated by this Gtid_set.  When a
    method of this class needs a new interval and there are no more
    free intervals, a new Interval_chunk is allocated and the
    intervals of it are added to the list of free intervals.
  */
  struct Interval_chunk
  {
    Interval_chunk *next;
    Interval intervals[1];
  };
  /// The default number of intervals in an Interval_chunk.
  static const int CHUNK_GROW_SIZE= 8;

/*
  Functions sidno_equals() and equals() are only used by unitests
*/
#ifdef NON_DISABLED_UNITTEST_GTID
  /**
    Return true if the given sidno of this Gtid_set contains the same
    intervals as the given sidno of the other Gtid_set.

    @param sidno SIDNO to check for this Gtid_set.
    @param other Other Gtid_set
    @param other_sidno SIDNO to check in other.
    @return true if equal, false is not equal.
  */
  bool sidno_equals(rpl_sidno sidno,
                    const Gtid_set *other, rpl_sidno other_sidno) const;
  /// Returns true if this Gtid_set is equal to the other Gtid_set.
  bool equals(const Gtid_set *other) const;
#endif

  /// Return the number of intervals for the given sidno.
  int get_n_intervals(rpl_sidno sidno) const
  {
    Const_interval_iterator ivit(this, sidno);
    int ret= 0;
    while (ivit.get() != NULL)
    {
      ret++;
      ivit.next();
    }
    return ret;
  }
  /// Return the number of intervals in this Gtid_set.
  int get_n_intervals() const
  {
    if (sid_lock != NULL)
      sid_lock->assert_some_wrlock();
    rpl_sidno max_sidno= get_max_sidno();
    int ret= 0;
    for (rpl_sidno sidno= 1; sidno < max_sidno; sidno++)
      ret+= get_n_intervals(sidno);
    return ret;
  }
  /**
    Allocates a new chunk of Intervals and adds them to the list of
    unused intervals.

    @param size The number of intervals in this chunk
  */
  void create_new_chunk(int size);
  /**
    Returns a fresh new Interval object.

    This usually does not require any real allocation, it only pops
    the first interval from the list of free intervals.  If there are
    no free intervals, it calls create_new_chunk.

    @param out The resulting Interval* will be stored here.
  */
  void get_free_interval(Interval **out);
  /**
    Puts the given interval in the list of free intervals.  Does not
    unlink it from its place in any other list.
  */
  void put_free_interval(Interval *iv);
  /**
    Like add_interval_memory, but does not acquire
    free_intervals_mutex.
    @see Gtid_set::add_interval_memory
  */
  void add_interval_memory_lock_taken(int n_ivs, Interval *ivs);

  /// Read-write lock that protects updates to the number of SIDs.
  mutable Checkable_rwlock *sid_lock;
  /**
    Lock protecting the list of free intervals.  This lock is only
    used if sid_lock is not NULL.
  */
  mysql_mutex_t free_intervals_mutex;
  /**
    Class representing a lock on free_intervals_mutex.

    This is used by the add_* and remove_* functions.  The lock is
    declared by the top-level function and a pointer to the lock is
    passed down to low-level functions. If the low-level function
    decides to access the free intervals list, then it acquires the
    lock.  The lock is then automatically released by the destructor
    when the top-level function returns.

    The lock is not taken if Gtid_set->sid_lock == NULL; such
    Gtid_sets are assumed to be thread-local.
  */
  class Free_intervals_lock
  {
  public:
    /// Create a new lock, but do not acquire it.
    Free_intervals_lock(Gtid_set *_gtid_set)
      : gtid_set(_gtid_set), locked(false) {}
    /// Lock the lock if it is not already locked.
    void lock_if_not_locked()
    {
      if (gtid_set->sid_lock && !locked)
      {
        mysql_mutex_lock(&gtid_set->free_intervals_mutex);
        locked= true;
      }
    }
    /// Lock the lock if it is locked.
    void unlock_if_locked()
    {
      if (gtid_set->sid_lock && locked)
      {
        mysql_mutex_unlock(&gtid_set->free_intervals_mutex);
        locked= false;
      }
    }
    /// Destroy this object and unlock the lock if it is locked.
    ~Free_intervals_lock()
    {
      unlock_if_locked();
    }
  private:
    Gtid_set *gtid_set;
    bool locked;
  };
  void assert_free_intervals_locked()
  {
    if (sid_lock != NULL)
      mysql_mutex_assert_owner(&free_intervals_mutex);
  }

  /**
    Adds the interval (start, end) to the given Interval_iterator.

    This is the lowest-level function that adds groups; this is where
    Interval objects are added, grown, or merged.

    @param ivitp Pointer to iterator.  After this function returns,
    the current_element of the iterator will be the interval that
    contains start and end.
    @param start The first GNO in the interval.
    @param end The first GNO after the interval.
    @param lock If this function has to add or remove an interval,
    then this lock will be taken unless it is already taken.  This
    mechanism means that the lock will be taken lazily by
    e.g. add_gtid_set() the first time that the list of free intervals
    is accessed, and automatically released when add_gtid_set()
    returns.
  */
  void add_gno_interval(Interval_iterator *ivitp,
                        rpl_gno start, rpl_gno end,
                        Free_intervals_lock *lock);
  /**
    Removes the interval (start, end) from the given
    Interval_iterator. This is the lowest-level function that removes
    groups; this is where Interval objects are removed, truncated, or
    split.

    It is not required that the groups in the interval exist in this
    Gtid_set.

    @param ivitp Pointer to iterator.  After this function returns,
    the current_element of the iterator will be the next interval
    after end.
    @param start The first GNO in the interval.
    @param end The first GNO after the interval.
    @param lock If this function has to add or remove an interval,
    then this lock will be taken unless it is already taken.  This
    mechanism means that the lock will be taken lazily by
    e.g. add_gtid_set() the first time that the list of free intervals
    is accessed, and automatically released when add_gtid_set()
    returns.
  */
  void remove_gno_interval(Interval_iterator *ivitp,
                           rpl_gno start, rpl_gno end,
                           Free_intervals_lock *lock);
  /**
    Adds a list of intervals to the given SIDNO.

    The SIDNO must exist in the Gtid_set before this function is called.

    @param sidno The SIDNO to which intervals will be added.
    @param ivit Iterator over the intervals to add. This is typically
    an iterator over some other Gtid_set.
    @param lock If this function has to add or remove an interval,
    then this lock will be taken unless it is already taken.  This
    mechanism means that the lock will be taken lazily by
    e.g. add_gtid_set() the first time that the list of free intervals
    is accessed, and automatically released when add_gtid_set()
    returns.
  */
  void add_gno_intervals(rpl_sidno sidno,
                         Const_interval_iterator ivit,
                         Free_intervals_lock *lock);
  /**
    Removes a list of intervals from the given SIDNO.

    It is not required that the intervals exist in this Gtid_set.

    @param sidno The SIDNO from which intervals will be removed.
    @param ivit Iterator over the intervals to remove. This is typically
    an iterator over some other Gtid_set.
    @param lock If this function has to add or remove an interval,
    then this lock will be taken unless it is already taken.  This
    mechanism means that the lock will be taken lazily by
    e.g. add_gtid_set() the first time that the list of free intervals
    is accessed, and automatically released when add_gtid_set()
    returns.
  */
  void remove_gno_intervals(rpl_sidno sidno,
                            Const_interval_iterator ivit,
                            Free_intervals_lock *lock);

  /// Returns true if every interval of sub is a subset of some
  /// interval of super.
  static bool is_interval_subset(Const_interval_iterator *sub,
                                 Const_interval_iterator *super);
  /// Returns true if at least one sidno in ivit1 is also in ivit2.
  static bool is_interval_intersection_nonempty(Const_interval_iterator *ivit1,
                                                Const_interval_iterator *ivit2);

  /// Sid_map associated with this Gtid_set.
  Sid_map *sid_map;
  /**
    Array where the N'th element contains the head pointer to the
    intervals of SIDNO N+1.
  */
  Prealloced_array<Interval*, 8, true> m_intervals;
  /// Linked list of free intervals.
  Interval *free_intervals;
  /// Linked list of chunks.
  Interval_chunk *chunks;
  /// The string length.
  mutable int cached_string_length;
  /// The String_format that was used when cached_string_length was computed.
  mutable const String_format *cached_string_format;
#ifndef DBUG_OFF
  /**
    The number of chunks.  Used only to check some invariants when
    DBUG is on.
  */
  int n_chunks;
#endif

  /// Used by unit tests that need to access private members.
#ifdef FRIEND_OF_GTID_SET
  friend FRIEND_OF_GTID_SET;
#endif
  /// Only Free_intervals_lock is allowed to access free_intervals_mutex.
  friend class Gtid_set::Free_intervals_lock;
};


/**
  Holds information about a Gtid_set.  Can also be NULL.

  This is used as backend storage for @@session.gtid_next_list.  The
  idea is that we allow the user to set this to NULL, but we keep the
  Gtid_set object so that we can re-use the allocated memory and
  avoid costly allocations later.

  This is stored in struct system_variables (defined in sql_class.h),
  which is cleared using memset(0); hence the negated form of
  is_non_null.

  The convention is: if is_non_null is false, then the value of the
  session variable is NULL, and the field gtid_set may be NULL or
  non-NULL.  If is_non_null is true, then the value of the session
  variable is not NULL, and the field gtid_set has to be non-NULL.

  This is a POD. It has to be a POD because it is stored in
  THD::variables.
*/
struct Gtid_set_or_null
{
  /// Pointer to the Gtid_set.
  Gtid_set *gtid_set;
  /// True if this Gtid_set is NULL.
  bool is_non_null;
  /// Return NULL if this is NULL, otherwise return the Gtid_set.
  inline Gtid_set *get_gtid_set() const
  {
    DBUG_ASSERT(!(is_non_null && gtid_set == NULL));
    return is_non_null ? gtid_set : NULL;
  }
  /**
    Do nothing if this object is non-null; set to empty set otherwise.

    @return NULL if out of memory; Gtid_set otherwise.
  */
  Gtid_set *set_non_null(Sid_map *sm)
  {
    if (!is_non_null)
    {
      if (gtid_set == NULL)
        gtid_set= new Gtid_set(sm);
      else
        gtid_set->clear();
    }
    is_non_null= (gtid_set != NULL);
    return gtid_set;
  }
  /// Set this Gtid_set to NULL.
  inline void set_null() { is_non_null= false; }
};


/**
  Represents the set of GTIDs that are owned by some thread.

  This data structure has a read-write lock that protects the number
  of SIDNOs.  The lock is provided by the invoker of the constructor
  and it is generally the caller's responsibility to acquire the read
  lock.  Access methods assert that the caller already holds the read
  (or write) lock.  If a method of this class grows the number of
  SIDNOs, then the method temporarily upgrades this lock to a write
  lock and then degrades it to a read lock again; there will be a
  short period when the lock is not held at all.

  The internal representation is a dynamic array that maps SIDNO to
  HASH, where each HASH maps GNO to my_thread_id.
*/
class Owned_gtids
{
public:
  /**
    Constructs a new, empty Owned_gtids object.

    @param sid_lock Read-write lock that protects updates to the
    number of SIDs.
  */
  Owned_gtids(Checkable_rwlock *sid_lock);
  /// Destroys this Owned_gtids.
  ~Owned_gtids();
  /**
    Add a GTID to this Owned_gtids.

    @param gtid The Gtid to add.
    @param owner The my_thread_id of the group to add.
    @return RETURN_STATUS_OK or RETURN_STATUS_REPORTED_ERROR.
  */
  enum_return_status add_gtid_owner(const Gtid &gtid, my_thread_id owner);
  /**
    Returns the owner of the given GTID, or 0 if the GTID is not owned.

    @param Gtid The Gtid to query.
    @return my_thread_id of the thread that owns the group, or
    0 if the group is not owned.
  */
  my_thread_id get_owner(const Gtid &gtid) const;
  /**
    Removes the given GTID.

    If the group does not exist in this Owned_gtids object, does
    nothing.

    @param gtid The Gtid.
  */
  void remove_gtid(const Gtid &gtid);
  /**
    Ensures that this Owned_gtids object can accomodate SIDNOs up to
    the given SIDNO.

    If this Owned_gtids object needs to be resized, then the lock
    will be temporarily upgraded to a write lock and then degraded to
    a read lock again; there will be a short period when the lock is
    not held at all.

    @param sidno The SIDNO.
    @return RETURN_STATUS_OK or RETURN_STATUS_REPORTED_ERROR.
  */
  enum_return_status ensure_sidno(rpl_sidno sidno);
  /// Returns true if there is a least one element of this Owned_gtids
  /// set in the other Gtid_set.
  bool is_intersection_nonempty(const Gtid_set *other) const;
  /// Returns true if this Owned_gtids is empty.
  bool is_empty() const
  {
    Gtid_iterator git(this);
    return git.get().sidno == 0;
  }
  /// Returns the maximal sidno that this Owned_gtids currently has space for.
  rpl_sidno get_max_sidno() const
  {
    sid_lock->assert_some_lock();
    return static_cast<rpl_sidno>(sidno_to_hash.size());
  }

  /**
    Write a string representation of this Owned_groups to the given buffer.

    @param out Buffer to write to.
    @return Number of characters written.
  */
  int to_string(char *out) const
  {
    char *p= out;
    rpl_sidno max_sidno= get_max_sidno();
    rpl_sidno sid_map_max_sidno= global_sid_map->get_max_sidno();
    for (rpl_sidno sid_i= 0; sid_i < sid_map_max_sidno; sid_i++)
    {
      rpl_sidno sidno= global_sid_map->get_sorted_sidno(sid_i);
      if (sidno > max_sidno)
        continue;
      HASH *hash= get_hash(sidno);
      bool printed_sid= false;
      for (uint i= 0; i < hash->records; i++)
      {
        Node *node= (Node *)my_hash_element(hash, i);
        DBUG_ASSERT(node != NULL);
        if (!printed_sid)
        {
          p+= global_sid_map->sidno_to_sid(sidno).to_string(p);
          printed_sid= true;
        }
        p+= sprintf(p, ":%lld#%u", node->gno, node->owner);
      }
    }
    *p= 0;
    return (int)(p - out);
  }

  /**
    Return an upper bound on the length of the string representation
    of this Owned_groups.  The actual length may be smaller.  This
    includes the trailing '\0'.
  */
  size_t get_max_string_length() const
  {
    rpl_sidno max_sidno= get_max_sidno();
    size_t ret= 0;
    for (rpl_sidno sidno= 1; sidno <= max_sidno; sidno++)
    {
      HASH *hash= get_hash(sidno);
      if (hash->records > 0)
        ret+= binary_log::Uuid::TEXT_LENGTH +
          hash->records * (1 + MAX_GNO_TEXT_LENGTH +
                           1 + MAX_THREAD_ID_TEXT_LENGTH);
    }
    return 1 + ret;
  }

  /**
    Return true if the given thread is the owner of any groups.
  */
  bool thread_owns_anything(my_thread_id thd_id) const
  {
    Gtid_iterator git(this);
    Node *node= git.get_node();
    while (node != NULL)
    {
      if (node->owner == thd_id)
        return true;
      git.next();
      node= git.get_node();
    }
    return false;
  }

#ifndef DBUG_OFF
  /**
    Debug only: return a newly allocated string representation of
    this Owned_gtids.
  */
  char *to_string() const
  {
    char *str= (char *)my_malloc(key_memory_Owned_gtids_to_string,
                                 get_max_string_length(), MYF(MY_WME));
    DBUG_ASSERT(str != NULL);
    to_string(str);
    return str;
  }
  /// Debug only: print this Owned_gtids to stdout.
  void print() const
  {
    char *str= to_string();
    printf("%s\n", str);
    my_free(str);
  }
#endif
  /**
    Print this Owned_gtids to the trace file if debug is enabled; no-op
    otherwise.
  */
  void dbug_print(const char *text= "") const
  {
#ifndef DBUG_OFF
    char *str= to_string();
    DBUG_PRINT("info", ("%s%s%s", text, *text ? ": " : "", str));
    my_free(str);
#endif
  }
private:
  /// Represents one owned group.
  struct Node
  {
    /// GNO of the group.
    rpl_gno gno;
    /// Owner of the group.
    my_thread_id owner;
  };
  /// Read-write lock that protects updates to the number of SIDs.
  mutable Checkable_rwlock *sid_lock;
  /// Returns the HASH for the given SIDNO.
  HASH *get_hash(rpl_sidno sidno) const
  {
    DBUG_ASSERT(sidno >= 1 && sidno <= get_max_sidno());
    sid_lock->assert_some_lock();
    return sidno_to_hash[sidno - 1];
  }
  /**
    Returns the Node for the given HASH and GNO, or NULL if the GNO
    does not exist in the HASH.
  */
  Node *get_node(const HASH *hash, rpl_gno gno) const
  {
    sid_lock->assert_some_lock();
    return (Node *)my_hash_search(hash, (const uchar *)&gno, sizeof(rpl_gno));
  }
  /**
    Returns the Node for the given group, or NULL if the group does
    not exist in this Owned_gtids object.
  */
  Node *get_node(const Gtid &gtid) const
  { return get_node(get_hash(gtid.sidno), gtid.gno); };
  /// Return true iff this Owned_gtids object contains the given group.
  bool contains_gtid(const Gtid &gtid) const { return get_node(gtid) != NULL; }
  /// Growable array of hashes.
  Prealloced_array<HASH*, 8, true> sidno_to_hash;

public:
  /**
    Iterator over all groups in a Owned_gtids set.  This is a const
    iterator; it does not allow modification of the set.
  */
  class Gtid_iterator
  {
  public:
    Gtid_iterator(const Owned_gtids* og)
      : owned_gtids(og), sidno(1), hash(NULL), node_index(0), node(NULL)
    {
      max_sidno= owned_gtids->get_max_sidno();
      if (sidno <= max_sidno)
        hash= owned_gtids->get_hash(sidno);
      next();
    }
    /// Advance to next group.
    inline void next()
    {
#ifndef DBUG_OFF
      if (owned_gtids->sid_lock)
        owned_gtids->sid_lock->assert_some_wrlock();
#endif

      while (sidno <= max_sidno)
      {
        DBUG_ASSERT(hash != NULL);
        if (node_index < hash->records)
        {
          node= (Node *)my_hash_element(hash, node_index);
          DBUG_ASSERT(node != NULL);
          // Jump to next node on next iteration.
          node_index++;
          return;
        }

        node_index= 0;
        // hash is initialized on constructor or in previous iteration
        // for current SIDNO, so we must increment for next iteration.
        sidno++;
        if (sidno <= max_sidno)
          hash= owned_gtids->get_hash(sidno);
      }
      node= NULL;
    }
    /// Return next group, or {0,0} if we reached the end.
    inline Gtid get() const
    {
      Gtid ret= { 0, 0 };
      if (node)
      {
        ret.sidno= sidno;
        ret.gno= node->gno;
      }
      return ret;
    }
    /// Return next group Node, or NULL if we reached the end.
    inline Node* get_node() const
    {
      return node;
    }
  private:
    /// The Owned_gtids set we iterate over.
    const Owned_gtids *owned_gtids;
    /// The SIDNO of the current element, or 1 in the initial iteration.
    rpl_sidno sidno;
    /// Max SIDNO of the current iterator.
    rpl_sidno max_sidno;
    /// Current SIDNO hash.
    HASH *hash;
    /// Current node index on current SIDNO hash.
    uint node_index;
    /// Current node on current SIDNO hash.
    Node *node;
  };
};


/**
  Represents the state of the group log: the set of logged groups, the
  set of lost groups, the set of owned groups, the owner of each owned
  group, and a Mutex_cond_array that protects updates to groups of
  each SIDNO.

  Locking:

  This data structure has a read-write lock that protects the number
  of SIDNOs, and a Mutex_cond_array that contains one mutex per SIDNO.
  The rwlock is always the global_sid_lock.

  Access methods generally assert that the caller already holds the
  appropriate lock:

   - before accessing any global data, hold at least the rdlock.

   - before accessing a specific SIDNO in a Gtid_set or Owned_gtids
     (e.g., calling Gtid_set::_add_gtid(Gtid)), hold either the rdlock
     and the SIDNO's mutex lock; or the wrlock.  If you need to hold
     multiple mutexes, they must be acquired in order of increasing
     SIDNO.

   - before starting an operation that needs to access all SIDs
     (e.g. Gtid_set::to_string()), hold the wrlock.

  The access type (read/write) does not matter; the write lock only
  implies that the entire data structure is locked whereas the read
  lock implies that everything except SID-specific data is locked.
*/
class Gtid_state
{
public:
  /**
    Constructs a new Gtid_state object.

    @param _sid_lock Read-write lock that protects updates to the
    number of SIDs.
    @param _sid_map Sid_map used by this group log.
  */
  Gtid_state(Checkable_rwlock *_sid_lock, Sid_map *_sid_map)
    : sid_lock(_sid_lock),
    sid_map(_sid_map),
    sid_locks(sid_lock),
    lost_gtids(sid_map, sid_lock),
    executed_gtids(sid_map, sid_lock),
    gtids_only_in_table(sid_map, sid_lock),
    previous_gtids_logged(sid_map, sid_lock),
    owned_gtids(sid_lock) {}
  /**
    Add @@GLOBAL.SERVER_UUID to this binlog's Sid_map.

    This can't be done in the constructor because the constructor is
    invoked at server startup before SERVER_UUID is initialized.

    The caller must hold the read lock or write lock on sid_locks
    before invoking this function.

    @retval 0 Success
    @retval 1 Error (out of memory or IO error).
  */
  int init();
  /**
    Reset the state and persistor after RESET MASTER: remove all logged
    and lost groups, but keep owned groups as they are.

    The caller must hold the write lock on sid_lock before calling
    this function.

    @param  thd Thread requesting to reset the persistor

    @retval 0  Success
    @retval -1 Error
  */
  int clear(THD *thd);
  /**
    Returns true if the given GTID is logged.

    @param gtid The Gtid to check.

    @retval true The group is logged in the binary log.
    @retval false The group is not logged in the binary log.
  */
  bool is_executed(const Gtid &gtid) const
  {
    DBUG_ENTER("Gtid_state::is_executed");
    bool ret= executed_gtids.contains_gtid(gtid);
    DBUG_RETURN(ret);
  }
  /**
    Returns the owner of the given GTID, or 0 if the group is not owned.

    @param gtid The Gtid to check.
    @return my_thread_id of the thread that owns the group, or
    0 if the group is not owned.
  */
  my_thread_id get_owner(const Gtid &gtid) const
  { return owned_gtids.get_owner(gtid); }
#ifndef MYSQL_CLIENT
  /**
    Acquires ownership of the given GTID, on behalf of the given thread.

    The caller must lock the SIDNO before invoking this function.

    @param thd The thread that will own the GTID.
    @param gtid The Gtid to acquire ownership of.
    @return RETURN_STATUS_OK or RETURN_STATUS_REPORTED_ERROR.
  */
  enum_return_status acquire_ownership(THD *thd, const Gtid &gtid);
  /**
    Remove the GTID owned by thread from owned GTIDs, stating that
    thd->owned_gtid was committed.

    This will:
     - remove owned GTID from owned_gtids;
     - remove all owned GTIDS from thd->owned_gtid and thd->owned_gtid_set;

    @param thd Thread for which owned groups are updated.
  */
  void update_on_commit(THD *thd);
  /**
    Update the state after the given thread has rollbacked.

    This will:
     - release ownership of all GTIDs owned by the THD;
     - remove owned GTID from owned_gtids;
     - remove all owned GTIDS from thd->owned_gtid and thd->owned_gtid_set;
     - send a broadcast on the condition variable for every sidno for
       which we released ownership.

    @param thd Thread for which owned groups are updated.
  */
  void update_on_rollback(THD *thd);
#endif // ifndef MYSQL_CLIENT
  /**
    Allocates a GNO for an automatically numbered group.

    @param sidno The group's SIDNO.

    @retval negative the numeric value of GS_ERROR_OUT_OF_MEMORY
    @retval other The GNO for the group.
  */
  rpl_gno get_automatic_gno(rpl_sidno sidno) const;
  /// Locks a mutex for the given SIDNO.
  void lock_sidno(rpl_sidno sidno) { sid_locks.lock(sidno); }
  /// Unlocks a mutex for the given SIDNO.
  void unlock_sidno(rpl_sidno sidno) { sid_locks.unlock(sidno); }
  /// Broadcasts updates for the given SIDNO.
  void broadcast_sidno(rpl_sidno sidno) { sid_locks.broadcast(sidno); }
  /// Assert that we own the given SIDNO.
  void assert_sidno_lock_owner(rpl_sidno sidno)
  { sid_locks.assert_owner(sidno); }
#ifndef MYSQL_CLIENT
  /**
    Waits until the given GTID is not owned by any other thread.

    This requires that the caller holds a read lock on sid_lock.  It
    will release the lock before waiting; neither global_sid_lock nor
    the mutex lock on SIDNO will not be held when this function
    returns.

    @param thd THD object of the caller.
    @param g Gtid to wait for.
    @param timeout - pointer to the absolute timeout to wait for.

    @retval  0 - success
             !=0 timeout or some failure.
  */
  int wait_for_gtid(THD *thd, const Gtid &gtid, struct timespec* timeout= NULL);

#endif // ifndef MYSQL_CLIENT
#ifdef HAVE_GTID_NEXT_LIST
  /**
    Locks one mutex for each SIDNO where the given Gtid_set has at
    least one GTID.  Locks are acquired in order of increasing SIDNO.
  */
  void lock_sidnos(const Gtid_set *set);
  /**
    Unlocks the mutex for each SIDNO where the given Gtid_set has at
    least one GTID.
  */
  void unlock_sidnos(const Gtid_set *set);
  /**
    Broadcasts the condition variable for each SIDNO where the given
    Gtid_set has at least one GTID.
  */
  void broadcast_sidnos(const Gtid_set *set);
#endif // ifdef HAVE_GTID_NEXT_LIST
  /**
    Ensure that owned_gtids, executed_gtids, lost_gtids, gtids_only_in_table,
    previous_gtids_logged and sid_locks have room for at least as many SIDNOs
    as sid_map.

    This function must only be called in one place:
    Sid_map::add_sid().

    Requires that the write lock on sid_locks is held.  If any object
    needs to be resized, then the lock will be temporarily upgraded to
    a write lock and then degraded to a read lock again; there will be
    a short period when the lock is not held at all.

    @return RETURN_STATUS_OK or RETURN_STATUS_REPORTED_ERROR.
  */
  enum_return_status ensure_sidno();

  /**
    This function is used to wait for a given gtid until it is logged.

    @param thd     - global thread pointer.
    @param Gtid    - Pointer to the Gtid set which gets updated.
    @param timeout - Timeout value for which wait should be done in
                     millisecond.

    @return 0 - success
            1 - timeout

    For all other cases we will throw corresponding error messages using the
    my_error(ER_*, MYF(0)) call and return with value of -1.

   */
#ifdef MYSQL_SERVER
  int wait_for_gtid_set(THD* thd, String* gtid, longlong timeout);
#endif
  /**
    Adds the given Gtid_set that contains the groups in the given
    string to lost_gtids and executed_gtids, since lost_gtids must
    be a subset of executed_gtids.
    Requires that the write lock on sid_locks is held.

    @param text The string to parse, see Gtid_set:add_gtid_text(const
    char *, bool) for format details.
    @return RETURN_STATUS_OK or RETURN_STATUS_REPORTED_ERROR.
   */
  enum_return_status add_lost_gtids(const char *text);
  /// Return a pointer to the Gtid_set that contains the lost groups.
  const Gtid_set *get_lost_gtids() const { return &lost_gtids; }
  /*
    Return a pointer to the Gtid_set that contains the stored groups
    in gtid_executed table.
  */
  const Gtid_set *get_executed_gtids() const { return &executed_gtids; }
  /*
    Return a pointer to the Gtid_set that contains the stored groups
    only in gtid_executed table, not in binlog files.
  */
  const Gtid_set *get_gtids_only_in_table() const
  {
    return &gtids_only_in_table;
  }
  /*
    Return a pointer to the Gtid_set that contains the previous stored
    groups in the last binlog file.
  */
  const Gtid_set *get_previous_gtids_logged() const
  {
    return &previous_gtids_logged;
  }
  /// Return a pointer to the Owned_gtids that contains the owned groups.
  const Owned_gtids *get_owned_gtids() const { return &owned_gtids; }
  /// Return the server's SID's SIDNO
  rpl_sidno get_server_sidno() const { return server_sidno; }
#ifndef DBUG_OFF
  /**
    Debug only: Returns an upper bound on the length of the string
    generated by to_string(), not counting '\0'.  The actual length
    may be shorter.
  */
  size_t get_max_string_length() const
  {
    return owned_gtids.get_max_string_length() +
      executed_gtids.get_string_length() +
      lost_gtids.get_string_length() +
      gtids_only_in_table.get_string_length() +
      previous_gtids_logged.get_string_length() +
      150;
  }
  /// Debug only: Generate a string in the given buffer and return the length.
  int to_string(char *buf) const
  {
    char *p= buf;
    p+= sprintf(p, "Executed GTIDs:\n");
    p+= executed_gtids.to_string(p);
    p+= sprintf(p, "\nOwned GTIDs:\n");
    p+= owned_gtids.to_string(p);
    p+= sprintf(p, "\nLost GTIDs:\n");
    p+= lost_gtids.to_string(p);
    p+= sprintf(p, "\nGTIDs only_in_table:\n");
    p+= lost_gtids.to_string(p);
    return (int)(p - buf);
  }
  /// Debug only: return a newly allocated string, or NULL on out-of-memory.
  char *to_string() const
  {
    char *str= (char *)my_malloc(key_memory_Gtid_state_to_string,
                                 get_max_string_length(), MYF(MY_WME));
    to_string(str);
    return str;
  }
  /// Debug only: print this Gtid_state to stdout.
  void print() const
  {
    char *str= to_string();
    printf("%s", str);
    my_free(str);
  }
#endif
  /**
    Print this Gtid_state to the trace file if debug is enabled; no-op
    otherwise.
  */
  void dbug_print(const char *text= "") const
  {
#ifndef DBUG_OFF
    sid_lock->assert_some_wrlock();
    char *str= to_string();
    DBUG_PRINT("info", ("%s%s%s", text, *text ? ": " : "", str));
    my_free(str);
#endif
  }
  /**
    Save gtid owned by the thd into executed_gtids variable
    and gtid_executed table.

    @param thd Session to commit
    @retval
        0    OK
    @retval
        -1   Error
  */
  int save(THD *thd);
  /**
    Insert the gtid set into table.

    @param gtid_set  contains a set of gtid, which holds
                     the sidno and the gno.

    @retval
      0    OK
    @retval
      -1   Error
  */
  int save(Gtid_set *gtid_set);
  /**
    Save the set of gtids logged in the last binlog into gtid_executed table.

    @param on_rotation  true if it is on binlog rotation.

    @retval
      0    OK
    @retval
      -1   Error
  */
  int save_gtids_of_last_binlog_into_table(bool on_rotation);
  /**
    Fetch gtids from gtid_executed table and store them into
    gtid_executed set.

    @param[out]  gtid_set store gtids fetched from the gtid_executed table.

    @retval
      0    OK
    @retval
      1    The table was not found.
    @retval
      -1   Error
  */
  int fetch_gtids(Gtid_set *gtid_set);
  /**
    Compress the gtid_executed table, read each row by the PK(sid, gno_start)
    in increasing order, compress the first consecutive gtids range
    (delete consecutive gtids from the second consecutive gtid, then
    update the first gtid) within a single transaction.

    @param  thd Thread requesting to compress the table

    @retval
      0    OK
    @retval
      1    The table was not found.
    @retval
      -1   Error
  */
  int compress(THD *thd);
private:
#ifdef HAVE_GTID_NEXT_LIST
  /// Lock all SIDNOs owned by the given THD.
  void lock_owned_sidnos(const THD *thd);
#endif
  /// Unlock all SIDNOs owned by the given THD.
  void unlock_owned_sidnos(const THD *thd);
  /// Broadcast the condition for all SIDNOs owned by the given THD.
  void broadcast_owned_sidnos(const THD *thd);
  /**
    Remove the GTID owned by thread from owned GTIDs.

    This will:

    - release ownership of all GTIDs owned by the THD;
    - add all GTIDs in the Group_cache to executed_gtids is only done if the
      is_commit flag is set.
    - send a broadcast on the condition variable for every sidno for
      which we released ownership.

    @param[in] thd - Thread for which owned groups are updated.
  */
  void update_gtids_impl(THD *thd, bool is_commit);


  /// Read-write lock that protects updates to the number of SIDs.
  mutable Checkable_rwlock *sid_lock;
  /// The Sid_map used by this Gtid_state.
  mutable Sid_map *sid_map;
  /// Contains one mutex/cond pair for every SIDNO.
  Mutex_cond_array sid_locks;
  /**
    The set of GTIDs that existed in some previously purged binary log.
    This is always a subset of executed_gtids.
  */
  Gtid_set lost_gtids;
  /*
    The set of GTIDs that has been executed and
    stored into gtid_executed table.
  */
  Gtid_set executed_gtids;
  /*
    The set of GTIDs that exists only in gtid_executed table, not in
    binlog files.
  */
  Gtid_set gtids_only_in_table;
  /* The previous GTIDs in the last binlog. */
  Gtid_set previous_gtids_logged;
  /// The set of GTIDs that are owned by some thread.
  Owned_gtids owned_gtids;
  /// The SIDNO for this server.
  rpl_sidno server_sidno;

  /// Used by unit tests that need to access private members.
#ifdef FRIEND_OF_GTID_STATE
  friend FRIEND_OF_GTID_STATE;
#endif
};


/**
  Enumeration of group types formed inside a transactions.
  The structure of a group is as follows:
  @verbatim
  Group {
        SID (16 byte UUID):         The source identifier for the group
        GNO (8 byte unsigned int):  The group number for the group
        COMMIT_FLAG (boolean):      True if this is the last group of the
                                    transaction
        }
  @endverbatim
*/
enum enum_group_type
{
  /**
    Specifies that the GTID has not been generated yet; it will be
    generated on commit.  It will depend on the GTID_MODE: if
    GTID_MODE<=UPGRADE_STEP_1, then the transaction will be anonymous;
    if GTID_MODE>=UPGRADE_STEP_2, then the transaction will be
    assigned a new GTID.

    This is the default value: thd->variables.gtid_next has this state
    when GTID_NEXT="AUTOMATIC".

    It is important that AUTOMATIC_GROUP==0 so that the default value
    for thd->variables->gtid_next.type is AUTOMATIC_GROUP.
  */
  AUTOMATIC_GROUP= 0,
  /**
    Specifies that the transaction has been assigned a GTID (UUID:NUMBER).

    thd->variables.gtid_next has this state when GTID_NEXT="UUID:NUMBER".

    This is the state of GTID-transactions replicated to the slave.
  */
  GTID_GROUP,
  /**
    Specifies that the transaction is anonymous, i.e., it does not
    have a GTID and will never be assigned one.

    thd->variables.gtid_next has this state when GTID_NEXT="ANONYMOUS".

    This is the state of any transaction generated on a pre-GTID
    server, or on a server with GTID_MODE==OFF.
  */
ANONYMOUS_GROUP,
  /**
    Specifies that the GTID specification could not be parsed.  In
    generate_automatic_gno() it is also used to specify that the GTID
    has not yet been generated.  This is only used internally.
  */
  INVALID_GROUP,
  /**
    GTID_NEXT is set to this state after a transaction with
    GTID_NEXT=='UUID:NUMBER' is committed.

    This is used to protect against a special case of unsafe
    non-transactional updates.

    Background: Non-transactional updates are allowed as long as they
    are sane.  Non-transactional updates must be single-statement
    transactions; they must not be mixed with transactional updates in
    the same statement or in the same transaction.  Since
    non-transactional updates must be logged separately from
    transactional updates, a single mixed statement would generate two
    different transactions.

    Problematic case: Consider a transaction, Tx1, that updates two
    transactional tables on the master, t1 and t2. Then slave (s1) later
    replays Tx1. However, t2 is a non-transactional table at s1. As such, s1
    will report an error because it cannot split Tx1 into two different
    transactions. Had no error been reported, then Tx1 would be split into Tx1
    and Tx2, potentially causing severe harm in case some form of fail-over
    procedure is later engaged by s1.

    To detect this case on the slave and generate an appropriate error
    message rather than causing an inconsistency in the GTID state, we
    do as follows.  When committing a transaction that has
    GTID_NEXT==UUID:NUMBER, we set GTID_NEXT to UNDEFINED_GROUP.  When
    the next part of the transaction is being processed, an error is
    generated, because it is not allowed to execute a transaction when
    GTID_NEXT==UNDEFINED.  In the normal case, the error is not
    generated, because there will always be a Gtid_log_event after the
    next transaction.
  */
  UNDEFINED_GROUP,
  /*
    GTID_NEXT is set to this state by the slave applier thread when it
    reads a Format_description_log_event that does not originate from
    this server.

    Background: when the slave applier thread reads a relay log that
    comes from a pre-GTID master, it must preserve the transactions as
    anonymous transactions, even if GTID_MODE>=UPGRADE_STEP2.  This
    may happen, e.g., if the relay log was received when master and
    slave had GTID_MODE=OFF or when master and slave were old, and the
    relay log is applied when slave has GTID_MODE>=UPGRADE_STEP_2.

    So the slave thread should set GTID_NEXT=ANONYMOUS for the next
    transaction when it starts to process an old binary log.  However,
    there is no way for the slave to tell if the binary log is old,
    until it sees the first transaction.  If the first transaction
    begins with a Gtid_log_event, we have the GTID there; if it begins
    with query_log_event, row events, etc, then this is an old binary
log.  So at the time the binary log begins, we just set
    GTID_NEXT=NOT_YET_DETERMINED_GROUP.  If it remains
    NOT_YET_DETERMINED when the next transaction begins,
    gtid_pre_statement_checks will automatically turn it into an
    anonymous transaction.  If a Gtid_log_event comes across before
    the next transaction starts, then the Gtid_log_event will just
    set GTID_NEXT='UUID:NUMBER' accordingly.
  */
  NOT_YET_DETERMINED_GROUP
};
/// Global state of GTIDs.
extern Gtid_state *gtid_state;


/**
  This struct represents a specification of a GTID for a statement to
  be executed: either "AUTOMATIC", "ANONYMOUS", or "SID:GNO".

  This is a POD. It has to be a POD because it is used in THD::variables.
*/
struct Gtid_specification
{
  /// The type of this GTID
  enum_group_type type;
  /**
    The GTID:
    { SIDNO, GNO } if type == GTID;
    { 0, 0 } if type == AUTOMATIC or ANONYMOUS.
  */
  Gtid gtid;
  /// Set the type to GTID_GROUP and SID, GNO to the given values.
  void set(rpl_sidno sidno, rpl_gno gno)
  { type= GTID_GROUP; gtid.sidno= sidno; gtid.gno= gno; }
  /// Set the type to GTID_GROUP and SID, GNO to the given Gtid.
  void set(const Gtid &gtid_param) { set(gtid_param.sidno, gtid_param.gno); }
  /// Set the type to AUTOMATIC_GROUP.
  void set_automatic()
  {
    type= AUTOMATIC_GROUP;
  }
  /// Set the type to ANONYMOUS_GROUP.
  void set_anonymous()
  {
    type= ANONYMOUS_GROUP;
  }
  /// Set the type to NOT_YET_DETERMINED_GROUP.
  void set_not_yet_determined()
  {
    type= NOT_YET_DETERMINED_GROUP;
  }
  /// Set to undefined if the current type is GTID_GROUP.
  void set_undefined()
  {
    if (type == GTID_GROUP)
      type= UNDEFINED_GROUP;
  }
  /// Set the type to GTID_GROUP and SID, GNO to 0, 0.
  void clear() { set(0, 0); }
  /// Return true if this Gtid_specification is equal to 'other'.
  bool equals(const Gtid_specification &other) const
  {
    return (type == other.type &&
            (type != GTID_GROUP || gtid.equals(other.gtid)));
  }
  /**
    Return true if this Gtid_specification is a GTID_GROUP with the
    same SID, GNO as 'other_gtid'.
  */
  bool equals(const Gtid &other_gtid) const
  { return type == GTID_GROUP && gtid.equals(other_gtid); }
#ifndef MYSQL_CLIENT
  /**
    Parses the given string and stores in this Gtid_specification.

    @param text The text to parse
    @return RETURN_STATUS_OK or RETURN_STATUS_REPORTED_ERROR.
  */
  enum_return_status parse(Sid_map *sid_map, const char *text);
  /**
    Returns the type of the group, if the given string is a valid Gtid_specification; INVALID otherwise.
  */
  static enum_group_type get_type(const char *text);
  /// Returns true if the given string is a valid Gtid_specification.
  static bool is_valid(const char *text)
  { return Gtid_specification::get_type(text) != INVALID_GROUP; }
#endif
  static const int MAX_TEXT_LENGTH= binary_log::Uuid::TEXT_LENGTH + 1 +
                                    MAX_GNO_TEXT_LENGTH;
  /**
    Writes this Gtid_specification to the given string buffer.

    @param sid_map Sid_map to use if the type of this
    Gtid_specification is GTID_GROUP.
    @param buf[out] The buffer
    @retval The number of characters written.
  */
  int to_string(const Sid_map *sid_map, char *buf) const;
  /**
    Writes this Gtid_specification to the given string buffer.

    @param sid SID to use if the type of this Gtid_specification is
    GTID_GROUP.  Can be NULL if this Gtid_specification is
    ANONYMOUS_GROUP or AUTOMATIC_GROUP.
    @param buf[out] The buffer
    @retval The number of characters written.
    @buf[out]
  */
  int to_string(const rpl_sid *sid, char *buf) const;
#ifndef DBUG_OFF
  /// Debug only: print this Gtid_specification to stdout.
  void print() const
  {
    char buf[MAX_TEXT_LENGTH + 1];
    to_string(global_sid_map, buf);
    printf("%s\n", buf);
  }
#endif
  /**
    Print this Gtid_specificatoin to the trace file if debug is
    enabled; no-op otherwise.
  */
  void dbug_print(const char *text= "") const
  {
#ifndef DBUG_OFF
    char buf[MAX_TEXT_LENGTH + 1];
    to_string(global_sid_map, buf);
    DBUG_PRINT("info", ("%s%s%s", text, *text ? ": " : "", buf));
#endif
  }
};


/**
  Represents a group in the group cache.

  Groups in the group cache are slightly different from other groups,
  because not all information about them is known.

  Automatic groups are marked as such by setting gno<=0.
*/
struct Cached_group
{
  /// The gtid for this group.
  Gtid_specification spec;
  /**
    The position of this GTID in the cache, i.e., the total size of
    all previous groups.
  */
  rpl_binlog_pos binlog_offset;
};


/**
  Represents a group cache: either the statement group cache or the
  transaction group cache.
*/
class Group_cache
{
public:
  /// Constructs a new Group_cache.
  Group_cache();
  /// Deletes a Group_cache.
  ~Group_cache();
  /// Removes all groups from this cache.
  void clear();
  /// Return the number of groups in this group cache.
  inline int get_n_groups() const { return static_cast<int>(m_groups.size()); }
  /// Return true iff the group cache contains zero groups.
  inline bool is_empty() const { return get_n_groups() == 0; }
  /**
    Adds a group to this Group_cache.  The group should
    already have been written to the stmt or trx cache.  The SIDNO and
    GNO fields are taken from @@SESSION.GTID_NEXT.

    @param thd The THD object from which we read session variables.
    @param binlog_length Length of group in binary log.
    @retval EXTEND_EXISTING_GROUP The last existing group had the same GTID
    and has been extended to include this group too.
    @retval APPEND_NEW_GROUP The group has been appended to this cache.
    @retval ERROR An error (out of memory) occurred.
    The error has been reported.
  */
  enum enum_add_group_status
  {
    EXTEND_EXISTING_GROUP, APPEND_NEW_GROUP, ERROR_GROUP
  };
#ifndef MYSQL_CLIENT
  enum_add_group_status
    add_logged_group(const THD *thd, my_off_t binlog_offset);
#endif // ifndef MYSQL_CLIENT
#ifdef NON_DISABLED_GTID
  /**
    Adds an empty group with the given (SIDNO, GNO) to this cache.

    @param gtid The GTID of the group.

    @return RETURN_STATUS_OK or RETURN_STATUS_REPORTED_ERROR.
  */
  enum_add_group_status add_empty_group(const Gtid &gtid);
#endif // ifdef NON_DISABLED_GTID
#ifndef MYSQL_CLIENT
  /**
    Write all gtids in this cache to the global Gtid_state.
    @return RETURN_STATUS_OK or RETURN_STATUS_REPORTED_ERROR.
  */
  enum_return_status write_to_gtid_state() const;
  /**
    Generates GNO for all groups that are committed for the first time
    in this Group_cache.

    This acquires ownership of all groups.  After this call, this
    Group_cache does not contain any Cached_groups that have
    type==GTID_GROUP and gno<=0.

    @param thd The THD that this Gtid_state belongs to.
    @return RETURN_STATUS_OK or RETURN_STATUS_REPORTED_ERROR
  */
  enum_return_status generate_automatic_gno(THD *thd);
#endif // ifndef MYSQL_CLIENT
  /**
    Return true if this Group_cache contains the given GTID.

    @param gtid The Gtid to check.
    @retval true The group exists in this cache.
    @retval false The group does not exist in this cache.
  */
  bool contains_gtid(const Gtid &gtid) const;
  /**
    Add all GTIDs that exist in this Group_cache to the given Gtid_set.

    @param gs The Gtid_set to which groups are added.
    @return RETURN_STATUS_OK or RETURN_STATUS_REPORTED_ERROR.
  */
  enum_return_status get_gtids(Gtid_set *gs) const;

#ifndef DBUG_OFF
  /**
    Debug only: store a textual representation of this Group_cache in
    the given buffer and return the length.
  */
  size_t to_string(const Sid_map *sm, char *buf) const
  {
    int n_groups= get_n_groups();
    char *s= buf;

    s += sprintf(s, "%d groups = {\n", n_groups);
    for (int i= 0; i < n_groups; i++)
    {
      Cached_group *group= get_unsafe_pointer(i);
      char uuid[binary_log::Uuid::TEXT_LENGTH + 1]= "[]";
      if (group->spec.gtid.sidno)
        sm->sidno_to_sid(group->spec.gtid.sidno).to_string(uuid);
      s += sprintf(s, "  %s:%lld [offset %lld] %s\n",
                   uuid, group->spec.gtid.gno, group->binlog_offset,
                   group->spec.type == GTID_GROUP ? "GTID" :
                   group->spec.type == ANONYMOUS_GROUP ? "ANONYMOUS" :
                   group->spec.type == AUTOMATIC_GROUP ? "AUTOMATIC" :
                   "INVALID-GROUP-TYPE");
    }
    sprintf(s, "}\n");
    return s - buf;
  }
  /**
    Debug only: return an upper bound on the length of the string
    generated by to_string(). The actual length may be shorter.
  */
  size_t get_max_string_length() const
  {
    return (2 + binary_log::Uuid::TEXT_LENGTH + 1 + MAX_GNO_TEXT_LENGTH + 4 + 2 +
            40 + 10 + 21 + 1 + 100/*margin*/) * get_n_groups() + 100/*margin*/;
  }
  /**
    Debug only: generate a textual representation of this Group_cache
    and store in a newly allocated string. Return the string, or NULL
    on out of memory.
  */
  char *to_string(const Sid_map *sm) const
  {
    char *str= (char *)my_malloc(key_memory_Group_cache_to_string,
                                 get_max_string_length(), MYF(MY_WME));
    if (str)
      to_string(sm, str);
    return str;
  }
  /// Debug only: print this Group_cache to stdout.
  void print(const Sid_map *sm) const
  {
    char *str= to_string(sm);
    printf("%s\n", str);
    my_free(str);
  }
#endif
  /**
    Print this Gtid_cache to the trace file if debug is enabled; no-op
    otherwise.
  */
  void dbug_print(const Sid_map *sid_map, const char *text= "") const
  {
#ifndef DBUG_OFF
    char *str= to_string(sid_map);
    DBUG_PRINT("info", ("%s%s%s", text, *text ? ": " : "", str));
    my_free(str);
#endif
  }

  /**
    Returns a pointer to the given group.  The pointer is only valid
    until the next time a group is added or removed.

    @param index Index of the element: 0 <= index < get_n_groups().
  */
  inline Cached_group *get_unsafe_pointer(int index) const
  {
    DBUG_ASSERT(index >= 0 && index < get_n_groups());
    return const_cast<Cached_group*>(&m_groups[index]);
  }

private:
  /// List of all groups in this cache, of type Cached_group.
  Prealloced_array<Cached_group, 8, true> m_groups;

  /**
    Return a pointer to the last group, or NULL if this Group_cache is
    empty.
  */
  Cached_group *get_last_group()
  {
    int n_groups= get_n_groups();
    return n_groups == 0 ? NULL : get_unsafe_pointer(n_groups - 1);
  }

  /**
    Allocate space for one more group and return a pointer to it, or
    NULL on error.
  */
  Cached_group *allocate_group()
  {
    if (m_groups.push_back(Cached_group()))
    {
      BINLOG_ERROR(("Out of memory."), (ER_OUT_OF_RESOURCES, MYF(0)));
      return NULL;
    }
    return &m_groups.back();
  }

  /**
    Adds the given group to this group cache, or merges it with the
    last existing group in the cache if they are compatible.

    @param group The group to add.
    @return RETURN_STATUS_OK or RETURN_STATUS_REPORTED_ERROR.
  */
  enum_return_status add_group(const Cached_group *group);
  /**
    Prepare the cache to be written to the group log.

    @todo The group log is not yet implemented. /Sven

    @param trx_group_cache @see write_to_log.
    @return RETURN_STATUS_OK or RETURN_STATUS_REPORTED_ERROR.
  */
  enum_return_status
    write_to_log_prepare(Group_cache *trx_group_cache,
                         rpl_binlog_pos offset_after_last_statement,
                         Cached_group **last_non_empty_group);

  /// Used by unit tests that need to access private members.
#ifdef FRIEND_OF_GROUP_CACHE
  friend FRIEND_OF_GROUP_CACHE;
#endif
};

/**
  Indicates if a statement should be skipped or not. Used as return
  value from gtid_before_statement.
*/
enum enum_gtid_statement_status
{
  /// Statement can execute.
  GTID_STATEMENT_EXECUTE,
  /// Statement should be cancelled.
  GTID_STATEMENT_CANCEL,
  /**
    Statement should be skipped, but there may be an implicit commit
    after the statement if gtid_commit is set.
  */
  GTID_STATEMENT_SKIP
};


#ifndef MYSQL_CLIENT
/**
  Perform GTID-related checks before executing a statement:

  - Check that the current statement does not contradict
    enforce_gtid_consistency

  - Check that there is no implicit commit in a transaction when
    GTID_NEXT==UUID:NUMBER

  - Change thd->variables.gtid_next.type to ANONYMOUS_GROUP if it is
    currently NOT_YET_DETERMINED_GROUP.

  - Check whether the statement should be cancelled.

  @param thd THD object for the session.

  @retval GTID_STATEMENT_EXECUTE The normal case: the checks
  succeeded, and statement can execute.

  @retval GTID_STATEMENT_CANCEL The checks failed; an
  error has be generated and the statement must stop.

  @retval GTID_STATEMENT_SKIP The checks succeeded, but the GTID has
  already been executed (exists in GTID_EXECUTED). So the statement
  must not execute; however, if there are implicit commits, then the
  implicit commits must execute.
*/
enum_gtid_statement_status gtid_pre_statement_checks(THD *thd);

/**
  Check if the current statement terminates a transaction, and if so
  set GTID_NEXT.type to UNDEFINED_GROUP.

  @param thd THD object for the session.
*/
void gtid_post_statement_checks(THD *thd);

int gtid_acquire_ownership_single(THD *thd);
#ifdef HAVE_GTID_NEXT_LIST
int gtid_acquire_ownership_multiple(THD *thd);
#endif

#endif // ifndef MYSQL_CLIENT

#endif /* RPL_GTID_H_INCLUDED */<|MERGE_RESOLUTION|>--- conflicted
+++ resolved
@@ -246,82 +246,6 @@
 */
 int format_gno(char *s, rpl_gno gno);
 
-<<<<<<< HEAD
-=======
-
-/**
-  Represents a UUID.
-
-  This is a POD.  It has to be a POD because it is a member of
-  Sid_map::Node which is stored in HASH.
-*/
-struct Uuid
-{
-  /**
-    Stores the UUID represented by a string on the form
-    XXXXXXXX-XXXX-XXXX-XXXX-XXXXXXXXXXXX in this object.
-    @return RETURN_STATUS_OK or RETURN_STATUS_UNREPORTED_ERROR.
-  */
-  enum_return_status parse(const char *string);
-  /// Set to all zeros.
-  void clear() { memset(bytes, 0, BYTE_LENGTH); }
-  /// Copies the given 16-byte data to this UUID.
-  void copy_from(const uchar *data) { memcpy(bytes, data, BYTE_LENGTH); }
-  /// Copies the given UUID object to this UUID.
-  void copy_from(const Uuid &data) { copy_from(data.bytes); }
-  /// Copies the given UUID object to this UUID.
-  void copy_to(uchar *data) const { memcpy(data, bytes, BYTE_LENGTH); }
-  /// Returns true if this UUID is equal the given UUID.
-  bool equals(const Uuid &other) const
-  { return memcmp(bytes, other.bytes, BYTE_LENGTH) == 0; }
-  /**
-    Generates a 36+1 character long representation of this UUID object
-    in the given string buffer.
-
-    @retval 36 - the length of the resulting string.
-  */
-  size_t to_string(char *buf) const;
-  /// Convert the given binary buffer to a UUID
-  static size_t to_string(const uchar* bytes_arg, char *buf);
-#ifndef DBUG_OFF
-  /// Debugging only: Print this Uuid to stdout.
-  void print() const
-  {
-    char buf[TEXT_LENGTH + 1];
-    to_string(buf);
-    printf("%s\n", buf);
-  }
-#endif
-  /// Print this Uuid to the trace file if debug is enabled; no-op otherwise.
-  void dbug_print(const char *text= "") const
-  {
-#ifndef DBUG_OFF
-    char buf[TEXT_LENGTH + 1];
-    to_string(buf);
-    DBUG_PRINT("info", ("%s%s%s", text, *text ? ": " : "", buf));
-#endif
-  }
-  /**
-    Return true if parse() would return succeed, but don't actually
-    store the result anywhere.
-  */
-  static bool is_valid(const char *string);
-  /// The number of bytes in the textual representation of a Uuid.
-  static const size_t TEXT_LENGTH= 36;
-  /// The number of bytes in the data of a Uuid.
-  static const size_t BYTE_LENGTH= 16;
-  /// The number of bits in the data of a Uuid.
-  static const size_t BIT_LENGTH= 128;
-  /// The data for this Uuid.
-  uchar bytes[BYTE_LENGTH];
-private:
-  static const int NUMBER_OF_SECTIONS= 5;
-  static const int bytes_per_section[NUMBER_OF_SECTIONS];
-  static const int hex_to_byte[256];
-};
-
-
->>>>>>> d321bca6
 typedef Uuid rpl_sid;
 
 
