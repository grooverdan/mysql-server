--- conflicted
+++ resolved
@@ -3229,7 +3229,30 @@
   DBUG_VOID_RETURN;
 }
 
-<<<<<<< HEAD
+bool has_external_data_or_index_dir(partition_info &pi)
+{
+  List_iterator<partition_element> part_it(pi.partitions);
+  for (partition_element *part= part_it++; part; part= part_it++)
+  {
+    if (part->data_file_name != NULL || part->index_file_name != NULL)
+    {
+      return true;
+    }
+    List_iterator<partition_element> subpart_it(part->subpartitions);
+    for (const partition_element *subpart= subpart_it++;
+         subpart;
+         subpart= subpart_it++)
+    {
+      if (subpart->data_file_name != NULL || subpart->index_file_name != NULL)
+      {
+        return true;
+      }
+    }
+  }
+  return false;
+}
+
+
 /**
   Fill the Tablespace_hash_set with the tablespace names
   used by the partitions on the table.
@@ -3274,45 +3297,21 @@
     }
   }
 
-=======
-bool has_external_data_or_index_dir(partition_info &pi)
-{
-  List_iterator<partition_element> part_it(pi.partitions);
-  for (partition_element *part= part_it++; part; part= part_it++)
-  {
-    if (part->data_file_name != NULL || part->index_file_name != NULL)
-    {
-      return true;
-    }
-    List_iterator<partition_element> subpart_it(part->subpartitions);
-    for (const partition_element *subpart= subpart_it++;
-         subpart;
-         subpart= subpart_it++)
-    {
-      if (subpart->data_file_name != NULL || subpart->index_file_name != NULL)
-      {
-        return true;
-      }
-    }
-  }
   return false;
 }
 
-
 /**
-  Fill the Tablespace_hash_set with the tablespace names
-  used by the partitions on the table.
-
-  @param part_info      - Partition info that could be using tablespaces.
-  @param tablespace_set - (OUT) Tablespace_hash_set where tablespace
-                          names are collected.
-
-  @return true - On failure.
-  @return false - On success.
-*/
-bool fill_partition_tablespace_names(
-       partition_info *part_info,
-       Tablespace_hash_set *tablespace_set)
+  Check if all tablespace names specified for partitions
+  are valid.
+
+  @param part_info  - Partition info that could be using tablespaces.
+
+  @return true  - One of tablespace names specified is invalid and
+                  a error is reported.
+  @return false - All the tablespace names specified for
+                  partitions are valid.
+*/
+bool check_partition_tablespace_names(partition_info *part_info)
 {
   // Do nothing if table is not partitioned.
   if (!part_info)
@@ -3323,10 +3322,9 @@
   partition_element *part_elem;
   while ((part_elem= part_it++))
   {
-    // Add tablespace name from partition elements, if used.
+    // Check tablespace names from partition elements, if used.
     if (part_elem->tablespace_name &&
-        strlen(part_elem->tablespace_name) &&
-        tablespace_set->insert(const_cast<char*>(part_elem->tablespace_name)))
+        check_tablespace_name(part_elem->tablespace_name))
       return true;
 
     // Traverse through all subpartitions.
@@ -3336,65 +3334,6 @@
     {
       // Add tablespace name from sub-partition elements, if used.
       if (sub_elem->tablespace_name &&
-          strlen(sub_elem->tablespace_name) &&
-          tablespace_set->insert(const_cast<char*>(sub_elem->tablespace_name)))
-      return true;
-
-    }
-  }
-
->>>>>>> 23032807
-  return false;
-}
-
-/**
-  Check if all tablespace names specified for partitions
-  are valid.
-
-  @param part_info  - Partition info that could be using tablespaces.
-
-  @return true  - One of tablespace names specified is invalid and
-                  a error is reported.
-  @return false - All the tablespace names specified for
-                  partitions are valid.
-*/
-bool check_partition_tablespace_names(partition_info *part_info)
-{
-  // Do nothing if table is not partitioned.
-  if (!part_info)
-    return false;
-<<<<<<< HEAD
-
-  // Traverse through all partitions.
-  List_iterator<partition_element> part_it(part_info->partitions);
-  partition_element *part_elem;
-  while ((part_elem= part_it++))
-  {
-    // Check tablespace names from partition elements, if used.
-    if (part_elem->tablespace_name &&
-        check_tablespace_name(part_elem->tablespace_name))
-      return true;
-
-=======
-
-  // Traverse through all partitions.
-  List_iterator<partition_element> part_it(part_info->partitions);
-  partition_element *part_elem;
-  while ((part_elem= part_it++))
-  {
-    // Check tablespace names from partition elements, if used.
-    if (part_elem->tablespace_name &&
-        check_tablespace_name(part_elem->tablespace_name))
-      return true;
-
->>>>>>> 23032807
-    // Traverse through all subpartitions.
-    List_iterator<partition_element> sub_it(part_elem->subpartitions);
-    partition_element *sub_elem;
-    while ((sub_elem= sub_it++))
-    {
-      // Add tablespace name from sub-partition elements, if used.
-      if (sub_elem->tablespace_name &&
           check_tablespace_name(sub_elem->tablespace_name))
         return true;
     }
