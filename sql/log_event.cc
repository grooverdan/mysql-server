/*
   Copyright (c) 2000, 2014, Oracle and/or its affiliates. All rights reserved.

   This program is free software; you can redistribute it and/or modify
   it under the terms of the GNU General Public License as published by
   the Free Software Foundation; version 2 of the License.

   This program is distributed in the hope that it will be useful,
   but WITHOUT ANY WARRANTY; without even the implied warranty of
   MERCHANTABILITY or FITNESS FOR A PARTICULAR PURPOSE.  See the
   GNU General Public License for more details.

   You should have received a copy of the GNU General Public License
   along with this program; if not, write to the Free Software
   Foundation, Inc., 51 Franklin St, Fifth Floor, Boston, MA 02110-1301  USA */


#ifdef MYSQL_CLIENT

#include "sql_priv.h"
#include "mysqld_error.h"

#else

#include "binlog.h"
#include "sql_priv.h"
#include "unireg.h"
#include "my_global.h" // REQUIRED by log_event.h > m_string.h > my_bitmap.h
#include "log_event.h"
#include "sql_base.h"                           // close_thread_tables
#include "sql_cache.h"                       // QUERY_CACHE_FLAGS_SIZE
#include "sql_locale.h" // MY_LOCALE, my_locale_by_number, my_locale_en_US
#include "key.h"        // key_copy
#include "lock.h"       // mysql_unlock_tables
#include "sql_parse.h"  // mysql_test_parse_for_slave
#include "tztime.h"     // struct Time_zone
#include "sql_load.h"   // mysql_load
#include "sql_db.h"     // load_db_opt_by_name
#include "rpl_slave.h"
#include "rpl_rli.h"
#include "rpl_mi.h"
#include "rpl_filter.h"
#include "rpl_record.h"
#include "transaction.h"
#include <my_dir.h>
#include "rpl_rli_pdb.h"
#include "sql_show.h"    // append_identifier
#include <mysql/psi/mysql_statement.h>
#define window_size Log_throttle::LOG_THROTTLE_WINDOW_SIZE
Error_log_throttle
slave_ignored_err_throttle(window_size,
                           sql_print_warning,
                           "Error log throttle: %lu time(s) Error_code: 1237"
                           " \"Slave SQL thread ignored the query because of"
                           " replicate-*-table rules\" got suppressed.");
#endif /* MYSQL_CLIENT */

#include <base64.h>
#include <my_bitmap.h>
#include "rpl_utility.h"

using std::min;
using std::max;

/**
  BINLOG_CHECKSUM variable.
*/
const char *binlog_checksum_type_names[]= {
  "NONE",
  "CRC32",
  NullS
};

unsigned int binlog_checksum_type_length[]= {
  sizeof("NONE") - 1,
  sizeof("CRC32") - 1,
  0
};

TYPELIB binlog_checksum_typelib=
{
  array_elements(binlog_checksum_type_names) - 1, "",
  binlog_checksum_type_names,
  binlog_checksum_type_length
};


#define log_cs	&my_charset_latin1

#define FLAGSTR(V,F) ((V)&(F)?#F" ":"")

/*
  Size of buffer for printing a double in format %.<PREC>g

  optional '-' + optional zero + '.'  + PREC digits + 'e' + sign +
  exponent digits + '\0'
*/
#define FMT_G_BUFSIZE(PREC) (3 + (PREC) + 5 + 1)

/*
  Explicit instantiation to unsigned int of template available_buffer
  function.
*/
template unsigned int available_buffer<unsigned int>(const char*,
                                                     const char*,
                                                     unsigned int);

/*
  Explicit instantiation to unsigned int of template valid_buffer_range
  function.
*/
template bool valid_buffer_range<unsigned int>(unsigned int,
                                               const char*,
                                               const char*,
                                               unsigned int);

/* 
   replication event checksum is introduced in the following "checksum-home" version.
   The checksum-aware servers extract FD's version to decide whether the FD event
   carries checksum info.
*/
const uchar checksum_version_split[3]= {5, 6, 1};
const ulong checksum_version_product=
  (checksum_version_split[0] * 256 + checksum_version_split[1]) * 256 +
  checksum_version_split[2];

#if !defined(MYSQL_CLIENT) && defined(HAVE_REPLICATION)
static int rows_event_stmt_cleanup(Relay_log_info const *rli, THD* thd);

static const char *HA_ERR(int i)
{
  /* 
    This function should only be called in case of an error
    was detected 
   */
  DBUG_ASSERT(i != 0);
  switch (i) {
  case HA_ERR_KEY_NOT_FOUND: return "HA_ERR_KEY_NOT_FOUND";
  case HA_ERR_FOUND_DUPP_KEY: return "HA_ERR_FOUND_DUPP_KEY";
  case HA_ERR_RECORD_CHANGED: return "HA_ERR_RECORD_CHANGED";
  case HA_ERR_WRONG_INDEX: return "HA_ERR_WRONG_INDEX";
  case HA_ERR_CRASHED: return "HA_ERR_CRASHED";
  case HA_ERR_WRONG_IN_RECORD: return "HA_ERR_WRONG_IN_RECORD";
  case HA_ERR_OUT_OF_MEM: return "HA_ERR_OUT_OF_MEM";
  case HA_ERR_NOT_A_TABLE: return "HA_ERR_NOT_A_TABLE";
  case HA_ERR_WRONG_COMMAND: return "HA_ERR_WRONG_COMMAND";
  case HA_ERR_OLD_FILE: return "HA_ERR_OLD_FILE";
  case HA_ERR_NO_ACTIVE_RECORD: return "HA_ERR_NO_ACTIVE_RECORD";
  case HA_ERR_RECORD_DELETED: return "HA_ERR_RECORD_DELETED";
  case HA_ERR_RECORD_FILE_FULL: return "HA_ERR_RECORD_FILE_FULL";
  case HA_ERR_INDEX_FILE_FULL: return "HA_ERR_INDEX_FILE_FULL";
  case HA_ERR_END_OF_FILE: return "HA_ERR_END_OF_FILE";
  case HA_ERR_UNSUPPORTED: return "HA_ERR_UNSUPPORTED";
  case HA_ERR_TO_BIG_ROW: return "HA_ERR_TO_BIG_ROW";
  case HA_WRONG_CREATE_OPTION: return "HA_WRONG_CREATE_OPTION";
  case HA_ERR_FOUND_DUPP_UNIQUE: return "HA_ERR_FOUND_DUPP_UNIQUE";
  case HA_ERR_UNKNOWN_CHARSET: return "HA_ERR_UNKNOWN_CHARSET";
  case HA_ERR_WRONG_MRG_TABLE_DEF: return "HA_ERR_WRONG_MRG_TABLE_DEF";
  case HA_ERR_CRASHED_ON_REPAIR: return "HA_ERR_CRASHED_ON_REPAIR";
  case HA_ERR_CRASHED_ON_USAGE: return "HA_ERR_CRASHED_ON_USAGE";
  case HA_ERR_LOCK_WAIT_TIMEOUT: return "HA_ERR_LOCK_WAIT_TIMEOUT";
  case HA_ERR_LOCK_TABLE_FULL: return "HA_ERR_LOCK_TABLE_FULL";
  case HA_ERR_READ_ONLY_TRANSACTION: return "HA_ERR_READ_ONLY_TRANSACTION";
  case HA_ERR_LOCK_DEADLOCK: return "HA_ERR_LOCK_DEADLOCK";
  case HA_ERR_CANNOT_ADD_FOREIGN: return "HA_ERR_CANNOT_ADD_FOREIGN";
  case HA_ERR_NO_REFERENCED_ROW: return "HA_ERR_NO_REFERENCED_ROW";
  case HA_ERR_ROW_IS_REFERENCED: return "HA_ERR_ROW_IS_REFERENCED";
  case HA_ERR_NO_SAVEPOINT: return "HA_ERR_NO_SAVEPOINT";
  case HA_ERR_NON_UNIQUE_BLOCK_SIZE: return "HA_ERR_NON_UNIQUE_BLOCK_SIZE";
  case HA_ERR_NO_SUCH_TABLE: return "HA_ERR_NO_SUCH_TABLE";
  case HA_ERR_TABLE_EXIST: return "HA_ERR_TABLE_EXIST";
  case HA_ERR_NO_CONNECTION: return "HA_ERR_NO_CONNECTION";
  case HA_ERR_NULL_IN_SPATIAL: return "HA_ERR_NULL_IN_SPATIAL";
  case HA_ERR_TABLE_DEF_CHANGED: return "HA_ERR_TABLE_DEF_CHANGED";
  case HA_ERR_NO_PARTITION_FOUND: return "HA_ERR_NO_PARTITION_FOUND";
  case HA_ERR_RBR_LOGGING_FAILED: return "HA_ERR_RBR_LOGGING_FAILED";
  case HA_ERR_DROP_INDEX_FK: return "HA_ERR_DROP_INDEX_FK";
  case HA_ERR_FOREIGN_DUPLICATE_KEY: return "HA_ERR_FOREIGN_DUPLICATE_KEY";
  case HA_ERR_TABLE_NEEDS_UPGRADE: return "HA_ERR_TABLE_NEEDS_UPGRADE";
  case HA_ERR_TABLE_READONLY: return "HA_ERR_TABLE_READONLY";
  case HA_ERR_AUTOINC_READ_FAILED: return "HA_ERR_AUTOINC_READ_FAILED";
  case HA_ERR_AUTOINC_ERANGE: return "HA_ERR_AUTOINC_ERANGE";
  case HA_ERR_GENERIC: return "HA_ERR_GENERIC";
  case HA_ERR_RECORD_IS_THE_SAME: return "HA_ERR_RECORD_IS_THE_SAME";
  case HA_ERR_LOGGING_IMPOSSIBLE: return "HA_ERR_LOGGING_IMPOSSIBLE";
  case HA_ERR_CORRUPT_EVENT: return "HA_ERR_CORRUPT_EVENT";
  case HA_ERR_ROWS_EVENT_APPLY : return "HA_ERR_ROWS_EVENT_APPLY";
  case HA_ERR_INNODB_READ_ONLY: return "HA_ERR_INNODB_READ_ONLY";
  }
  return "No Error!";
}

/**
   Error reporting facility for Rows_log_event::do_apply_event

   @param level     error, warning or info
   @param ha_error  HA_ERR_ code
   @param rli       pointer to the active Relay_log_info instance
   @param thd       pointer to the slave thread's thd
   @param table     pointer to the event's table object
   @param type      the type of the event
   @param log_name  the master binlog file name
   @param pos       the master binlog file pos (the next after the event)

*/
static void inline slave_rows_error_report(enum loglevel level, int ha_error,
                                           Relay_log_info const *rli, THD *thd,
                                           TABLE *table, const char * type,
                                           const char *log_name, ulong pos)
{
  const char *handler_error= (ha_error ? HA_ERR(ha_error) : NULL);
  char buff[MAX_SLAVE_ERRMSG], *slider;
  const char *buff_end= buff + sizeof(buff);
  uint len;
  Diagnostics_area::Sql_condition_iterator it=
    thd->get_stmt_da()->sql_conditions();
  const Sql_condition *err;
  buff[0]= 0;

  for (err= it++, slider= buff; err && slider < buff_end - 1;
       slider += len, err= it++)
  {
    len= my_snprintf(slider, buff_end - slider,
                     " %s, Error_code: %d;", err->get_message_text(),
                     err->get_sql_errno());
  }

  if (ha_error != 0)
    rli->report(level, thd->is_error() ? thd->get_stmt_da()->sql_errno() : 0,
                "Could not execute %s event on table %s.%s;"
                "%s handler error %s; "
                "the event's master log %s, end_log_pos %lu",
                type, table->s->db.str, table->s->table_name.str,
                buff, handler_error == NULL ? "<unknown>" : handler_error,
                log_name, pos);
  else
    rli->report(level, thd->is_error() ? thd->get_stmt_da()->sql_errno() : 0,
                "Could not execute %s event on table %s.%s;"
                "%s the event's master log %s, end_log_pos %lu",
                type, table->s->db.str, table->s->table_name.str,
                buff, log_name, pos);
}

static void set_thd_db(THD *thd, const char *db, uint32 db_len)
{
  char lcase_db_buf[NAME_LEN +1]; 
  LEX_STRING new_db;
  new_db.length= db_len;
  if (lower_case_table_names == 1)
  {
    strmov(lcase_db_buf, db); 
    my_casedn_str(system_charset_info, lcase_db_buf);
    new_db.str= lcase_db_buf;
  }
  else 
    new_db.str= (char*) db;

  new_db.str= (char*) rpl_filter->get_rewrite_db(new_db.str,
                                                 &new_db.length);
  thd->set_db(new_db.str, new_db.length);
}

#endif


/*
  pretty_print_str()
*/

#ifdef MYSQL_CLIENT
static void pretty_print_str(IO_CACHE* cache, const char* str, int len)
{
  const char* end = str + len;
  my_b_printf(cache, "\'");
  while (str < end)
  {
    char c;
    switch ((c=*str++)) {
    case '\n': my_b_printf(cache, "\\n"); break;
    case '\r': my_b_printf(cache, "\\r"); break;
    case '\\': my_b_printf(cache, "\\\\"); break;
    case '\b': my_b_printf(cache, "\\b"); break;
    case '\t': my_b_printf(cache, "\\t"); break;
    case '\'': my_b_printf(cache, "\\'"); break;
    case 0   : my_b_printf(cache, "\\0"); break;
    default:
      my_b_printf(cache, "%c", c);
      break;
    }
  }
  my_b_printf(cache, "\'");
}
#endif /* MYSQL_CLIENT */

#if defined(HAVE_REPLICATION) && !defined(MYSQL_CLIENT)

static void clear_all_errors(THD *thd, Relay_log_info *rli)
{
  thd->is_slave_error = 0;
  thd->clear_error();
  rli->clear_error();
}

inline int idempotent_error_code(int err_code)
{
  int ret= 0;

  switch (err_code)
  {
    case 0:
      ret= 1;
    break;
    /*
      The following list of "idempotent" errors
      means that an error from the list might happen
      because of idempotent (more than once)
      applying of a binlog file.
      Notice, that binlog has a  ddl operation its
      second applying may cause

      case HA_ERR_TABLE_DEF_CHANGED:
      case HA_ERR_CANNOT_ADD_FOREIGN:

      which are not included into to the list.

      Note that HA_ERR_RECORD_DELETED is not in the list since
      do_exec_row() should not return that error code.
    */
    case HA_ERR_RECORD_CHANGED:
    case HA_ERR_KEY_NOT_FOUND:
    case HA_ERR_END_OF_FILE:
    case HA_ERR_FOUND_DUPP_KEY:
    case HA_ERR_FOUND_DUPP_UNIQUE:
    case HA_ERR_FOREIGN_DUPLICATE_KEY:
    case HA_ERR_NO_REFERENCED_ROW:
    case HA_ERR_ROW_IS_REFERENCED:
      ret= 1;
    break;
    default:
      ret= 0;
    break;
  }
  return (ret);
}

/**
  Ignore error code specified on command line.
*/

inline int ignored_error_code(int err_code)
{
#ifdef HAVE_NDB_BINLOG
  /*
    The following error codes are hard-coded and will always be ignored.
  */
  switch (err_code)
  {
  case ER_DB_CREATE_EXISTS:
  case ER_DB_DROP_EXISTS:
    return 1;
  default:
    /* Nothing to do */
    break;
  }
#endif
  return ((err_code == ER_SLAVE_IGNORED_TABLE) ||
          (use_slave_mask && bitmap_is_set(&slave_error_mask, err_code)));
}

/*
  This function converts an engine's error to a server error.
   
  If the thread does not have an error already reported, it tries to 
  define it by calling the engine's method print_error. However, if a 
  mapping is not found, it uses the ER_UNKNOWN_ERROR and prints out a 
  warning message.
*/ 
int convert_handler_error(int error, THD* thd, TABLE *table)
{
  uint actual_error= (thd->is_error() ? thd->get_stmt_da()->sql_errno() :
                           0);

  if (actual_error == 0)
  {
    table->file->print_error(error, MYF(0));
    actual_error= (thd->is_error() ? thd->get_stmt_da()->sql_errno() :
                        ER_UNKNOWN_ERROR);
    if (actual_error == ER_UNKNOWN_ERROR)
      if (log_warnings)
        sql_print_warning("Unknown error detected %d in handler", error);
  }

  return (actual_error);
}

inline bool concurrency_error_code(int error)
{
  switch (error)
  {
  case ER_LOCK_WAIT_TIMEOUT:
  case ER_LOCK_DEADLOCK:
  case ER_XA_RBDEADLOCK:
    return TRUE;
  default: 
    return (FALSE);
  }
}

inline bool unexpected_error_code(int unexpected_error)
{
  switch (unexpected_error) 
  {
  case ER_NET_READ_ERROR:
  case ER_NET_ERROR_ON_WRITE:
  case ER_QUERY_INTERRUPTED:
  case ER_SERVER_SHUTDOWN:
  case ER_NEW_ABORTING_CONNECTION:
    return(TRUE);
  default:
    return(FALSE);
  }
}

/*
  pretty_print_str()
*/

static char *pretty_print_str(char *packet, const char *str, int len)
{
  const char *end= str + len;
  char *pos= packet;
  *pos++= '\'';
  while (str < end)
  {
    char c;
    switch ((c=*str++)) {
    case '\n': *pos++= '\\'; *pos++= 'n'; break;
    case '\r': *pos++= '\\'; *pos++= 'r'; break;
    case '\\': *pos++= '\\'; *pos++= '\\'; break;
    case '\b': *pos++= '\\'; *pos++= 'b'; break;
    case '\t': *pos++= '\\'; *pos++= 't'; break;
    case '\'': *pos++= '\\'; *pos++= '\''; break;
    case 0   : *pos++= '\\'; *pos++= '0'; break;
    default:
      *pos++= c;
      break;
    }
  }
  *pos++= '\'';
  return pos;
}
#endif /* !MYSQL_CLIENT */


#if defined(HAVE_REPLICATION) && !defined(MYSQL_CLIENT)

/**
  Creates a temporary name for load data infile:.

  @param buf		      Store new filename here
  @param file_id	      File_id (part of file name)
  @param event_server_id     Event_id (part of file name)
  @param ext		      Extension for file name

  @return
    Pointer to start of extension
*/

static char *slave_load_file_stem(char *buf, uint file_id,
                                  int event_server_id, const char *ext)
{
  char *res;
  fn_format(buf,PREFIX_SQL_LOAD,slave_load_tmpdir, "", MY_UNPACK_FILENAME);
  to_unix_path(buf);

  buf= strend(buf);
  int appended_length= sprintf(buf, "%s-%d-", server_uuid, event_server_id);
  buf+= appended_length;
  res= int10_to_str(file_id, buf, 10);
  strmov(res, ext);                             // Add extension last
  return res;                                   // Pointer to extension
}
#endif


#if defined(HAVE_REPLICATION) && !defined(MYSQL_CLIENT)

/**
  Delete all temporary files used for SQL_LOAD.
*/

static void cleanup_load_tmpdir()
{
  MY_DIR *dirp;
  FILEINFO *file;
  uint i;
  char fname[FN_REFLEN], prefbuf[TEMP_FILE_MAX_LEN], *p;

  if (!(dirp=my_dir(slave_load_tmpdir,MYF(0))))
    return;

  /* 
     When we are deleting temporary files, we should only remove
     the files associated with the server id of our server.
     We don't use event_server_id here because since we've disabled
     direct binlogging of Create_file/Append_file/Exec_load events
     we cannot meet Start_log event in the middle of events from one 
     LOAD DATA.
  */
  p= strmake(prefbuf, STRING_WITH_LEN(PREFIX_SQL_LOAD));
  sprintf(p,"%s-",server_uuid);

  for (i=0 ; i < (uint)dirp->number_off_files; i++)
  {
    file=dirp->dir_entry+i;
    if (is_prefix(file->name, prefbuf))
    {
      fn_format(fname,file->name,slave_load_tmpdir,"",MY_UNPACK_FILENAME);
      mysql_file_delete(key_file_misc, fname, MYF(0));
    }
  }

  my_dirend(dirp);
}
#endif


/*
  Stores string to IO_CACHE file.

  Writes str to file in the following format:
   1. Stores length using only one byte (255 maximum value);
   2. Stores complete str.
*/

static bool write_str_at_most_255_bytes(IO_CACHE *file, const char *str,
                                        uint length)
{
  uchar tmp[1];
  tmp[0]= (uchar) length;
  return (my_b_safe_write(file, tmp, sizeof(tmp)) ||
	  my_b_safe_write(file, (uchar*) str, length));
}


/*
  Reads string from buf.

  Reads str from buf in the following format:
   1. Read length stored on buf first index, as it only has 1 byte values
      bigger than 255 where lost.
   2. Set str pointer to buf second index.
  Despite str contains the complete stored string, when it is read until
  len its value will be truncated if original length was bigger than 255.
*/

static inline int read_str_at_most_255_bytes(const char **buf,
                                             const char *buf_end,
                                             const char **str,
                                             uint8 *len)
{
  if (*buf + ((uint) (uchar) **buf) >= buf_end)
    return 1;
  *len= (uint8) **buf;
  *str= (*buf)+1;
  (*buf)+= (uint) *len+1;
  return 0;
}


/**
  Transforms a string into "" or its expression in 0x... form.
*/

char *str_to_hex(char *to, const char *from, uint len)
{
  if (len)
  {
    *to++= '0';
    *to++= 'x';
    to= octet2hex(to, from, len);
  }
  else
    to= strmov(to, "\"\"");
  return to;                               // pointer to end 0 of 'to'
}

#ifndef MYSQL_CLIENT

/**
  Append a version of the 'from' string suitable for use in a query to
  the 'to' string.  To generate a correct escaping, the character set
  information in 'csinfo' is used.
*/

int
append_query_string(THD *thd, const CHARSET_INFO *csinfo,
                    String const *from, String *to)
{
  char *beg, *ptr;
  uint32 const orig_len= to->length();
  if (to->reserve(orig_len + from->length()*2+3))
    return 1;

  beg= to->c_ptr_quick() + to->length();
  ptr= beg;
  if (csinfo->escape_with_backslash_is_dangerous)
    ptr= str_to_hex(ptr, from->ptr(), from->length());
  else
  {
    *ptr++= '\'';
    if (!(thd->variables.sql_mode & MODE_NO_BACKSLASH_ESCAPES))
    {
      ptr+= escape_string_for_mysql(csinfo, ptr, 0,
                                    from->ptr(), from->length());
    }
    else
    {
      const char *frm_str= from->ptr();

      for (; frm_str < (from->ptr() + from->length()); frm_str++)
      {
        /* Using '' way to represent "'" */
        if (*frm_str == '\'')
          *ptr++= *frm_str;

        *ptr++= *frm_str;
      }
    }

    *ptr++= '\'';
  }
  to->length(orig_len + ptr - beg);
  return 0;
}
#endif


/**
  Prints a "session_var=value" string. Used by mysqlbinlog to print some SET
  commands just before it prints a query.
*/

#ifdef MYSQL_CLIENT

static void print_set_option(IO_CACHE* file, uint32 bits_changed,
                             uint32 option, uint32 flags, const char* name,
                             bool* need_comma)
{
  if (bits_changed & option)
  {
    if (*need_comma)
      my_b_printf(file,", ");
    my_b_printf(file,"%s=%d", name, MY_TEST(flags & option));
    *need_comma= 1;
  }
}
#endif
/**************************************************************************
	Log_event methods (= the parent class of all events)
**************************************************************************/

/**
  @return
  returns the human readable name of the event's type
*/

const char* Log_event::get_type_str(Log_event_type type)
{
  switch(type) {
  case START_EVENT_V3:  return "Start_v3";
  case STOP_EVENT:   return "Stop";
  case QUERY_EVENT:  return "Query";
  case ROTATE_EVENT: return "Rotate";
  case INTVAR_EVENT: return "Intvar";
  case LOAD_EVENT:   return "Load";
  case NEW_LOAD_EVENT:   return "New_load";
  case CREATE_FILE_EVENT: return "Create_file";
  case APPEND_BLOCK_EVENT: return "Append_block";
  case DELETE_FILE_EVENT: return "Delete_file";
  case EXEC_LOAD_EVENT: return "Exec_load";
  case RAND_EVENT: return "RAND";
  case XID_EVENT: return "Xid";
  case USER_VAR_EVENT: return "User var";
  case FORMAT_DESCRIPTION_EVENT: return "Format_desc";
  case TABLE_MAP_EVENT: return "Table_map";
  case PRE_GA_WRITE_ROWS_EVENT: return "Write_rows_event_old";
  case PRE_GA_UPDATE_ROWS_EVENT: return "Update_rows_event_old";
  case PRE_GA_DELETE_ROWS_EVENT: return "Delete_rows_event_old";
  case WRITE_ROWS_EVENT_V1: return "Write_rows_v1";
  case UPDATE_ROWS_EVENT_V1: return "Update_rows_v1";
  case DELETE_ROWS_EVENT_V1: return "Delete_rows_v1";
  case BEGIN_LOAD_QUERY_EVENT: return "Begin_load_query";
  case EXECUTE_LOAD_QUERY_EVENT: return "Execute_load_query";
  case INCIDENT_EVENT: return "Incident";
  case IGNORABLE_LOG_EVENT: return "Ignorable";
  case ROWS_QUERY_LOG_EVENT: return "Rows_query";
  case WRITE_ROWS_EVENT: return "Write_rows";
  case UPDATE_ROWS_EVENT: return "Update_rows";
  case DELETE_ROWS_EVENT: return "Delete_rows";
  case GTID_LOG_EVENT: return "Gtid";
  case ANONYMOUS_GTID_LOG_EVENT: return "Anonymous_Gtid";
  case PREVIOUS_GTIDS_LOG_EVENT: return "Previous_gtids";
  case HEARTBEAT_LOG_EVENT: return "Heartbeat";
  default: return "Unknown";				/* impossible */
  }
}

const char* Log_event::get_type_str()
{
  return get_type_str(get_type_code());
}


/*
  Log_event::Log_event()
*/

#ifndef MYSQL_CLIENT
Log_event::Log_event(THD* thd_arg, uint16 flags_arg,
                     enum_event_cache_type cache_type_arg,
                     enum_event_logging_type logging_type_arg)
  :log_pos(0), temp_buf(0), exec_time(0), flags(flags_arg),
  event_cache_type(cache_type_arg),
  event_logging_type(logging_type_arg),
  crc(0), thd(thd_arg), checksum_alg(BINLOG_CHECKSUM_ALG_UNDEF)
{
  server_id= thd->server_id;
  unmasked_server_id= server_id;
  when= thd->start_time;
}

/**
  This minimal constructor is for when you are not even sure that there
  is a valid THD. For example in the server when we are shutting down or
  flushing logs after receiving a SIGHUP (then we must write a Rotate to
  the binlog but we have no THD, so we need this minimal constructor).
*/

Log_event::Log_event(enum_event_cache_type cache_type_arg,
                     enum_event_logging_type logging_type_arg)
  :temp_buf(0), exec_time(0), flags(0), event_cache_type(cache_type_arg),
  event_logging_type(logging_type_arg), crc(0), thd(0),
  checksum_alg(BINLOG_CHECKSUM_ALG_UNDEF)
{
  server_id=	::server_id;
  unmasked_server_id= server_id;
  /*
    We can't call my_time() here as this would cause a call before
    my_init() is called
  */
  when.tv_sec=  0;
  when.tv_usec= 0;
  log_pos=	0;
}
#endif /* !MYSQL_CLIENT */


/*
  Log_event::Log_event()
*/

Log_event::Log_event(const char* buf,
                     const Format_description_log_event* description_event)
  :temp_buf(0), exec_time(0),
  event_cache_type(EVENT_INVALID_CACHE),
  event_logging_type(EVENT_INVALID_LOGGING),
  crc(0), checksum_alg(BINLOG_CHECKSUM_ALG_UNDEF)
{
#ifndef MYSQL_CLIENT
  thd = 0;
#endif
  when.tv_sec= uint4korr(buf);
  when.tv_usec= 0;
  server_id = uint4korr(buf + SERVER_ID_OFFSET);
  unmasked_server_id = server_id;
  /*
     Mask out any irrelevant parts of the server_id
  */
#ifdef HAVE_REPLICATION
  server_id = unmasked_server_id & opt_server_id_mask;
#else
  server_id = unmasked_server_id;
#endif
  data_written= uint4korr(buf + EVENT_LEN_OFFSET);
  if (description_event->binlog_version==1)
  {
    log_pos= 0;
    flags= 0;
    return;
  }
  /* 4.0 or newer */
  log_pos= uint4korr(buf + LOG_POS_OFFSET);
  /*
    If the log is 4.0 (so here it can only be a 4.0 relay log read by
    the SQL thread or a 4.0 master binlog read by the I/O thread),
    log_pos is the beginning of the event: we transform it into the end
    of the event, which is more useful.
    But how do you know that the log is 4.0: you know it if
    description_event is version 3 *and* you are not reading a
    Format_desc (remember that mysqlbinlog starts by assuming that 5.0
    logs are in 4.0 format, until it finds a Format_desc).
  */
  if (description_event->binlog_version==3 &&
      buf[EVENT_TYPE_OFFSET]<FORMAT_DESCRIPTION_EVENT && log_pos)
  {
      /*
        If log_pos=0, don't change it. log_pos==0 is a marker to mean
        "don't change rli->group_master_log_pos" (see
        inc_group_relay_log_pos()). As it is unreal log_pos, adding the
        event len's is nonsense. For example, a fake Rotate event should
        not have its log_pos (which is 0) changed or it will modify
        Exec_master_log_pos in SHOW SLAVE STATUS, displaying a nonsense
        value of (a non-zero offset which does not exist in the master's
        binlog, so which will cause problems if the user uses this value
        in CHANGE MASTER).
      */
    log_pos+= data_written; /* purecov: inspected */
  }
  DBUG_PRINT("info", ("log_pos: %lu", (ulong) log_pos));

  flags= uint2korr(buf + FLAGS_OFFSET);
  if ((buf[EVENT_TYPE_OFFSET] == FORMAT_DESCRIPTION_EVENT) ||
      (buf[EVENT_TYPE_OFFSET] == ROTATE_EVENT))
  {
    /*
      These events always have a header which stops here (i.e. their
      header is FROZEN).
    */
    /*
      Initialization to zero of all other Log_event members as they're
      not specified. Currently there are no such members; in the future
      there will be an event UID (but Format_description and Rotate
      don't need this UID, as they are not propagated through
      --log-slave-updates (remember the UID is used to not play a query
      twice when you have two masters which are slaves of a 3rd master).
      Then we are done.
    */
    return;
  }
  /* otherwise, go on with reading the header from buf (nothing now) */
}

#ifndef MYSQL_CLIENT
#ifdef HAVE_REPLICATION
inline int Log_event::do_apply_event_worker(Slave_worker *w)
{ 
  return do_apply_event(w);
}

int Log_event::do_update_pos(Relay_log_info *rli)
{
  int error= 0;
  DBUG_ASSERT(!rli->belongs_to_client());
  /*
    rli is null when (as far as I (Guilhem) know) the caller is
    Load_log_event::do_apply_event *and* that one is called from
    Execute_load_log_event::do_apply_event.  In this case, we don't
    do anything here ; Execute_load_log_event::do_apply_event will
    call Log_event::do_apply_event again later with the proper rli.
    Strictly speaking, if we were sure that rli is null only in the
    case discussed above, 'if (rli)' is useless here.  But as we are
    not 100% sure, keep it for now.

    Matz: I don't think we will need this check with this refactoring.
  */

  DBUG_ASSERT(!is_mts_worker(rli->info_thd));

  if (rli)
    error= rli->stmt_done(log_pos);
  return error;
}


Log_event::enum_skip_reason
Log_event::do_shall_skip(Relay_log_info *rli)
{
  DBUG_PRINT("info", ("ev->server_id=%lu, ::server_id=%lu,"
                      " rli->replicate_same_server_id=%d,"
                      " rli->slave_skip_counter=%d",
                      (ulong) server_id, (ulong) ::server_id,
                      rli->replicate_same_server_id,
                      rli->slave_skip_counter));
  if ((server_id == ::server_id && !rli->replicate_same_server_id) ||
      (rli->slave_skip_counter == 1 && rli->is_in_group()))
    return EVENT_SKIP_IGNORE;
  else if (rli->slave_skip_counter > 0)
    return EVENT_SKIP_COUNT;
  else
    return EVENT_SKIP_NOT;
}


/*
  Log_event::pack_info()
*/

int Log_event::pack_info(Protocol *protocol)
{
  protocol->store("", &my_charset_bin);
  return 0;
}


/**
  Only called by SHOW BINLOG EVENTS
*/
int Log_event::net_send(Protocol *protocol, const char* log_name, my_off_t pos)
{
  const char *p= strrchr(log_name, FN_LIBCHAR);
  const char *event_type;
  if (p)
    log_name = p + 1;

  protocol->prepare_for_resend();
  protocol->store(log_name, &my_charset_bin);
  protocol->store((ulonglong) pos);
  event_type = get_type_str();
  protocol->store(event_type, strlen(event_type), &my_charset_bin);
  protocol->store((uint32) server_id);
  protocol->store((ulonglong) log_pos);
  if (pack_info(protocol))
    return 1;
  return protocol->write();
}
#endif /* HAVE_REPLICATION */


/**
  init_show_field_list() prepares the column names and types for the
  output of SHOW BINLOG EVENTS; it is used only by SHOW BINLOG
  EVENTS.
*/

void Log_event::init_show_field_list(List<Item>* field_list)
{
  field_list->push_back(new Item_empty_string("Log_name", 20));
  field_list->push_back(new Item_return_int("Pos", MY_INT32_NUM_DECIMAL_DIGITS,
					    MYSQL_TYPE_LONGLONG));
  field_list->push_back(new Item_empty_string("Event_type", 20));
  field_list->push_back(new Item_return_int("Server_id", 10,
					    MYSQL_TYPE_LONG));
  field_list->push_back(new Item_return_int("End_log_pos",
                                            MY_INT32_NUM_DECIMAL_DIGITS,
					    MYSQL_TYPE_LONGLONG));
  field_list->push_back(new Item_empty_string("Info", 20));
}

/**
   A decider of whether to trigger checksum computation or not.
   To be invoked in Log_event::write() stack.
   The decision is positive 

    S,M) if it's been marked for checksumming with @c checksum_alg
    
    M) otherwise, if @@global.binlog_checksum is not NONE and the event is 
       directly written to the binlog file.
       The to-be-cached event decides at @c write_cache() time.

   Otherwise the decision is negative.

   @note   A side effect of the method is altering Log_event::checksum_alg
           it the latter was undefined at calling.

   @return true (positive) or false (negative)
*/
my_bool Log_event::need_checksum()
{
  DBUG_ENTER("Log_event::need_checksum");
  my_bool ret= FALSE;
  /* 
     few callers of Log_event::write 
     (incl FD::write, FD constructing code on the slave side, Rotate relay log
     and Stop event) 
     provides their checksum alg preference through Log_event::checksum_alg.
  */
  if (checksum_alg != BINLOG_CHECKSUM_ALG_UNDEF)
    ret= (checksum_alg != BINLOG_CHECKSUM_ALG_OFF);
  else if (binlog_checksum_options != BINLOG_CHECKSUM_ALG_OFF &&
           event_cache_type == Log_event::EVENT_NO_CACHE)
    ret= binlog_checksum_options;
  else
    ret= FALSE;

  /*
    FD calls the methods before data_written has been calculated.
    The following invariant claims if the current is not the first
    call (and therefore data_written is not zero) then `ret' must be
    TRUE. It may not be null because FD is always checksummed.
  */
  
  DBUG_ASSERT(get_type_code() != FORMAT_DESCRIPTION_EVENT || ret ||
              data_written == 0);

  if (checksum_alg == BINLOG_CHECKSUM_ALG_UNDEF)
    checksum_alg= ret ? // calculated value stored
      binlog_checksum_options : (uint8) BINLOG_CHECKSUM_ALG_OFF;

  DBUG_ASSERT(!ret || 
              ((checksum_alg == binlog_checksum_options ||
               /* 
                  Stop event closes the relay-log and its checksum alg
                  preference is set by the caller can be different
                  from the server's binlog_checksum_options.
               */
               get_type_code() == STOP_EVENT ||
               /* 
                  Rotate:s can be checksummed regardless of the server's
                  binlog_checksum_options. That applies to both
                  the local RL's Rotate and the master's Rotate
                  which IO thread instantiates via queue_binlog_ver_3_event.
               */
               get_type_code() == ROTATE_EVENT ||
               /*
                  The previous event has its checksum option defined
                  according to the format description event.
               */
               get_type_code() == PREVIOUS_GTIDS_LOG_EVENT ||
               /* FD is always checksummed */
               get_type_code() == FORMAT_DESCRIPTION_EVENT) && 
               checksum_alg != BINLOG_CHECKSUM_ALG_OFF));

  DBUG_ASSERT(checksum_alg != BINLOG_CHECKSUM_ALG_UNDEF);
  DBUG_ASSERT(((get_type_code() != ROTATE_EVENT &&
                get_type_code() != STOP_EVENT) ||
                get_type_code() != FORMAT_DESCRIPTION_EVENT) ||
              event_cache_type == Log_event::EVENT_NO_CACHE);

  DBUG_RETURN(ret);
}

bool Log_event::wrapper_my_b_safe_write(IO_CACHE* file, const uchar* buf, ulong size)
{
  if (need_checksum() && size != 0)
    crc= my_checksum(crc, buf, size);

  return my_b_safe_write(file, buf, size);
}

bool Log_event::write_footer(IO_CACHE* file) 
{
  /*
     footer contains the checksum-algorithm descriptor 
     followed by the checksum value
  */
  if (need_checksum())
  {
    uchar buf[BINLOG_CHECKSUM_LEN];
    int4store(buf, crc);
    return (my_b_safe_write(file, (uchar*) buf, sizeof(buf)));
  }
  return 0;
}

/*
  Log_event::write()
*/

bool Log_event::write_header(IO_CACHE* file, ulong event_data_length)
{
  uchar header[LOG_EVENT_HEADER_LEN];
  ulong now;
  bool ret;
  DBUG_ENTER("Log_event::write_header");

  /* Store number of bytes that will be written by this event */
  data_written= event_data_length + sizeof(header);

  if (need_checksum())
  {
    crc= my_checksum(0L, NULL, 0);
    data_written += BINLOG_CHECKSUM_LEN;
  }

  /*
    log_pos != 0 if this is relay-log event. In this case we should not
    change the position
  */

  if (is_artificial_event())
  {
    /*
      Artificial events are automatically generated and do not exist
      in master's binary log, so log_pos should be set to 0.
    */
    log_pos= 0;
  }
  else  if (!log_pos)
  {
    /*
      Calculate position of end of event

      Note that with a SEQ_READ_APPEND cache, my_b_tell() does not
      work well.  So this will give slightly wrong positions for the
      Format_desc/Rotate/Stop events which the slave writes to its
      relay log. For example, the initial Format_desc will have
      end_log_pos=91 instead of 95. Because after writing the first 4
      bytes of the relay log, my_b_tell() still reports 0. Because
      my_b_append() does not update the counter which my_b_tell()
      later uses (one should probably use my_b_append_tell() to work
      around this).  To get right positions even when writing to the
      relay log, we use the (new) my_b_safe_tell().

      Note that this raises a question on the correctness of all these
      DBUG_ASSERT(my_b_tell()=rli->event_relay_log_pos).

      If in a transaction, the log_pos which we calculate below is not
      very good (because then my_b_safe_tell() returns start position
      of the BEGIN, so it's like the statement was at the BEGIN's
      place), but it's not a very serious problem (as the slave, when
      it is in a transaction, does not take those end_log_pos into
      account (as it calls inc_event_relay_log_pos()). To be fixed
      later, so that it looks less strange. But not bug.
    */

    log_pos= my_b_safe_tell(file)+data_written;
  }

  now= (ulong) get_time();                              // Query start time
  if (DBUG_EVALUATE_IF("inc_event_time_by_1_hour",1,0)  &&
      DBUG_EVALUATE_IF("dec_event_time_by_1_hour",1,0))
  {
    /** 
       This assertion guarantees that these debug flags are not
       used at the same time (they would cancel each other).
    */
    DBUG_ASSERT(0);
  } 
  else
  {
    DBUG_EXECUTE_IF("inc_event_time_by_1_hour", now= now + 3600;);
    DBUG_EXECUTE_IF("dec_event_time_by_1_hour", now= now - 3600;);
  }

  /*
    Header will be of size LOG_EVENT_HEADER_LEN for all events, except for
    FORMAT_DESCRIPTION_EVENT and ROTATE_EVENT, where it will be
    LOG_EVENT_MINIMAL_HEADER_LEN (remember these 2 have a frozen header,
    because we read them before knowing the format).
  */

  int4store(header, now);              // timestamp
  header[EVENT_TYPE_OFFSET]= get_type_code();
  int4store(header+ SERVER_ID_OFFSET, server_id);
  int4store(header+ EVENT_LEN_OFFSET, data_written);
  int4store(header+ LOG_POS_OFFSET, log_pos);
  /*
    recording checksum of FD event computed with dropped
    possibly active LOG_EVENT_BINLOG_IN_USE_F flag.
    Similar step at verication: the active flag is dropped before
    checksum computing.
  */
  if (header[EVENT_TYPE_OFFSET] != FORMAT_DESCRIPTION_EVENT ||
      !need_checksum() || !(flags & LOG_EVENT_BINLOG_IN_USE_F))
  {
    int2store(header+ FLAGS_OFFSET, flags);
    ret= wrapper_my_b_safe_write(file, header, sizeof(header)) != 0;
  }
  else
  {
    ret= (wrapper_my_b_safe_write(file, header, FLAGS_OFFSET) != 0);
    if (!ret)
    {
      flags &= ~LOG_EVENT_BINLOG_IN_USE_F;
      int2store(header + FLAGS_OFFSET, flags);
      crc= my_checksum(crc, header + FLAGS_OFFSET, sizeof(flags));
      flags |= LOG_EVENT_BINLOG_IN_USE_F;    
      int2store(header + FLAGS_OFFSET, flags);
      ret= (my_b_safe_write(file, header + FLAGS_OFFSET, sizeof(flags)) != 0);
    }
    if (!ret)
      ret= (wrapper_my_b_safe_write(file, header + FLAGS_OFFSET + sizeof(flags),
                                    sizeof(header)
                                    - (FLAGS_OFFSET + sizeof(flags))) != 0);
  }
  DBUG_RETURN( ret);
}


/**
  This needn't be format-tolerant, because we only read
  LOG_EVENT_MINIMAL_HEADER_LEN (we just want to read the event's length).
*/

int Log_event::read_log_event(IO_CACHE* file, String* packet,
                              mysql_mutex_t* log_lock,
                              uint8 checksum_alg_arg,
                              const char *log_file_name_arg,
                              bool* is_binlog_active)
{
  ulong data_len;
  int result=0;
  char buf[LOG_EVENT_MINIMAL_HEADER_LEN];
  uchar ev_offset= packet->length();
  DBUG_ENTER("Log_event::read_log_event(IO_CACHE *, String *, mysql_mutex_t, uint8)");

  if (log_lock)
    mysql_mutex_lock(log_lock);

  if (log_file_name_arg)
    *is_binlog_active= mysql_bin_log.is_active(log_file_name_arg);

  if (my_b_read(file, (uchar*) buf, sizeof(buf)))
  {
    /*
      If the read hits eof, we must report it as eof so the caller
      will know it can go into cond_wait to be woken up on the next
      update to the log.
    */
    DBUG_PRINT("error",("my_b_read failed. file->error: %d", file->error));
    if (!file->error)
      result= LOG_READ_EOF;
    else
      result= (file->error > 0 ? LOG_READ_TRUNC : LOG_READ_IO);
    goto end;
  }
  data_len= uint4korr(buf + EVENT_LEN_OFFSET);
  if (data_len < LOG_EVENT_MINIMAL_HEADER_LEN ||
      data_len > max(current_thd->variables.max_allowed_packet,
                     opt_binlog_rows_event_max_size + MAX_LOG_EVENT_HEADER))
  {
    DBUG_PRINT("error",("data_len is out of bounds. data_len: %lu", data_len));
    result= ((data_len < LOG_EVENT_MINIMAL_HEADER_LEN) ? LOG_READ_BOGUS :
	     LOG_READ_TOO_LARGE);
    goto end;
  }

  /* Append the log event header to packet */
  if (packet->append(buf, sizeof(buf)))
  {
    DBUG_PRINT("info", ("first packet->append failed (out of memory)"));
    /* Failed to allocate packet */
    result= LOG_READ_MEM;
    goto end;
  }
  data_len-= LOG_EVENT_MINIMAL_HEADER_LEN;
  if (data_len)
  {
    /* Append rest of event, read directly from file into packet */
    if (packet->append(file, data_len))
    {
      /*
        Fatal error occured when appending rest of the event
        to packet, possible failures:
	1. EOF occured when reading from file, it's really an error
           as data_len is >=0 there's supposed to be more bytes available.
           file->error will have been set to number of bytes left to read
        2. Read was interrupted, file->error would normally be set to -1
        3. Failed to allocate memory for packet, my_errno
           will be ENOMEM(file->error shuold be 0, but since the
           memory allocation occurs before the call to read it might
           be uninitialized)
      */
      DBUG_PRINT("info", ("second packet->append failed (out of memory)"));
      result= (my_errno == ENOMEM ? LOG_READ_MEM :
               (file->error >= 0 ? LOG_READ_TRUNC: LOG_READ_IO));
      goto end;
    }
    else
    {
      /*
        Corrupt the event for Dump thread.
        We also need to exclude Previous_gtids_log_event and Gtid_log_event
        events from injected corruption to allow dump thread to move forward
        on binary log until the missing transactions from slave when
        MASTER_AUTO_POSITION= 1.
      */
      DBUG_EXECUTE_IF("corrupt_read_log_event",
	uchar *debug_event_buf_c = (uchar*) packet->ptr() + ev_offset;
        if (debug_event_buf_c[EVENT_TYPE_OFFSET] != FORMAT_DESCRIPTION_EVENT &&
            debug_event_buf_c[EVENT_TYPE_OFFSET] != PREVIOUS_GTIDS_LOG_EVENT &&
            debug_event_buf_c[EVENT_TYPE_OFFSET] != GTID_LOG_EVENT)
        {
          int debug_cor_pos = rand() % (data_len + sizeof(buf) - BINLOG_CHECKSUM_LEN);
          debug_event_buf_c[debug_cor_pos] =~ debug_event_buf_c[debug_cor_pos];
          DBUG_PRINT("info", ("Corrupt the event at Log_event::read_log_event: byte on position %d", debug_cor_pos));
	}
      );                                                                                           
      /*
        CRC verification of the Dump thread
      */
      if (opt_master_verify_checksum &&
          event_checksum_test((uchar*) packet->ptr() + ev_offset,
                              data_len + sizeof(buf),
                              checksum_alg_arg))
      {
        DBUG_PRINT("info", ("checksum test failed"));
        result= LOG_READ_CHECKSUM_FAILURE;
        goto end;
      }
    }
  }

end:
  if (log_lock)
    mysql_mutex_unlock(log_lock);
  DBUG_PRINT("info", ("read_log_event returns %d", result));
  DBUG_RETURN(result);
}
#endif /* !MYSQL_CLIENT */

#ifndef MYSQL_CLIENT
#define UNLOCK_MUTEX if (log_lock) mysql_mutex_unlock(log_lock);
#define LOCK_MUTEX if (log_lock) mysql_mutex_lock(log_lock);
#else
#define UNLOCK_MUTEX
#define LOCK_MUTEX
#endif

#ifndef MYSQL_CLIENT
/**
  @note
    Allocates memory;  The caller is responsible for clean-up.
*/
Log_event* Log_event::read_log_event(IO_CACHE* file,
                                     mysql_mutex_t* log_lock,
                                     const Format_description_log_event
                                     *description_event,
                                     my_bool crc_check)
#else
Log_event* Log_event::read_log_event(IO_CACHE* file,
                                     const Format_description_log_event
                                     *description_event,
                                     my_bool crc_check)
#endif
{
  DBUG_ENTER("Log_event::read_log_event(IO_CACHE *[, mysql_mutex_t *], Format_description_log_event *, my_bool)");
  DBUG_ASSERT(description_event != 0);
  char head[LOG_EVENT_MINIMAL_HEADER_LEN];
  /*
    First we only want to read at most LOG_EVENT_MINIMAL_HEADER_LEN, just to
    check the event for sanity and to know its length; no need to really parse
    it. We say "at most" because this could be a 3.23 master, which has header
    of 13 bytes, whereas LOG_EVENT_MINIMAL_HEADER_LEN is 19 bytes (it's
    "minimal" over the set {MySQL >=4.0}).
  */
  uint header_size= min<uint>(description_event->common_header_len,
                              LOG_EVENT_MINIMAL_HEADER_LEN);

  LOCK_MUTEX;
  DBUG_PRINT("info", ("my_b_tell: %lu", (ulong) my_b_tell(file)));
  if (my_b_read(file, (uchar *) head, header_size))
  {
    DBUG_PRINT("info", ("Log_event::read_log_event(IO_CACHE*,Format_desc*) "
                        "failed in my_b_read((IO_CACHE*)%p, (uchar*)%p, %u)",
                        file, head, header_size));
    UNLOCK_MUTEX;
    /*
      No error here; it could be that we are at the file's end. However
      if the next my_b_read() fails (below), it will be an error as we
      were able to read the first bytes.
    */
    DBUG_RETURN(0);
  }
  ulong data_len = uint4korr(head + EVENT_LEN_OFFSET);
  char *buf= 0;
  const char *error= 0;
  Log_event *res=  0;
#ifndef max_allowed_packet
  THD *thd=current_thd;
  uint max_allowed_packet= thd ? slave_max_allowed_packet : ~0U;
#endif

  ulong const max_size=
    max<ulong>(max_allowed_packet,
               opt_binlog_rows_event_max_size + MAX_LOG_EVENT_HEADER);
  if (data_len > max_size)
  {
    error = "Event too big";
    goto err;
  }

  if (data_len < header_size)
  {
    error = "Event too small";
    goto err;
  }

  // some events use the extra byte to null-terminate strings
  if (!(buf = (char*) my_malloc(data_len+1, MYF(MY_WME))))
  {
    error = "Out of memory";
    goto err;
  }
  buf[data_len] = 0;
  memcpy(buf, head, header_size);
  if (my_b_read(file, (uchar*) buf + header_size, data_len - header_size))
  {
    error = "read error";
    goto err;
  }
  if ((res= read_log_event(buf, data_len, &error, description_event, crc_check)))
    res->register_temp_buf(buf);

err:
  UNLOCK_MUTEX;
  if (!res)
  {
    DBUG_ASSERT(error != 0);
    sql_print_error("Error in Log_event::read_log_event(): "
                    "'%s', data_len: %lu, event_type: %d",
		    error,data_len,head[EVENT_TYPE_OFFSET]);
    my_free(buf);
    /*
      The SQL slave thread will check if file->error<0 to know
      if there was an I/O error. Even if there is no "low-level" I/O errors
      with 'file', any of the high-level above errors is worrying
      enough to stop the SQL thread now ; as we are skipping the current event,
      going on with reading and successfully executing other events can
      only corrupt the slave's databases. So stop.
      The file->error is also checked to record the position of
      the last valid event when master server recovers.
    */
    file->error= -1;
  }
  DBUG_RETURN(res);
}


/**
  Binlog format tolerance is in (buf, event_len, description_event)
  constructors.
*/

Log_event* Log_event::read_log_event(const char* buf, uint event_len,
				     const char **error,
                                     const Format_description_log_event *description_event,
                                     my_bool crc_check)
{
  Log_event* ev;
  uint8 alg;
  DBUG_ENTER("Log_event::read_log_event(char *, uint, char **, Format_description_log_event *, my_bool)");
  DBUG_ASSERT(description_event != 0);
  DBUG_PRINT("info", ("binlog_version: %d", description_event->binlog_version));
  DBUG_DUMP("data", (unsigned char*) buf, event_len);

  /* Check the integrity */
  if (event_len < EVENT_LEN_OFFSET ||
      buf[EVENT_TYPE_OFFSET] >= ENUM_END_EVENT ||
      (uint) event_len != uint4korr(buf+EVENT_LEN_OFFSET))
  {
    DBUG_PRINT("error", ("event_len=%u EVENT_LEN_OFFSET=%d "
                         "buf[EVENT_TYPE_OFFSET]=%d ENUM_END_EVENT=%d "
                         "uint4korr(buf+EVENT_LEN_OFFSET)=%d",
                         event_len, EVENT_LEN_OFFSET,
                         buf[EVENT_TYPE_OFFSET], ENUM_END_EVENT,
                         uint4korr(buf+EVENT_LEN_OFFSET)));
    *error="Sanity check failed";		// Needed to free buffer
    DBUG_RETURN(NULL); // general sanity check - will fail on a partial read
  }

  uint event_type= buf[EVENT_TYPE_OFFSET];
  // all following START events in the current file are without checksum
  if (event_type == START_EVENT_V3)
    (const_cast< Format_description_log_event *>(description_event))->checksum_alg= BINLOG_CHECKSUM_ALG_OFF;
  /*
    CRC verification by SQL and Show-Binlog-Events master side.
    The caller has to provide @description_event->checksum_alg to
    be the last seen FD's (A) descriptor.
    If event is FD the descriptor is in it.
    Notice, FD of the binlog can be only in one instance and therefore
    Show-Binlog-Events executing master side thread needs just to know
    the only FD's (A) value -  whereas RL can contain more.
    In the RL case, the alg is kept in FD_e (@description_event) which is reset 
    to the newer read-out event after its execution with possibly new alg descriptor.
    Therefore in a typical sequence of RL:
    {FD_s^0, FD_m, E_m^1} E_m^1 
    will be verified with (A) of FD_m.

    See legends definition on MYSQL_BIN_LOG::relay_log_checksum_alg docs
    lines (log.h).

    Notice, a pre-checksum FD version forces alg := BINLOG_CHECKSUM_ALG_UNDEF.
  */
  alg= (event_type != FORMAT_DESCRIPTION_EVENT) ?
    description_event->checksum_alg : get_checksum_alg(buf, event_len);
  // Emulate the corruption during reading an event
  DBUG_EXECUTE_IF("corrupt_read_log_event_char",
    if (event_type != FORMAT_DESCRIPTION_EVENT)
    {
      char *debug_event_buf_c = (char *)buf;
      int debug_cor_pos = rand() % (event_len - BINLOG_CHECKSUM_LEN);
      debug_event_buf_c[debug_cor_pos] =~ debug_event_buf_c[debug_cor_pos];
      DBUG_PRINT("info", ("Corrupt the event at Log_event::read_log_event(char*,...): byte on position %d", debug_cor_pos));
      DBUG_SET("");
    }
  );                                                 
  if (crc_check &&
      event_checksum_test((uchar *) buf, event_len, alg))
  {
    *error= "Event crc check failed! Most likely there is event corruption.";
#ifdef MYSQL_CLIENT
    if (force_opt)
    {
      ev= new Unknown_log_event(buf, description_event);
      DBUG_RETURN(ev);
    }
#endif
    DBUG_RETURN(NULL);
  }

  if (event_type > description_event->number_of_event_types &&
      event_type != FORMAT_DESCRIPTION_EVENT)
  {
    /*
      It is unsafe to use the description_event if its post_header_len
      array does not include the event type.
    */
    DBUG_PRINT("error", ("event type %d found, but the current "
                         "Format_description_log_event supports only %d event "
                         "types", event_type,
                         description_event->number_of_event_types));
    ev= NULL;
  }
  else
  {
    /*
      In some previuos versions (see comment in
      Format_description_log_event::Format_description_log_event(char*,...)),
      event types were assigned different id numbers than in the
      present version. In order to replicate from such versions to the
      present version, we must map those event type id's to our event
      type id's.  The mapping is done with the event_type_permutation
      array, which was set up when the Format_description_log_event
      was read.
    */
    if (description_event->event_type_permutation)
    {
      int new_event_type= description_event->event_type_permutation[event_type];
      DBUG_PRINT("info", ("converting event type %d to %d (%s)",
                   event_type, new_event_type,
                   get_type_str((Log_event_type)new_event_type)));
      event_type= new_event_type;
    }

    if (alg != BINLOG_CHECKSUM_ALG_UNDEF &&
        (event_type == FORMAT_DESCRIPTION_EVENT ||
         alg != BINLOG_CHECKSUM_ALG_OFF))
      event_len= event_len - BINLOG_CHECKSUM_LEN;
    
    switch(event_type) {
    case QUERY_EVENT:
      ev  = new Query_log_event(buf, event_len, description_event, QUERY_EVENT);
      break;
    case LOAD_EVENT:
      ev = new Load_log_event(buf, event_len, description_event);
      break;
    case NEW_LOAD_EVENT:
      ev = new Load_log_event(buf, event_len, description_event);
      break;
    case ROTATE_EVENT:
      ev = new Rotate_log_event(buf, event_len, description_event);
      break;
    case CREATE_FILE_EVENT:
      ev = new Create_file_log_event(buf, event_len, description_event);
      break;
    case APPEND_BLOCK_EVENT:
      ev = new Append_block_log_event(buf, event_len, description_event);
      break;
    case DELETE_FILE_EVENT:
      ev = new Delete_file_log_event(buf, event_len, description_event);
      break;
    case EXEC_LOAD_EVENT:
      ev = new Execute_load_log_event(buf, event_len, description_event);
      break;
    case START_EVENT_V3: /* this is sent only by MySQL <=4.x */
      ev = new Start_log_event_v3(buf, description_event);
      break;
    case STOP_EVENT:
      ev = new Stop_log_event(buf, description_event);
      break;
    case INTVAR_EVENT:
      ev = new Intvar_log_event(buf, description_event);
      break;
    case XID_EVENT:
      ev = new Xid_log_event(buf, description_event);
      break;
    case RAND_EVENT:
      ev = new Rand_log_event(buf, description_event);
      break;
    case USER_VAR_EVENT:
      ev = new User_var_log_event(buf, event_len, description_event);
      break;
    case FORMAT_DESCRIPTION_EVENT:
      ev = new Format_description_log_event(buf, event_len, description_event);
      break;
#if defined(HAVE_REPLICATION) 
    case PRE_GA_WRITE_ROWS_EVENT:
      ev = new Write_rows_log_event_old(buf, event_len, description_event);
      break;
    case PRE_GA_UPDATE_ROWS_EVENT:
      ev = new Update_rows_log_event_old(buf, event_len, description_event);
      break;
    case PRE_GA_DELETE_ROWS_EVENT:
      ev = new Delete_rows_log_event_old(buf, event_len, description_event);
      break;
    case WRITE_ROWS_EVENT_V1:
      ev = new Write_rows_log_event(buf, event_len, description_event);
      break;
    case UPDATE_ROWS_EVENT_V1:
      ev = new Update_rows_log_event(buf, event_len, description_event);
      break;
    case DELETE_ROWS_EVENT_V1:
      ev = new Delete_rows_log_event(buf, event_len, description_event);
      break;
    case TABLE_MAP_EVENT:
      ev = new Table_map_log_event(buf, event_len, description_event);
      break;
#endif
    case BEGIN_LOAD_QUERY_EVENT:
      ev = new Begin_load_query_log_event(buf, event_len, description_event);
      break;
    case EXECUTE_LOAD_QUERY_EVENT:
      ev= new Execute_load_query_log_event(buf, event_len, description_event);
      break;
    case INCIDENT_EVENT:
      ev = new Incident_log_event(buf, event_len, description_event);
      break;
    case ROWS_QUERY_LOG_EVENT:
      ev= new Rows_query_log_event(buf, event_len, description_event);
      break;
    case GTID_LOG_EVENT:
    case ANONYMOUS_GTID_LOG_EVENT:
      ev= new Gtid_log_event(buf, event_len, description_event);
      break;
    case PREVIOUS_GTIDS_LOG_EVENT:
      ev= new Previous_gtids_log_event(buf, event_len, description_event);
      break;
#if defined(HAVE_REPLICATION)
    case WRITE_ROWS_EVENT:
      ev = new Write_rows_log_event(buf, event_len, description_event);
      break;
    case UPDATE_ROWS_EVENT:
      ev = new Update_rows_log_event(buf, event_len, description_event);
      break;
    case DELETE_ROWS_EVENT:
      ev = new Delete_rows_log_event(buf, event_len, description_event);
      break;
#endif
    default:
      /*
        Create an object of Ignorable_log_event for unrecognized sub-class.
        So that SLAVE SQL THREAD will only update the position and continue.
      */
      if (uint2korr(buf + FLAGS_OFFSET) & LOG_EVENT_IGNORABLE_F)
      {
        ev= new Ignorable_log_event(buf, description_event);
      }
      else
      {
        DBUG_PRINT("error",("Unknown event code: %d",
                            (int) buf[EVENT_TYPE_OFFSET]));
        ev= NULL;
      }
      break;
    }
  }

  if (ev)
  {
    ev->checksum_alg= alg;
    if (ev->checksum_alg != BINLOG_CHECKSUM_ALG_OFF &&
        ev->checksum_alg != BINLOG_CHECKSUM_ALG_UNDEF)
      ev->crc= uint4korr(buf + (event_len));
  }

  DBUG_PRINT("read_event", ("%s(type_code: %d; event_len: %d)",
                            ev ? ev->get_type_str() : "<unknown>",
                            buf[EVENT_TYPE_OFFSET],
                            event_len));
  /*
    is_valid() are small event-specific sanity tests which are
    important; for example there are some my_malloc() in constructors
    (e.g. Query_log_event::Query_log_event(char*...)); when these
    my_malloc() fail we can't return an error out of the constructor
    (because constructor is "void") ; so instead we leave the pointer we
    wanted to allocate (e.g. 'query') to 0 and we test it in is_valid().
    Same for Format_description_log_event, member 'post_header_len'.

    SLAVE_EVENT is never used, so it should not be read ever.
  */
  if (!ev || !ev->is_valid() || (event_type == SLAVE_EVENT))
  {
    DBUG_PRINT("error",("Found invalid event in binary log"));

    delete ev;
#ifdef MYSQL_CLIENT
    if (!force_opt) /* then mysqlbinlog dies */
    {
      *error= "Found invalid event in binary log";
      DBUG_RETURN(0);
    }
    ev= new Unknown_log_event(buf, description_event);
#else
    *error= "Found invalid event in binary log";
    DBUG_RETURN(0);
#endif
  }
  DBUG_RETURN(ev);  
}

#ifdef MYSQL_CLIENT

/*
  Log_event::print_header()
*/

void Log_event::print_header(IO_CACHE* file,
                             PRINT_EVENT_INFO* print_event_info,
                             bool is_more __attribute__((unused)))
{
  char llbuff[22];
  my_off_t hexdump_from= print_event_info->hexdump_from;
  DBUG_ENTER("Log_event::print_header");

  my_b_printf(file, "#");
  print_timestamp(file, NULL);
  my_b_printf(file, " server id %lu  end_log_pos %s ", (ulong) server_id,
              llstr(log_pos,llbuff));

  /* print the checksum */

  if (checksum_alg != BINLOG_CHECKSUM_ALG_OFF &&
      checksum_alg != BINLOG_CHECKSUM_ALG_UNDEF)
  {
    char checksum_buf[BINLOG_CHECKSUM_LEN * 2 + 4]; // to fit to "0x%lx "
    size_t const bytes_written=
      my_snprintf(checksum_buf, sizeof(checksum_buf), "0x%08lx ", (ulong) crc);
    my_b_printf(file, "%s ", get_type(&binlog_checksum_typelib, checksum_alg));
    my_b_printf(file, checksum_buf, bytes_written);
  }

  /* mysqlbinlog --hexdump */
  if (print_event_info->hexdump_from)
  {
    my_b_printf(file, "\n");
    uchar *ptr= (uchar*)temp_buf;
    my_off_t size=
      uint4korr(ptr + EVENT_LEN_OFFSET) - LOG_EVENT_MINIMAL_HEADER_LEN;
    my_off_t i;

    /* Header len * 4 >= header len * (2 chars + space + extra space) */
    char *h, hex_string[49]= {0};
    char *c, char_string[16+1]= {0};

    /* Pretty-print event common header if header is exactly 19 bytes */
    if (print_event_info->common_header_len == LOG_EVENT_MINIMAL_HEADER_LEN)
    {
      char emit_buf[256];               // Enough for storing one line
      my_b_printf(file, "# Position  Timestamp   Type   Master ID        "
                  "Size      Master Pos    Flags \n");
      size_t const bytes_written=
        my_snprintf(emit_buf, sizeof(emit_buf),
                    "# %8.8lx %02x %02x %02x %02x   %02x   "
                    "%02x %02x %02x %02x   %02x %02x %02x %02x   "
                    "%02x %02x %02x %02x   %02x %02x\n",
                    (unsigned long) hexdump_from,
                    ptr[0], ptr[1], ptr[2], ptr[3], ptr[4], ptr[5], ptr[6],
                    ptr[7], ptr[8], ptr[9], ptr[10], ptr[11], ptr[12], ptr[13],
                    ptr[14], ptr[15], ptr[16], ptr[17], ptr[18]);
      DBUG_ASSERT(static_cast<size_t>(bytes_written) < sizeof(emit_buf));
      my_b_write(file, (uchar*) emit_buf, bytes_written);
      ptr += LOG_EVENT_MINIMAL_HEADER_LEN;
      hexdump_from += LOG_EVENT_MINIMAL_HEADER_LEN;
    }

    /* Rest of event (without common header) */
    for (i= 0, c= char_string, h=hex_string;
	 i < size;
	 i++, ptr++)
    {
      my_snprintf(h, 4, (i % 16 <= 7) ? "%02x " : " %02x", *ptr);
      h += 3;

      *c++= my_isalnum(&my_charset_bin, *ptr) ? *ptr : '.';

      if (i % 16 == 15)
      {
        /*
          my_b_printf() does not support full printf() formats, so we
          have to do it this way.

          TODO: Rewrite my_b_printf() to support full printf() syntax.
         */
        char emit_buf[256];
        size_t const bytes_written=
          my_snprintf(emit_buf, sizeof(emit_buf),
                      "# %8.8lx %-48.48s |%16s|\n",
                      (unsigned long) (hexdump_from + (i & 0xfffffff0)),
                      hex_string, char_string);
        DBUG_ASSERT(static_cast<size_t>(bytes_written) < sizeof(emit_buf));
	my_b_write(file, (uchar*) emit_buf, bytes_written);
	hex_string[0]= 0;
	char_string[0]= 0;
	c= char_string;
	h= hex_string;
      }
    }
    *c= '\0';
    DBUG_ASSERT(hex_string[48] == 0);
    
    if (hex_string[0])
    {
      char emit_buf[256];
      // Right-pad hex_string with spaces, up to 48 characters.
      memset(h, ' ', (sizeof(hex_string) -1) - (h - hex_string));
      size_t const bytes_written=
        my_snprintf(emit_buf, sizeof(emit_buf),
                    "# %8.8lx %-48.48s |%s|\n",
                    (unsigned long) (hexdump_from + (i & 0xfffffff0)),
                    hex_string, char_string);
      DBUG_ASSERT(static_cast<size_t>(bytes_written) < sizeof(emit_buf));
      my_b_write(file, (uchar*) emit_buf, bytes_written);
    }
    /*
      need a # to prefix the rest of printouts for example those of
      Rows_log_event::print_helper().
    */
    my_b_write(file, reinterpret_cast<const uchar*>("# "), 2);
  }
  DBUG_VOID_RETURN;
}


/**
  Prints a quoted string to io cache.
  Control characters are displayed as hex sequence, e.g. \x00
  
  @param[in] file              IO cache
  @param[in] prt               Pointer to string
  @param[in] length            String length
  @param[in] esc_all        Whether to escape all characters
*/

static void
my_b_write_quoted(IO_CACHE *file, const uchar *ptr, uint length, bool esc_all)
{
  const uchar *s;
  my_b_printf(file, "'");
  for (s= ptr; length > 0 ; s++, length--)
  {
    if (*s > 0x1F && !esc_all)
      my_b_write(file, s, 1);
    else
    {
      uchar hex[10];
      size_t len= my_snprintf((char*) hex, sizeof(hex), "%s%02x", "\\x", *s);
      my_b_write(file, hex, len);
    }
  }
  my_b_printf(file, "'");
}


static void
my_b_write_quoted(IO_CACHE *file, const uchar *ptr, uint length)
{
  my_b_write_quoted(file, ptr, length, false);
}


/**
  Prints a bit string to io cache in format  b'1010'.
  
  @param[in] file              IO cache
  @param[in] ptr               Pointer to string
  @param[in] nbits             Number of bits
*/
static void
my_b_write_bit(IO_CACHE *file, const uchar *ptr, uint nbits)
{
  uint bitnum, nbits8= ((nbits + 7) / 8) * 8, skip_bits= nbits8 - nbits;
  my_b_printf(file, "b'");
  for (bitnum= skip_bits ; bitnum < nbits8; bitnum++)
  {
    int is_set= (ptr[(bitnum) / 8] >> (7 - bitnum % 8))  & 0x01;
    my_b_write(file, (const uchar*) (is_set ? "1" : "0"), 1);
  }
  my_b_printf(file, "'");
}


/**
  Prints a packed string to io cache.
  The string consists of length packed to 1 or 2 bytes,
  followed by string data itself.
  
  @param[in] file              IO cache
  @param[in] ptr               Pointer to string
  @param[in] length            String size
  
  @retval   - number of bytes scanned.
*/
static size_t
my_b_write_quoted_with_length(IO_CACHE *file, const uchar *ptr, uint length)
{
  if (length < 256)
  {
    length= *ptr;
    my_b_write_quoted(file, ptr + 1, length);
    return length + 1;
  }
  else
  {
    length= uint2korr(ptr);
    my_b_write_quoted(file, ptr + 2, length);
    return length + 2;
  }
}


/**
  Prints a 32-bit number in both signed and unsigned representation
  
  @param[in] file              IO cache
  @param[in] sl                Signed number
  @param[in] ul                Unsigned number
*/
static void
my_b_write_sint32_and_uint32(IO_CACHE *file, int32 si, uint32 ui)
{
  my_b_printf(file, "%d", si);
  if (si < 0)
    my_b_printf(file, " (%u)", ui);
}


/**
  Print a packed value of the given SQL type into IO cache
  
  @param[in] file              IO cache
  @param[in] ptr               Pointer to string
  @param[in] type              Column type
  @param[in] meta              Column meta information
  @param[out] typestr          SQL type string buffer (for verbose output)
  @param[out] typestr_length   Size of typestr
  
  @retval   - number of bytes scanned from ptr.
*/
static size_t
log_event_print_value(IO_CACHE *file, const uchar *ptr,
                      uint type, uint meta,
                      char *typestr, size_t typestr_length)
{
  uint32 length= 0;

  if (type == MYSQL_TYPE_STRING)
  {
    if (meta >= 256)
    {
      uint byte0= meta >> 8;
      uint byte1= meta & 0xFF;
      
      if ((byte0 & 0x30) != 0x30)
      {
        /* a long CHAR() field: see #37426 */
        length= byte1 | (((byte0 & 0x30) ^ 0x30) << 4);
        type= byte0 | 0x30;
      }
      else
        length = meta & 0xFF;
    }
    else
      length= meta;
  }

  switch (type) {
  case MYSQL_TYPE_LONG:
    {
      int32 si= sint4korr(ptr);
      uint32 ui= uint4korr(ptr);
      my_b_write_sint32_and_uint32(file, si, ui);
      my_snprintf(typestr, typestr_length, "INT");
      return 4;
    }

  case MYSQL_TYPE_TINY:
    {
      my_b_write_sint32_and_uint32(file, (int) (signed char) *ptr,
                                  (uint) (unsigned char) *ptr);
      my_snprintf(typestr, typestr_length, "TINYINT");
      return 1;
    }

  case MYSQL_TYPE_SHORT:
    {
      int32 si= (int32) sint2korr(ptr);
      uint32 ui= (uint32) uint2korr(ptr);
      my_b_write_sint32_and_uint32(file, si, ui);
      my_snprintf(typestr, typestr_length, "SHORTINT");
      return 2;
    }
  
  case MYSQL_TYPE_INT24:
    {
      int32 si= sint3korr(ptr);
      uint32 ui= uint3korr(ptr);
      my_b_write_sint32_and_uint32(file, si, ui);
      my_snprintf(typestr, typestr_length, "MEDIUMINT");
      return 3;
    }

  case MYSQL_TYPE_LONGLONG:
    {
      char tmp[64];
      longlong si= sint8korr(ptr);
      longlong10_to_str(si, tmp, -10);
      my_b_printf(file, "%s", tmp);
      if (si < 0)
      {
        ulonglong ui= uint8korr(ptr);
        longlong10_to_str((longlong) ui, tmp, 10);
        my_b_printf(file, " (%s)", tmp);        
      }
      my_snprintf(typestr, typestr_length, "LONGINT");
      return 8;
    }

  case MYSQL_TYPE_NEWDECIMAL:
    {
      uint precision= meta >> 8;
      uint decimals= meta & 0xFF;
      uint bin_size= my_decimal_get_binary_size(precision, decimals);
      my_decimal dec;
      binary2my_decimal(E_DEC_FATAL_ERROR, (uchar*) ptr, &dec,
                        precision, decimals);
      int len= DECIMAL_MAX_STR_LENGTH;
      char buff[DECIMAL_MAX_STR_LENGTH + 1];
      decimal2string(&dec,buff,&len, 0, 0, 0);
      my_b_printf(file, "%s", buff);
      my_snprintf(typestr, typestr_length, "DECIMAL(%d,%d)",
                  precision, decimals);
      return bin_size;
    }

  case MYSQL_TYPE_FLOAT:
    {
      float fl;
      float4get(fl, ptr);
      char tmp[320];
      sprintf(tmp, "%-20g", (double) fl);
      my_b_printf(file, "%s", tmp); /* my_snprintf doesn't support %-20g */
      my_snprintf(typestr, typestr_length, "FLOAT");
      return 4;
    }

  case MYSQL_TYPE_DOUBLE:
    {
      double dbl;
      float8get(dbl, ptr);
      char tmp[320];
      sprintf(tmp, "%-.20g", dbl); /* my_snprintf doesn't support %-20g */
      my_b_printf(file, "%s", tmp);
      strcpy(typestr, "DOUBLE");
      return 8;
    }
  
  case MYSQL_TYPE_BIT:
    {
      /* Meta-data: bit_len, bytes_in_rec, 2 bytes */
      uint nbits= ((meta >> 8) * 8) + (meta & 0xFF);
      length= (nbits + 7) / 8;
      my_b_write_bit(file, ptr, nbits);
      my_snprintf(typestr, typestr_length, "BIT(%d)", nbits);
      return length;
    }

  case MYSQL_TYPE_TIMESTAMP:
    {
      uint32 i32= uint4korr(ptr);
      my_b_printf(file, "%d", i32);
      my_snprintf(typestr, typestr_length, "TIMESTAMP");
      return 4;
    }

  case MYSQL_TYPE_TIMESTAMP2:
    {
      char buf[MAX_DATE_STRING_REP_LENGTH];
      struct timeval tm;
      my_timestamp_from_binary(&tm, ptr, meta);
      int buflen= my_timeval_to_str(&tm, buf, meta);
      my_b_write(file, buf, buflen);
      my_snprintf(typestr, typestr_length, "TIMESTAMP(%d)", meta);
      return my_timestamp_binary_length(meta);
    }

  case MYSQL_TYPE_DATETIME:
    {
      size_t d, t;
      uint64 i64= uint8korr(ptr); /* YYYYMMDDhhmmss */
      d= i64 / 1000000;
      t= i64 % 1000000;
      my_b_printf(file, "%04d-%02d-%02d %02d:%02d:%02d",
                  static_cast<int>(d / 10000),
                  static_cast<int>(d % 10000) / 100,
                  static_cast<int>(d % 100),
                  static_cast<int>(t / 10000),
                  static_cast<int>(t % 10000) / 100,
                  static_cast<int>(t % 100));
      my_snprintf(typestr, typestr_length, "DATETIME");
      return 8;
    }

  case MYSQL_TYPE_DATETIME2:
    {
      char buf[MAX_DATE_STRING_REP_LENGTH];
      MYSQL_TIME ltime;
      longlong packed= my_datetime_packed_from_binary(ptr, meta);
      TIME_from_longlong_datetime_packed(&ltime, packed);
      int buflen= my_datetime_to_str(&ltime, buf, meta);
      my_b_write_quoted(file, (uchar *) buf, buflen);
      my_snprintf(typestr, typestr_length, "DATETIME(%d)", meta);
      return my_datetime_binary_length(meta);
    }

  case MYSQL_TYPE_TIME:
    {
      uint32 i32= uint3korr(ptr);
      my_b_printf(file, "'%02d:%02d:%02d'",
                  i32 / 10000, (i32 % 10000) / 100, i32 % 100);
      my_snprintf(typestr, typestr_length, "TIME");
      return 3;
    }

  case MYSQL_TYPE_TIME2:
    {
      char buf[MAX_DATE_STRING_REP_LENGTH];
      MYSQL_TIME ltime;
      longlong packed= my_time_packed_from_binary(ptr, meta);
      TIME_from_longlong_time_packed(&ltime, packed);
      int buflen= my_time_to_str(&ltime, buf, meta);
      my_b_write_quoted(file, (uchar *) buf, buflen);
      my_snprintf(typestr, typestr_length, "TIME(%d)", meta);
      return my_time_binary_length(meta);
    }

  case MYSQL_TYPE_NEWDATE:
    {
      uint32 tmp= uint3korr(ptr);
      int part;
      char buf[11];
      char *pos= &buf[10];  // start from '\0' to the beginning

      /* Copied from field.cc */
      *pos--=0;					// End NULL
      part=(int) (tmp & 31);
      *pos--= (char) ('0'+part%10);
      *pos--= (char) ('0'+part/10);
      *pos--= ':';
      part=(int) (tmp >> 5 & 15);
      *pos--= (char) ('0'+part%10);
      *pos--= (char) ('0'+part/10);
      *pos--= ':';
      part=(int) (tmp >> 9);
      *pos--= (char) ('0'+part%10); part/=10;
      *pos--= (char) ('0'+part%10); part/=10;
      *pos--= (char) ('0'+part%10); part/=10;
      *pos=   (char) ('0'+part);
      my_b_printf(file , "'%s'", buf);
      my_snprintf(typestr, typestr_length, "DATE");
      return 3;
    }

  case MYSQL_TYPE_YEAR:
    {
      uint32 i32= *ptr;
      my_b_printf(file, "%04d", i32+ 1900);
      my_snprintf(typestr, typestr_length, "YEAR");
      return 1;
    }
  
  case MYSQL_TYPE_ENUM:
    switch (meta & 0xFF) {
    case 1:
      my_b_printf(file, "%d", (int) *ptr);
      my_snprintf(typestr, typestr_length, "ENUM(1 byte)");
      return 1;
    case 2:
      {
        int32 i32= uint2korr(ptr);
        my_b_printf(file, "%d", i32);
        my_snprintf(typestr, typestr_length, "ENUM(2 bytes)");
        return 2;
      }
    default:
      my_b_printf(file, "!! Unknown ENUM packlen=%d", meta & 0xFF); 
      return 0;
    }
    break;
    
  case MYSQL_TYPE_SET:
    my_b_write_bit(file, ptr , (meta & 0xFF) * 8);
    my_snprintf(typestr, typestr_length, "SET(%d bytes)", meta & 0xFF);
    return meta & 0xFF;
  
  case MYSQL_TYPE_BLOB:
    switch (meta) {
    case 1:
      length= *ptr;
      my_b_write_quoted(file, ptr + 1, length);
      my_snprintf(typestr, typestr_length, "TINYBLOB/TINYTEXT");
      return length + 1;
    case 2:
      length= uint2korr(ptr);
      my_b_write_quoted(file, ptr + 2, length);
      my_snprintf(typestr, typestr_length, "BLOB/TEXT");
      return length + 2;
    case 3:
      length= uint3korr(ptr);
      my_b_write_quoted(file, ptr + 3, length);
      my_snprintf(typestr, typestr_length, "MEDIUMBLOB/MEDIUMTEXT");
      return length + 3;
    case 4:
      length= uint4korr(ptr);
      my_b_write_quoted(file, ptr + 4, length);
      my_snprintf(typestr, typestr_length, "LONGBLOB/LONGTEXT");
      return length + 4;
    default:
      my_b_printf(file, "!! Unknown BLOB packlen=%d", length);
      return 0;
    }

  case MYSQL_TYPE_VARCHAR:
  case MYSQL_TYPE_VAR_STRING:
    length= meta;
    my_snprintf(typestr, typestr_length, "VARSTRING(%d)", length);
    return my_b_write_quoted_with_length(file, ptr, length);

  case MYSQL_TYPE_STRING:
    my_snprintf(typestr, typestr_length, "STRING(%d)", length);
    return my_b_write_quoted_with_length(file, ptr, length);

  default:
    {
      char tmp[5];
      my_snprintf(tmp, sizeof(tmp), "%04x", meta);
      my_b_printf(file,
                  "!! Don't know how to handle column type=%d meta=%d (%s)",
                  type, meta, tmp);
    }
    break;
  }
  *typestr= 0;
  return 0;
}


/**
  Print a packed row into IO cache
  
  @param[in] file              IO cache
  @param[in] td                Table definition
  @param[in] print_event_into  Print parameters
  @param[in] cols_bitmap       Column bitmaps.
  @param[in] value             Pointer to packed row
  @param[in] prefix            Row's SQL clause ("SET", "WHERE", etc)
  
  @retval   - number of bytes scanned.
*/


size_t
Rows_log_event::print_verbose_one_row(IO_CACHE *file, table_def *td,
                                      PRINT_EVENT_INFO *print_event_info,
                                      MY_BITMAP *cols_bitmap,
                                      const uchar *value, const uchar *prefix)
{
  const uchar *value0= value;
  const uchar *null_bits= value;
  uint null_bit_index= 0;
  char typestr[64]= "";

  /*
    Skip metadata bytes which gives the information about nullabity of master
    columns. Master writes one bit for each affected column.
   */
  value+= (bitmap_bits_set(cols_bitmap) + 7) / 8;
  
  my_b_printf(file, "%s", prefix);
  
  for (size_t i= 0; i < td->size(); i ++)
  {
    int is_null= (null_bits[null_bit_index / 8] 
                  >> (null_bit_index % 8))  & 0x01;

    if (bitmap_is_set(cols_bitmap, i) == 0)
      continue;
    
    if (is_null)
    {
      my_b_printf(file, "###   @%d=NULL", static_cast<int>(i + 1));
    }
    else
    {
      my_b_printf(file, "###   @%d=", static_cast<int>(i + 1));
      size_t fsize= td->calc_field_size((uint)i, (uchar*) value);
      if (value + fsize > m_rows_end)
      {
        my_b_printf(file, "***Corrupted replication event was detected."
                    " Not printing the value***\n");
        value+= fsize;
        return 0;
      }
      size_t size= log_event_print_value(file, value,
                                         td->type(i), td->field_metadata(i),
                                         typestr, sizeof(typestr));
      if (!size)
        return 0;

      value+= size;
    }

    if (print_event_info->verbose > 1)
    {
      my_b_printf(file, " /* ");

      if (typestr[0])
        my_b_printf(file, "%s ", typestr);
      else
        my_b_printf(file, "type=%d ", td->type(i));
      
      my_b_printf(file, "meta=%d nullable=%d is_null=%d ",
                  td->field_metadata(i),
                  td->maybe_null(i), is_null);
      my_b_printf(file, "*/");
    }
    
    my_b_printf(file, "\n");
    
    null_bit_index++;
  }
  return value - value0;
}


/**
  Print a row event into IO cache in human readable form (in SQL format)
  
  @param[in] file              IO cache
  @param[in] print_event_into  Print parameters
*/
void Rows_log_event::print_verbose(IO_CACHE *file,
                                   PRINT_EVENT_INFO *print_event_info)
{
  // Quoted length of the identifier can be twice the original length
  char quoted_db[1 + NAME_LEN * 2 + 2];
  char quoted_table[1 + NAME_LEN * 2 + 2];
  int quoted_db_len, quoted_table_len;
  Table_map_log_event *map;
  table_def *td;
  const char *sql_command, *sql_clause1, *sql_clause2;
  Log_event_type general_type_code= get_general_type_code();
  
  if (m_extra_row_data)
  {
    uint8 extra_data_len= m_extra_row_data[EXTRA_ROW_INFO_LEN_OFFSET];
    uint8 extra_payload_len= extra_data_len - EXTRA_ROW_INFO_HDR_BYTES;
    assert(extra_data_len >= EXTRA_ROW_INFO_HDR_BYTES);

    my_b_printf(file, "### Extra row data format: %u, len: %u :",
                m_extra_row_data[EXTRA_ROW_INFO_FORMAT_OFFSET],
                extra_payload_len);
    if (extra_payload_len)
    {
      /*
         Buffer for hex view of string, including '0x' prefix,
         2 hex chars / byte and trailing 0
      */
      const int buff_len= 2 + (256 * 2) + 1;
      char buff[buff_len];
      str_to_hex(buff, (const char*) &m_extra_row_data[EXTRA_ROW_INFO_HDR_BYTES],
                 extra_payload_len);
      my_b_printf(file, "%s", buff);
    }
    my_b_printf(file, "\n");
  }

  switch (general_type_code) {
  case WRITE_ROWS_EVENT:
    sql_command= "INSERT INTO";
    sql_clause1= "### SET\n";
    sql_clause2= NULL;
    break;
  case DELETE_ROWS_EVENT:
    sql_command= "DELETE FROM";
    sql_clause1= "### WHERE\n";
    sql_clause2= NULL;
    break;
  case UPDATE_ROWS_EVENT:
    sql_command= "UPDATE";
    sql_clause1= "### WHERE\n";
    sql_clause2= "### SET\n";
    break;
  default:
    sql_command= sql_clause1= sql_clause2= NULL;
    DBUG_ASSERT(0); /* Not possible */
  }
  
  if (!(map= print_event_info->m_table_map.get_table(m_table_id)) ||
      !(td= map->create_table_def()))
  {
    char llbuff[22];
    my_b_printf(file, "### Row event for unknown table #%s",
                llstr(m_table_id, llbuff));
    return;
  }

  /* If the write rows event contained no values for the AI */
  if (((general_type_code == WRITE_ROWS_EVENT) && (m_rows_buf==m_rows_end)))
  {
    my_b_printf(file, "### INSERT INTO `%s`.`%s` VALUES ()\n", 
                      map->get_db_name(), map->get_table_name());
    goto end;
  }

  for (const uchar *value= m_rows_buf; value < m_rows_end; )
  {
    size_t length;
#ifdef MYSQL_SERVER
    quoted_db_len= my_strmov_quoted_identifier(this->thd, (char *) quoted_db,
                                        map->get_db_name(), 0);
    quoted_table_len= my_strmov_quoted_identifier(this->thd,
                                                  (char *) quoted_table,
                                                  map->get_table_name(), 0);
#else
    quoted_db_len= my_strmov_quoted_identifier((char *) quoted_db,
                                               map->get_db_name());
    quoted_table_len= my_strmov_quoted_identifier((char *) quoted_table,
                                          map->get_table_name());
#endif
    quoted_db[quoted_db_len]= '\0';
    quoted_table[quoted_table_len]= '\0';
    my_b_printf(file, "### %s %s.%s\n",
                      sql_command,
                      quoted_db, quoted_table);
    /* Print the first image */
    if (!(length= print_verbose_one_row(file, td, print_event_info,
                                  &m_cols, value,
                                  (const uchar*) sql_clause1)))
      goto end;
    value+= length;

    /* Print the second image (for UPDATE only) */
    if (sql_clause2)
    {
      if (!(length= print_verbose_one_row(file, td, print_event_info,
                                      &m_cols_ai, value,
                                      (const uchar*) sql_clause2)))
        goto end;
      value+= length;
    }
  }

end:
  delete td;
}

#ifdef MYSQL_CLIENT
void free_table_map_log_event(Table_map_log_event *event)
{
  delete event;
}
#endif

void Log_event::print_base64(IO_CACHE* file,
                             PRINT_EVENT_INFO* print_event_info,
                             bool more)
{
  const uchar *ptr= (const uchar *)temp_buf;
  uint32 size= uint4korr(ptr + EVENT_LEN_OFFSET);
  DBUG_ENTER("Log_event::print_base64");

  size_t const tmp_str_sz= base64_needed_encoded_length((int) size);
  char *const tmp_str= (char *) my_malloc(tmp_str_sz, MYF(MY_WME));
  if (!tmp_str) {
    fprintf(stderr, "\nError: Out of memory. "
            "Could not print correct binlog event.\n");
    DBUG_VOID_RETURN;
  }

  if (base64_encode(ptr, (size_t) size, tmp_str))
  {
    DBUG_ASSERT(0);
  }

  if (print_event_info->base64_output_mode != BASE64_OUTPUT_DECODE_ROWS)
  {
    if (my_b_tell(file) == 0)
      my_b_printf(file, "\nBINLOG '\n");

    my_b_printf(file, "%s\n", tmp_str);

    if (!more)
      my_b_printf(file, "'%s\n", print_event_info->delimiter);
  }
  
  if (print_event_info->verbose)
  {
    Rows_log_event *ev= NULL;
    Log_event_type et= (Log_event_type) ptr[EVENT_TYPE_OFFSET];

    if (checksum_alg != BINLOG_CHECKSUM_ALG_UNDEF &&
        checksum_alg != BINLOG_CHECKSUM_ALG_OFF)
      size-= BINLOG_CHECKSUM_LEN; // checksum is displayed through the header
    
    switch(et)
    {
    case TABLE_MAP_EVENT:
    {
      Table_map_log_event *map; 
      map= new Table_map_log_event((const char*) ptr, size, 
                                   glob_description_event);
      print_event_info->m_table_map.set_table(map->get_table_id(), map);
      break;
    }
    case WRITE_ROWS_EVENT:
    case WRITE_ROWS_EVENT_V1:
    {
      ev= new Write_rows_log_event((const char*) ptr, size,
                                   glob_description_event);
      break;
    }
    case DELETE_ROWS_EVENT:
    case DELETE_ROWS_EVENT_V1:
    {
      ev= new Delete_rows_log_event((const char*) ptr, size,
                                    glob_description_event);
      break;
    }
    case UPDATE_ROWS_EVENT:
    case UPDATE_ROWS_EVENT_V1:
    {
      ev= new Update_rows_log_event((const char*) ptr, size,
                                    glob_description_event);
      break;
    }
    default:
      break;
    }
    
    if (ev)
    {
      ev->print_verbose(file, print_event_info);
      delete ev;
    }
  }
    
  my_free(tmp_str);
  DBUG_VOID_RETURN;
}


/*
  Log_event::print_timestamp()
*/

void Log_event::print_timestamp(IO_CACHE* file, time_t *ts)
{
  struct tm *res;
  /*
    In some Windows versions timeval.tv_sec is defined as "long",
    not as "time_t" and can be of a different size.
    Let's use a temporary time_t variable to execute localtime()
    with a correct argument type.
  */
  time_t ts_tmp= ts ? *ts : (ulong)when.tv_sec;
  DBUG_ENTER("Log_event::print_timestamp");
#ifdef MYSQL_SERVER				// This is always false
  struct tm tm_tmp;
  localtime_r(&ts_tmp, (res= &tm_tmp));
#else
  res= localtime(&ts_tmp);
#endif

  my_b_printf(file,"%02d%02d%02d %2d:%02d:%02d",
              res->tm_year % 100,
              res->tm_mon+1,
              res->tm_mday,
              res->tm_hour,
              res->tm_min,
              res->tm_sec);
  DBUG_VOID_RETURN;
}

#endif /* MYSQL_CLIENT */


#if !defined(MYSQL_CLIENT) && defined(HAVE_REPLICATION)
inline Log_event::enum_skip_reason
Log_event::continue_group(Relay_log_info *rli)
{
  if (rli->slave_skip_counter == 1)
    return Log_event::EVENT_SKIP_IGNORE;
  return Log_event::do_shall_skip(rli);
}

/**
   @param end_group_sets_max_dbs  when true the group terminal event 
                          can carry partition info, see a note below.
   @return true  in cases the current event
                 carries partition data,
           false otherwise

   @note Some events combination may force to adjust partition info.
         In particular BEGIN, BEGIN_LOAD_QUERY_EVENT, COMMIT
         where none of the events holds partitioning data
         causes the sequential applying of the group through
         assigning OVER_MAX_DBS_IN_EVENT_MTS to mts_accessed_dbs
         of COMMIT query event.
*/
bool Log_event::contains_partition_info(bool end_group_sets_max_dbs)
{
  bool res;

  switch (get_type_code()) {
  case TABLE_MAP_EVENT:
  case EXECUTE_LOAD_QUERY_EVENT:
    res= true;

    break;
    
  case QUERY_EVENT:
    if (ends_group() && end_group_sets_max_dbs)
    {
      res= true;
      static_cast<Query_log_event*>(this)->mts_accessed_dbs=
        OVER_MAX_DBS_IN_EVENT_MTS;
    }
    else
      res= (!ends_group() && !starts_group()) ? true : false;

    break;

  default:
    res= false;
  }

  return res;
}

/**
   The method maps the event to a Worker and return a pointer to it.
   As a part of the group, an event belongs to one of the following types:

   B - beginning of a group of events (BEGIN query_log_event)
   g - mini-group representative event containing the partition info
      (any Table_map, a Query_log_event)
   p - a mini-group internal event that *p*receeding its g-parent
      (int_, rand_, user_ var:s)
   r - a mini-group internal "regular" event that follows its g-parent
      (Delete, Update, Write -rows)
   T - terminator of the group (XID, COMMIT, ROLLBACK, auto-commit query)

   Only the first g-event computes the assigned Worker which once
   is determined remains to be for the rest of the group.
   That is the g-event solely carries partitioning info.
   For B-event the assigned Worker is NULL to indicate Coordinator
   has not yet decided. The same applies to p-event.

   Notice, these is a special group consisting of optionally multiple p-events
   terminating with a g-event.
   Such case is caused by old master binlog and a few corner-cases of
   the current master version (todo: to fix).

   In case of the event accesses more than OVER_MAX_DBS the method
   has to ensure sure previously assigned groups to all other workers are
   done.


   @note The function updates GAQ queue directly, updates APH hash
         plus relocates some temporary tables from Coordinator's list into
         involved entries of APH through @c map_db_to_worker.
         There's few memory allocations commented where to be freed.

   @return a pointer to the Worker struct or NULL.
*/

Slave_worker *Log_event::get_slave_worker(Relay_log_info *rli)
{
  Slave_job_group group, *ptr_group= NULL;
  bool is_s_event;
  Slave_worker *ret_worker= NULL;
  char llbuff[22];
#ifndef DBUG_OFF
  THD *thd= rli->info_thd;
#endif
  Slave_committed_queue *gaq= rli->gaq;

  /* checking partioning properties and perform corresponding actions */

  // Beginning of a group designated explicitly with BEGIN or GTID
  if ((is_s_event= starts_group()) || is_gtid_event(this) ||
      // or DDL:s or autocommit queries possibly associated with own p-events
      (!rli->curr_group_seen_begin && !rli->curr_group_seen_gtid &&
       /*
         the following is a special case of B-free still multi-event group like
         { p_1,p_2,...,p_k, g }.
         In that case either GAQ is empty (the very first group is being
         assigned) or the last assigned group index points at one of
         mapped-to-a-worker.
       */
       (gaq->empty() ||
        gaq->get_job_group(rli->gaq->assigned_group_index)->
        worker_id != MTS_WORKER_UNDEF)))
  {
    if (!rli->curr_group_seen_gtid && !rli->curr_group_seen_begin)
    {
      ulong gaq_idx;
      rli->mts_groups_assigned++;

      rli->curr_group_isolated= FALSE;
      group.reset(log_pos, rli->mts_groups_assigned);
      // the last occupied GAQ's array index
      gaq_idx= gaq->assigned_group_index= gaq->en_queue((void *) &group);

      DBUG_ASSERT(gaq_idx != MTS_WORKER_UNDEF && gaq_idx < gaq->size);
      DBUG_ASSERT(gaq->get_job_group(rli->gaq->assigned_group_index)->
                  group_relay_log_name == NULL);
      DBUG_ASSERT(gaq_idx != MTS_WORKER_UNDEF);  // gaq must have room
      DBUG_ASSERT(rli->last_assigned_worker == NULL);

      if (is_s_event || is_gtid_event(this))
      {
        Log_event *ptr_curr_ev= this;
        // B-event is appended to the Deferred Array associated with GCAP
        insert_dynamic(&rli->curr_group_da,
                       (uchar*) &ptr_curr_ev);

        DBUG_ASSERT(rli->curr_group_da.elements == 1);

        if (starts_group())
        {
          // mark the current group as started with explicit B-event
          rli->mts_end_group_sets_max_dbs= true;
          rli->curr_group_seen_begin= true;
        }

        if (is_gtid_event(this))
          // mark the current group as started with explicit Gtid-event
          rli->curr_group_seen_gtid= true;

        return ret_worker;
      }
    }
    else
    {
      Log_event *ptr_curr_ev= this;
      // B-event is appended to the Deferred Array associated with GCAP
      insert_dynamic(&rli->curr_group_da, (uchar*) &ptr_curr_ev);
      rli->curr_group_seen_begin= true;
      rli->mts_end_group_sets_max_dbs= true;
      DBUG_ASSERT(rli->curr_group_da.elements == 2);
      DBUG_ASSERT(starts_group());
      return ret_worker;
    }
  }

  // mini-group representative

  if (contains_partition_info(rli->mts_end_group_sets_max_dbs))
  {
    int i= 0;
    Mts_db_names mts_dbs;

    get_mts_dbs(&mts_dbs);
    /*
      Bug 12982188 - MTS: SBR ABORTS WITH ERROR 1742 ON LOAD DATA
      Logging on master can create a group with no events holding
      the partition info.
      The following assert proves there's the only reason
      for such group.
    */
    DBUG_ASSERT(!ends_group() ||
                /*
                  This is an empty group being processed due to gtids.
                */
                (rli->curr_group_seen_begin && rli->curr_group_seen_gtid &&
                 ends_group()) ||
                (rli->mts_end_group_sets_max_dbs &&
                 ((rli->curr_group_da.elements == 3 && rli->curr_group_seen_gtid) ||
                 (rli->curr_group_da.elements == 2 && !rli->curr_group_seen_gtid)) &&
                 ((*(Log_event **)
                   dynamic_array_ptr(&rli->curr_group_da,
                                     rli->curr_group_da.elements - 1))->
                  get_type_code() == BEGIN_LOAD_QUERY_EVENT)));

    // partioning info is found which drops the flag
    rli->mts_end_group_sets_max_dbs= false;
    ret_worker= rli->last_assigned_worker;
    if (mts_dbs.num == OVER_MAX_DBS_IN_EVENT_MTS)
    {
      // Worker with id 0 to handle serial execution
      if (!ret_worker)
        ret_worker= *(Slave_worker**) dynamic_array_ptr(&rli->workers, 0);
      // No need to know a possible error out of synchronization call.
      (void) wait_for_workers_to_finish(rli, ret_worker);
      /*
        this marking is transferred further into T-event of the current group.
      */
      rli->curr_group_isolated= TRUE;
    }

    /* One run of the loop in the case of over-max-db:s */
    for (i= 0; i < ((mts_dbs.num != OVER_MAX_DBS_IN_EVENT_MTS) ? mts_dbs.num : 1);
         i++)
    {
      /*
        The over max db:s case handled through passing to map_db_to_worker
        such "all" db as encoded as  the "" empty string.
        Note, the empty string is allocated in a large buffer
        to satisfy hashcmp() implementation.
      */
      const char all_db[NAME_LEN]= {0};
      if (!(ret_worker=
            map_db_to_worker(mts_dbs.num == OVER_MAX_DBS_IN_EVENT_MTS ?
                             all_db : mts_dbs.name[i], rli,
                             &mts_assigned_partitions[i],
                             /*
                               todo: optimize it. Although pure
                               rows- event load in insensetive to the flag value
                             */
                             TRUE,
                             ret_worker)))
      {
        llstr(rli->get_event_relay_log_pos(), llbuff);
        my_error(ER_MTS_CANT_PARALLEL, MYF(0),
                 get_type_str(), rli->get_event_relay_log_name(), llbuff,
                 "could not distribute the event to a Worker");
        return ret_worker;
      }
      // all temporary tables are transferred from Coordinator in over-max case
      DBUG_ASSERT(mts_dbs.num != OVER_MAX_DBS_IN_EVENT_MTS || !thd->temporary_tables);
      DBUG_ASSERT(!strcmp(mts_assigned_partitions[i]->db,
                          mts_dbs.num != OVER_MAX_DBS_IN_EVENT_MTS ?
                          mts_dbs.name[i] : all_db));
      DBUG_ASSERT(ret_worker == mts_assigned_partitions[i]->worker);
      DBUG_ASSERT(mts_assigned_partitions[i]->usage >= 0);
    }

    if ((ptr_group= gaq->get_job_group(rli->gaq->assigned_group_index))->
        worker_id == MTS_WORKER_UNDEF)
    {
      ptr_group->worker_id= ret_worker->id;

      DBUG_ASSERT(ptr_group->group_relay_log_name == NULL);
    }

    DBUG_ASSERT(i == mts_dbs.num || mts_dbs.num == OVER_MAX_DBS_IN_EVENT_MTS);
  }
  else
  {
    // a mini-group internal "regular" event
    if (rli->last_assigned_worker)
    {
      ret_worker= rli->last_assigned_worker;

      DBUG_ASSERT(rli->curr_group_assigned_parts.elements > 0 ||
                  ret_worker->id == 0);
    }
    else // int_, rand_, user_ var:s, load-data events
    {
      Log_event *ptr_curr_ev= this;

      if (!(get_type_code() == INTVAR_EVENT ||
            get_type_code() == RAND_EVENT ||
            get_type_code() == USER_VAR_EVENT ||
            get_type_code() == ROWS_QUERY_LOG_EVENT ||
            get_type_code() == BEGIN_LOAD_QUERY_EVENT ||
            get_type_code() == APPEND_BLOCK_EVENT))
      {
        DBUG_ASSERT(!ret_worker);

        llstr(rli->get_event_relay_log_pos(), llbuff);
        my_error(ER_MTS_CANT_PARALLEL, MYF(0),
                 get_type_str(), rli->get_event_relay_log_name(), llbuff,
                 "the event is a part of a group that is unsupported in "
                 "the parallel execution mode");

        return ret_worker;
      }

      insert_dynamic(&rli->curr_group_da, (uchar*) &ptr_curr_ev);

      DBUG_ASSERT(!ret_worker);
      return ret_worker;
    }
  }

  DBUG_ASSERT(ret_worker);

  /*
    Preparing event physical coordinates info for Worker before any
    event got scheduled so when Worker error-stopped at the first
    event it would be aware of where exactly in the event stream.
  */
  if (!ret_worker->master_log_change_notified)
  {
    if (!ptr_group)
      ptr_group= gaq->get_job_group(rli->gaq->assigned_group_index);
    ptr_group->group_master_log_name=
      my_strdup(rli->get_group_master_log_name(), MYF(MY_WME));
    ret_worker->master_log_change_notified= true;

    DBUG_ASSERT(!ptr_group->notified);
#ifndef DBUG_OFF
    ptr_group->notified= true;
#endif
  }

  // T-event: Commit, Xid, a DDL query or dml query of B-less group.
  if (ends_group() || !rli->curr_group_seen_begin)
  {
    rli->mts_group_status= Relay_log_info::MTS_END_GROUP;
    if (rli->curr_group_isolated)
      set_mts_isolate_group();
    if (!ptr_group)
      ptr_group= gaq->get_job_group(rli->gaq->assigned_group_index);

    DBUG_ASSERT(ret_worker != NULL);

    /*
      The following two blocks are executed if the worker has not been
      notified about new relay-log or a new checkpoints.
      Relay-log string is freed by Coordinator, Worker deallocates
      strings in the checkpoint block.
      However if the worker exits earlier reclaiming for both happens anyway at
      GAQ delete.
    */
    if (!ret_worker->relay_log_change_notified)
    {
      /*
        Prior this event, C rotated the relay log to drop each
        Worker's notified flag. Now group terminating event initiates
        the new relay-log (where the current event is from) name
        delivery to Worker that will receive it in commit_positions().
      */
      DBUG_ASSERT(ptr_group->group_relay_log_name == NULL);

      ptr_group->group_relay_log_name= (char *)
        my_malloc(strlen(rli->
                         get_group_relay_log_name()) + 1, MYF(MY_WME));
      strcpy(ptr_group->group_relay_log_name,
             rli->get_event_relay_log_name());

      DBUG_ASSERT(ptr_group->group_relay_log_name != NULL);

      ret_worker->relay_log_change_notified= TRUE;
    }

    if (!ret_worker->checkpoint_notified)
    {
      if (!ptr_group)
        ptr_group= gaq->get_job_group(rli->gaq->assigned_group_index);
      ptr_group->checkpoint_log_name=
        my_strdup(rli->get_group_master_log_name(), MYF(MY_WME));
      ptr_group->checkpoint_log_pos= rli->get_group_master_log_pos();
      ptr_group->checkpoint_relay_log_name=
        my_strdup(rli->get_group_relay_log_name(), MYF(MY_WME));
      ptr_group->checkpoint_relay_log_pos= rli->get_group_relay_log_pos();
      ptr_group->shifted= ret_worker->bitmap_shifted;
      ret_worker->bitmap_shifted= 0;
      ret_worker->checkpoint_notified= TRUE;
    }
    ptr_group->checkpoint_seqno= rli->checkpoint_seqno;
    ptr_group->ts= when.tv_sec + (time_t) exec_time; // Seconds_behind_master related
    rli->checkpoint_seqno++;
    /*
      Coordinator should not use the main memroot however its not
      reset elsewhere either, so let's do it safe way.
      The main mem root is also reset by the SQL thread in at the end
      of applying which Coordinator does not do in this case.
      That concludes the memroot reset can't harm anything in SQL thread roles
      after Coordinator has finished its current scheduling.
    */
    free_root(thd->mem_root,MYF(MY_KEEP_PREALLOC));

#ifndef DBUG_OFF
    w_rr++;
#endif

  }

  return ret_worker;
}

/**
   Scheduling event to execute in parallel or execute it directly.
   In MTS case the event gets associated with either Coordinator or a
   Worker.  A special case of the association is NULL when the Worker
   can't be decided yet.  In the single threaded sequential mode the
   event maps to SQL thread rli.

   @note in case of MTS failure Coordinator destroys all gathered
         deferred events.

   @return 0 as success, otherwise a failure.
*/
int Log_event::apply_event(Relay_log_info *rli)
{
  DBUG_ENTER("LOG_EVENT:apply_event");
  bool parallel= FALSE;
  enum enum_mts_event_exec_mode actual_exec_mode= EVENT_EXEC_PARALLEL;
  THD *thd= rli->info_thd;

  worker= rli;

  if (rli->is_mts_recovery())
  {
    bool skip= 
      bitmap_is_set(&rli->recovery_groups, rli->mts_recovery_index) &&
      (get_mts_execution_mode(::server_id,
       rli->mts_group_status == Relay_log_info::MTS_IN_GROUP)
       == EVENT_EXEC_PARALLEL);
    if (skip)
    {
      DBUG_RETURN(0);
    }
    else
    { 
      DBUG_RETURN(do_apply_event(rli));
    }
  }

  if (!(parallel= rli->is_parallel_exec()) ||
      ((actual_exec_mode= 
        get_mts_execution_mode(::server_id, 
                           rli->mts_group_status == Relay_log_info::MTS_IN_GROUP))
       != EVENT_EXEC_PARALLEL))
  {
    if (parallel)
    {
      /* 
         There are two classes of events that Coordinator executes
         itself. One e.g the master Rotate requires all Workers to finish up 
         their assignments. The other async class, e.g the slave Rotate,
         can't have this such synchronization because Worker might be waiting
         for terminal events to finish.
      */

      if (actual_exec_mode != EVENT_EXEC_ASYNC)
      {     
        /*
          this  event does not split the current group but is indeed
          a separator beetwen two master's binlog therefore requiring
          Workers to sync.
        */
        if (rli->curr_group_da.elements > 0)
        {
          char llbuff[22];
          /* 
             Possible reason is a old version binlog sequential event
             wrappped with BEGIN/COMMIT or preceeded by User|Int|Random- var.
             MTS has to stop to suggest restart in the permanent sequential mode.
          */
          llstr(rli->get_event_relay_log_pos(), llbuff);
          my_error(ER_MTS_CANT_PARALLEL, MYF(0),
                   get_type_str(), rli->get_event_relay_log_name(), llbuff,
                   "possible malformed group of events from an old master");

          /* Coordinator cant continue, it marks MTS group status accordingly */
          rli->mts_group_status= Relay_log_info::MTS_KILLED_GROUP;

          goto err;
        }
        /*
          Marking sure the event will be executed in sequential mode.
        */
        if (wait_for_workers_to_finish(rli) == -1)
        {
          // handle synchronization error
          rli->report(WARNING_LEVEL, 0,
                      "Slave worker thread has failed to apply an event. As a "
                      "consequence, the coordinator thread is stopping "
                      "execution.");
          DBUG_RETURN(-1);
        }
        /*
          Given not in-group mark the event handler can invoke checkpoint
          update routine in the following course.
        */
        DBUG_ASSERT(rli->mts_group_status == Relay_log_info::MTS_NOT_IN_GROUP);

#ifndef DBUG_OFF
        /* all Workers are idle as done through wait_for_workers_to_finish */
        for (uint k= 0; k < rli->curr_group_da.elements; k++)
        {
          DBUG_ASSERT(!(*(Slave_worker **)
                        dynamic_array_ptr(&rli->workers, k))->usage_partition);
          DBUG_ASSERT(!(*(Slave_worker **)
                        dynamic_array_ptr(&rli->workers, k))->jobs.len);
        }
#endif
      }
      else
      {
        DBUG_ASSERT(actual_exec_mode == EVENT_EXEC_ASYNC);
      }
    }
    DBUG_RETURN(do_apply_event(rli));
  }

  DBUG_ASSERT(actual_exec_mode == EVENT_EXEC_PARALLEL);
  DBUG_ASSERT(!(rli->curr_group_seen_begin && ends_group()) ||
              /*
                This is an empty group being processed due to gtids.
              */
              (rli->curr_group_seen_begin && rli->curr_group_seen_gtid
               && ends_group()) ||
              rli->last_assigned_worker ||
              /*
                Begin_load_query can be logged w/o db info and within
                Begin/Commit. That's a pattern forcing sequential
                applying of LOAD-DATA.
              */
              (*(Log_event **)
               dynamic_array_ptr(&rli->curr_group_da,
                                 rli->curr_group_da.elements - 1))-> 
              get_type_code() == BEGIN_LOAD_QUERY_EVENT);

  worker= NULL;
  rli->mts_group_status= Relay_log_info::MTS_IN_GROUP;

  worker= (Relay_log_info*)
    (rli->last_assigned_worker= get_slave_worker(rli));

#ifndef DBUG_OFF
  if (rli->last_assigned_worker)
    DBUG_PRINT("mts", ("Assigning job to worker %lu",
               rli->last_assigned_worker->id));
#endif

err:
  if (thd->is_error())
  {
    DBUG_ASSERT(!worker);

    /*
      Destroy all deferred buffered events but the current prior to exit.
      The current one will be deleted as an event never destined/assigned
      to any Worker in Coordinator's regular execution path.
    */
    for (uint k= 0; k < rli->curr_group_da.elements; k++)
    {
      Log_event *ev_buf=
        *(Log_event**) dynamic_array_ptr(&rli->curr_group_da, k);
      if (this != ev_buf)
        delete ev_buf;
    }
    rli->curr_group_da.elements= 0;
  }
  else
  {
    DBUG_ASSERT(worker || rli->curr_group_assigned_parts.elements == 0);
  }

  DBUG_RETURN((!thd->is_error() ||
               DBUG_EVALUATE_IF("fault_injection_get_slave_worker", 1, 0)) ?
              0 : -1);
}

#endif

/**************************************************************************
	Query_log_event methods
**************************************************************************/

#if defined(HAVE_REPLICATION) && !defined(MYSQL_CLIENT)

/**
  This (which is used only for SHOW BINLOG EVENTS) could be updated to
  print SET @@session_var=. But this is not urgent, as SHOW BINLOG EVENTS is
  only an information, it does not produce suitable queries to replay (for
  example it does not print LOAD DATA INFILE).
  @todo
    show the catalog ??
*/

int Query_log_event::pack_info(Protocol *protocol)
{
  // TODO: show the catalog ??
  String temp_buf;
  // Add use `DB` to the string if required
  if (!(flags & LOG_EVENT_SUPPRESS_USE_F)
      && db && db_len)
  {
    temp_buf.append("use ");
    append_identifier(this->thd, &temp_buf, db, db_len);
    temp_buf.append("; ");
  }
  // Add the query to the string
  if (query && q_len)
    temp_buf.append(query);
 // persist the buffer in protocol
  protocol->store(temp_buf.ptr(), temp_buf.length(), &my_charset_bin);
  return 0;
}
#endif

#ifndef MYSQL_CLIENT

/**
  Utility function for the next method (Query_log_event::write()) .
*/
static void write_str_with_code_and_len(uchar **dst, const char *src,
                                        uint len, uint code)
{
  /*
    only 1 byte to store the length of catalog, so it should not
    surpass 255
  */
  DBUG_ASSERT(len <= 255);
  DBUG_ASSERT(src);
  *((*dst)++)= code;
  *((*dst)++)= (uchar) len;
  bmove(*dst, src, len);
  (*dst)+= len;
}


/**
  Query_log_event::write().

  @note
    In this event we have to modify the header to have the correct
    EVENT_LEN_OFFSET as we don't yet know how many status variables we
    will print!
*/

bool Query_log_event::write(IO_CACHE* file)
{
  uchar buf[QUERY_HEADER_LEN + MAX_SIZE_LOG_EVENT_STATUS];
  uchar *start, *start_of_status;
  ulong event_length;

  if (!query)
    return 1;                                   // Something wrong with event

  /*
    We want to store the thread id:
    (- as an information for the user when he reads the binlog)
    - if the query uses temporary table: for the slave SQL thread to know to
    which master connection the temp table belongs.
    Now imagine we (write()) are called by the slave SQL thread (we are
    logging a query executed by this thread; the slave runs with
    --log-slave-updates). Then this query will be logged with
    thread_id=the_thread_id_of_the_SQL_thread. Imagine that 2 temp tables of
    the same name were created simultaneously on the master (in the master
    binlog you have
    CREATE TEMPORARY TABLE t; (thread 1)
    CREATE TEMPORARY TABLE t; (thread 2)
    ...)
    then in the slave's binlog there will be
    CREATE TEMPORARY TABLE t; (thread_id_of_the_slave_SQL_thread)
    CREATE TEMPORARY TABLE t; (thread_id_of_the_slave_SQL_thread)
    which is bad (same thread id!).

    To avoid this, we log the thread's thread id EXCEPT for the SQL
    slave thread for which we log the original (master's) thread id.
    Now this moves the bug: what happens if the thread id on the
    master was 10 and when the slave replicates the query, a
    connection number 10 is opened by a normal client on the slave,
    and updates a temp table of the same name? We get a problem
    again. To avoid this, in the handling of temp tables (sql_base.cc)
    we use thread_id AND server_id.  TODO when this is merged into
    4.1: in 4.1, slave_proxy_id has been renamed to pseudo_thread_id
    and is a session variable: that's to make mysqlbinlog work with
    temp tables. We probably need to introduce

    SET PSEUDO_SERVER_ID
    for mysqlbinlog in 4.1. mysqlbinlog would print:
    SET PSEUDO_SERVER_ID=
    SET PSEUDO_THREAD_ID=
    for each query using temp tables.
  */
  int4store(buf + Q_THREAD_ID_OFFSET, slave_proxy_id);
  int4store(buf + Q_EXEC_TIME_OFFSET, exec_time);
  buf[Q_DB_LEN_OFFSET] = (char) db_len;
  int2store(buf + Q_ERR_CODE_OFFSET, error_code);

  /*
    You MUST always write status vars in increasing order of code. This
    guarantees that a slightly older slave will be able to parse those he
    knows.
  */
  start_of_status= start= buf+QUERY_HEADER_LEN;
  if (flags2_inited)
  {
    *start++= Q_FLAGS2_CODE;
    int4store(start, flags2);
    start+= 4;
  }
  if (sql_mode_inited)
  {
    *start++= Q_SQL_MODE_CODE;
    int8store(start, sql_mode);
    start+= 8;
  }
  if (catalog_len) // i.e. this var is inited (false for 4.0 events)
  {
    write_str_with_code_and_len(&start,
                                catalog, catalog_len, Q_CATALOG_NZ_CODE);
    /*
      In 5.0.x where x<4 masters we used to store the end zero here. This was
      a waste of one byte so we don't do it in x>=4 masters. We change code to
      Q_CATALOG_NZ_CODE, because re-using the old code would make x<4 slaves
      of this x>=4 master segfault (expecting a zero when there is
      none). Remaining compatibility problems are: the older slave will not
      find the catalog; but it is will not crash, and it's not an issue
      that it does not find the catalog as catalogs were not used in these
      older MySQL versions (we store it in binlog and read it from relay log
      but do nothing useful with it). What is an issue is that the older slave
      will stop processing the Q_* blocks (and jumps to the db/query) as soon
      as it sees unknown Q_CATALOG_NZ_CODE; so it will not be able to read
      Q_AUTO_INCREMENT*, Q_CHARSET and so replication will fail silently in
      various ways. Documented that you should not mix alpha/beta versions if
      they are not exactly the same version, with example of 5.0.3->5.0.2 and
      5.0.4->5.0.3. If replication is from older to new, the new will
      recognize Q_CATALOG_CODE and have no problem.
    */
  }
  if (auto_increment_increment != 1 || auto_increment_offset != 1)
  {
    *start++= Q_AUTO_INCREMENT;
    int2store(start, auto_increment_increment);
    int2store(start+2, auto_increment_offset);
    start+= 4;
  }
  if (charset_inited)
  {
    *start++= Q_CHARSET_CODE;
    memcpy(start, charset, 6);
    start+= 6;
  }
  if (time_zone_len)
  {
    /* In the TZ sys table, column Name is of length 64 so this should be ok */
    DBUG_ASSERT(time_zone_len <= MAX_TIME_ZONE_NAME_LENGTH);
    write_str_with_code_and_len(&start,
                                time_zone_str, time_zone_len, Q_TIME_ZONE_CODE);
  }
  if (lc_time_names_number)
  {
    DBUG_ASSERT(lc_time_names_number <= 0xFFFF);
    *start++= Q_LC_TIME_NAMES_CODE;
    int2store(start, lc_time_names_number);
    start+= 2;
  }
  if (charset_database_number)
  {
    DBUG_ASSERT(charset_database_number <= 0xFFFF);
    *start++= Q_CHARSET_DATABASE_CODE;
    int2store(start, charset_database_number);
    start+= 2;
  }
  if (table_map_for_update)
  {
    *start++= Q_TABLE_MAP_FOR_UPDATE_CODE;
    int8store(start, table_map_for_update);
    start+= 8;
  }
  if (master_data_written != 0)
  {
    /*
      Q_MASTER_DATA_WRITTEN_CODE only exists in relay logs where the master
      has binlog_version<4 and the slave has binlog_version=4. See comment
      for master_data_written in log_event.h for details.
    */
    *start++= Q_MASTER_DATA_WRITTEN_CODE;
    int4store(start, master_data_written);
    start+= 4;
  }

  if (thd && thd->need_binlog_invoker())
  {
    LEX_STRING user;
    LEX_STRING host;
    memset(&user, 0, sizeof(user));
    memset(&host, 0, sizeof(host));

    if (thd->slave_thread && thd->has_invoker())
    {
      /* user will be null, if master is older than this patch */
      user= thd->get_invoker_user();
      host= thd->get_invoker_host();
    }
    else if (thd->security_ctx->priv_user)
    {
      Security_context *ctx= thd->security_ctx;

      user.length= strlen(ctx->priv_user);
      user.str= ctx->priv_user;
      if (ctx->priv_host[0] != '\0')
      {
        host.str= ctx->priv_host;
        host.length= strlen(ctx->priv_host);
      }
    }

    if (user.length > 0)
    {
      *start++= Q_INVOKER;

      /*
        Store user length and user. The max length of use is 16, so 1 byte is
        enough to store the user's length.
       */
      *start++= (uchar)user.length;
      memcpy(start, user.str, user.length);
      start+= user.length;

      /*
        Store host length and host. The max length of host is 60, so 1 byte is
        enough to store the host's length.
       */
      *start++= (uchar)host.length;
      memcpy(start, host.str, host.length);
      start+= host.length;
    }
  }

  if (thd && thd->get_binlog_accessed_db_names() != NULL)
  {
    uchar dbs;
    *start++= Q_UPDATED_DB_NAMES;

    compile_time_assert(MAX_DBS_IN_EVENT_MTS <= OVER_MAX_DBS_IN_EVENT_MTS);

    /* 
       In case of the number of db:s exceeds MAX_DBS_IN_EVENT_MTS
       no db:s is written and event will require the sequential applying on slave.
    */
    dbs=
      (thd->get_binlog_accessed_db_names()->elements <= MAX_DBS_IN_EVENT_MTS) ?
      thd->get_binlog_accessed_db_names()->elements : OVER_MAX_DBS_IN_EVENT_MTS;

    DBUG_ASSERT(dbs != 0);

    if (dbs <= MAX_DBS_IN_EVENT_MTS)
    {
      List_iterator_fast<char> it(*thd->get_binlog_accessed_db_names());
      char *db_name= it++;
      /* 
         the single "" db in the acccessed db list corresponds to the same as
         exceeds MAX_DBS_IN_EVENT_MTS case, so dbs is set to the over-max.
      */
      if (dbs == 1 && !strcmp(db_name, ""))
        dbs= OVER_MAX_DBS_IN_EVENT_MTS;
      *start++= dbs;
      if (dbs != OVER_MAX_DBS_IN_EVENT_MTS)
        do
        {
          strcpy((char*) start, db_name);
          start += strlen(db_name) + 1;
        } while ((db_name= it++));
    }
    else
    {
      *start++= dbs;
    }
  }

  if (thd && thd->query_start_usec_used)
  {
    *start++= Q_MICROSECONDS;
    get_time();
    int3store(start, when.tv_usec);
    start+= 3;
  }

  /*
    NOTE: When adding new status vars, please don't forget to update
    the MAX_SIZE_LOG_EVENT_STATUS in log_event.h and update the function
    code_name() in this file.
   
    Here there could be code like
    if (command-line-option-which-says-"log_this_variable" && inited)
    {
    *start++= Q_THIS_VARIABLE_CODE;
    int4store(start, this_variable);
    start+= 4;
    }
  */
  
  /* Store length of status variables */
  status_vars_len= (uint) (start-start_of_status);
  DBUG_ASSERT(status_vars_len <= MAX_SIZE_LOG_EVENT_STATUS);
  int2store(buf + Q_STATUS_VARS_LEN_OFFSET, status_vars_len);

  /*
    Calculate length of whole event
    The "1" below is the \0 in the db's length
  */
  event_length= (uint) (start-buf) + get_post_header_size_for_derived() + db_len + 1 + q_len;

  return (write_header(file, event_length) ||
          wrapper_my_b_safe_write(file, (uchar*) buf, QUERY_HEADER_LEN) ||
          write_post_header_for_derived(file) ||
          wrapper_my_b_safe_write(file, (uchar*) start_of_status,
                          (uint) (start-start_of_status)) ||
          wrapper_my_b_safe_write(file, (db) ? (uchar*) db : (uchar*)"", db_len + 1) ||
          wrapper_my_b_safe_write(file, (uchar*) query, q_len) ||
	  write_footer(file)) ? 1 : 0;
}

/**
  The simplest constructor that could possibly work.  This is used for
  creating static objects that have a special meaning and are invisible
  to the log.  
*/
Query_log_event::Query_log_event()
  :Log_event(), data_buf(0)
{
  memset(&user, 0, sizeof(user));
  memset(&host, 0, sizeof(host));
}


/**
  Creates a Query Log Event.

  @param thd_arg      Thread handle
  @param query_arg    Array of char representing the query
  @param query_length Size of the 'query_arg' array
  @param using_trans  Indicates that there are transactional changes.
  @param immediate    After being written to the binary log, the event
                      must be flushed immediately. This indirectly implies
                      the stmt-cache.
  @param suppress_use Suppress the generation of 'USE' statements
  @param errcode      The error code of the query
  @param ignore       Ignore user's statement, i.e. lex information, while
                      deciding which cache must be used.
*/
Query_log_event::Query_log_event(THD* thd_arg, const char* query_arg,
				 ulong query_length, bool using_trans,
				 bool immediate, bool suppress_use,
                                 int errcode, bool ignore_cmd_internals)

  :Log_event(thd_arg,
             (thd_arg->thread_specific_used ? LOG_EVENT_THREAD_SPECIFIC_F :
              0) |
             (suppress_use ? LOG_EVENT_SUPPRESS_USE_F : 0),
	     using_trans ? Log_event::EVENT_TRANSACTIONAL_CACHE :
                          Log_event::EVENT_STMT_CACHE,
             Log_event::EVENT_NORMAL_LOGGING),
   data_buf(0), query(query_arg), catalog(thd_arg->catalog),
   db(thd_arg->db), q_len((uint32) query_length),
   thread_id(thd_arg->thread_id),
   /* save the original thread id; we already know the server id */
   slave_proxy_id(thd_arg->variables.pseudo_thread_id),
   flags2_inited(1), sql_mode_inited(1), charset_inited(1),
   sql_mode(thd_arg->variables.sql_mode),
   auto_increment_increment(thd_arg->variables.auto_increment_increment),
   auto_increment_offset(thd_arg->variables.auto_increment_offset),
   lc_time_names_number(thd_arg->variables.lc_time_names->number),
   charset_database_number(0),
   table_map_for_update((ulonglong)thd_arg->table_map_for_update),
   master_data_written(0), mts_accessed_dbs(0)
{

  memset(&user, 0, sizeof(user));
  memset(&host, 0, sizeof(host));

  error_code= errcode;

  /*
  exec_time calculation has changed to use the same method that is used
  to fill out "thd_arg->start_time"
  */

  struct timeval end_time;
  ulonglong micro_end_time= my_micro_time();
  my_micro_time_to_timeval(micro_end_time, &end_time);

  exec_time= end_time.tv_sec - thd_arg->start_time.tv_sec;

  /**
    @todo this means that if we have no catalog, then it is replicated
    as an existing catalog of length zero. is that safe? /sven
  */
  catalog_len = (catalog) ? (uint32) strlen(catalog) : 0;
  /* status_vars_len is set just before writing the event */
  db_len = (db) ? (uint32) strlen(db) : 0;
  if (thd_arg->variables.collation_database != thd_arg->db_charset)
    charset_database_number= thd_arg->variables.collation_database->number;
  
  /*
    We only replicate over the bits of flags2 that we need: the rest
    are masked out by "& OPTIONS_WRITTEN_TO_BINLOG".

    We also force AUTOCOMMIT=1.  Rationale (cf. BUG#29288): After
    fixing BUG#26395, we always write BEGIN and COMMIT around all
    transactions (even single statements in autocommit mode).  This is
    so that replication from non-transactional to transactional table
    and error recovery from XA to non-XA table should work as
    expected.  The BEGIN/COMMIT are added in log.cc. However, there is
    one exception: MyISAM bypasses log.cc and writes directly to the
    binlog.  So if autocommit is off, master has MyISAM, and slave has
    a transactional engine, then the slave will just see one long
    never-ending transaction.  The only way to bypass explicit
    BEGIN/COMMIT in the binlog is by using a non-transactional table.
    So setting AUTOCOMMIT=1 will make this work as expected.

    Note: explicitly replicate AUTOCOMMIT=1 from master. We do not
    assume AUTOCOMMIT=1 on slave; the slave still reads the state of
    the autocommit flag as written by the master to the binlog. This
    behavior may change after WL#4162 has been implemented.
  */
  flags2= (uint32) (thd_arg->variables.option_bits &
                    (OPTIONS_WRITTEN_TO_BIN_LOG & ~OPTION_NOT_AUTOCOMMIT));
  DBUG_ASSERT(thd_arg->variables.character_set_client->number < 256*256);
  DBUG_ASSERT(thd_arg->variables.collation_connection->number < 256*256);
  DBUG_ASSERT(thd_arg->variables.collation_server->number < 256*256);
  DBUG_ASSERT(thd_arg->variables.character_set_client->mbminlen == 1);
  int2store(charset, thd_arg->variables.character_set_client->number);
  int2store(charset+2, thd_arg->variables.collation_connection->number);
  int2store(charset+4, thd_arg->variables.collation_server->number);
  if (thd_arg->time_zone_used)
  {
    /*
      Note that our event becomes dependent on the Time_zone object
      representing the time zone. Fortunately such objects are never deleted
      or changed during mysqld's lifetime.
    */
    time_zone_len= thd_arg->variables.time_zone->get_name()->length();
    time_zone_str= thd_arg->variables.time_zone->get_name()->ptr();
  }
  else
    time_zone_len= 0;

  /*
    In what follows, we define in which cache, trx-cache or stmt-cache,
    this Query Log Event will be written to.

    If ignore_cmd_internals is defined, we rely on the is_trans flag to
    choose the cache and this is done in the base class Log_event. False
    means that the stmt-cache will be used and upon statement commit/rollback
    the cache will be flushed to disk. True means that the trx-cache will
    be used and upon transaction commit/rollback the cache will be flushed
    to disk.

    If set immediate cache is defined, for convenience, we automatically
    use the stmt-cache. This mean that the statement will be written
    to the stmt-cache and immediately flushed to disk without waiting
    for a commit/rollback notification.

    For example, the cluster/ndb captures a request to execute a DDL
    statement and synchronously propagate it to all available MySQL
    servers. Unfortunately, the current protocol assumes that the
    generated events are immediately written to diks and does not check
    for commit/rollback.

    Upon dropping a connection, DDLs (i.e. DROP TEMPORARY TABLE) are
    generated and in this case the statements have the immediate flag
    set because there is no commit/rollback.

    If the immediate flag is not set, the decision on the cache is based
    on the current statement and the flag is_trans, which indicates if
    a transactional engine was updated. 

    Statements are classifed as row producers (i.e. can_generate_row_events())
    or non-row producers. Non-row producers, DDL in general, are treated
    as the immediate flag was set and for convenience are written to the
    stmt-cache and immediately flushed to disk. 

    Row producers are handled in general according to the is_trans flag.
    False means that the stmt-cache will be used and upon statement
    commit/rollback the cache will be flushed to disk. True means that the
    trx-cache will be used and upon transaction commit/rollback the cache
    will be flushed to disk.

    Unfortunately, there are exceptions to this non-row and row producer
    rules:

      . The SAVEPOINT, ROLLBACK TO SAVEPOINT, RELEASE SAVEPOINT does not
        have the flag is_trans set because there is no updated engine but
        must be written to the trx-cache.

      . SET If auto-commit is on, it must not go through a cache.

      . CREATE TABLE is classfied as non-row producer but CREATE TEMPORARY
        must be handled as row producer.

      . DROP TABLE is classfied as non-row producer but DROP TEMPORARY
        must be handled as row producer.

    Finally, some statements that does not have the flag is_trans set may
    be written to the trx-cache based on the following criteria:

      . updated both a transactional and a non-transactional engine (i.e.
        stmt_has_updated_trans_table()).

      . accessed both a transactional and a non-transactional engine and
        is classified as unsafe (i.e. is_mixed_stmt_unsafe()).

      . is executed within a transaction and previously a transactional
        engine was updated and the flag binlog_direct_non_trans_update
        is set.
  */
  if (ignore_cmd_internals)
    return;

  /*
    TRUE defines that the trx-cache must be used.
  */
  bool cmd_can_generate_row_events= FALSE;
  /*
    TRUE defines that the trx-cache must be used.
  */
  bool cmd_must_go_to_trx_cache= FALSE;
   
  LEX *lex= thd->lex;
  if (!immediate)
  {
    switch (lex->sql_command)
    {
      case SQLCOM_DROP_TABLE:
        cmd_can_generate_row_events= lex->drop_temporary &&
                                     thd->in_multi_stmt_transaction_mode();
      break;
      case SQLCOM_CREATE_TABLE:
        cmd_must_go_to_trx_cache= lex->select_lex.item_list.elements &&
                                  thd->is_current_stmt_binlog_format_row();
        cmd_can_generate_row_events= 
          ((lex->create_info.options & HA_LEX_CREATE_TMP_TABLE) &&
            thd->in_multi_stmt_transaction_mode()) || cmd_must_go_to_trx_cache;
        break;
      case SQLCOM_SET_OPTION:
        if (lex->autocommit)
          cmd_can_generate_row_events= cmd_must_go_to_trx_cache= FALSE;
        else
          cmd_can_generate_row_events= TRUE;
        break;
      case SQLCOM_RELEASE_SAVEPOINT:
      case SQLCOM_ROLLBACK_TO_SAVEPOINT:
      case SQLCOM_SAVEPOINT:
        cmd_can_generate_row_events= cmd_must_go_to_trx_cache= TRUE;
        break;
      default:
        cmd_can_generate_row_events= sqlcom_can_generate_row_events(thd);
        break;
    }
  }
  
  if (cmd_can_generate_row_events)
  {
    cmd_must_go_to_trx_cache= cmd_must_go_to_trx_cache || using_trans;
    if (cmd_must_go_to_trx_cache || stmt_has_updated_trans_table(thd) ||
        thd->lex->is_mixed_stmt_unsafe(thd->in_multi_stmt_transaction_mode(),
                                       thd->variables.binlog_direct_non_trans_update,
                                       trans_has_updated_trans_table(thd),
                                       thd->tx_isolation) ||
        (!thd->variables.binlog_direct_non_trans_update && trans_has_updated_trans_table(thd)))
    {
      event_logging_type= Log_event::EVENT_NORMAL_LOGGING; 
      event_cache_type= Log_event::EVENT_TRANSACTIONAL_CACHE;
    }
    else
    {
      event_logging_type= Log_event::EVENT_NORMAL_LOGGING; 
      event_cache_type= Log_event::EVENT_STMT_CACHE;
    }
  }
  else
  {
    event_logging_type= Log_event::EVENT_IMMEDIATE_LOGGING;
    event_cache_type= Log_event::EVENT_STMT_CACHE;
  }

  DBUG_ASSERT(event_cache_type != Log_event::EVENT_INVALID_CACHE);
  DBUG_ASSERT(event_logging_type != Log_event::EVENT_INVALID_LOGGING);
  DBUG_PRINT("info",("Query_log_event has flags2: %lu  sql_mode: %llu",
                     (ulong) flags2, sql_mode));
}
#endif /* MYSQL_CLIENT */


/* 2 utility functions for the next method */

/**
   Read a string with length from memory.

   This function reads the string-with-length stored at
   <code>src</code> and extract the length into <code>*len</code> and
   a pointer to the start of the string into <code>*dst</code>. The
   string can then be copied using <code>memcpy()</code> with the
   number of bytes given in <code>*len</code>.

   @param src Pointer to variable holding a pointer to the memory to
              read the string from.
   @param dst Pointer to variable holding a pointer where the actual
              string starts. Starting from this position, the string
              can be copied using @c memcpy().
   @param len Pointer to variable where the length will be stored.
   @param end One-past-the-end of the memory where the string is
              stored.

   @return    Zero if the entire string can be copied successfully,
              @c UINT_MAX if the length could not be read from memory
              (that is, if <code>*src >= end</code>), otherwise the
              number of bytes that are missing to read the full
              string, which happends <code>*dst + *len >= end</code>.
*/
static int
get_str_len_and_pointer(const Log_event::Byte **src,
                        const char **dst,
                        uint *len,
                        const Log_event::Byte *end)
{
  if (*src >= end)
    return -1;       // Will be UINT_MAX in two-complement arithmetics
  uint length= **src;
  if (length > 0)
  {
    if (*src + length >= end)
      return *src + length - end + 1;       // Number of bytes missing
    *dst= (char *)*src + 1;                    // Will be copied later
  }
  *len= length;
  *src+= length + 1;
  return 0;
}

static void copy_str_and_move(const char **src, 
                              Log_event::Byte **dst, 
                              uint len)
{
  memcpy(*dst, *src, len);
  *src= (const char *)*dst;
  (*dst)+= len;
  *(*dst)++= 0;
}


#ifndef DBUG_OFF
static char const *
code_name(int code)
{
  static char buf[255];
  switch (code) {
  case Q_FLAGS2_CODE: return "Q_FLAGS2_CODE";
  case Q_SQL_MODE_CODE: return "Q_SQL_MODE_CODE";
  case Q_CATALOG_CODE: return "Q_CATALOG_CODE";
  case Q_AUTO_INCREMENT: return "Q_AUTO_INCREMENT";
  case Q_CHARSET_CODE: return "Q_CHARSET_CODE";
  case Q_TIME_ZONE_CODE: return "Q_TIME_ZONE_CODE";
  case Q_CATALOG_NZ_CODE: return "Q_CATALOG_NZ_CODE";
  case Q_LC_TIME_NAMES_CODE: return "Q_LC_TIME_NAMES_CODE";
  case Q_CHARSET_DATABASE_CODE: return "Q_CHARSET_DATABASE_CODE";
  case Q_TABLE_MAP_FOR_UPDATE_CODE: return "Q_TABLE_MAP_FOR_UPDATE_CODE";
  case Q_MASTER_DATA_WRITTEN_CODE: return "Q_MASTER_DATA_WRITTEN_CODE";
  case Q_UPDATED_DB_NAMES: return "Q_UPDATED_DB_NAMES";
  case Q_MICROSECONDS: return "Q_MICROSECONDS";
  }
  sprintf(buf, "CODE#%d", code);
  return buf;
}
#endif

/**
   Macro to check that there is enough space to read from memory.

   @param PTR Pointer to memory
   @param END End of memory
   @param CNT Number of bytes that should be read.
 */
#define CHECK_SPACE(PTR,END,CNT)                      \
  do {                                                \
    DBUG_PRINT("info", ("Read %s", code_name(pos[-1]))); \
    DBUG_ASSERT((PTR) + (CNT) <= (END));              \
    if ((PTR) + (CNT) > (END)) {                      \
      DBUG_PRINT("info", ("query= 0"));               \
      query= 0;                                       \
      DBUG_VOID_RETURN;                               \
    }                                                 \
  } while (0)


/**
  This is used by the SQL slave thread to prepare the event before execution.
*/
Query_log_event::Query_log_event(const char* buf, uint event_len,
                                 const Format_description_log_event
                                 *description_event,
                                 Log_event_type event_type)
  :Log_event(buf, description_event), data_buf(0), query(NullS),
   db(NullS), catalog_len(0), status_vars_len(0),
   flags2_inited(0), sql_mode_inited(0), charset_inited(0),
   auto_increment_increment(1), auto_increment_offset(1),
   time_zone_len(0), lc_time_names_number(0), charset_database_number(0),
   table_map_for_update(0), master_data_written(0),
   mts_accessed_dbs(OVER_MAX_DBS_IN_EVENT_MTS)
{
  ulong data_len;
  uint32 tmp;
  uint8 common_header_len, post_header_len;
  Log_event::Byte *start;
  const Log_event::Byte *end;
  bool catalog_nz= 1;
  DBUG_ENTER("Query_log_event::Query_log_event(char*,...)");

  memset(&user, 0, sizeof(user));
  memset(&host, 0, sizeof(host));
  common_header_len= description_event->common_header_len;
  post_header_len= description_event->post_header_len[event_type-1];
  DBUG_PRINT("info",("event_len: %u  common_header_len: %d  post_header_len: %d",
                     event_len, common_header_len, post_header_len));
  
  /*
    We test if the event's length is sensible, and if so we compute data_len.
    We cannot rely on QUERY_HEADER_LEN here as it would not be format-tolerant.
    We use QUERY_HEADER_MINIMAL_LEN which is the same for 3.23, 4.0 & 5.0.
  */
  if (event_len < (uint)(common_header_len + post_header_len))
    DBUG_VOID_RETURN;				
  data_len = event_len - (common_header_len + post_header_len);
  buf+= common_header_len;
  
  slave_proxy_id= thread_id = uint4korr(buf + Q_THREAD_ID_OFFSET);
  exec_time = uint4korr(buf + Q_EXEC_TIME_OFFSET);
  db_len = (uint)buf[Q_DB_LEN_OFFSET]; // TODO: add a check of all *_len vars
  error_code = uint2korr(buf + Q_ERR_CODE_OFFSET);

  /*
    5.0 format starts here.
    Depending on the format, we may or not have affected/warnings etc
    The remnent post-header to be parsed has length:
  */
  tmp= post_header_len - QUERY_HEADER_MINIMAL_LEN; 
  if (tmp)
  {
    status_vars_len= uint2korr(buf + Q_STATUS_VARS_LEN_OFFSET);
    /*
      Check if status variable length is corrupt and will lead to very
      wrong data. We could be even more strict and require data_len to
      be even bigger, but this will suffice to catch most corruption
      errors that can lead to a crash.
    */
    if (status_vars_len > min<ulong>(data_len, MAX_SIZE_LOG_EVENT_STATUS))
    {
      DBUG_PRINT("info", ("status_vars_len (%u) > data_len (%lu); query= 0",
                          status_vars_len, data_len));
      query= 0;
      DBUG_VOID_RETURN;
    }
    data_len-= status_vars_len;
    DBUG_PRINT("info", ("Query_log_event has status_vars_len: %u",
                        (uint) status_vars_len));
    tmp-= 2;
  } 
  else
  {
    /*
      server version < 5.0 / binlog_version < 4 master's event is 
      relay-logged with storing the original size of the event in
      Q_MASTER_DATA_WRITTEN_CODE status variable.
      The size is to be restored at reading Q_MASTER_DATA_WRITTEN_CODE-marked
      event from the relay log.
    */
    DBUG_ASSERT(description_event->binlog_version < 4);
    master_data_written= data_written;
  }
  /*
    We have parsed everything we know in the post header for QUERY_EVENT,
    the rest of post header is either comes from older version MySQL or
    dedicated to derived events (e.g. Execute_load_query...)
  */

  /* variable-part: the status vars; only in MySQL 5.0  */
  
  start= (Log_event::Byte*) (buf+post_header_len);
  end= (const Log_event::Byte*) (start+status_vars_len);
  for (const Log_event::Byte* pos= start; pos < end;)
  {
    switch (*pos++) {
    case Q_FLAGS2_CODE:
      CHECK_SPACE(pos, end, 4);
      flags2_inited= 1;
      flags2= uint4korr(pos);
      DBUG_PRINT("info",("In Query_log_event, read flags2: %lu", (ulong) flags2));
      pos+= 4;
      break;
    case Q_SQL_MODE_CODE:
    {
#ifndef DBUG_OFF
      char buff[22];
#endif
      CHECK_SPACE(pos, end, 8);
      sql_mode_inited= 1;
      sql_mode= uint8korr(pos);
      DBUG_PRINT("info",("In Query_log_event, read sql_mode: %s",
			 llstr(sql_mode, buff)));
      pos+= 8;
      break;
    }
    case Q_CATALOG_NZ_CODE:
      DBUG_PRINT("info", ("case Q_CATALOG_NZ_CODE; pos: 0x%lx; end: 0x%lx",
                          (ulong) pos, (ulong) end));
      if (get_str_len_and_pointer(&pos, &catalog, &catalog_len, end))
      {
        DBUG_PRINT("info", ("query= 0"));
        query= 0;
        DBUG_VOID_RETURN;
      }
      break;
    case Q_AUTO_INCREMENT:
      CHECK_SPACE(pos, end, 4);
      auto_increment_increment= uint2korr(pos);
      auto_increment_offset=    uint2korr(pos+2);
      pos+= 4;
      break;
    case Q_CHARSET_CODE:
    {
      CHECK_SPACE(pos, end, 6);
      charset_inited= 1;
      memcpy(charset, pos, 6);
      pos+= 6;
      break;
    }
    case Q_TIME_ZONE_CODE:
    {
      if (get_str_len_and_pointer(&pos, &time_zone_str, &time_zone_len, end))
      {
        DBUG_PRINT("info", ("Q_TIME_ZONE_CODE: query= 0"));
        query= 0;
        DBUG_VOID_RETURN;
      }
      break;
    }
    case Q_CATALOG_CODE: /* for 5.0.x where 0<=x<=3 masters */
      CHECK_SPACE(pos, end, 1);
      if ((catalog_len= *pos))
        catalog= (char*) pos+1;                           // Will be copied later
      CHECK_SPACE(pos, end, catalog_len + 2);
      pos+= catalog_len+2; // leap over end 0
      catalog_nz= 0; // catalog has end 0 in event
      break;
    case Q_LC_TIME_NAMES_CODE:
      CHECK_SPACE(pos, end, 2);
      lc_time_names_number= uint2korr(pos);
      pos+= 2;
      break;
    case Q_CHARSET_DATABASE_CODE:
      CHECK_SPACE(pos, end, 2);
      charset_database_number= uint2korr(pos);
      pos+= 2;
      break;
    case Q_TABLE_MAP_FOR_UPDATE_CODE:
      CHECK_SPACE(pos, end, 8);
      table_map_for_update= uint8korr(pos);
      pos+= 8;
      break;
    case Q_MASTER_DATA_WRITTEN_CODE:
      CHECK_SPACE(pos, end, 4);
      data_written= master_data_written= uint4korr(pos);
      pos+= 4;
      break;
    case Q_MICROSECONDS:
    {
      CHECK_SPACE(pos, end, 3);
      when.tv_usec= uint3korr(pos);
      pos+= 3;
      break;
    }
    case Q_INVOKER:
    {
      CHECK_SPACE(pos, end, 1);
      user.length= *pos++;
      CHECK_SPACE(pos, end, user.length);
      user.str= (char *)pos;
      pos+= user.length;

      CHECK_SPACE(pos, end, 1);
      host.length= *pos++;
      CHECK_SPACE(pos, end, host.length);
      host.str= (char *)pos;
      pos+= host.length;
      break;
    }
    case Q_UPDATED_DB_NAMES:
    {
      uchar i= 0;
      CHECK_SPACE(pos, end, 1);
      mts_accessed_dbs= *pos++;
      /* 
         Notice, the following check is positive also in case of
         the master's MAX_DBS_IN_EVENT_MTS > the slave's one and the event 
         contains e.g the master's MAX_DBS_IN_EVENT_MTS db:s.
      */
      if (mts_accessed_dbs > MAX_DBS_IN_EVENT_MTS)
      {
        mts_accessed_dbs= OVER_MAX_DBS_IN_EVENT_MTS;
        break;
      }

      DBUG_ASSERT(mts_accessed_dbs != 0);

      for (i= 0; i < mts_accessed_dbs && pos < start + status_vars_len; i++)
      {
        DBUG_EXECUTE_IF("query_log_event_mts_corrupt_db_names",
                        {
                          if (mts_accessed_dbs == 2)
                          {
                            DBUG_ASSERT(pos[sizeof("d?") - 1] == 0);
                            ((char*) pos)[sizeof("d?") - 1]= 'a';
                          }});
        strncpy(mts_accessed_db_names[i], (char*) pos,
                min<ulong>(NAME_LEN, start + status_vars_len - pos));
        mts_accessed_db_names[i][NAME_LEN - 1]= 0;
        pos+= 1 + strlen((const char*) pos);
      }
      if (i != mts_accessed_dbs || pos > start + status_vars_len)
        DBUG_VOID_RETURN;
      break;
    }
    default:
      /* That's why you must write status vars in growing order of code */
      DBUG_PRINT("info",("Query_log_event has unknown status vars (first has\
 code: %u), skipping the rest of them", (uint) *(pos-1)));
      pos= (const uchar*) end;                         // Break loop
    }
  }

  /**
    Layout for the data buffer is as follows
    +--------+-----------+------+------+---------+----+-------+
    | catlog | time_zone | user | host | db name | \0 | Query |
    +--------+-----------+------+------+---------+----+-------+

    To support the query cache we append the following buffer to the above
    +-------+----------------------------------------+-------+
    |db len | uninitiatlized space of size of db len | FLAGS |
    +-------+----------------------------------------+-------+

    The area of buffer starting from Query field all the way to the end belongs
    to the Query buffer and its structure is described in alloc_query() in
    sql_parse.cc
    */

#if !defined(MYSQL_CLIENT) && defined(HAVE_QUERY_CACHE)
  if (!(start= data_buf = (Log_event::Byte*) my_malloc(catalog_len + 1
                                                    +  time_zone_len + 1
                                                    +  user.length + 1
                                                    +  host.length + 1
                                                    +  data_len + 1
                                                    +  sizeof(size_t)//for db_len
                                                    +  db_len + 1
                                                    +  QUERY_CACHE_FLAGS_SIZE,
                                                       MYF(MY_WME))))
#else
  if (!(start= data_buf = (Log_event::Byte*) my_malloc(catalog_len + 1
                                                    +  time_zone_len + 1
                                                    +  user.length + 1
                                                    +  host.length + 1
                                                    +  data_len + 1,
                                                       MYF(MY_WME))))
#endif
      DBUG_VOID_RETURN;
  if (catalog_len)                                  // If catalog is given
  {
    /**
      @todo we should clean up and do only copy_str_and_move; it
      works for both cases.  Then we can remove the catalog_nz
      flag. /sven
    */
    if (likely(catalog_nz)) // true except if event comes from 5.0.0|1|2|3.
      copy_str_and_move(&catalog, &start, catalog_len);
    else
    {
      memcpy(start, catalog, catalog_len+1); // copy end 0
      catalog= (const char *)start;
      start+= catalog_len+1;
    }
  }
  if (time_zone_len)
    copy_str_and_move(&time_zone_str, &start, time_zone_len);

  if (user.length > 0)
    copy_str_and_move((const char **)&(user.str), &start, user.length);
  if (host.length > 0)
    copy_str_and_move((const char **)&(host.str), &start, host.length);

  /**
    if time_zone_len or catalog_len are 0, then time_zone and catalog
    are uninitialized at this point.  shouldn't they point to the
    zero-length null-terminated strings we allocated space for in the
    my_alloc call above? /sven
  */

  /* A 2nd variable part; this is common to all versions */ 
  memcpy((char*) start, end, data_len);          // Copy db and query
  start[data_len]= '\0';              // End query with \0 (For safetly)
  db= (char *)start;
  query= (char *)(start + db_len + 1);
  q_len= data_len - db_len -1;
  /**
    Append the db length at the end of the buffer. This will be used by
    Query_cache::send_result_to_client() in case the query cache is On.
   */
#if !defined(MYSQL_CLIENT) && defined(HAVE_QUERY_CACHE)
  size_t db_length= (size_t)db_len;
  memcpy(start + data_len + 1, &db_length, sizeof(size_t));
#endif
  DBUG_VOID_RETURN;
}


#ifdef MYSQL_CLIENT
/**
  Query_log_event::print().

  @todo
    print the catalog ??
*/
void Query_log_event::print_query_header(IO_CACHE* file,
					 PRINT_EVENT_INFO* print_event_info)
{
  // TODO: print the catalog ??
  char buff[48], *end;  // Enough for "SET TIMESTAMP=1305535348.123456"
  char quoted_id[1+ 2*FN_REFLEN+ 2];
  int quoted_len= 0;
  bool different_db= 1;
  uint32 tmp;

  if (!print_event_info->short_form)
  {
    print_header(file, print_event_info, FALSE);
    my_b_printf(file, "\t%s\tthread_id=%lu\texec_time=%lu\terror_code=%d\n",
                get_type_str(), (ulong) thread_id, (ulong) exec_time,
                error_code);
  }

  if ((flags & LOG_EVENT_SUPPRESS_USE_F))
  {
    if (!is_trans_keyword())
      print_event_info->db[0]= '\0';
  }
  else if (db)
  {
#ifdef MYSQL_SERVER
    quoted_len= my_strmov_quoted_identifier(this->thd, (char*)quoted_id, db, 0);
#else
    quoted_len= my_strmov_quoted_identifier((char*)quoted_id, db);
#endif
    quoted_id[quoted_len]= '\0';
    different_db= memcmp(print_event_info->db, db, db_len + 1);
    if (different_db)
      memcpy(print_event_info->db, db, db_len + 1);
    if (db[0] && different_db) 
      my_b_printf(file, "use %s%s\n", quoted_id, print_event_info->delimiter);
  }

  end=int10_to_str((long) when.tv_sec, strmov(buff,"SET TIMESTAMP="),10);
  if (when.tv_usec)
    end+= sprintf(end, ".%06d", (int) when.tv_usec);
  end= strmov(end, print_event_info->delimiter);
  *end++='\n';
  DBUG_ASSERT(end < buff + sizeof(buff));
  my_b_write(file, (uchar*) buff, (uint) (end-buff));
  if ((!print_event_info->thread_id_printed ||
       ((flags & LOG_EVENT_THREAD_SPECIFIC_F) &&
        thread_id != print_event_info->thread_id)))
  {
    // If --short-form, print deterministic value instead of pseudo_thread_id.
    my_b_printf(file,"SET @@session.pseudo_thread_id=%lu%s\n",
                short_form ? 999999999 : (ulong)thread_id,
                print_event_info->delimiter);
    print_event_info->thread_id= thread_id;
    print_event_info->thread_id_printed= 1;
  }

  /*
    If flags2_inited==0, this is an event from 3.23 or 4.0; nothing to
    print (remember we don't produce mixed relay logs so there cannot be
    5.0 events before that one so there is nothing to reset).
  */
  if (likely(flags2_inited)) /* likely as this will mainly read 5.0 logs */
  {
    /* tmp is a bitmask of bits which have changed. */
    if (likely(print_event_info->flags2_inited)) 
      /* All bits which have changed */
      tmp= (print_event_info->flags2) ^ flags2;
    else /* that's the first Query event we read */
    {
      print_event_info->flags2_inited= 1;
      tmp= ~((uint32)0); /* all bits have changed */
    }

    if (unlikely(tmp)) /* some bits have changed */
    {
      bool need_comma= 0;
      my_b_printf(file, "SET ");
      print_set_option(file, tmp, OPTION_NO_FOREIGN_KEY_CHECKS, ~flags2,
                       "@@session.foreign_key_checks", &need_comma);
      print_set_option(file, tmp, OPTION_AUTO_IS_NULL, flags2,
                       "@@session.sql_auto_is_null", &need_comma);
      print_set_option(file, tmp, OPTION_RELAXED_UNIQUE_CHECKS, ~flags2,
                       "@@session.unique_checks", &need_comma);
      print_set_option(file, tmp, OPTION_NOT_AUTOCOMMIT, ~flags2,
                       "@@session.autocommit", &need_comma);
      my_b_printf(file,"%s\n", print_event_info->delimiter);
      print_event_info->flags2= flags2;
    }
  }

  /*
    Now the session variables;
    it's more efficient to pass SQL_MODE as a number instead of a
    comma-separated list.
    FOREIGN_KEY_CHECKS, SQL_AUTO_IS_NULL, UNIQUE_CHECKS are session-only
    variables (they have no global version; they're not listed in
    sql_class.h), The tests below work for pure binlogs or pure relay
    logs. Won't work for mixed relay logs but we don't create mixed
    relay logs (that is, there is no relay log with a format change
    except within the 3 first events, which mysqlbinlog handles
    gracefully). So this code should always be good.
  */

  if (likely(sql_mode_inited) &&
      (unlikely(print_event_info->sql_mode != sql_mode ||
                !print_event_info->sql_mode_inited)))
  {
    my_b_printf(file,"SET @@session.sql_mode=%lu%s\n",
                (ulong)sql_mode, print_event_info->delimiter);
    print_event_info->sql_mode= sql_mode;
    print_event_info->sql_mode_inited= 1;
  }
  if (print_event_info->auto_increment_increment != auto_increment_increment ||
      print_event_info->auto_increment_offset != auto_increment_offset)
  {
    my_b_printf(file,"SET @@session.auto_increment_increment=%lu, @@session.auto_increment_offset=%lu%s\n",
                auto_increment_increment,auto_increment_offset,
                print_event_info->delimiter);
    print_event_info->auto_increment_increment= auto_increment_increment;
    print_event_info->auto_increment_offset=    auto_increment_offset;
  }

  /* TODO: print the catalog when we feature SET CATALOG */

  if (likely(charset_inited) &&
      (unlikely(!print_event_info->charset_inited ||
                memcmp(print_event_info->charset, charset, 6))))
  {
    char *charset_p= charset; // Avoid type-punning warning.
    CHARSET_INFO *cs_info= get_charset(uint2korr(charset_p), MYF(MY_WME));
    if (cs_info)
    {
      /* for mysql client */
      my_b_printf(file, "/*!\\C %s */%s\n",
                  cs_info->csname, print_event_info->delimiter);
    }
    my_b_printf(file,"SET "
                "@@session.character_set_client=%d,"
                "@@session.collation_connection=%d,"
                "@@session.collation_server=%d"
                "%s\n",
                uint2korr(charset_p),
                uint2korr(charset+2),
                uint2korr(charset+4),
                print_event_info->delimiter);
    memcpy(print_event_info->charset, charset, 6);
    print_event_info->charset_inited= 1;
  }
  if (time_zone_len)
  {
    if (memcmp(print_event_info->time_zone_str,
               time_zone_str, time_zone_len+1))
    {
      my_b_printf(file,"SET @@session.time_zone='%s'%s\n",
                  time_zone_str, print_event_info->delimiter);
      memcpy(print_event_info->time_zone_str, time_zone_str, time_zone_len+1);
    }
  }
  if (lc_time_names_number != print_event_info->lc_time_names_number)
  {
    my_b_printf(file, "SET @@session.lc_time_names=%d%s\n",
                lc_time_names_number, print_event_info->delimiter);
    print_event_info->lc_time_names_number= lc_time_names_number;
  }
  if (charset_database_number != print_event_info->charset_database_number)
  {
    if (charset_database_number)
      my_b_printf(file, "SET @@session.collation_database=%d%s\n",
                  charset_database_number, print_event_info->delimiter);
    else
      my_b_printf(file, "SET @@session.collation_database=DEFAULT%s\n",
                  print_event_info->delimiter);
    print_event_info->charset_database_number= charset_database_number;
  }
}


void Query_log_event::print(FILE* file, PRINT_EVENT_INFO* print_event_info)
{
  IO_CACHE *const head= &print_event_info->head_cache;

  /**
    reduce the size of io cache so that the write function is called
    for every call to my_b_write().
   */
  DBUG_EXECUTE_IF ("simulate_file_write_error",
                   {head->write_pos= head->write_end- 500;});
  print_query_header(head, print_event_info);
  my_b_write(head, (uchar*) query, q_len);
  my_b_printf(head, "\n%s\n", print_event_info->delimiter);
}
#endif /* MYSQL_CLIENT */

#if defined(HAVE_REPLICATION) && !defined(MYSQL_CLIENT)

/**
   Associating slave Worker thread to a subset of temporary tables
   belonging to db-partitions the event accesses.
   The pointer if all entries is cleaned.

   @param thd   THD instance pointer
*/
void Query_log_event::attach_temp_tables_worker(THD *thd)
{
  if (!is_mts_worker(thd) || (ends_group() || starts_group()))
    return;
  
  // in over max-db:s case just one special partition is locked
  int parts= ((mts_accessed_dbs == OVER_MAX_DBS_IN_EVENT_MTS) ?
              1 : mts_accessed_dbs);

  DBUG_ASSERT(!thd->temporary_tables);

  for (int i= 0; i < parts; i++)
  {
    mts_move_temp_tables_to_thd(thd,
                                mts_assigned_partitions[i]->temporary_tables);
    mts_assigned_partitions[i]->temporary_tables= NULL;
  }
}

/**
   Dissociating slave Worker thread from its thd->temporary_tables
   to possibly update the involved entries of db-to-worker hash
   with new values of temporary_tables.

   @param thd   THD instance pointer
*/
void Query_log_event::detach_temp_tables_worker(THD *thd)
{
  if (!is_mts_worker(thd))
    return;

  int parts= ((mts_accessed_dbs == OVER_MAX_DBS_IN_EVENT_MTS) ?
              1 : mts_accessed_dbs);
  /*
    todo: optimize for a case of 

    a. one db
       Only detaching temporary_tables from thd to entry would require
       instead of the double-loop below.

    b. unchanged thd->temporary_tables. 
       In such case the involved entries would continue to hold the
       unmodified lists provided that the attach_ method does not
       destroy references to them.
  */
  for (int i= 0; i < parts; i++)
  {
    mts_assigned_partitions[i]->temporary_tables= NULL;
  }

  for (TABLE *table= thd->temporary_tables; table;)
  {
    int i;
    char *db_name= NULL;

    // find which entry to go
    for (i= 0; i < parts; i++)
    {
      db_name= mts_accessed_db_names[i];

      if (!strlen(db_name))
        break;

      // Only default database is rewritten.
      if (!rpl_filter->is_rewrite_empty() && !strcmp(get_db(), db_name))
      {
        size_t dummy_len;
        const char *db_filtered= rpl_filter->get_rewrite_db(db_name, &dummy_len);
        // db_name != db_filtered means that db_name is rewritten.
        if (strcmp(db_name, db_filtered))
          db_name= (char*)db_filtered;
      }

      if (strcmp(table->s->db.str, db_name) < 0)
        continue;
      else
      {
        // When rewrite db rules are used we can not rely on
        // mts_accessed_db_names elements order.
        if (!rpl_filter->is_rewrite_empty() &&
            strcmp(table->s->db.str, db_name))
          continue;
        else
          break;
      }
    }

    DBUG_ASSERT(db_name && (
                !strcmp(table->s->db.str, db_name) ||
                !strlen(db_name))
                );
    DBUG_ASSERT(i < mts_accessed_dbs);

    // table pointer is shifted inside the function
    table= mts_move_temp_table_to_entry(table, thd, mts_assigned_partitions[i]);
  }

  DBUG_ASSERT(!thd->temporary_tables);
#ifndef DBUG_OFF
  for (int i= 0; i < parts; i++)
  {
    DBUG_ASSERT(!mts_assigned_partitions[i]->temporary_tables ||
                !mts_assigned_partitions[i]->temporary_tables->prev);
  }
#endif
}

/*
  Query_log_event::do_apply_event()
*/
int Query_log_event::do_apply_event(Relay_log_info const *rli)
{
  return do_apply_event(rli, query, q_len);
}

/*
  is_silent_error

  Return true if the thread has an error which should be
  handled silently
*/
  
static bool is_silent_error(THD* thd)
{
  DBUG_ENTER("is_silent_error");
  Diagnostics_area::Sql_condition_iterator it=
    thd->get_stmt_da()->sql_conditions();
  const Sql_condition *err;
  while ((err= it++))
  {
    DBUG_PRINT("info", ("has condition %d %s", err->get_sql_errno(),
                        err->get_message_text()));
    switch (err->get_sql_errno())
    {
    case ER_SLAVE_SILENT_RETRY_TRANSACTION:
    {
      DBUG_RETURN(true);
    }
    default:
      break;
    }
  }
  DBUG_RETURN(false);
}

/**
  @todo
  Compare the values of "affected rows" around here. Something
  like:
  @code
     if ((uint32) affected_in_event != (uint32) affected_on_slave)
     {
     sql_print_error("Slave: did not get the expected number of affected \
     rows running query from master - expected %d, got %d (this numbers \
     should have matched modulo 4294967296).", 0, ...);
     thd->query_error = 1;
     }
  @endcode
  We may also want an option to tell the slave to ignore "affected"
  mismatch. This mismatch could be implemented with a new ER_ code, and
  to ignore it you would use --slave-skip-errors...
*/
int Query_log_event::do_apply_event(Relay_log_info const *rli,
                                      const char *query_arg, uint32 q_len_arg)
{
  DBUG_ENTER("Query_log_event::do_apply_event");
  int expected_error,actual_error= 0;
  HA_CREATE_INFO db_options;

  /*
    Colleagues: please never free(thd->catalog) in MySQL. This would
    lead to bugs as here thd->catalog is a part of an alloced block,
    not an entire alloced block (see
    Query_log_event::do_apply_event()). Same for thd->db.  Thank
    you.
  */
  thd->catalog= catalog_len ? (char *) catalog : (char *)"";
  set_thd_db(thd, db, db_len);

  /*
    Setting the character set and collation of the current database thd->db.
   */
  load_db_opt_by_name(thd, thd->db, &db_options);
  if (db_options.default_table_charset)
    thd->db_charset= db_options.default_table_charset;
  thd->variables.auto_increment_increment= auto_increment_increment;
  thd->variables.auto_increment_offset=    auto_increment_offset;

  /*
    InnoDB internally stores the master log position it has executed so far,
    i.e. the position just after the COMMIT event.
    When InnoDB will want to store, the positions in rli won't have
    been updated yet, so group_master_log_* will point to old BEGIN
    and event_master_log* will point to the beginning of current COMMIT.
    But log_pos of the COMMIT Query event is what we want, i.e. the pos of the
    END of the current log event (COMMIT). We save it in rli so that InnoDB can
    access it.
  */
  const_cast<Relay_log_info*>(rli)->set_future_group_master_log_pos(log_pos);
  DBUG_PRINT("info", ("log_pos: %lu", (ulong) log_pos));

  /*
    todo: such cleanup should not be specific to Query event and therefore
          is preferable at a common with other event pre-execution point
  */
  clear_all_errors(thd, const_cast<Relay_log_info*>(rli));
  if (strcmp("COMMIT", query) == 0 && rli->tables_to_lock != NULL)
  {
    /*
      Cleaning-up the last statement context:
      the terminal event of the current statement flagged with
      STMT_END_F got filtered out in ndb circular replication.
    */
    int error;
    char llbuff[22];
    if ((error= rows_event_stmt_cleanup(const_cast<Relay_log_info*>(rli), thd)))
    {
      const_cast<Relay_log_info*>(rli)->report(ERROR_LEVEL, error,
                  "Error in cleaning up after an event preceeding the commit; "
                  "the group log file/position: %s %s",
                  const_cast<Relay_log_info*>(rli)->get_group_master_log_name(),
                  llstr(const_cast<Relay_log_info*>(rli)->get_group_master_log_pos(),
                        llbuff));
    }
    /*
      Executing a part of rli->stmt_done() logics that does not deal
      with group position change. The part is redundant now but is 
      future-change-proof addon, e.g if COMMIT handling will start checking
      invariants like IN_STMT flag must be off at committing the transaction.
    */
    const_cast<Relay_log_info*>(rli)->inc_event_relay_log_pos();
    const_cast<Relay_log_info*>(rli)->clear_flag(Relay_log_info::IN_STMT);
  }
  else
  {
    const_cast<Relay_log_info*>(rli)->slave_close_thread_tables(thd);
  }

  /*
    Note:   We do not need to execute reset_one_shot_variables() if this
            db_ok() test fails.
    Reason: The db stored in binlog events is the same for SET and for
            its companion query.  If the SET is ignored because of
            db_ok(), the companion query will also be ignored, and if
            the companion query is ignored in the db_ok() test of
            ::do_apply_event(), then the companion SET also have so
            we don't need to reset_one_shot_variables().
  */
  {
    thd->set_time(&when);
    thd->set_query_and_id((char*)query_arg, q_len_arg,
                          thd->charset(), next_query_id());
    thd->variables.pseudo_thread_id= thread_id;		// for temp tables
    attach_temp_tables_worker(thd);
    DBUG_PRINT("query",("%s", thd->query()));

    if (ignored_error_code((expected_error= error_code)) ||
	!unexpected_error_code(expected_error))
    {
      if (flags2_inited)
        /*
          all bits of thd->variables.option_bits which are 1 in OPTIONS_WRITTEN_TO_BIN_LOG
          must take their value from flags2.
        */
        thd->variables.option_bits= flags2|(thd->variables.option_bits & ~OPTIONS_WRITTEN_TO_BIN_LOG);
      /*
        else, we are in a 3.23/4.0 binlog; we previously received a
        Rotate_log_event which reset thd->variables.option_bits and sql_mode etc, so
        nothing to do.
      */
      /*
        We do not replicate MODE_NO_DIR_IN_CREATE. That is, if the master is a
        slave which runs with SQL_MODE=MODE_NO_DIR_IN_CREATE, this should not
        force us to ignore the dir too. Imagine you are a ring of machines, and
        one has a disk problem so that you temporarily need
        MODE_NO_DIR_IN_CREATE on this machine; you don't want it to propagate
        elsewhere (you don't want all slaves to start ignoring the dirs).
      */
      if (sql_mode_inited)
        thd->variables.sql_mode=
          (sql_mode_t) ((thd->variables.sql_mode & MODE_NO_DIR_IN_CREATE) |
                       (sql_mode & ~(ulonglong) MODE_NO_DIR_IN_CREATE));
      if (charset_inited)
      {
        if (rli->cached_charset_compare(charset))
        {
          char *charset_p= charset; // Avoid type-punning warning.
          /* Verify that we support the charsets found in the event. */
          if (!(thd->variables.character_set_client=
                get_charset(uint2korr(charset_p), MYF(MY_WME))) ||
              !(thd->variables.collation_connection=
                get_charset(uint2korr(charset+2), MYF(MY_WME))) ||
              !(thd->variables.collation_server=
                get_charset(uint2korr(charset+4), MYF(MY_WME))))
          {
            /*
              We updated the thd->variables with nonsensical values (0). Let's
              set them to something safe (i.e. which avoids crash), and we'll
              stop with EE_UNKNOWN_CHARSET in compare_errors (unless set to
              ignore this error).
            */
            set_slave_thread_default_charset(thd, rli);
            goto compare_errors;
          }
          thd->update_charset(); // for the charset change to take effect
          /*
            Reset thd->query_string.cs to the newly set value.
            Note, there is a small flaw here. For a very short time frame
            if the new charset is different from the old charset and
            if another thread executes "SHOW PROCESSLIST" after
            the above thd->set_query_and_id() and before this thd->set_query(),
            and if the current query has some non-ASCII characters,
            the another thread may see some '?' marks in the PROCESSLIST
            result. This should be acceptable now. This is a reminder
            to fix this if any refactoring happens here sometime.
          */
          thd->set_query((char*) query_arg, q_len_arg, thd->charset());
        }
      }
      if (time_zone_len)
      {
        String tmp(time_zone_str, time_zone_len, &my_charset_bin);
        if (!(thd->variables.time_zone= my_tz_find(thd, &tmp)))
        {
          my_error(ER_UNKNOWN_TIME_ZONE, MYF(0), tmp.c_ptr());
          thd->variables.time_zone= global_system_variables.time_zone;
          goto compare_errors;
        }
      }
      if (lc_time_names_number)
      {
        if (!(thd->variables.lc_time_names=
              my_locale_by_number(lc_time_names_number)))
        {
          my_printf_error(ER_UNKNOWN_ERROR,
                      "Unknown locale: '%d'", MYF(0), lc_time_names_number);
          thd->variables.lc_time_names= &my_locale_en_US;
          goto compare_errors;
        }
      }
      else
        thd->variables.lc_time_names= &my_locale_en_US;
      if (charset_database_number)
      {
        CHARSET_INFO *cs;
        if (!(cs= get_charset(charset_database_number, MYF(0))))
        {
          char buf[20];
          int10_to_str((int) charset_database_number, buf, -10);
          my_error(ER_UNKNOWN_COLLATION, MYF(0), buf);
          goto compare_errors;
        }
        thd->variables.collation_database= cs;
      }
      else
        thd->variables.collation_database= thd->db_charset;
      
      thd->table_map_for_update= (table_map)table_map_for_update;
      thd->set_invoker(&user, &host);
      /*
        Flag if we need to rollback the statement transaction on
        slave if it by chance succeeds.
        If we expected a non-zero error code and get nothing and,
        it is a concurrency issue or ignorable issue, effects
        of the statement should be rolled back.
      */
      if (expected_error &&
          (ignored_error_code(expected_error) ||
           concurrency_error_code(expected_error)))
      {
        thd->variables.option_bits|= OPTION_MASTER_SQL_ERROR;
      }
      /* Execute the query (note that we bypass dispatch_command()) */
      Parser_state parser_state;
      if (!parser_state.init(thd, thd->query(), thd->query_length()))
      {
        thd->m_statement_psi= MYSQL_START_STATEMENT(&thd->m_statement_state,
                                                    stmt_info_rpl.m_key,
                                                    thd->db, thd->db_length,
                                                    thd->charset());
        THD_STAGE_INFO(thd, stage_init);
        MYSQL_SET_STATEMENT_TEXT(thd->m_statement_psi, thd->query(), thd->query_length());

        mysql_parse(thd, thd->query(), thd->query_length(), &parser_state);
        /* Finalize server status flags after executing a statement. */
        thd->update_server_status();
        log_slow_statement(thd);
      }

      thd->variables.option_bits&= ~OPTION_MASTER_SQL_ERROR;

      /*
        Resetting the enable_slow_log thd variable.

        We need to reset it back to the opt_log_slow_slave_statements
        value after the statement execution (and slow logging
        is done). It might have changed if the statement was an
        admin statement (in which case, down in mysql_parse execution
        thd->enable_slow_log is set to the value of
        opt_log_slow_admin_statements).
      */
      thd->enable_slow_log= opt_log_slow_slave_statements;
    }
    else
    {
      /*
        The query got a really bad error on the master (thread killed etc),
        which could be inconsistent. Parse it to test the table names: if the
        replicate-*-do|ignore-table rules say "this query must be ignored" then
        we exit gracefully; otherwise we warn about the bad error and tell DBA
        to check/fix it.
      */
      if (mysql_test_parse_for_slave(thd, thd->query(), thd->query_length()))
        clear_all_errors(thd, const_cast<Relay_log_info*>(rli)); /* Can ignore query */
      else
      {
        rli->report(ERROR_LEVEL, expected_error, 
                          "\
Query partially completed on the master (error on master: %d) \
and was aborted. There is a chance that your master is inconsistent at this \
point. If you are sure that your master is ok, run this query manually on the \
slave and then restart the slave with SET GLOBAL SQL_SLAVE_SKIP_COUNTER=1; \
START SLAVE; . Query: '%s'", expected_error, thd->query());
        thd->is_slave_error= 1;
      }
      goto end;
    }

    /* If the query was not ignored, it is printed to the general log */
    if (!thd->is_error() || thd->get_stmt_da()->sql_errno() != ER_SLAVE_IGNORED_TABLE)
    {
      /* log the rewritten query if the query was rewritten 
         and the option to log raw was not set.
        
         There is an assumption here. We assume that query log
         events can never have multi-statement queries, thus the
         parsed statement is the same as the raw one.
       */
      if (opt_log_raw || thd->rewritten_query.length() == 0)
        general_log_write(thd, COM_QUERY, thd->query(), thd->query_length());
      else
        general_log_write(thd, COM_QUERY, thd->rewritten_query.c_ptr_safe(), 
                                          thd->rewritten_query.length());
    }

compare_errors:
    /*
      In the slave thread, we may sometimes execute some DROP / * 40005
      TEMPORARY * / TABLE that come from parts of binlogs (likely if we
      use RESET SLAVE or CHANGE MASTER TO), while the temporary table
      has already been dropped. To ignore such irrelevant "table does
      not exist errors", we silently clear the error if TEMPORARY was used.
    */
    if (thd->lex->sql_command == SQLCOM_DROP_TABLE && thd->lex->drop_temporary &&
        thd->is_error() && thd->get_stmt_da()->sql_errno() == ER_BAD_TABLE_ERROR &&
        !expected_error)
      thd->get_stmt_da()->reset_diagnostics_area();
    /*
      If we expected a non-zero error code, and we don't get the same error
      code, and it should be ignored or is related to a concurrency issue.
    */
    actual_error= thd->is_error() ? thd->get_stmt_da()->sql_errno() : 0;
    DBUG_PRINT("info",("expected_error: %d  sql_errno: %d",
                       expected_error, actual_error));

    if ((expected_error && expected_error != actual_error &&
         !concurrency_error_code(expected_error)) &&
        !ignored_error_code(actual_error) &&
        !ignored_error_code(expected_error))
    {
      rli->report(ERROR_LEVEL, 0,
                      "\
Query caused different errors on master and slave.     \
Error on master: message (format)='%s' error code=%d ; \
Error on slave: actual message='%s', error code=%d. \
Default database: '%s'. Query: '%s'",
                      ER_SAFE(expected_error),
                      expected_error,
                      actual_error ? thd->get_stmt_da()->message() : "no error",
                      actual_error,
                      print_slave_db_safe(db), query_arg);
      thd->is_slave_error= 1;
    }
    /*
      If we get the same error code as expected and it is not a concurrency
      issue, or should be ignored.
    */
    else if ((expected_error == actual_error &&
              !concurrency_error_code(expected_error)) ||
             ignored_error_code(actual_error))
    {
      DBUG_PRINT("info",("error ignored"));
      if (actual_error && log_warnings > 1 && ignored_error_code(actual_error))
      {
        if (actual_error == ER_SLAVE_IGNORED_TABLE)
        {
          if (!slave_ignored_err_throttle.log(thd))
            rli->report(WARNING_LEVEL, actual_error,
                        "Could not execute %s event. Detailed error: %s;"
                        " Error log throttle is enabled. This error will not be"
                        " displayed for next %lu secs. It will be suppressed",
                        get_type_str(), thd->get_stmt_da()->message(),
                        (window_size / 1000000));
        }
        else
          rli->report(WARNING_LEVEL, actual_error,
                      "Could not execute %s event. Detailed error: %s;",
                      get_type_str(), thd->get_stmt_da()->message());
      }
      clear_all_errors(thd, const_cast<Relay_log_info*>(rli));
      thd->killed= THD::NOT_KILLED;
    }
    /*
      Other cases: mostly we expected no error and get one.
    */
    else if (thd->is_slave_error || thd->is_fatal_error)
    {
      if (!is_silent_error(thd))
      {
        rli->report(ERROR_LEVEL, actual_error,
                    "Error '%s' on query. Default database: '%s'. Query: '%s'",
                    (actual_error ? thd->get_stmt_da()->message() :
                     "unexpected success or fatal error"),
                    print_slave_db_safe(thd->db), query_arg);
      }
      thd->is_slave_error= 1;
    }

    /*
      TODO: compare the values of "affected rows" around here. Something
      like:
      if ((uint32) affected_in_event != (uint32) affected_on_slave)
      {
      sql_print_error("Slave: did not get the expected number of affected \
      rows running query from master - expected %d, got %d (this numbers \
      should have matched modulo 4294967296).", 0, ...);
      thd->is_slave_error = 1;
      }
      We may also want an option to tell the slave to ignore "affected"
      mismatch. This mismatch could be implemented with a new ER_ code, and
      to ignore it you would use --slave-skip-errors...

      To do the comparison we need to know the value of "affected" which the
      above mysql_parse() computed. And we need to know the value of
      "affected" in the master's binlog. Both will be implemented later. The
      important thing is that we now have the format ready to log the values
      of "affected" in the binlog. So we can release 5.0.0 before effectively
      logging "affected" and effectively comparing it.
    */
  } /* End of if (db_ok(... */

  {
    /**
      The following failure injecion works in cooperation with tests
      setting @@global.debug= 'd,stop_slave_middle_group'.
      The sql thread receives the killed status and will proceed
      to shutdown trying to finish incomplete events group.
    */

    // TODO: address the middle-group killing in MTS case

    DBUG_EXECUTE_IF("stop_slave_middle_group",
                    if (strcmp("COMMIT", query) != 0 &&
                        strcmp("BEGIN", query) != 0)
                    {
                      if (thd->transaction.all.cannot_safely_rollback())
                        const_cast<Relay_log_info*>(rli)->abort_slave= 1;
                    };);
  }

end:

  if (thd->temporary_tables)
    detach_temp_tables_worker(thd);
  /*
    Probably we have set thd->query, thd->db, thd->catalog to point to places
    in the data_buf of this event. Now the event is going to be deleted
    probably, so data_buf will be freed, so the thd->... listed above will be
    pointers to freed memory.
    So we must set them to 0, so that those bad pointers values are not later
    used. Note that "cleanup" queries like automatic DROP TEMPORARY TABLE
    don't suffer from these assignments to 0 as DROP TEMPORARY
    TABLE uses the db.table syntax.
  */
  thd->catalog= 0;
  thd->set_db(NULL, 0);                 /* will free the current database */
  thd->reset_query();
  thd->lex->sql_command= SQLCOM_END;
  DBUG_PRINT("info", ("end: query= 0"));

  /* Mark the statement completed. */
  MYSQL_END_STATEMENT(thd->m_statement_psi, thd->get_stmt_da());
  thd->m_statement_psi= NULL;

  /*
    As a disk space optimization, future masters will not log an event for
    LAST_INSERT_ID() if that function returned 0 (and thus they will be able
    to replace the THD::stmt_depends_on_first_successful_insert_id_in_prev_stmt
    variable by (THD->first_successful_insert_id_in_prev_stmt > 0) ; with the
    resetting below we are ready to support that.
  */
  thd->first_successful_insert_id_in_prev_stmt_for_binlog= 0;
  thd->first_successful_insert_id_in_prev_stmt= 0;
  thd->stmt_depends_on_first_successful_insert_id_in_prev_stmt= 0;
  free_root(thd->mem_root,MYF(MY_KEEP_PREALLOC));
  DBUG_RETURN(thd->is_slave_error);
}

int Query_log_event::do_update_pos(Relay_log_info *rli)
{
  /*
    Note that we will not increment group* positions if we are just
    after a SET ONE_SHOT, because SET ONE_SHOT should not be separated
    from its following updating query.
  */
  int ret= 0;
  if (thd->one_shot_set)
  {
    rli->inc_event_relay_log_pos();
  }
  else
    ret= Log_event::do_update_pos(rli);

  DBUG_EXECUTE_IF("crash_after_commit_and_update_pos",
       if (!strcmp("COMMIT", query))
       {
         sql_print_information("Crashing crash_after_commit_and_update_pos.");
         rli->flush_info(true);
         ha_flush_logs(0); 
         DBUG_SUICIDE();
       }
  );
  
  return ret;
}


Log_event::enum_skip_reason
Query_log_event::do_shall_skip(Relay_log_info *rli)
{
  DBUG_ENTER("Query_log_event::do_shall_skip");
  DBUG_PRINT("debug", ("query: %s; q_len: %d", query, q_len));
  DBUG_ASSERT(query && q_len > 0);

  if (rli->slave_skip_counter > 0)
  {
    if (strcmp("BEGIN", query) == 0)
    {
      thd->variables.option_bits|= OPTION_BEGIN;
      DBUG_RETURN(Log_event::continue_group(rli));
    }

    if (strcmp("COMMIT", query) == 0 || strcmp("ROLLBACK", query) == 0)
    {
      thd->variables.option_bits&= ~OPTION_BEGIN;
      DBUG_RETURN(Log_event::EVENT_SKIP_COUNT);
    }
  }
  DBUG_RETURN(Log_event::do_shall_skip(rli));
}

#endif


/**************************************************************************
	Start_log_event_v3 methods
**************************************************************************/

#ifndef MYSQL_CLIENT
Start_log_event_v3::Start_log_event_v3()
  :Log_event(), created(0), binlog_version(BINLOG_VERSION),
   dont_set_created(0)
{
  memcpy(server_version, ::server_version, ST_SERVER_VER_LEN);
}
#endif

/*
  Start_log_event_v3::pack_info()
*/

#if defined(HAVE_REPLICATION) && !defined(MYSQL_CLIENT)
int Start_log_event_v3::pack_info(Protocol *protocol)
{
  char buf[12 + ST_SERVER_VER_LEN + 14 + 22], *pos;
  pos= strmov(buf, "Server ver: ");
  pos= strmov(pos, server_version);
  pos= strmov(pos, ", Binlog ver: ");
  pos= int10_to_str(binlog_version, pos, 10);
  protocol->store(buf, (uint) (pos-buf), &my_charset_bin);
  return 0;
}
#endif


/*
  Start_log_event_v3::print()
*/

#ifdef MYSQL_CLIENT
void Start_log_event_v3::print(FILE* file, PRINT_EVENT_INFO* print_event_info)
{
  DBUG_ENTER("Start_log_event_v3::print");

  IO_CACHE *const head= &print_event_info->head_cache;

  if (!print_event_info->short_form)
  {
    print_header(head, print_event_info, FALSE);
    my_b_printf(head, "\tStart: binlog v %d, server v %s created ",
                binlog_version, server_version);
    print_timestamp(head, NULL);
    if (created)
      my_b_printf(head," at startup");
    my_b_printf(head, "\n");
    if (flags & LOG_EVENT_BINLOG_IN_USE_F)
      my_b_printf(head, "# Warning: this binlog is either in use or was not "
                  "closed properly.\n");
  }
  if (!is_artificial_event() && created)
  {
#ifdef WHEN_WE_HAVE_THE_RESET_CONNECTION_SQL_COMMAND
    /*
      This is for mysqlbinlog: like in replication, we want to delete the stale
      tmp files left by an unclean shutdown of mysqld (temporary tables)
      and rollback unfinished transaction.
      Probably this can be done with RESET CONNECTION (syntax to be defined).
    */
    my_b_printf(head,"RESET CONNECTION%s\n", print_event_info->delimiter);
#else
    my_b_printf(head,"ROLLBACK%s\n", print_event_info->delimiter);
#endif
  }
  if (temp_buf &&
      print_event_info->base64_output_mode != BASE64_OUTPUT_NEVER &&
      !print_event_info->short_form)
  {
    if (print_event_info->base64_output_mode != BASE64_OUTPUT_DECODE_ROWS)
      my_b_printf(head, "BINLOG '\n");
    print_base64(head, print_event_info, FALSE);
    print_event_info->printed_fd_event= TRUE;
  }
  DBUG_VOID_RETURN;
}
#endif /* MYSQL_CLIENT */

/*
  Start_log_event_v3::Start_log_event_v3()
*/

Start_log_event_v3::Start_log_event_v3(const char* buf,
                                       const Format_description_log_event
                                       *description_event)
  :Log_event(buf, description_event)
{
  buf+= description_event->common_header_len;
  binlog_version= uint2korr(buf+ST_BINLOG_VER_OFFSET);
  memcpy(server_version, buf+ST_SERVER_VER_OFFSET,
	 ST_SERVER_VER_LEN);
  // prevent overrun if log is corrupted on disk
  server_version[ST_SERVER_VER_LEN-1]= 0;
  created= uint4korr(buf+ST_CREATED_OFFSET);
  dont_set_created= 1;
}


/*
  Start_log_event_v3::write()
*/

#ifndef MYSQL_CLIENT
bool Start_log_event_v3::write(IO_CACHE* file)
{
  char buff[START_V3_HEADER_LEN];
  int2store(buff + ST_BINLOG_VER_OFFSET,binlog_version);
  memcpy(buff + ST_SERVER_VER_OFFSET,server_version,ST_SERVER_VER_LEN);
  if (!dont_set_created)
    created= get_time();
  int4store(buff + ST_CREATED_OFFSET,created);
  return (write_header(file, sizeof(buff)) ||
          wrapper_my_b_safe_write(file, (uchar*) buff, sizeof(buff)) ||
	  write_footer(file));
}
#endif


#if defined(HAVE_REPLICATION) && !defined(MYSQL_CLIENT)

/**
  Start_log_event_v3::do_apply_event() .
  The master started

    IMPLEMENTATION
    - To handle the case where the master died without having time to write
    DROP TEMPORARY TABLE, DO RELEASE_LOCK (prepared statements' deletion is
    TODO), we clean up all temporary tables that we got, if we are sure we
    can (see below).

  @todo
    - Remove all active user locks.
    Guilhem 2003-06: this is true but not urgent: the worst it can cause is
    the use of a bit of memory for a user lock which will not be used
    anymore. If the user lock is later used, the old one will be released. In
    other words, no deadlock problem.
*/

int Start_log_event_v3::do_apply_event(Relay_log_info const *rli)
{
  DBUG_ENTER("Start_log_event_v3::do_apply_event");
  int error= 0;
  switch (binlog_version)
  {
  case 3:
  case 4:
    /*
      This can either be 4.x (then a Start_log_event_v3 is only at master
      startup so we are sure the master has restarted and cleared his temp
      tables; the event always has 'created'>0) or 5.0 (then we have to test
      'created').
    */
    if (created)
    {
      error= close_temporary_tables(thd);
      cleanup_load_tmpdir();
    }
    else
    {
      /*
        Set all temporary tables thread references to the current thread
        as they may point to the "old" SQL slave thread in case of its
        restart.
      */
      TABLE *table;
      for (table= thd->temporary_tables; table; table= table->next)
        table->in_use= thd;
    }
    break;

    /*
       Now the older formats; in that case load_tmpdir is cleaned up by the I/O
       thread.
    */
  case 1:
    if (strncmp(rli->get_rli_description_event()->server_version,
                "3.23.57",7) >= 0 && created)
    {
      /*
        Can distinguish, based on the value of 'created': this event was
        generated at master startup.
      */
      error= close_temporary_tables(thd);
    }
    /*
      Otherwise, can't distinguish a Start_log_event generated at
      master startup and one generated by master FLUSH LOGS, so cannot
      be sure temp tables have to be dropped. So do nothing.
    */
    break;
  default:
    /* this case is impossible */
    DBUG_RETURN(1);
  }
  DBUG_RETURN(error);
}
#endif /* defined(HAVE_REPLICATION) && !defined(MYSQL_CLIENT) */

/***************************************************************************
       Format_description_log_event methods
****************************************************************************/

/**
  Format_description_log_event 1st ctor.

    Ctor. Can be used to create the event to write to the binary log (when the
    server starts or when FLUSH LOGS), or to create artificial events to parse
    binlogs from MySQL 3.23 or 4.x.
    When in a client, only the 2nd use is possible.

  @param binlog_version         the binlog version for which we want to build
                                an event. Can be 1 (=MySQL 3.23), 3 (=4.0.x
                                x>=2 and 4.1) or 4 (MySQL 5.0). Note that the
                                old 4.0 (binlog version 2) is not supported;
                                it should not be used for replication with
                                5.0.
  @param server_ver             a string containing the server version.
*/

Format_description_log_event::
Format_description_log_event(uint8 binlog_ver, const char* server_ver)
  :Start_log_event_v3(), event_type_permutation(0)
{
  binlog_version= binlog_ver;
  switch (binlog_ver) {
  case 4: /* MySQL 5.0 */
    memcpy(server_version, ::server_version, ST_SERVER_VER_LEN);
    DBUG_EXECUTE_IF("pretend_version_50034_in_binlog",
                    strmov(server_version, "5.0.34"););
    common_header_len= LOG_EVENT_HEADER_LEN;
    number_of_event_types= LOG_EVENT_TYPES;
    /* we'll catch my_malloc() error in is_valid() */
    post_header_len=(uint8*) my_malloc(number_of_event_types*sizeof(uint8)
                                       + BINLOG_CHECKSUM_ALG_DESC_LEN,
                                       MYF(0));
    /*
      This long list of assignments is not beautiful, but I see no way to
      make it nicer, as the right members are #defines, not array members, so
      it's impossible to write a loop.
    */
    if (post_header_len)
    {
#ifndef DBUG_OFF
      // Allows us to sanity-check that all events initialized their
      // events (see the end of this 'if' block).
      memset(post_header_len, 255, number_of_event_types*sizeof(uint8));
#endif

      /* Note: all event types must explicitly fill in their lengths here. */
      post_header_len[START_EVENT_V3-1]= START_V3_HEADER_LEN;
      post_header_len[QUERY_EVENT-1]= QUERY_HEADER_LEN;
      post_header_len[STOP_EVENT-1]= STOP_HEADER_LEN;
      post_header_len[ROTATE_EVENT-1]= ROTATE_HEADER_LEN;
      post_header_len[INTVAR_EVENT-1]= INTVAR_HEADER_LEN;
      post_header_len[LOAD_EVENT-1]= LOAD_HEADER_LEN;
      post_header_len[SLAVE_EVENT-1]= 0;   /* Unused because the code for Slave log event was removed. (15th Oct. 2010) */
      post_header_len[CREATE_FILE_EVENT-1]= CREATE_FILE_HEADER_LEN;
      post_header_len[APPEND_BLOCK_EVENT-1]= APPEND_BLOCK_HEADER_LEN;
      post_header_len[EXEC_LOAD_EVENT-1]= EXEC_LOAD_HEADER_LEN;
      post_header_len[DELETE_FILE_EVENT-1]= DELETE_FILE_HEADER_LEN;
      post_header_len[NEW_LOAD_EVENT-1]= NEW_LOAD_HEADER_LEN;
      post_header_len[RAND_EVENT-1]= RAND_HEADER_LEN;
      post_header_len[USER_VAR_EVENT-1]= USER_VAR_HEADER_LEN;
      post_header_len[FORMAT_DESCRIPTION_EVENT-1]= FORMAT_DESCRIPTION_HEADER_LEN;
      post_header_len[XID_EVENT-1]= XID_HEADER_LEN;
      post_header_len[BEGIN_LOAD_QUERY_EVENT-1]= BEGIN_LOAD_QUERY_HEADER_LEN;
      post_header_len[EXECUTE_LOAD_QUERY_EVENT-1]= EXECUTE_LOAD_QUERY_HEADER_LEN;
      /*
        The PRE_GA events are never be written to any binlog, but
        their lengths are included in Format_description_log_event.
        Hence, we need to be assign some value here, to avoid reading
        uninitialized memory when the array is written to disk.
      */
      post_header_len[PRE_GA_WRITE_ROWS_EVENT-1] = 0;
      post_header_len[PRE_GA_UPDATE_ROWS_EVENT-1] = 0;
      post_header_len[PRE_GA_DELETE_ROWS_EVENT-1] = 0;

      post_header_len[TABLE_MAP_EVENT-1]=       TABLE_MAP_HEADER_LEN;
      post_header_len[WRITE_ROWS_EVENT_V1-1]=   ROWS_HEADER_LEN_V1;
      post_header_len[UPDATE_ROWS_EVENT_V1-1]=  ROWS_HEADER_LEN_V1;
      post_header_len[DELETE_ROWS_EVENT_V1-1]=  ROWS_HEADER_LEN_V1;
      /*
        We here have the possibility to simulate a master of before we changed
        the table map id to be stored in 6 bytes: when it was stored in 4
        bytes (=> post_header_len was 6). This is used to test backward
        compatibility.
        This code can be removed after a few months (today is Dec 21st 2005),
        when we know that the 4-byte masters are not deployed anymore (check
        with Tomas Ulin first!), and the accompanying test (rpl_row_4_bytes)
        too.
      */
      DBUG_EXECUTE_IF("old_row_based_repl_4_byte_map_id_master",
                      post_header_len[TABLE_MAP_EVENT-1]=
                      post_header_len[WRITE_ROWS_EVENT_V1-1]=
                      post_header_len[UPDATE_ROWS_EVENT_V1-1]=
                      post_header_len[DELETE_ROWS_EVENT_V1-1]= 6;);
      post_header_len[INCIDENT_EVENT-1]= INCIDENT_HEADER_LEN;
      post_header_len[HEARTBEAT_LOG_EVENT-1]= 0;
      post_header_len[IGNORABLE_LOG_EVENT-1]= IGNORABLE_HEADER_LEN;
      post_header_len[ROWS_QUERY_LOG_EVENT-1]= IGNORABLE_HEADER_LEN;
      post_header_len[WRITE_ROWS_EVENT-1]=  ROWS_HEADER_LEN_V2;
      post_header_len[UPDATE_ROWS_EVENT-1]= ROWS_HEADER_LEN_V2;
      post_header_len[DELETE_ROWS_EVENT-1]= ROWS_HEADER_LEN_V2;
      post_header_len[GTID_LOG_EVENT-1]=
        post_header_len[ANONYMOUS_GTID_LOG_EVENT-1]=
        Gtid_log_event::POST_HEADER_LENGTH;
      post_header_len[PREVIOUS_GTIDS_LOG_EVENT-1]= IGNORABLE_HEADER_LEN;

      // Sanity-check that all post header lengths are initialized.
      int i;
      for (i=0; i<number_of_event_types; i++)
        DBUG_ASSERT(post_header_len[i] != 255);
    }
    break;

  case 1: /* 3.23 */
  case 3: /* 4.0.x x>=2 */
    /*
      We build an artificial (i.e. not sent by the master) event, which
      describes what those old master versions send.
    */
    if (binlog_ver==1)
      strmov(server_version, server_ver ? server_ver : "3.23");
    else
      strmov(server_version, server_ver ? server_ver : "4.0");
    common_header_len= binlog_ver==1 ? OLD_HEADER_LEN :
      LOG_EVENT_MINIMAL_HEADER_LEN;
    /*
      The first new event in binlog version 4 is Format_desc. So any event type
      after that does not exist in older versions. We use the events known by
      version 3, even if version 1 had only a subset of them (this is not a
      problem: it uses a few bytes for nothing but unifies code; it does not
      make the slave detect less corruptions).
    */
    number_of_event_types= FORMAT_DESCRIPTION_EVENT - 1;
    post_header_len=(uint8*) my_malloc(number_of_event_types*sizeof(uint8),
                                       MYF(0));
    if (post_header_len)
    {
      post_header_len[START_EVENT_V3-1]= START_V3_HEADER_LEN;
      post_header_len[QUERY_EVENT-1]= QUERY_HEADER_MINIMAL_LEN;
      post_header_len[STOP_EVENT-1]= 0;
      post_header_len[ROTATE_EVENT-1]= (binlog_ver==1) ? 0 : ROTATE_HEADER_LEN;
      post_header_len[INTVAR_EVENT-1]= 0;
      post_header_len[LOAD_EVENT-1]= LOAD_HEADER_LEN;
      post_header_len[SLAVE_EVENT-1]= 0;  /* Unused because the code for Slave log event was removed. (15th Oct. 2010) */
      post_header_len[CREATE_FILE_EVENT-1]= CREATE_FILE_HEADER_LEN;
      post_header_len[APPEND_BLOCK_EVENT-1]= APPEND_BLOCK_HEADER_LEN;
      post_header_len[EXEC_LOAD_EVENT-1]= EXEC_LOAD_HEADER_LEN;
      post_header_len[DELETE_FILE_EVENT-1]= DELETE_FILE_HEADER_LEN;
      post_header_len[NEW_LOAD_EVENT-1]= post_header_len[LOAD_EVENT-1];
      post_header_len[RAND_EVENT-1]= 0;
      post_header_len[USER_VAR_EVENT-1]= 0;
    }
    break;
  default: /* Includes binlog version 2 i.e. 4.0.x x<=1 */
    post_header_len= 0; /* will make is_valid() fail */
    break;
  }
  calc_server_version_split();
  checksum_alg= (uint8) BINLOG_CHECKSUM_ALG_UNDEF;
}


/**
  The problem with this constructor is that the fixed header may have a
  length different from this version, but we don't know this length as we
  have not read the Format_description_log_event which says it, yet. This
  length is in the post-header of the event, but we don't know where the
  post-header starts.

  So this type of event HAS to:
  - either have the header's length at the beginning (in the header, at a
  fixed position which will never be changed), not in the post-header. That
  would make the header be "shifted" compared to other events.
  - or have a header of size LOG_EVENT_MINIMAL_HEADER_LEN (19), in all future
  versions, so that we know for sure.

  I (Guilhem) chose the 2nd solution. Rotate has the same constraint (because
  it is sent before Format_description_log_event).
*/

Format_description_log_event::
Format_description_log_event(const char* buf,
                             uint event_len,
                             const
                             Format_description_log_event*
                             description_event)
  :Start_log_event_v3(buf, description_event), event_type_permutation(0)
{
  ulong ver_calc;
  DBUG_ENTER("Format_description_log_event::Format_description_log_event(char*,...)");
  buf+= LOG_EVENT_MINIMAL_HEADER_LEN;
  if ((common_header_len=buf[ST_COMMON_HEADER_LEN_OFFSET]) < OLD_HEADER_LEN)
    DBUG_VOID_RETURN; /* sanity check */
  number_of_event_types=
    event_len - (LOG_EVENT_MINIMAL_HEADER_LEN + ST_COMMON_HEADER_LEN_OFFSET + 1);
  DBUG_PRINT("info", ("common_header_len=%d number_of_event_types=%d",
                      common_header_len, number_of_event_types));
  /* If alloc fails, we'll detect it in is_valid() */

  post_header_len= (uint8*) my_memdup((uchar*)buf+ST_COMMON_HEADER_LEN_OFFSET+1,
                                      number_of_event_types*
                                      sizeof(*post_header_len),
                                      MYF(0));
  calc_server_version_split();
  if ((ver_calc= get_version_product()) >= checksum_version_product)
  {
    /* the last bytes are the checksum alg desc and value (or value's room) */
    number_of_event_types -= BINLOG_CHECKSUM_ALG_DESC_LEN;
    /*
      FD from the checksum-home version server (ver_calc ==
      checksum_version_product) must have 
      number_of_event_types == LOG_EVENT_TYPES.
    */
    DBUG_ASSERT(ver_calc != checksum_version_product ||
                number_of_event_types == LOG_EVENT_TYPES);
    checksum_alg= post_header_len[number_of_event_types];
  }
  else
  {
    checksum_alg= (uint8) BINLOG_CHECKSUM_ALG_UNDEF;
  }

  /*
    In some previous versions, the events were given other event type
    id numbers than in the present version. When replicating from such
    a version, we therefore set up an array that maps those id numbers
    to the id numbers of the present server.

    If post_header_len is null, it means malloc failed, and is_valid
    will fail, so there is no need to do anything.

    The trees in which events have wrong id's are:

    mysql-5.1-wl1012.old mysql-5.1-wl2325-5.0-drop6p13-alpha
    mysql-5.1-wl2325-5.0-drop6 mysql-5.1-wl2325-5.0
    mysql-5.1-wl2325-no-dd

    (this was found by grepping for two lines in sequence where the
    first matches "FORMAT_DESCRIPTION_EVENT," and the second matches
    "TABLE_MAP_EVENT," in log_event.h in all trees)

    In these trees, the following server_versions existed since
    TABLE_MAP_EVENT was introduced:

    5.1.1-a_drop5p3   5.1.1-a_drop5p4        5.1.1-alpha
    5.1.2-a_drop5p10  5.1.2-a_drop5p11       5.1.2-a_drop5p12
    5.1.2-a_drop5p13  5.1.2-a_drop5p14       5.1.2-a_drop5p15
    5.1.2-a_drop5p16  5.1.2-a_drop5p16b      5.1.2-a_drop5p16c
    5.1.2-a_drop5p17  5.1.2-a_drop5p4        5.1.2-a_drop5p5
    5.1.2-a_drop5p6   5.1.2-a_drop5p7        5.1.2-a_drop5p8
    5.1.2-a_drop5p9   5.1.3-a_drop5p17       5.1.3-a_drop5p17b
    5.1.3-a_drop5p17c 5.1.4-a_drop5p18       5.1.4-a_drop5p19
    5.1.4-a_drop5p20  5.1.4-a_drop6p0        5.1.4-a_drop6p1
    5.1.4-a_drop6p2   5.1.5-a_drop5p20       5.2.0-a_drop6p3
    5.2.0-a_drop6p4   5.2.0-a_drop6p5        5.2.0-a_drop6p6
    5.2.1-a_drop6p10  5.2.1-a_drop6p11       5.2.1-a_drop6p12
    5.2.1-a_drop6p6   5.2.1-a_drop6p7        5.2.1-a_drop6p8
    5.2.2-a_drop6p13  5.2.2-a_drop6p13-alpha 5.2.2-a_drop6p13b
    5.2.2-a_drop6p13c

    (this was found by grepping for "mysql," in all historical
    versions of configure.in in the trees listed above).

    There are 5.1.1-alpha versions that use the new event id's, so we
    do not test that version string.  So replication from 5.1.1-alpha
    with the other event id's to a new version does not work.
    Moreover, we can safely ignore the part after drop[56].  This
    allows us to simplify the big list above to the following regexes:

    5\.1\.[1-5]-a_drop5.*
    5\.1\.4-a_drop6.*
    5\.2\.[0-2]-a_drop6.*

    This is what we test for in the 'if' below.
  */
  if (post_header_len &&
      server_version[0] == '5' && server_version[1] == '.' &&
      server_version[3] == '.' &&
      strncmp(server_version + 5, "-a_drop", 7) == 0 &&
      ((server_version[2] == '1' &&
        server_version[4] >= '1' && server_version[4] <= '5' &&
        server_version[12] == '5') ||
       (server_version[2] == '1' &&
        server_version[4] == '4' &&
        server_version[12] == '6') ||
       (server_version[2] == '2' &&
        server_version[4] >= '0' && server_version[4] <= '2' &&
        server_version[12] == '6')))
  {
    if (number_of_event_types != 22)
    {
      DBUG_PRINT("info", (" number_of_event_types=%d",
                          number_of_event_types));
      /* this makes is_valid() return false. */
      my_free(post_header_len);
      post_header_len= NULL;
      DBUG_VOID_RETURN;
    }
    static const uint8 perm[23]=
      {
        UNKNOWN_EVENT, START_EVENT_V3, QUERY_EVENT, STOP_EVENT, ROTATE_EVENT,
        INTVAR_EVENT, LOAD_EVENT, SLAVE_EVENT, CREATE_FILE_EVENT,
        APPEND_BLOCK_EVENT, EXEC_LOAD_EVENT, DELETE_FILE_EVENT,
        NEW_LOAD_EVENT,
        RAND_EVENT, USER_VAR_EVENT,
        FORMAT_DESCRIPTION_EVENT,
        TABLE_MAP_EVENT,
        PRE_GA_WRITE_ROWS_EVENT,
        PRE_GA_UPDATE_ROWS_EVENT,
        PRE_GA_DELETE_ROWS_EVENT,
        XID_EVENT,
        BEGIN_LOAD_QUERY_EVENT,
        EXECUTE_LOAD_QUERY_EVENT,
      };
    event_type_permutation= perm;
    /*
      Since we use (permuted) event id's to index the post_header_len
      array, we need to permute the post_header_len array too.
    */
    uint8 post_header_len_temp[23];
    for (int i= 1; i < 23; i++)
      post_header_len_temp[perm[i] - 1]= post_header_len[i - 1];
    for (int i= 0; i < 22; i++)
      post_header_len[i] = post_header_len_temp[i];
  }
  DBUG_VOID_RETURN;
}

#ifndef MYSQL_CLIENT
bool Format_description_log_event::write(IO_CACHE* file)
{
  bool ret;
  bool no_checksum;
  /*
    We don't call Start_log_event_v3::write() because this would make 2
    my_b_safe_write().
  */
  uchar buff[FORMAT_DESCRIPTION_HEADER_LEN + BINLOG_CHECKSUM_ALG_DESC_LEN];
  size_t rec_size= sizeof(buff);
  int2store(buff + ST_BINLOG_VER_OFFSET,binlog_version);
  memcpy((char*) buff + ST_SERVER_VER_OFFSET,server_version,ST_SERVER_VER_LEN);
  if (!dont_set_created)
    created= get_time();
  int4store(buff + ST_CREATED_OFFSET,created);
  buff[ST_COMMON_HEADER_LEN_OFFSET]= LOG_EVENT_HEADER_LEN;
  memcpy((char*) buff+ST_COMMON_HEADER_LEN_OFFSET + 1, (uchar*) post_header_len,
         LOG_EVENT_TYPES);
  /*
    if checksum is requested
    record the checksum-algorithm descriptor next to
    post_header_len vector which will be followed by the checksum value.
    Master is supposed to trigger checksum computing by binlog_checksum_options,
    slave does it via marking the event according to
    FD_queue checksum_alg value.
  */
  compile_time_assert(sizeof(BINLOG_CHECKSUM_ALG_DESC_LEN == 1));
#ifndef DBUG_OFF
  data_written= 0; // to prepare for need_checksum assert
#endif
  buff[FORMAT_DESCRIPTION_HEADER_LEN]= need_checksum() ?
    checksum_alg : (uint8) BINLOG_CHECKSUM_ALG_OFF;
  /* 
     FD of checksum-aware server is always checksum-equipped, (V) is in,
     regardless of @@global.binlog_checksum policy.
     Thereby a combination of (A) == 0, (V) != 0 means
     it's the checksum-aware server's FD event that heads checksum-free binlog
     file. 
     Here 0 stands for checksumming OFF to evaluate (V) as 0 is that case.
     A combination of (A) != 0, (V) != 0 denotes FD of the checksum-aware server
     heading the checksummed binlog.
     (A), (V) presence in FD of the checksum-aware server makes the event
     1 + 4 bytes bigger comparing to the former FD.
  */

  if ((no_checksum= (checksum_alg == BINLOG_CHECKSUM_ALG_OFF)))
  {
    checksum_alg= BINLOG_CHECKSUM_ALG_CRC32;  // Forcing (V) room to fill anyway
  }
  ret= (write_header(file, rec_size) ||
        wrapper_my_b_safe_write(file, buff, rec_size) ||
        write_footer(file));
  if (no_checksum)
    checksum_alg= BINLOG_CHECKSUM_ALG_OFF;
  return ret;
}
#endif

#if defined(HAVE_REPLICATION) && !defined(MYSQL_CLIENT)
int Format_description_log_event::do_apply_event(Relay_log_info const *rli)
{
  int ret= 0;
  DBUG_ENTER("Format_description_log_event::do_apply_event");

  /*
    As a transaction NEVER spans on 2 or more binlogs:
    if we have an active transaction at this point, the master died
    while writing the transaction to the binary log, i.e. while
    flushing the binlog cache to the binlog. XA guarantees that master has
    rolled back. So we roll back.
    Note: this event could be sent by the master to inform us of the
    format of its binlog; in other words maybe it is not at its
    original place when it comes to us; we'll know this by checking
    log_pos ("artificial" events have log_pos == 0).
  */
  if (!is_artificial_event() && created && thd->transaction.all.ha_list)
  {
    /* This is not an error (XA is safe), just an information */
    rli->report(INFORMATION_LEVEL, 0,
                "Rolling back unfinished transaction (no COMMIT "
                "or ROLLBACK in relay log). A probable cause is that "
                "the master died while writing the transaction to "
                "its binary log, thus rolled back too."); 
    const_cast<Relay_log_info*>(rli)->cleanup_context(thd, 1);
  }

  /*
    If this event comes from ourselves, there is no cleaning task to
    perform, we don't call Start_log_event_v3::do_apply_event()
    (this was just to update the log's description event).
  */
  if (server_id != (uint32) ::server_id)
  {
    /*
      If the event was not requested by the slave i.e. the master sent
      it while the slave asked for a position >4, the event will make
      rli->group_master_log_pos advance. Say that the slave asked for
      position 1000, and the Format_desc event's end is 96. Then in
      the beginning of replication rli->group_master_log_pos will be
      0, then 96, then jump to first really asked event (which is
      >96). So this is ok.
    */
    ret= Start_log_event_v3::do_apply_event(rli);
  }

  if (!ret)
  {
    /* Save the information describing this binlog */
    const_cast<Relay_log_info *>(rli)->set_rli_description_event(this);
  }

  DBUG_RETURN(ret);
}

int Format_description_log_event::do_update_pos(Relay_log_info *rli)
{
  if (server_id == (uint32) ::server_id)
  {
    /*
      We only increase the relay log position if we are skipping
      events and do not touch any group_* variables, nor flush the
      relay log info.  If there is a crash, we will have to re-skip
      the events again, but that is a minor issue.

      If we do not skip stepping the group log position (and the
      server id was changed when restarting the server), it might well
      be that we start executing at a position that is invalid, e.g.,
      at a Rows_log_event or a Query_log_event preceeded by a
      Intvar_log_event instead of starting at a Table_map_log_event or
      the Intvar_log_event respectively.
     */
    rli->inc_event_relay_log_pos();
    return 0;
  }
  else
  {
    return Log_event::do_update_pos(rli);
  }
}

Log_event::enum_skip_reason
Format_description_log_event::do_shall_skip(Relay_log_info *rli)
{
  return Log_event::EVENT_SKIP_NOT;
}

#endif


/**
   'server_version_split' is used for lookups to find if the server which
   created this event has some known bug.
*/
void Format_description_log_event::calc_server_version_split()
{
  do_server_version_split(server_version, server_version_split);

  DBUG_PRINT("info",("Format_description_log_event::server_version_split:"
                     " '%s' %d %d %d", server_version,
                     server_version_split[0],
                     server_version_split[1], server_version_split[2]));
}

/**
   @return integer representing the version of server that originated
   the current FD instance.
*/
ulong Format_description_log_event::get_version_product() const
{ 
  return version_product(server_version_split);
}

/**
   @return TRUE is the event's version is earlier than one that introduced
   the replication event checksum. FALSE otherwise.
*/
bool Format_description_log_event::is_version_before_checksum() const
{
  return get_version_product() < checksum_version_product;
}

/**
   @param buf buffer holding serialized FD event
   @param len netto (possible checksum is stripped off) length of the event buf
   
   @return  the version-safe checksum alg descriptor where zero
            designates no checksum, 255 - the orginator is
            checksum-unaware (effectively no checksum) and the actuall
            [1-254] range alg descriptor.
*/
uint8 get_checksum_alg(const char* buf, ulong len)
{
  uint8 ret;
  char version[ST_SERVER_VER_LEN];
  uchar version_split[3];

  DBUG_ENTER("get_checksum_alg");
  DBUG_ASSERT(buf[EVENT_TYPE_OFFSET] == FORMAT_DESCRIPTION_EVENT);

  memcpy(version, buf +
         buf[LOG_EVENT_MINIMAL_HEADER_LEN + ST_COMMON_HEADER_LEN_OFFSET]
         + ST_SERVER_VER_OFFSET, ST_SERVER_VER_LEN);
  version[ST_SERVER_VER_LEN - 1]= 0;
  
  do_server_version_split(version, version_split);
  ret= (version_product(version_split) < checksum_version_product) ?
    (uint8) BINLOG_CHECKSUM_ALG_UNDEF :
    * (uint8*) (buf + len - BINLOG_CHECKSUM_LEN - BINLOG_CHECKSUM_ALG_DESC_LEN);
  DBUG_ASSERT(ret == BINLOG_CHECKSUM_ALG_OFF ||
              ret == BINLOG_CHECKSUM_ALG_UNDEF ||
              ret == BINLOG_CHECKSUM_ALG_CRC32);
  DBUG_RETURN(ret);
}
  

  /**************************************************************************
        Load_log_event methods
   General note about Load_log_event: the binlogging of LOAD DATA INFILE is
   going to be changed in 5.0 (or maybe in 5.1; not decided yet).
   However, the 5.0 slave could still have to read such events (from a 4.x
   master), convert them (which just means maybe expand the header, when 5.0
   servers have a UID in events) (remember that whatever is after the header
   will be like in 4.x, as this event's format is not modified in 5.0 as we
   will use new types of events to log the new LOAD DATA INFILE features).
   To be able to read/convert, we just need to not assume that the common
   header is of length LOG_EVENT_HEADER_LEN (we must use the description
   event).
   Note that I (Guilhem) manually tested replication of a big LOAD DATA INFILE
   between 3.23 and 5.0, and between 4.0 and 5.0, and it works fine (and the
   positions displayed in SHOW SLAVE STATUS then are fine too).
  **************************************************************************/

#if defined(HAVE_REPLICATION) && !defined(MYSQL_CLIENT)
uint Load_log_event::get_query_buffer_length()
{
  return
    //the DB name may double if we escape the quote character
    5 + 2*db_len + 3 +
    18 + fname_len*4 + 2 +                    // "LOAD DATA INFILE 'file''"
    11 +                                    // "CONCURRENT "
    7 +					    // LOCAL
    9 +                                     // " REPLACE or IGNORE "
    13 + table_name_len*2 +                 // "INTO TABLE `table`"
    21 + sql_ex.field_term_len*4 + 2 +      // " FIELDS TERMINATED BY 'str'"
    23 + sql_ex.enclosed_len*4 + 2 +        // " OPTIONALLY ENCLOSED BY 'str'"
    12 + sql_ex.escaped_len*4 + 2 +         // " ESCAPED BY 'str'"
    21 + sql_ex.line_term_len*4 + 2 +       // " LINES TERMINATED BY 'str'"
    19 + sql_ex.line_start_len*4 + 2 +      // " LINES STARTING BY 'str'"
    15 + 22 +                               // " IGNORE xxx  LINES"
    3 + (num_fields-1)*2 + field_block_len; // " (field1, field2, ...)"
}


void Load_log_event::print_query(bool need_db, const char *cs, char *buf,
                                 char **end, char **fn_start, char **fn_end)
{
  char quoted_id[1 + NAME_LEN * 2 + 2];//quoted  length
  int  quoted_id_len= 0;
  char *pos= buf;

  if (need_db && db && db_len)
  {
    pos= strmov(pos, "use ");
#ifdef MYSQL_SERVER
    quoted_id_len= my_strmov_quoted_identifier(this->thd, (char *) quoted_id,
                                               db, 0);
#else
    quoted_id_len= my_strmov_quoted_identifier((char *) quoted_id, db);
#endif
    quoted_id[quoted_id_len]= '\0';
    pos= strmov(pos, quoted_id);
    pos= strmov(pos, "; ");
  }

  pos= strmov(pos, "LOAD DATA ");

  if (is_concurrent)
    pos= strmov(pos, "CONCURRENT ");

  if (fn_start)
    *fn_start= pos;

  if (check_fname_outside_temp_buf())
    pos= strmov(pos, "LOCAL ");
  pos= strmov(pos, "INFILE ");
  pos= pretty_print_str(pos, fname, fname_len);
  pos= strmov(pos, " ");

  if (sql_ex.opt_flags & REPLACE_FLAG)
    pos= strmov(pos, "REPLACE ");
  else if (sql_ex.opt_flags & IGNORE_FLAG)
    pos= strmov(pos, "IGNORE ");

  pos= strmov(pos ,"INTO");

  if (fn_end)
    *fn_end= pos;

  pos= strmov(pos ," TABLE ");
  memcpy(pos, table_name, table_name_len);
  pos+= table_name_len;

  if (cs != NULL)
  {
    pos= strmov(pos ," CHARACTER SET ");
    pos= strmov(pos ,  cs);
  }

  /* We have to create all optional fields as the default is not empty */
  pos= strmov(pos, " FIELDS TERMINATED BY ");
  pos= pretty_print_str(pos, sql_ex.field_term, sql_ex.field_term_len);
  if (sql_ex.opt_flags & OPT_ENCLOSED_FLAG)
    pos= strmov(pos, " OPTIONALLY ");
  pos= strmov(pos, " ENCLOSED BY ");
  pos= pretty_print_str(pos, sql_ex.enclosed, sql_ex.enclosed_len);

  pos= strmov(pos, " ESCAPED BY ");
  pos= pretty_print_str(pos, sql_ex.escaped, sql_ex.escaped_len);

  pos= strmov(pos, " LINES TERMINATED BY ");
  pos= pretty_print_str(pos, sql_ex.line_term, sql_ex.line_term_len);
  if (sql_ex.line_start_len)
  {
    pos= strmov(pos, " STARTING BY ");
    pos= pretty_print_str(pos, sql_ex.line_start, sql_ex.line_start_len);
  }

  if ((long) skip_lines > 0)
  {
    pos= strmov(pos, " IGNORE ");
    pos= longlong10_to_str((longlong) skip_lines, pos, 10);
    pos= strmov(pos," LINES ");    
  }

  if (num_fields)
  {
    uint i;
    const char *field= fields;
    pos= strmov(pos, " (");
    for (i = 0; i < num_fields; i++)
    {
      if (i)
      {
        *pos++= ' ';
        *pos++= ',';
      }
      quoted_id_len= my_strmov_quoted_identifier(this->thd, quoted_id, field,
                                                 0);
      memcpy(pos, quoted_id, quoted_id_len-1);
    }
    *pos++= ')';
  }

  *end= pos;
}


int Load_log_event::pack_info(Protocol *protocol)
{
  char *buf, *end;

  if (!(buf= (char*) my_malloc(get_query_buffer_length(), MYF(MY_WME))))
    return 1;
  print_query(TRUE, NULL, buf, &end, 0, 0);
  protocol->store(buf, end-buf, &my_charset_bin);
  my_free(buf);
  return 0;
}
#endif /* defined(HAVE_REPLICATION) && !defined(MYSQL_CLIENT) */


#ifndef MYSQL_CLIENT

/*
  Load_log_event::write_data_header()
*/

bool Load_log_event::write_data_header(IO_CACHE* file)
{
  char buf[LOAD_HEADER_LEN];
  int4store(buf + L_THREAD_ID_OFFSET, slave_proxy_id);
  int4store(buf + L_EXEC_TIME_OFFSET, exec_time);
  int4store(buf + L_SKIP_LINES_OFFSET, skip_lines);
  buf[L_TBL_LEN_OFFSET] = (char)table_name_len;
  buf[L_DB_LEN_OFFSET] = (char)db_len;
  int4store(buf + L_NUM_FIELDS_OFFSET, num_fields);
  return my_b_safe_write(file, (uchar*)buf, LOAD_HEADER_LEN) != 0;
}


/*
  Load_log_event::write_data_body()
*/

bool Load_log_event::write_data_body(IO_CACHE* file)
{
  if (sql_ex.write_data(file))
    return 1;
  if (num_fields && fields && field_lens)
  {
    if (my_b_safe_write(file, (uchar*)field_lens, num_fields) ||
	my_b_safe_write(file, (uchar*)fields, field_block_len))
      return 1;
  }
  return (my_b_safe_write(file, (uchar*)table_name, table_name_len + 1) ||
	  my_b_safe_write(file, (uchar*)db, db_len + 1) ||
	  my_b_safe_write(file, (uchar*)fname, fname_len));
}


/*
  Load_log_event::Load_log_event()
*/

Load_log_event::Load_log_event(THD *thd_arg, sql_exchange *ex,
			       const char *db_arg, const char *table_name_arg,
			       List<Item> &fields_arg,
                               bool is_concurrent_arg,
			       enum enum_duplicates handle_dup,
			       bool ignore, bool using_trans)
  :Log_event(thd_arg,
             thd_arg->thread_specific_used ? LOG_EVENT_THREAD_SPECIFIC_F : 0,
             using_trans ? Log_event::EVENT_TRANSACTIONAL_CACHE :
                           Log_event::EVENT_STMT_CACHE,
             Log_event::EVENT_NORMAL_LOGGING),
   thread_id(thd_arg->thread_id),
   slave_proxy_id(thd_arg->variables.pseudo_thread_id),
   num_fields(0),fields(0),
   field_lens(0),field_block_len(0),
   table_name(table_name_arg ? table_name_arg : ""),
   db(db_arg), fname(ex->file_name), local_fname(FALSE),
   is_concurrent(is_concurrent_arg)
{

  /*
  exec_time calculation has changed to use the same method that is used
  to fill out "thd_arg->start_time"
  */

  struct timeval end_time;
  ulonglong micro_end_time= my_micro_time();
  my_micro_time_to_timeval(micro_end_time, &end_time);

  exec_time= end_time.tv_sec - thd_arg->start_time.tv_sec;

  /* db can never be a zero pointer in 4.0 */
  db_len = (uint32) strlen(db);
  table_name_len = (uint32) strlen(table_name);
  fname_len = (fname) ? (uint) strlen(fname) : 0;
  sql_ex.field_term = (char*) ex->field_term->ptr();
  sql_ex.field_term_len = (uint8) ex->field_term->length();
  sql_ex.enclosed = (char*) ex->enclosed->ptr();
  sql_ex.enclosed_len = (uint8) ex->enclosed->length();
  sql_ex.line_term = (char*) ex->line_term->ptr();
  sql_ex.line_term_len = (uint8) ex->line_term->length();
  sql_ex.line_start = (char*) ex->line_start->ptr();
  sql_ex.line_start_len = (uint8) ex->line_start->length();
  sql_ex.escaped = (char*) ex->escaped->ptr();
  sql_ex.escaped_len = (uint8) ex->escaped->length();
  sql_ex.opt_flags = 0;
  sql_ex.cached_new_format = -1;
    
  if (ex->dumpfile)
    sql_ex.opt_flags|= DUMPFILE_FLAG;
  if (ex->opt_enclosed)
    sql_ex.opt_flags|= OPT_ENCLOSED_FLAG;

  sql_ex.empty_flags= 0;

  switch (handle_dup) {
  case DUP_REPLACE:
    sql_ex.opt_flags|= REPLACE_FLAG;
    break;
  case DUP_UPDATE:				// Impossible here
  case DUP_ERROR:
    break;	
  }
  if (ignore)
    sql_ex.opt_flags|= IGNORE_FLAG;

  if (!ex->field_term->length())
    sql_ex.empty_flags |= FIELD_TERM_EMPTY;
  if (!ex->enclosed->length())
    sql_ex.empty_flags |= ENCLOSED_EMPTY;
  if (!ex->line_term->length())
    sql_ex.empty_flags |= LINE_TERM_EMPTY;
  if (!ex->line_start->length())
    sql_ex.empty_flags |= LINE_START_EMPTY;
  if (!ex->escaped->length())
    sql_ex.empty_flags |= ESCAPED_EMPTY;
    
  skip_lines = ex->skip_lines;

  List_iterator<Item> li(fields_arg);
  field_lens_buf.length(0);
  fields_buf.length(0);
  Item* item;
  while ((item = li++))
  {
    num_fields++;
    uchar len= (uchar) item->item_name.length();
    field_block_len += len + 1;
    fields_buf.append(item->item_name.ptr(), len + 1);
    field_lens_buf.append((char*)&len, 1);
  }

  field_lens = (const uchar*)field_lens_buf.ptr();
  fields = fields_buf.ptr();
}
#endif /* !MYSQL_CLIENT */


/**
  @note
    The caller must do buf[event_len] = 0 before he starts using the
    constructed event.
*/
Load_log_event::Load_log_event(const char *buf, uint event_len,
                               const Format_description_log_event *description_event)
  :Log_event(buf, description_event), num_fields(0), fields(0),
   field_lens(0),field_block_len(0),
   table_name(0), db(0), fname(0), local_fname(FALSE),
   /*
     Load_log_event which comes from the binary log does not contain
     information about the type of insert which was used on the master.
     Assume that it was an ordinary, non-concurrent LOAD DATA.
    */
   is_concurrent(FALSE)
{
  DBUG_ENTER("Load_log_event");
  /*
    I (Guilhem) manually tested replication of LOAD DATA INFILE for 3.23->5.0,
    4.0->5.0 and 5.0->5.0 and it works.
  */
  if (event_len)
    copy_log_event(buf, event_len,
                   ((buf[EVENT_TYPE_OFFSET] == LOAD_EVENT) ?
                    LOAD_HEADER_LEN + 
                    description_event->common_header_len :
                    LOAD_HEADER_LEN + LOG_EVENT_HEADER_LEN),
                   description_event);
  /* otherwise it's a derived class, will call copy_log_event() itself */
  DBUG_VOID_RETURN;
}


/*
  Load_log_event::copy_log_event()
*/

int Load_log_event::copy_log_event(const char *buf, ulong event_len,
                                   int body_offset,
                                   const Format_description_log_event *description_event)
{
  DBUG_ENTER("Load_log_event::copy_log_event");
  uint data_len;
  char* buf_end = (char*)buf + event_len;
  /* this is the beginning of the post-header */
  const char* data_head = buf + description_event->common_header_len;
  slave_proxy_id= thread_id= uint4korr(data_head + L_THREAD_ID_OFFSET);
  exec_time = uint4korr(data_head + L_EXEC_TIME_OFFSET);
  skip_lines = uint4korr(data_head + L_SKIP_LINES_OFFSET);
  table_name_len = (uint)data_head[L_TBL_LEN_OFFSET];
  db_len = (uint)data_head[L_DB_LEN_OFFSET];
  num_fields = uint4korr(data_head + L_NUM_FIELDS_OFFSET);
	  
  if ((int) event_len < body_offset)
    DBUG_RETURN(1);
  /*
    Sql_ex.init() on success returns the pointer to the first byte after
    the sql_ex structure, which is the start of field lengths array.
  */
  if (!(field_lens= (uchar*)sql_ex.init((char*)buf + body_offset,
                                        buf_end,
                                        buf[EVENT_TYPE_OFFSET] != LOAD_EVENT)))
    DBUG_RETURN(1);
  
  data_len = event_len - body_offset;
  if (num_fields > data_len) // simple sanity check against corruption
    DBUG_RETURN(1);
  for (uint i = 0; i < num_fields; i++)
    field_block_len += (uint)field_lens[i] + 1;

  fields = (char*)field_lens + num_fields;
  table_name  = fields + field_block_len;
  db = table_name + table_name_len + 1;
  DBUG_EXECUTE_IF ("simulate_invalid_address",
                   db_len = data_len;);
  fname = db + db_len + 1;
  if ((db_len > data_len) || (fname > buf_end))
    goto err;
  fname_len = (uint) strlen(fname);
  if ((fname_len > data_len) || (fname + fname_len > buf_end))
    goto err;
  // null termination is accomplished by the caller doing buf[event_len]=0

  DBUG_RETURN(0);

err:
  // Invalid event.
  table_name = 0;
  DBUG_RETURN(1);
}


/*
  Load_log_event::print()
*/

#ifdef MYSQL_CLIENT
void Load_log_event::print(FILE* file, PRINT_EVENT_INFO* print_event_info)
{
  print(file, print_event_info, 0);
}


void Load_log_event::print(FILE* file_arg, PRINT_EVENT_INFO* print_event_info,
			   bool commented)
{
  IO_CACHE *const head= &print_event_info->head_cache;
  size_t id_len= 0;
  char temp_buf[1 + 2*FN_REFLEN + 2];

  DBUG_ENTER("Load_log_event::print");
  if (!print_event_info->short_form)
  {
    print_header(head, print_event_info, FALSE);
    my_b_printf(head, "\tQuery\tthread_id=%ld\texec_time=%ld\n",
                thread_id, exec_time);
  }

  bool different_db= 1;
  if (db)
  {
    /*
      If the database is different from the one of the previous statement, we
      need to print the "use" command, and we update the last_db.
      But if commented, the "use" is going to be commented so we should not
      update the last_db.
    */
    if ((different_db= memcmp(print_event_info->db, db, db_len + 1)) &&
        !commented)
      memcpy(print_event_info->db, db, db_len + 1);
  }
  
  if (db && db[0] && different_db)
  {
#ifdef MYSQL_SERVER
    id_len= my_strmov_quoted_identifier(this->thd, temp_buf, db, 0);
#else
    id_len= my_strmov_quoted_identifier(temp_buf, db);
#endif
    temp_buf[id_len]= '\0';
    my_b_printf(head, "%suse %s%s\n",
                commented ? "# " : "", temp_buf, print_event_info->delimiter);
  }
  if (flags & LOG_EVENT_THREAD_SPECIFIC_F)
    my_b_printf(head,"%sSET @@session.pseudo_thread_id=%lu%s\n",
            commented ? "# " : "", (ulong)thread_id,
            print_event_info->delimiter);
  my_b_printf(head, "%sLOAD DATA ",
              commented ? "# " : "");
  if (check_fname_outside_temp_buf())
    my_b_printf(head, "LOCAL ");
  my_b_printf(head, "INFILE '%-*s' ", fname_len, fname);

  if (sql_ex.opt_flags & REPLACE_FLAG)
    my_b_printf(head,"REPLACE ");
  else if (sql_ex.opt_flags & IGNORE_FLAG)
    my_b_printf(head,"IGNORE ");

#ifdef MYSQL_SERVER
    id_len= my_strmov_quoted_identifier(this->thd, temp_buf, table_name, 0);
#else
    id_len= my_strmov_quoted_identifier(temp_buf, table_name);
#endif
  temp_buf[id_len]= '\0';
  my_b_printf(head, "INTO TABLE %s", temp_buf);

  my_b_printf(head, " FIELDS TERMINATED BY ");
  pretty_print_str(head, sql_ex.field_term, sql_ex.field_term_len);

  if (sql_ex.opt_flags & OPT_ENCLOSED_FLAG)
    my_b_printf(head," OPTIONALLY ");
  my_b_printf(head, " ENCLOSED BY ");
  pretty_print_str(head, sql_ex.enclosed, sql_ex.enclosed_len);
     
  my_b_printf(head, " ESCAPED BY ");
  pretty_print_str(head, sql_ex.escaped, sql_ex.escaped_len);
     
  my_b_printf(head," LINES TERMINATED BY ");
  pretty_print_str(head, sql_ex.line_term, sql_ex.line_term_len);


  if (sql_ex.line_start)
  {
    my_b_printf(head," STARTING BY ");
    pretty_print_str(head, sql_ex.line_start, sql_ex.line_start_len);
  }
  if ((long) skip_lines > 0)
    my_b_printf(head, " IGNORE %ld LINES", (long) skip_lines);

  if (num_fields)
  {
    uint i;
    const char* field = fields;
    my_b_printf(head, " (");
    for (i = 0; i < num_fields; i++)
    {
      if (i)
        my_b_printf(head, ",");
      id_len= my_strmov_quoted_identifier((char *) temp_buf, field);
      temp_buf[id_len]= '\0';
      my_b_printf(head, "%s", temp_buf);

      field += field_lens[i]  + 1;
    }
    my_b_printf(head, ")");
  }

  my_b_printf(head, "%s\n", print_event_info->delimiter);
  DBUG_VOID_RETURN;
}
#endif /* MYSQL_CLIENT */

#ifndef MYSQL_CLIENT

/**
  Load_log_event::set_fields()

  @note
    This function can not use the member variable 
    for the database, since LOAD DATA INFILE on the slave
    can be for a different database than the current one.
    This is the reason for the affected_db argument to this method.
*/

void Load_log_event::set_fields(const char* affected_db, 
				List<Item> &field_list,
                                Name_resolution_context *context)
{
  uint i;
  const char* field = fields;
  for (i= 0; i < num_fields; i++)
  {
    field_list.push_back(new Item_field(context,
                                        affected_db, table_name, field));
    field+= field_lens[i]  + 1;
  }
}
#endif /* !MYSQL_CLIENT */


#if defined(HAVE_REPLICATION) && !defined(MYSQL_CLIENT)
/**
  Does the data loading job when executing a LOAD DATA on the slave.

  @param net
  @param rli
  @param use_rli_only_for_errors     If set to 1, rli is provided to
                                     Load_log_event::exec_event only for this
                                     function to have rli->get_rpl_log_name and
                                     rli->last_slave_error, both being used by
                                     error reports. rli's position advancing
                                     is skipped (done by the caller which is
                                     Execute_load_log_event::exec_event).
                                     If set to 0, rli is provided for full use,
                                     i.e. for error reports and position
                                     advancing.

  @todo
    fix this; this can be done by testing rules in
    Create_file_log_event::exec_event() and then discarding Append_block and
    al.
  @todo
    this is a bug - this needs to be moved to the I/O thread

  @retval
    0           Success
  @retval
    1           Failure
*/

int Load_log_event::do_apply_event(NET* net, Relay_log_info const *rli,
                                   bool use_rli_only_for_errors)
{
  DBUG_ASSERT(thd->query() == 0);
  thd->reset_query_inner();                    // Should not be needed
  set_thd_db(thd, db, db_len);
  thd->is_slave_error= 0;
  clear_all_errors(thd, const_cast<Relay_log_info*>(rli));

  /* see Query_log_event::do_apply_event() and BUG#13360 */
  DBUG_ASSERT(!rli->m_table_map.count());
  /*
    Usually lex_start() is called by mysql_parse(), but we need it here
    as the present method does not call mysql_parse().
  */
  lex_start(thd);
  thd->lex->local_file= local_fname;
  mysql_reset_thd_for_next_command(thd);

  if (!use_rli_only_for_errors)
  {
    /*
      Saved for InnoDB, see comment in
      Query_log_event::do_apply_event()
    */
    const_cast<Relay_log_info*>(rli)->set_future_group_master_log_pos(log_pos);
    DBUG_PRINT("info", ("log_pos: %lu", (ulong) log_pos));
  }
 
   /*
    We test replicate_*_db rules. Note that we have already prepared
    the file to load, even if we are going to ignore and delete it
    now. So it is possible that we did a lot of disk writes for
    nothing. In other words, a big LOAD DATA INFILE on the master will
    still consume a lot of space on the slave (space in the relay log
    + space of temp files: twice the space of the file to load...)
    even if it will finally be ignored.  TODO: fix this; this can be
    done by testing rules in Create_file_log_event::do_apply_event()
    and then discarding Append_block and al. Another way is do the
    filtering in the I/O thread (more efficient: no disk writes at
    all).


    Note:   We do not need to execute reset_one_shot_variables() if this
            db_ok() test fails.
    Reason: The db stored in binlog events is the same for SET and for
            its companion query.  If the SET is ignored because of
            db_ok(), the companion query will also be ignored, and if
            the companion query is ignored in the db_ok() test of
            ::do_apply_event(), then the companion SET also have so
            we don't need to reset_one_shot_variables().
  */
  if (rpl_filter->db_ok(thd->db))
  {
    thd->set_time(&when);
    thd->set_query_id(next_query_id());
    thd->get_stmt_da()->opt_clear_warning_info(thd->query_id);

    TABLE_LIST tables;
    char table_buf[NAME_LEN + 1];
    strmov(table_buf, table_name);
    if (lower_case_table_names == 1)
      my_casedn_str(system_charset_info, table_buf);
    tables.init_one_table(thd->strmake(thd->db, thd->db_length),
                          thd->db_length,
                          table_buf, strlen(table_buf),
                          table_buf, TL_WRITE);
    tables.updating= 1;

    // the table will be opened in mysql_load    
    if (rpl_filter->is_on() && !rpl_filter->tables_ok(thd->db, &tables))
    {
      // TODO: this is a bug - this needs to be moved to the I/O thread
      if (net)
        skip_load_data_infile(net);
    }
    else
    {
      char llbuff[22];
      char *end;
      enum enum_duplicates handle_dup;
      bool ignore= 0;
      char *load_data_query;

      /*
        Forge LOAD DATA INFILE query which will be used in SHOW PROCESS LIST
        and written to slave's binlog if binlogging is on.
      */
      if (!(load_data_query= (char *)thd->alloc(get_query_buffer_length() + 1)))
      {
        /*
          This will set thd->fatal_error in case of OOM. So we surely will notice
          that something is wrong.
        */
        goto error;
      }

      print_query(FALSE, NULL, load_data_query, &end, NULL, NULL);
      *end= 0;
      thd->set_query(load_data_query, (uint) (end - load_data_query));

      if (sql_ex.opt_flags & REPLACE_FLAG)
        handle_dup= DUP_REPLACE;
      else if (sql_ex.opt_flags & IGNORE_FLAG)
      {
        ignore= 1;
        handle_dup= DUP_ERROR;
      }
      else
      {
        /*
          When replication is running fine, if it was DUP_ERROR on the
          master then we could choose IGNORE here, because if DUP_ERROR
          suceeded on master, and data is identical on the master and slave,
          then there should be no uniqueness errors on slave, so IGNORE is
          the same as DUP_ERROR. But in the unlikely case of uniqueness errors
          (because the data on the master and slave happen to be different
          (user error or bug), we want LOAD DATA to print an error message on
          the slave to discover the problem.

          If reading from net (a 3.23 master), mysql_load() will change this
          to IGNORE.
        */
        handle_dup= DUP_ERROR;
      }
      /*
        We need to set thd->lex->sql_command and thd->lex->duplicates
        since InnoDB tests these variables to decide if this is a LOAD
        DATA ... REPLACE INTO ... statement even though mysql_parse()
        is not called.  This is not needed in 5.0 since there the LOAD
        DATA ... statement is replicated using mysql_parse(), which
        sets the thd->lex fields correctly.
      */
      thd->lex->sql_command= SQLCOM_LOAD;
      thd->lex->duplicates= handle_dup;

      sql_exchange ex((char*)fname, sql_ex.opt_flags & DUMPFILE_FLAG);
      String field_term(sql_ex.field_term,sql_ex.field_term_len,log_cs);
      String enclosed(sql_ex.enclosed,sql_ex.enclosed_len,log_cs);
      String line_term(sql_ex.line_term,sql_ex.line_term_len,log_cs);
      String line_start(sql_ex.line_start,sql_ex.line_start_len,log_cs);
      String escaped(sql_ex.escaped,sql_ex.escaped_len, log_cs);
      const String empty_str("", 0, log_cs);
      ex.field_term= &field_term;
      ex.enclosed= &enclosed;
      ex.line_term= &line_term;
      ex.line_start= &line_start;
      ex.escaped= &escaped;

      ex.opt_enclosed = (sql_ex.opt_flags & OPT_ENCLOSED_FLAG);
      if (sql_ex.empty_flags & FIELD_TERM_EMPTY)
        ex.field_term= &empty_str;

      ex.skip_lines = skip_lines;
      List<Item> field_list;
      thd->lex->select_lex.context.resolve_in_table_list_only(&tables);
      set_fields(tables.db, field_list, &thd->lex->select_lex.context);
      thd->variables.pseudo_thread_id= thread_id;
      if (net)
      {
        // mysql_load will use thd->net to read the file
        thd->net.vio = net->vio;
        // Make sure the client does not get confused about the packet sequence
        thd->net.pkt_nr = net->pkt_nr;
      }
      /*
        It is safe to use tmp_list twice because we are not going to
        update it inside mysql_load().
      */
      List<Item> tmp_list;
      if (open_temporary_tables(thd, &tables) ||
          mysql_load(thd, &ex, &tables, field_list, tmp_list, tmp_list,
                     handle_dup, ignore, net != 0))
        thd->is_slave_error= 1;
      if (thd->cuted_fields)
      {
        /* log_pos is the position of the LOAD event in the master log */
        sql_print_warning("Slave: load data infile on table '%s' at "
                          "log position %s in log '%s' produced %ld "
                          "warning(s). Default database: '%s'",
                          (char*) table_name,
                          llstr(log_pos,llbuff),
                          const_cast<Relay_log_info*>(rli)->get_rpl_log_name(),
                          (ulong) thd->cuted_fields,
                          print_slave_db_safe(thd->db));
      }
      if (net)
        net->pkt_nr= thd->net.pkt_nr;
    }
  }
  else
  {
    /*
      We will just ask the master to send us /dev/null if we do not
      want to load the data.
      TODO: this a bug - needs to be done in I/O thread
    */
    if (net)
      skip_load_data_infile(net);
  }

error:
  thd->net.vio = 0; 
  const char *remember_db= thd->db;
  thd->catalog= 0;
  thd->set_db(NULL, 0);                   /* will free the current database */
  thd->reset_query();
  thd->get_stmt_da()->set_overwrite_status(true);
  thd->is_error() ? trans_rollback_stmt(thd) : trans_commit_stmt(thd);
  thd->get_stmt_da()->set_overwrite_status(false);
  close_thread_tables(thd);
  /*
    - If transaction rollback was requested due to deadlock
      perform it and release metadata locks.
    - If inside a multi-statement transaction,
    defer the release of metadata locks until the current
    transaction is either committed or rolled back. This prevents
    other statements from modifying the table for the entire
    duration of this transaction.  This provides commit ordering
    and guarantees serializability across multiple transactions.
    - If in autocommit mode, or outside a transactional context,
    automatically release metadata locks of the current statement.
  */
  if (thd->transaction_rollback_request)
  {
    trans_rollback_implicit(thd);
    thd->mdl_context.release_transactional_locks();
  }
  else if (! thd->in_multi_stmt_transaction_mode())
    thd->mdl_context.release_transactional_locks();
  else
    thd->mdl_context.release_statement_locks();

  DBUG_EXECUTE_IF("LOAD_DATA_INFILE_has_fatal_error",
                  thd->is_slave_error= 0; thd->is_fatal_error= 1;);

  if (thd->is_slave_error)
  {
    /* this err/sql_errno code is copy-paste from net_send_error() */
    const char *err;
    int sql_errno;
    if (thd->is_error())
    {
      err= thd->get_stmt_da()->message();
      sql_errno= thd->get_stmt_da()->sql_errno();
    }
    else
    {
      sql_errno=ER_UNKNOWN_ERROR;
      err=ER(sql_errno);       
    }
    rli->report(ERROR_LEVEL, sql_errno,"\
Error '%s' running LOAD DATA INFILE on table '%s'. Default database: '%s'",
                    err, (char*)table_name, print_slave_db_safe(remember_db));
    free_root(thd->mem_root,MYF(MY_KEEP_PREALLOC));
    return 1;
  }
  free_root(thd->mem_root,MYF(MY_KEEP_PREALLOC));

  if (thd->is_fatal_error)
  {
    char buf[256];
    my_snprintf(buf, sizeof(buf),
                "Running LOAD DATA INFILE on table '%-.64s'."
                " Default database: '%-.64s'",
                (char*)table_name,
                print_slave_db_safe(remember_db));

    rli->report(ERROR_LEVEL, ER_SLAVE_FATAL_ERROR,
                ER(ER_SLAVE_FATAL_ERROR), buf);
    return 1;
  }

  return ( use_rli_only_for_errors ? 0 : Log_event::do_apply_event(rli) ); 
}
#endif


/**************************************************************************
  Rotate_log_event methods
**************************************************************************/

/*
  Rotate_log_event::pack_info()
*/

#if defined(HAVE_REPLICATION) && !defined(MYSQL_CLIENT)
int Rotate_log_event::pack_info(Protocol *protocol)
{
  char buf1[256], buf[22];
  String tmp(buf1, sizeof(buf1), log_cs);
  tmp.length(0);
  tmp.append(new_log_ident, ident_len);
  tmp.append(STRING_WITH_LEN(";pos="));
  tmp.append(llstr(pos,buf));
  protocol->store(tmp.ptr(), tmp.length(), &my_charset_bin);
  return 0;
}
#endif


/*
  Rotate_log_event::print()
*/

#ifdef MYSQL_CLIENT
void Rotate_log_event::print(FILE* file, PRINT_EVENT_INFO* print_event_info)
{
  char buf[22];
  IO_CACHE *const head= &print_event_info->head_cache;

  if (print_event_info->short_form)
    return;
  print_header(head, print_event_info, FALSE);
  my_b_printf(head, "\tRotate to ");
  if (new_log_ident)
    my_b_write(head, (uchar*) new_log_ident, (uint)ident_len);
  my_b_printf(head, "  pos: %s\n", llstr(pos, buf));
}
#endif /* MYSQL_CLIENT */



/*
  Rotate_log_event::Rotate_log_event() (2 constructors)
*/


#ifndef MYSQL_CLIENT
Rotate_log_event::Rotate_log_event(const char* new_log_ident_arg,
                                   uint ident_len_arg, ulonglong pos_arg,
                                   uint flags_arg)
  :Log_event(Log_event::EVENT_NO_CACHE, Log_event::EVENT_IMMEDIATE_LOGGING),
   new_log_ident(new_log_ident_arg), pos(pos_arg),ident_len(ident_len_arg ?
   ident_len_arg : (uint) strlen(new_log_ident_arg)), flags(flags_arg)
{
#ifndef DBUG_OFF
  char buff[22];
  DBUG_ENTER("Rotate_log_event::Rotate_log_event(...,flags)");
  DBUG_PRINT("enter",("new_log_ident: %s  pos: %s  flags: %lu", new_log_ident_arg,
                      llstr(pos_arg, buff), (ulong) flags));
#endif
  if (flags & DUP_NAME)
    new_log_ident= my_strndup(new_log_ident_arg, ident_len, MYF(MY_WME));
  if (flags & RELAY_LOG)
    set_relay_log_event();
  DBUG_VOID_RETURN;
}
#endif


Rotate_log_event::Rotate_log_event(const char* buf, uint event_len,
                                   const Format_description_log_event* description_event)
  :Log_event(buf, description_event) ,new_log_ident(0), flags(DUP_NAME)
{
  DBUG_ENTER("Rotate_log_event::Rotate_log_event(char*,...)");
  // The caller will ensure that event_len is what we have at EVENT_LEN_OFFSET
  uint8 header_size= description_event->common_header_len;
  uint8 post_header_len= description_event->post_header_len[ROTATE_EVENT-1];
  uint ident_offset;
  if (event_len < header_size)
    DBUG_VOID_RETURN;
  buf += header_size;
  pos = post_header_len ? uint8korr(buf + R_POS_OFFSET) : 4;
  ident_len = (uint)(event_len -
                     (header_size+post_header_len)); 
  ident_offset = post_header_len; 
  set_if_smaller(ident_len,FN_REFLEN-1);
  new_log_ident= my_strndup(buf + ident_offset, (uint) ident_len, MYF(MY_WME));
  DBUG_PRINT("debug", ("new_log_ident: '%s'", new_log_ident));
  DBUG_VOID_RETURN;
}


/*
  Rotate_log_event::write()
*/

#ifndef MYSQL_CLIENT
bool Rotate_log_event::write(IO_CACHE* file)
{
  char buf[ROTATE_HEADER_LEN];
  int8store(buf + R_POS_OFFSET, pos);
  return (write_header(file, ROTATE_HEADER_LEN + ident_len) || 
          wrapper_my_b_safe_write(file, (uchar*) buf, ROTATE_HEADER_LEN) ||
          wrapper_my_b_safe_write(file, (uchar*) new_log_ident,
                                     (uint) ident_len) ||
          write_footer(file));
}
#endif


#if defined(HAVE_REPLICATION) && !defined(MYSQL_CLIENT)

/*
  Got a rotate log event from the master.

  This is mainly used so that we can later figure out the logname and
  position for the master.

  We can't rotate the slave's BINlog as this will cause infinitive rotations
  in a A -> B -> A setup.
  The NOTES below is a wrong comment which will disappear when 4.1 is merged.

  This must only be called from the Slave SQL thread, since it calls
  flush_relay_log_info().

  @retval
    0	ok
*/
int Rotate_log_event::do_update_pos(Relay_log_info *rli)
{
  int error= 0;
  DBUG_ENTER("Rotate_log_event::do_update_pos");
#ifndef DBUG_OFF
  char buf[32];
#endif

  DBUG_PRINT("info", ("server_id=%lu; ::server_id=%lu",
                      (ulong) this->server_id, (ulong) ::server_id));
  DBUG_PRINT("info", ("new_log_ident: %s", this->new_log_ident));
  DBUG_PRINT("info", ("pos: %s", llstr(this->pos, buf)));

  /*
    If we are in a transaction or in a group: the only normal case is
    when the I/O thread was copying a big transaction, then it was
    stopped and restarted: we have this in the relay log:

    BEGIN
    ...
    ROTATE (a fake one)
    ...
    COMMIT or ROLLBACK

    In that case, we don't want to touch the coordinates which
    correspond to the beginning of the transaction.  Starting from
    5.0.0, there also are some rotates from the slave itself, in the
    relay log, which shall not change the group positions.
  */

  /*
    The way we check if SQL thread is currently in a group is different
    for STS and MTS.
  */
  bool in_group = rli->is_parallel_exec() ?
    (rli->mts_group_status == Relay_log_info::MTS_IN_GROUP) :
    rli->is_in_group();

  if ((server_id != ::server_id || rli->replicate_same_server_id) &&
      !is_relay_log_event() &&
      !in_group)
  {
    if (rli->is_parallel_exec())
    {
      /*
        Rotate events are special events that are handled as a
        synchronization point. For that reason, the checkpoint
        routine is being called here.
      */
      if ((error= mts_checkpoint_routine(rli, 0, false,
                                         true/*need_data_lock=true*/)))
        goto err;
    }

    mysql_mutex_lock(&rli->data_lock);
    DBUG_PRINT("info", ("old group_master_log_name: '%s'  "
                        "old group_master_log_pos: %lu",
                        rli->get_group_master_log_name(),
                        (ulong) rli->get_group_master_log_pos()));

    memcpy((void *)rli->get_group_master_log_name(),
           new_log_ident, ident_len + 1);
    rli->notify_group_master_log_name_update();
    if ((error= rli->inc_group_relay_log_pos(pos,
                                             false/*need_data_lock=false*/)))
    {
      mysql_mutex_unlock(&rli->data_lock);
      goto err;
    }

    DBUG_PRINT("info", ("new group_master_log_name: '%s'  "
                        "new group_master_log_pos: %lu",
                        rli->get_group_master_log_name(),
                        (ulong) rli->get_group_master_log_pos()));
    mysql_mutex_unlock(&rli->data_lock);
    if (rli->is_parallel_exec())
      rli->reset_notified_checkpoint(0, when.tv_sec + (time_t) exec_time,
                                     true/*need_data_lock=true*/);

    /*
      Reset thd->variables.option_bits and sql_mode etc, because this could be the signal of
      a master's downgrade from 5.0 to 4.0.
      However, no need to reset rli_description_event: indeed, if the next
      master is 5.0 (even 5.0.1) we will soon get a Format_desc; if the next
      master is 4.0 then the events are in the slave's format (conversion).
    */
    set_slave_thread_options(thd);
    set_slave_thread_default_charset(thd, rli);
    thd->variables.sql_mode= global_system_variables.sql_mode;
    thd->variables.auto_increment_increment=
      thd->variables.auto_increment_offset= 1;
  }
  else
    rli->inc_event_relay_log_pos();

err:
  DBUG_RETURN(error);
}


Log_event::enum_skip_reason
Rotate_log_event::do_shall_skip(Relay_log_info *rli)
{
  enum_skip_reason reason= Log_event::do_shall_skip(rli);

  switch (reason) {
  case Log_event::EVENT_SKIP_NOT:
  case Log_event::EVENT_SKIP_COUNT:
    return Log_event::EVENT_SKIP_NOT;

  case Log_event::EVENT_SKIP_IGNORE:
    return Log_event::EVENT_SKIP_IGNORE;
  }
  DBUG_ASSERT(0);
  return Log_event::EVENT_SKIP_NOT;             // To keep compiler happy
}

#endif


/**************************************************************************
	Intvar_log_event methods
**************************************************************************/

/*
  Intvar_log_event::pack_info()
*/

#if defined(HAVE_REPLICATION) && !defined(MYSQL_CLIENT)
int Intvar_log_event::pack_info(Protocol *protocol)
{
  char buf[256], *pos;
  pos= strmake(buf, get_var_type_name(), sizeof(buf)-23);
  *pos++= '=';
  pos= longlong10_to_str(val, pos, -10);
  protocol->store(buf, (uint) (pos-buf), &my_charset_bin);
  return 0;
}
#endif


/*
  Intvar_log_event::Intvar_log_event()
*/

Intvar_log_event::Intvar_log_event(const char* buf,
                                   const Format_description_log_event* description_event)
  :Log_event(buf, description_event)
{
  /* The Post-Header is empty. The Varible Data part begins immediately. */
  buf+= description_event->common_header_len +
    description_event->post_header_len[INTVAR_EVENT-1];
  type= buf[I_TYPE_OFFSET];
  val= uint8korr(buf+I_VAL_OFFSET);
}


/*
  Intvar_log_event::get_var_type_name()
*/

const char* Intvar_log_event::get_var_type_name()
{
  switch(type) {
  case LAST_INSERT_ID_EVENT: return "LAST_INSERT_ID";
  case INSERT_ID_EVENT: return "INSERT_ID";
  default: /* impossible */ return "UNKNOWN";
  }
}


/*
  Intvar_log_event::write()
*/

#ifndef MYSQL_CLIENT
bool Intvar_log_event::write(IO_CACHE* file)
{
  uchar buf[9];
  buf[I_TYPE_OFFSET]= (uchar) type;
  int8store(buf + I_VAL_OFFSET, val);
  return (write_header(file, sizeof(buf)) ||
          wrapper_my_b_safe_write(file, buf, sizeof(buf)) ||
	  write_footer(file));
}
#endif


/*
  Intvar_log_event::print()
*/

#ifdef MYSQL_CLIENT
void Intvar_log_event::print(FILE* file, PRINT_EVENT_INFO* print_event_info)
{
  char llbuff[22];
  const char *msg;
  LINT_INIT(msg);
  IO_CACHE *const head= &print_event_info->head_cache;

  if (!print_event_info->short_form)
  {
    print_header(head, print_event_info, FALSE);
    my_b_printf(head, "\tIntvar\n");
  }

  my_b_printf(head, "SET ");
  switch (type) {
  case LAST_INSERT_ID_EVENT:
    msg="LAST_INSERT_ID";
    break;
  case INSERT_ID_EVENT:
    msg="INSERT_ID";
    break;
  case INVALID_INT_EVENT:
  default: // cannot happen
    msg="INVALID_INT";
    break;
  }
  my_b_printf(head, "%s=%s%s\n",
              msg, llstr(val,llbuff), print_event_info->delimiter);
}
#endif


#if defined(HAVE_REPLICATION)&& !defined(MYSQL_CLIENT)

/*
  Intvar_log_event::do_apply_event()
*/

int Intvar_log_event::do_apply_event(Relay_log_info const *rli)
{
  /*
    We are now in a statement until the associated query log event has
    been processed.
   */
  const_cast<Relay_log_info*>(rli)->set_flag(Relay_log_info::IN_STMT);

  if (rli->deferred_events_collecting)
    return rli->deferred_events->add(this);

  switch (type) {
  case LAST_INSERT_ID_EVENT:
    thd->first_successful_insert_id_in_prev_stmt= val;
    break;
  case INSERT_ID_EVENT:
    thd->force_one_auto_inc_interval(val);
    break;
  }
  return 0;
}

int Intvar_log_event::do_update_pos(Relay_log_info *rli)
{
  rli->inc_event_relay_log_pos();
  return 0;
}


Log_event::enum_skip_reason
Intvar_log_event::do_shall_skip(Relay_log_info *rli)
{
  /*
    It is a common error to set the slave skip counter to 1 instead of
    2 when recovering from an insert which used a auto increment,
    rand, or user var.  Therefore, if the slave skip counter is 1, we
    just say that this event should be skipped by ignoring it, meaning
    that we do not change the value of the slave skip counter since it
    will be decreased by the following insert event.
  */
  return continue_group(rli);
}

#endif


/**************************************************************************
  Rand_log_event methods
**************************************************************************/

#if defined(HAVE_REPLICATION) && !defined(MYSQL_CLIENT)
int Rand_log_event::pack_info(Protocol *protocol)
{
  char buf1[256], *pos;
  pos= strmov(buf1,"rand_seed1=");
  pos= int10_to_str((long) seed1, pos, 10);
  pos= strmov(pos, ",rand_seed2=");
  pos= int10_to_str((long) seed2, pos, 10);
  protocol->store(buf1, (uint) (pos-buf1), &my_charset_bin);
  return 0;
}
#endif


Rand_log_event::Rand_log_event(const char* buf,
                               const Format_description_log_event* description_event)
  :Log_event(buf, description_event)
{
  /* The Post-Header is empty. The Variable Data part begins immediately. */
  buf+= description_event->common_header_len +
    description_event->post_header_len[RAND_EVENT-1];
  seed1= uint8korr(buf+RAND_SEED1_OFFSET);
  seed2= uint8korr(buf+RAND_SEED2_OFFSET);
}


#ifndef MYSQL_CLIENT
bool Rand_log_event::write(IO_CACHE* file)
{
  uchar buf[16];
  int8store(buf + RAND_SEED1_OFFSET, seed1);
  int8store(buf + RAND_SEED2_OFFSET, seed2);
  return (write_header(file, sizeof(buf)) ||
          wrapper_my_b_safe_write(file, buf, sizeof(buf)) ||
	  write_footer(file));
}
#endif


#ifdef MYSQL_CLIENT
void Rand_log_event::print(FILE* file, PRINT_EVENT_INFO* print_event_info)
{
  IO_CACHE *const head= &print_event_info->head_cache;

  char llbuff[22],llbuff2[22];
  if (!print_event_info->short_form)
  {
    print_header(head, print_event_info, FALSE);
    my_b_printf(head, "\tRand\n");
  }
  my_b_printf(head, "SET @@RAND_SEED1=%s, @@RAND_SEED2=%s%s\n",
              llstr(seed1, llbuff),llstr(seed2, llbuff2),
              print_event_info->delimiter);
}
#endif /* MYSQL_CLIENT */


#if defined(HAVE_REPLICATION) && !defined(MYSQL_CLIENT)
int Rand_log_event::do_apply_event(Relay_log_info const *rli)
{
  /*
    We are now in a statement until the associated query log event has
    been processed.
   */
  const_cast<Relay_log_info*>(rli)->set_flag(Relay_log_info::IN_STMT);

  if (rli->deferred_events_collecting)
    return rli->deferred_events->add(this);

  thd->rand.seed1= (ulong) seed1;
  thd->rand.seed2= (ulong) seed2;
  return 0;
}

int Rand_log_event::do_update_pos(Relay_log_info *rli)
{
  rli->inc_event_relay_log_pos();
  return 0;
}


Log_event::enum_skip_reason
Rand_log_event::do_shall_skip(Relay_log_info *rli)
{
  /*
    It is a common error to set the slave skip counter to 1 instead of
    2 when recovering from an insert which used a auto increment,
    rand, or user var.  Therefore, if the slave skip counter is 1, we
    just say that this event should be skipped by ignoring it, meaning
    that we do not change the value of the slave skip counter since it
    will be decreased by the following insert event.
  */
  return continue_group(rli);
}

/**
   Exec deferred Int-, Rand- and User- var events prefixing
   a Query-log-event event.

   @param thd THD handle

   @return false on success, true if a failure in an event applying occurred.
*/
bool slave_execute_deferred_events(THD *thd)
{
  bool res= false;
  Relay_log_info *rli= thd->rli_slave;

  DBUG_ASSERT(rli && (!rli->deferred_events_collecting || rli->deferred_events));

  if (!rli->deferred_events_collecting || rli->deferred_events->is_empty())
    return res;

  res= rli->deferred_events->execute(rli);

  return res;
}

#endif /* !MYSQL_CLIENT */


/**************************************************************************
  Xid_log_event methods
**************************************************************************/

#if defined(HAVE_REPLICATION) && !defined(MYSQL_CLIENT)
int Xid_log_event::pack_info(Protocol *protocol)
{
  char buf[128], *pos;
  pos= strmov(buf, "COMMIT /* xid=");
  pos= longlong10_to_str(xid, pos, 10);
  pos= strmov(pos, " */");
  protocol->store(buf, (uint) (pos-buf), &my_charset_bin);
  return 0;
}
#endif

/**
  @note
  It's ok not to use int8store here,
  as long as xid_t::set(ulonglong) and
  xid_t::get_my_xid doesn't do it either.
  We don't care about actual values of xids as long as
  identical numbers compare identically
*/

Xid_log_event::
Xid_log_event(const char* buf,
              const Format_description_log_event *description_event)
  :Log_event(buf, description_event)
{
  /* The Post-Header is empty. The Variable Data part begins immediately. */
  buf+= description_event->common_header_len +
    description_event->post_header_len[XID_EVENT-1];
  memcpy((char*) &xid, buf, sizeof(xid));
}


#ifndef MYSQL_CLIENT
bool Xid_log_event::write(IO_CACHE* file)
{
  DBUG_EXECUTE_IF("do_not_write_xid", return 0;);
  return (write_header(file, sizeof(xid)) ||
	  wrapper_my_b_safe_write(file, (uchar*) &xid, sizeof(xid)) ||
	  write_footer(file));
}
#endif


#ifdef MYSQL_CLIENT
void Xid_log_event::print(FILE* file, PRINT_EVENT_INFO* print_event_info)
{
  IO_CACHE *const head= &print_event_info->head_cache;

  if (!print_event_info->short_form)
  {
    char buf[64];
    longlong10_to_str(xid, buf, 10);

    print_header(head, print_event_info, FALSE);
    my_b_printf(head, "\tXid = %s\n", buf);
  }
  my_b_printf(head, "COMMIT%s\n", print_event_info->delimiter);
}
#endif /* MYSQL_CLIENT */


#if defined(HAVE_REPLICATION) && !defined(MYSQL_CLIENT)
/**
   The methods combines few commit actions to make it useable
   as in the single- so multi- threaded case.

   @param  thd    a pointer to THD handle
   @return false  as success and
           true   as an error 
*/

bool Xid_log_event::do_commit(THD *thd)
{
  DBUG_EXECUTE_IF("dbug.reached_commit",
                  {DBUG_SET("+d,dbug.enabled_commit");});
  bool error= trans_commit(thd); /* Automatically rolls back on error. */
  DBUG_EXECUTE_IF("crash_after_apply", 
                  sql_print_information("Crashing crash_after_apply.");
                  DBUG_SUICIDE(););
  thd->mdl_context.release_transactional_locks();

  if (thd->variables.gtid_next.type == GTID_GROUP &&
      thd->owned_gtid.sidno != 0)
  {
    // GTID logging and cleanup runs regardless of the current res
    error |= gtid_empty_group_log_and_cleanup(thd);
  }

  /*
    Increment the global status commit count variable
  */
  if (!error)
    status_var_increment(thd->status_var.com_stat[SQLCOM_COMMIT]);

  return error;
}

/**
   Worker commits Xid transaction and in case of its transactional
   info table marks the current group as done in the Coordnator's 
   Group Assigned Queue.

   @return zero as success or non-zero as an error 
*/
int Xid_log_event::do_apply_event_worker(Slave_worker *w)
{
  int error= 0;
  Slave_committed_queue *coordinator_gaq= w->c_rli->gaq;

  /* For a slave Xid_log_event is COMMIT */
  general_log_print(thd, COM_QUERY,
                    "COMMIT /* implicit, from Xid_log_event */");

  DBUG_PRINT("mts", ("do_apply group master %s %llu  group relay %s %llu event %s %llu.",
                     w->get_group_master_log_name(),
                     w->get_group_master_log_pos(),
                     w->get_group_relay_log_name(),
                     w->get_group_relay_log_pos(),
                     w->get_event_relay_log_name(),
                     w->get_event_relay_log_pos()));

  DBUG_EXECUTE_IF("crash_before_update_pos",
                  sql_print_information("Crashing crash_before_update_pos.");
                  DBUG_SUICIDE(););

  ulong gaq_idx= mts_group_idx;
  Slave_job_group *ptr_group= coordinator_gaq->get_job_group(gaq_idx);

  if ((error= w->commit_positions(this, ptr_group,
                                  w->c_rli->is_transactional())))
    goto err;

  DBUG_PRINT("mts", ("do_apply group master %s %llu  group relay %s %llu event %s %llu.",
                     w->get_group_master_log_name(),
                     w->get_group_master_log_pos(),
                     w->get_group_relay_log_name(),
                     w->get_group_relay_log_pos(),
                     w->get_event_relay_log_name(),
                     w->get_event_relay_log_pos()));

  DBUG_EXECUTE_IF("crash_after_update_pos_before_apply",
                  sql_print_information("Crashing crash_after_update_pos_before_apply.");
                  DBUG_SUICIDE(););

  error= do_commit(thd);
err:
  return error;
}

int Xid_log_event::do_apply_event(Relay_log_info const *rli)
{
  int error= 0;
  lex_start(thd);
  mysql_reset_thd_for_next_command(thd);
  Relay_log_info *rli_ptr= const_cast<Relay_log_info *>(rli);

  /* For a slave Xid_log_event is COMMIT */
  general_log_print(thd, COM_QUERY,
                    "COMMIT /* implicit, from Xid_log_event */");

  mysql_mutex_lock(&rli_ptr->data_lock);

  DBUG_PRINT("info", ("do_apply group master %s %llu  group relay %s %llu event %s %llu\n",
    rli_ptr->get_group_master_log_name(),
    rli_ptr->get_group_master_log_pos(),
    rli_ptr->get_group_relay_log_name(),
    rli_ptr->get_group_relay_log_pos(),
    rli_ptr->get_event_relay_log_name(),
    rli_ptr->get_event_relay_log_pos()));

  DBUG_EXECUTE_IF("crash_before_update_pos",
                  sql_print_information("Crashing crash_before_update_pos.");
                  DBUG_SUICIDE(););

  /*
    We need to update the positions in here to make it transactional.  
  */
  rli_ptr->inc_event_relay_log_pos();
  rli_ptr->set_group_relay_log_pos(rli_ptr->get_event_relay_log_pos());
  rli_ptr->set_group_relay_log_name(rli_ptr->get_event_relay_log_name());

  rli_ptr->notify_group_relay_log_name_update();

  if (log_pos) // 3.23 binlogs don't have log_posx
    rli_ptr->set_group_master_log_pos(log_pos);
  
  if ((error= rli_ptr->flush_info(rli_ptr->is_transactional())))
    goto err;

  DBUG_PRINT("info", ("do_apply group master %s %llu  group relay %s %llu event %s %llu\n",
    rli_ptr->get_group_master_log_name(),
    rli_ptr->get_group_master_log_pos(),
    rli_ptr->get_group_relay_log_name(),
    rli_ptr->get_group_relay_log_pos(),
    rli_ptr->get_event_relay_log_name(),
    rli_ptr->get_event_relay_log_pos()));

  DBUG_EXECUTE_IF("crash_after_update_pos_before_apply",
                  sql_print_information("Crashing crash_after_update_pos_before_apply.");
                  DBUG_SUICIDE(););

  /**
    Commit operation expects the global transaction state variable 'xa_state'to
    be set to 'XA_NOTR'. In order to simulate commit failure we set
    the 'xa_state' to 'XA_IDLE' so that the commit reports 'ER_XAER_RMFAIL'
    error.
   */
  DBUG_EXECUTE_IF("simulate_commit_failure",
                  {
                  thd->transaction.xid_state.xa_state = XA_IDLE;
                  });
  error= do_commit(thd);
  if(error)
    rli->report(ERROR_LEVEL, thd->get_stmt_da()->sql_errno(),
                "Error in Xid_log_event: Commit could not be completed, '%s'",
                thd->get_stmt_da()->message());
err:
  mysql_cond_broadcast(&rli_ptr->data_cond);
  mysql_mutex_unlock(&rli_ptr->data_lock);

  return error;
}

Log_event::enum_skip_reason
Xid_log_event::do_shall_skip(Relay_log_info *rli)
{
  DBUG_ENTER("Xid_log_event::do_shall_skip");
  if (rli->slave_skip_counter > 0) {
    thd->variables.option_bits&= ~OPTION_BEGIN;
    DBUG_RETURN(Log_event::EVENT_SKIP_COUNT);
  }
  DBUG_RETURN(Log_event::do_shall_skip(rli));
}
#endif /* !MYSQL_CLIENT */


/**************************************************************************
  User_var_log_event methods
**************************************************************************/

#if defined(HAVE_REPLICATION) && !defined(MYSQL_CLIENT)
int User_var_log_event::pack_info(Protocol* protocol)
{
  char *buf= 0;
  char quoted_id[1 + FN_REFLEN * 2 + 2];// quoted identifier
  int id_len= my_strmov_quoted_identifier(this->thd, quoted_id, name, name_len);
  quoted_id[id_len]= '\0';
  uint val_offset= 2 + id_len;
  uint event_len= val_offset;

  if (is_null)
  {
    if (!(buf= (char*) my_malloc(val_offset + 5, MYF(MY_WME))))
      return 1;
    strmov(buf + val_offset, "NULL");
    event_len= val_offset + 4;
  }
  else
  {
    switch (type) {
    case REAL_RESULT:
      double real_val;
      float8get(real_val, val);
      if (!(buf= (char*) my_malloc(val_offset + MY_GCVT_MAX_FIELD_WIDTH + 1,
                                   MYF(MY_WME))))
        return 1;
      event_len+= my_gcvt(real_val, MY_GCVT_ARG_DOUBLE, MY_GCVT_MAX_FIELD_WIDTH,
                          buf + val_offset, NULL);
      break;
    case INT_RESULT:
      if (!(buf= (char*) my_malloc(val_offset + 22, MYF(MY_WME))))
        return 1;
      event_len= longlong10_to_str(uint8korr(val), buf + val_offset, 
                                   ((flags & User_var_log_event::UNSIGNED_F) ? 
                                    10 : -10))-buf;
      break;
    case DECIMAL_RESULT:
    {
      if (!(buf= (char*) my_malloc(val_offset + DECIMAL_MAX_STR_LENGTH + 1,
                                   MYF(MY_WME))))
        return 1;
      String str(buf+val_offset, DECIMAL_MAX_STR_LENGTH + 1, &my_charset_bin);
      my_decimal dec;
      binary2my_decimal(E_DEC_FATAL_ERROR, (uchar*) (val+2), &dec, val[0],
                        val[1]);
      my_decimal2string(E_DEC_FATAL_ERROR, &dec, 0, 0, 0, &str);
      event_len= str.length() + val_offset;
      break;
    } 
    case STRING_RESULT:
      /* 15 is for 'COLLATE' and other chars */
      buf= (char*) my_malloc(event_len+val_len*2+1+2*MY_CS_NAME_SIZE+15,
                             MYF(MY_WME));
      CHARSET_INFO *cs;
      if (!buf)
        return 1;
      if (!(cs= get_charset(charset_number, MYF(0))))
      {
        strmov(buf+val_offset, "???");
        event_len+= 3;
      }
      else
      {
        char *p= strxmov(buf + val_offset, "_", cs->csname, " ", NullS);
        p= str_to_hex(p, val, val_len);
        p= strxmov(p, " COLLATE ", cs->name, NullS);
        event_len= p-buf;
      }
      break;
    case ROW_RESULT:
    default:
      DBUG_ASSERT(1);
      return 1;
    }
  }
  buf[0]= '@';
  memcpy(buf + 1, quoted_id, id_len);
  buf[1 + id_len]= '=';
  protocol->store(buf, event_len, &my_charset_bin);
  my_free(buf);
  return 0;
}
#endif /* !MYSQL_CLIENT */


User_var_log_event::
User_var_log_event(const char* buf, uint event_len,
                   const Format_description_log_event* description_event)
  :Log_event(buf, description_event)
#ifndef MYSQL_CLIENT
  , deferred(false), query_id(0)
#endif
{
  bool error= false;
  const char* buf_start= buf;
  /* The Post-Header is empty. The Variable Data part begins immediately. */
  const char *start= buf;
  buf+= description_event->common_header_len +
    description_event->post_header_len[USER_VAR_EVENT-1];
  name_len= uint4korr(buf);
  name= (char *) buf + UV_NAME_LEN_SIZE;

  /*
    We don't know yet is_null value, so we must assume that name_len
    may have the bigger value possible, is_null= True and there is no
    payload for val, or even that name_len is 0.
  */
  if (!valid_buffer_range<uint>(name_len, buf_start, name,
                                event_len - UV_VAL_IS_NULL))
  {
    error= true;
    goto err;
  }

  buf+= UV_NAME_LEN_SIZE + name_len;
  is_null= (bool) *buf;
  flags= User_var_log_event::UNDEF_F;    // defaults to UNDEF_F
  if (is_null)
  {
    type= STRING_RESULT;
    charset_number= my_charset_bin.number;
    val_len= 0;
    val= 0;  
  }
  else
  {
    if (!valid_buffer_range<uint>(UV_VAL_IS_NULL + UV_VAL_TYPE_SIZE
                                  + UV_CHARSET_NUMBER_SIZE + UV_VAL_LEN_SIZE,
                                  buf_start, buf, event_len))
    {
      error= true;
      goto err;
    }

    type= (Item_result) buf[UV_VAL_IS_NULL];
    charset_number= uint4korr(buf + UV_VAL_IS_NULL + UV_VAL_TYPE_SIZE);
    val_len= uint4korr(buf + UV_VAL_IS_NULL + UV_VAL_TYPE_SIZE +
                       UV_CHARSET_NUMBER_SIZE);
    val= (char *) (buf + UV_VAL_IS_NULL + UV_VAL_TYPE_SIZE +
                   UV_CHARSET_NUMBER_SIZE + UV_VAL_LEN_SIZE);

    if (!valid_buffer_range<uint>(val_len, buf_start, val, event_len))
    {
      error= true;
      goto err;
    }

    /**
      We need to check if this is from an old server
      that did not pack information for flags.
      We do this by checking if there are extra bytes
      after the packed value. If there are we take the
      extra byte and it's value is assumed to contain
      the flags value.

      Old events will not have this extra byte, thence,
      we keep the flags set to UNDEF_F.
    */
    uint bytes_read= ((val + val_len) - start);
#ifndef DBUG_OFF
    bool old_pre_checksum_fd= description_event->is_version_before_checksum();
#endif
    DBUG_ASSERT((bytes_read == data_written -
                 (old_pre_checksum_fd ||
                  (description_event->checksum_alg ==
                   BINLOG_CHECKSUM_ALG_OFF)) ?
                 0 : BINLOG_CHECKSUM_LEN)
                ||
                (bytes_read == data_written -1 -
                 (old_pre_checksum_fd ||
                  (description_event->checksum_alg ==
                   BINLOG_CHECKSUM_ALG_OFF)) ?
                 0 : BINLOG_CHECKSUM_LEN));
    if ((data_written - bytes_read) > 0)
    {
      flags= (uint) *(buf + UV_VAL_IS_NULL + UV_VAL_TYPE_SIZE +
                    UV_CHARSET_NUMBER_SIZE + UV_VAL_LEN_SIZE +
                    val_len);
    }
  }

err:
  if (error)
    name= 0;
}


#ifndef MYSQL_CLIENT
bool User_var_log_event::write(IO_CACHE* file)
{
  char buf[UV_NAME_LEN_SIZE];
  char buf1[UV_VAL_IS_NULL + UV_VAL_TYPE_SIZE + 
	    UV_CHARSET_NUMBER_SIZE + UV_VAL_LEN_SIZE];
  uchar buf2[MY_MAX(8, DECIMAL_MAX_FIELD_SIZE + 2)], *pos= buf2;
  uint unsigned_len= 0;
  uint buf1_length;
  ulong event_length;

  int4store(buf, name_len);
  
  if ((buf1[0]= is_null))
  {
    buf1_length= 1;
    val_len= 0;                                 // Length of 'pos'
  }    
  else
  {
    buf1[1]= type;
    int4store(buf1 + 2, charset_number);

    switch (type) {
    case REAL_RESULT:
      float8store(buf2, *(double*) val);
      break;
    case INT_RESULT:
      int8store(buf2, *(longlong*) val);
      unsigned_len= 1;
      break;
    case DECIMAL_RESULT:
    {
      my_decimal *dec= (my_decimal *)val;
      dec->fix_buffer_pointer();
      buf2[0]= (char)(dec->intg + dec->frac);
      buf2[1]= (char)dec->frac;
      decimal2bin((decimal_t*)val, buf2+2, buf2[0], buf2[1]);
      val_len= decimal_bin_size(buf2[0], buf2[1]) + 2;
      break;
    }
    case STRING_RESULT:
      pos= (uchar*) val;
      break;
    case ROW_RESULT:
    default:
      DBUG_ASSERT(1);
      return 0;
    }
    int4store(buf1 + 2 + UV_CHARSET_NUMBER_SIZE, val_len);
    buf1_length= 10;
  }

  /* Length of the whole event */
  event_length= sizeof(buf)+ name_len + buf1_length + val_len + unsigned_len;

  return (write_header(file, event_length) ||
          wrapper_my_b_safe_write(file, (uchar*) buf, sizeof(buf))   ||
	  wrapper_my_b_safe_write(file, (uchar*) name, name_len)     ||
	  wrapper_my_b_safe_write(file, (uchar*) buf1, buf1_length) ||
	  wrapper_my_b_safe_write(file, pos, val_len) ||
          wrapper_my_b_safe_write(file, &flags, unsigned_len) ||
	  write_footer(file));
}
#endif


/*
  User_var_log_event::print()
*/

#ifdef MYSQL_CLIENT
void User_var_log_event::print(FILE* file, PRINT_EVENT_INFO* print_event_info)
{
  IO_CACHE *const head= &print_event_info->head_cache;
  char quoted_id[1 + NAME_LEN * 2 + 2];// quoted length of the identifier
  char name_id[NAME_LEN];
  int quoted_len= 0;

  if (!print_event_info->short_form)
  {
    print_header(head, print_event_info, FALSE);
    my_b_printf(head, "\tUser_var\n");
  }
  strmov(name_id, name);
  name_id[name_len]= '\0';
  my_b_printf(head, "SET @");
  quoted_len= my_strmov_quoted_identifier((char *) quoted_id,
                                          (const char *) name_id);
  quoted_id[quoted_len]= '\0';
  my_b_write(head, (uchar*) quoted_id, quoted_len);

  if (is_null)
  {
    my_b_printf(head, ":=NULL%s\n", print_event_info->delimiter);
  }
  else
  {
    switch (type) {
    case REAL_RESULT:
      double real_val;
      char real_buf[FMT_G_BUFSIZE(14)];
      float8get(real_val, val);
      sprintf(real_buf, "%.14g", real_val);
      my_b_printf(head, ":=%s%s\n", real_buf, print_event_info->delimiter);
      break;
    case INT_RESULT:
      char int_buf[22];
      longlong10_to_str(uint8korr(val), int_buf, 
                        ((flags & User_var_log_event::UNSIGNED_F) ? 10 : -10));
      my_b_printf(head, ":=%s%s\n", int_buf, print_event_info->delimiter);
      break;
    case DECIMAL_RESULT:
    {
      char str_buf[200];
      int str_len= sizeof(str_buf) - 1;
      int precision= (int)val[0];
      int scale= (int)val[1];
      decimal_digit_t dec_buf[10];
      decimal_t dec;
      dec.len= 10;
      dec.buf= dec_buf;

      bin2decimal((uchar*) val+2, &dec, precision, scale);
      decimal2string(&dec, str_buf, &str_len, 0, 0, 0);
      str_buf[str_len]= 0;
      my_b_printf(head, ":=%s%s\n", str_buf, print_event_info->delimiter);
      break;
    }
    case STRING_RESULT:
    {
      /*
        Let's express the string in hex. That's the most robust way. If we
        print it in character form instead, we need to escape it with
        character_set_client which we don't know (we will know it in 5.0, but
        in 4.1 we don't know it easily when we are printing
        User_var_log_event). Explanation why we would need to bother with
        character_set_client (quoting Bar):
        > Note, the parser doesn't switch to another unescaping mode after
        > it has met a character set introducer.
        > For example, if an SJIS client says something like:
        > SET @a= _ucs2 \0a\0b'
        > the string constant is still unescaped according to SJIS, not
        > according to UCS2.
      */
      char *hex_str;
      CHARSET_INFO *cs;

      hex_str= (char *)my_malloc(2*val_len+1+2,MYF(MY_WME)); // 2 hex digits / byte
      if (!hex_str)
        return;
      str_to_hex(hex_str, val, val_len);
      /*
        For proper behaviour when mysqlbinlog|mysql, we need to explicitely
        specify the variable's collation. It will however cause problems when
        people want to mysqlbinlog|mysql into another server not supporting the
        character set. But there's not much to do about this and it's unlikely.
      */
      if (!(cs= get_charset(charset_number, MYF(0))))
        /*
          Generate an unusable command (=> syntax error) is probably the best
          thing we can do here.
        */
        my_b_printf(head, ":=???%s\n", print_event_info->delimiter);
      else
        my_b_printf(head, ":=_%s %s COLLATE `%s`%s\n",
                    cs->csname, hex_str, cs->name,
                    print_event_info->delimiter);
      my_free(hex_str);
    }
      break;
    case ROW_RESULT:
    default:
      DBUG_ASSERT(1);
      return;
    }
  }
}
#endif


/*
  User_var_log_event::do_apply_event()
*/

#if defined(HAVE_REPLICATION) && !defined(MYSQL_CLIENT)
int User_var_log_event::do_apply_event(Relay_log_info const *rli)
{
  Item *it= 0;
  CHARSET_INFO *charset;
  query_id_t sav_query_id= 0; /* memorize orig id when deferred applying */

  if (rli->deferred_events_collecting)
  {
    set_deferred(current_thd->query_id);
    return rli->deferred_events->add(this);
  } else if (is_deferred())
  {
    sav_query_id= current_thd->query_id;
    current_thd->query_id= query_id; /* recreating original time context */
  }

  if (!(charset= get_charset(charset_number, MYF(MY_WME))))
    return 1;
  double real_val;
  longlong int_val;

  /*
    We are now in a statement until the associated query log event has
    been processed.
   */
  const_cast<Relay_log_info*>(rli)->set_flag(Relay_log_info::IN_STMT);

  if (is_null)
  {
    it= new Item_null();
  }
  else
  {
    switch (type) {
    case REAL_RESULT:
      float8get(real_val, val);
      it= new Item_float(real_val, 0);
      val= (char*) &real_val;		// Pointer to value in native format
      val_len= 8;
      break;
    case INT_RESULT:
      int_val= (longlong) uint8korr(val);
      it= new Item_int(int_val);
      val= (char*) &int_val;		// Pointer to value in native format
      val_len= 8;
      break;
    case DECIMAL_RESULT:
    {
      Item_decimal *dec= new Item_decimal((uchar*) val+2, val[0], val[1]);
      it= dec;
      val= (char *)dec->val_decimal(NULL);
      val_len= sizeof(my_decimal);
      break;
    }
    case STRING_RESULT:
      it= new Item_string(val, val_len, charset);
      break;
    case ROW_RESULT:
    default:
      DBUG_ASSERT(1);
      return 0;
    }
  }
  Item_func_set_user_var *e=
    new Item_func_set_user_var(Name_string(name, name_len, false), it, false);
  /*
    Item_func_set_user_var can't substitute something else on its place =>
    0 can be passed as last argument (reference on item)

    Fix_fields() can fail, in which case a call of update_hash() might
    crash the server, so if fix fields fails, we just return with an
    error.
  */
  if (e->fix_fields(thd, 0))
    return 1;

  /*
    A variable can just be considered as a table with
    a single record and with a single column. Thus, like
    a column value, it could always have IMPLICIT derivation.
   */
  e->update_hash(val, val_len, type, charset, DERIVATION_IMPLICIT,
                 (flags & User_var_log_event::UNSIGNED_F));
  if (!is_deferred())
    free_root(thd->mem_root, 0);
  else
    current_thd->query_id= sav_query_id; /* restore current query's context */

  return 0;
}

int User_var_log_event::do_update_pos(Relay_log_info *rli)
{
  rli->inc_event_relay_log_pos();
  return 0;
}

Log_event::enum_skip_reason
User_var_log_event::do_shall_skip(Relay_log_info *rli)
{
  /*
    It is a common error to set the slave skip counter to 1 instead
    of 2 when recovering from an insert which used a auto increment,
    rand, or user var.  Therefore, if the slave skip counter is 1, we
    just say that this event should be skipped by ignoring it, meaning
    that we do not change the value of the slave skip counter since it
    will be decreased by the following insert event.
  */
  return continue_group(rli);
}
#endif /* !MYSQL_CLIENT */


/**************************************************************************
  Unknown_log_event methods
**************************************************************************/

#ifdef HAVE_REPLICATION
#ifdef MYSQL_CLIENT
void Unknown_log_event::print(FILE* file_arg, PRINT_EVENT_INFO* print_event_info)
{
  if (print_event_info->short_form)
    return;
  print_header(&print_event_info->head_cache, print_event_info, FALSE);
  my_b_printf(&print_event_info->head_cache, "\n# %s", "Unknown event\n");
}
#endif  

/**************************************************************************
	Stop_log_event methods
**************************************************************************/

/*
  Stop_log_event::print()
*/

#ifdef MYSQL_CLIENT
void Stop_log_event::print(FILE* file, PRINT_EVENT_INFO* print_event_info)
{
  if (print_event_info->short_form)
    return;

  print_header(&print_event_info->head_cache, print_event_info, FALSE);
  my_b_printf(&print_event_info->head_cache, "\tStop\n");
}
#endif /* MYSQL_CLIENT */


#ifndef MYSQL_CLIENT
/*
  The master stopped.  We used to clean up all temporary tables but
  this is useless as, as the master has shut down properly, it has
  written all DROP TEMPORARY TABLE (prepared statements' deletion is
  TODO only when we binlog prep stmts).  We used to clean up
  slave_load_tmpdir, but this is useless as it has been cleared at the
  end of LOAD DATA INFILE.  So we have nothing to do here.  The place
  were we must do this cleaning is in
  Start_log_event_v3::do_apply_event(), not here. Because if we come
  here, the master was sane.

  This must only be called from the Slave SQL thread, since it calls
  flush_relay_log_info().
*/
int Stop_log_event::do_update_pos(Relay_log_info *rli)
{
  int error_inc= 0;
  int error_flush= 0;
  /*
    We do not want to update master_log pos because we get a rotate event
    before stop, so by now group_master_log_name is set to the next log.
    If we updated it, we will have incorrect master coordinates and this
    could give false triggers in MASTER_POS_WAIT() that we have reached
    the target position when in fact we have not.
    The group position is always unchanged in MTS mode because the event
    is never executed so can't be scheduled to a Worker.
  */
  if ((thd->variables.option_bits & OPTION_BEGIN) || rli->is_parallel_exec())
    rli->inc_event_relay_log_pos();
  else
  {
    error_inc= rli->inc_group_relay_log_pos(0, true/*need_data_lock=true*/);
    error_flush= rli->flush_info(TRUE);
  }
  return (error_inc || error_flush);
}

#endif /* !MYSQL_CLIENT */
#endif /* HAVE_REPLICATION */


/**************************************************************************
	Create_file_log_event methods
**************************************************************************/

/*
  Create_file_log_event ctor
*/

#ifndef MYSQL_CLIENT
Create_file_log_event::
Create_file_log_event(THD* thd_arg, sql_exchange* ex,
		      const char* db_arg, const char* table_name_arg,
                      List<Item>& fields_arg,
                      bool is_concurrent_arg,
                      enum enum_duplicates handle_dup,
                      bool ignore,
		      uchar* block_arg, uint block_len_arg, bool using_trans)
  :Load_log_event(thd_arg, ex, db_arg, table_name_arg, fields_arg,
                  is_concurrent_arg,
                  handle_dup, ignore, using_trans),
   fake_base(0), block(block_arg), event_buf(0), block_len(block_len_arg),
   file_id(thd_arg->file_id = mysql_bin_log.next_file_id())
{
  DBUG_ENTER("Create_file_log_event");
  sql_ex.force_new_format();
  DBUG_VOID_RETURN;
}


/*
  Create_file_log_event::write_data_body()
*/

bool Create_file_log_event::write_data_body(IO_CACHE* file)
{
  bool res;
  if ((res= Load_log_event::write_data_body(file)) || fake_base)
    return res;
  return (my_b_safe_write(file, (uchar*) "", 1) ||
          my_b_safe_write(file, (uchar*) block, block_len));
}


/*
  Create_file_log_event::write_data_header()
*/

bool Create_file_log_event::write_data_header(IO_CACHE* file)
{
  bool res;
  uchar buf[CREATE_FILE_HEADER_LEN];
  if ((res= Load_log_event::write_data_header(file)) || fake_base)
    return res;
  int4store(buf + CF_FILE_ID_OFFSET, file_id);
  return my_b_safe_write(file, buf, CREATE_FILE_HEADER_LEN) != 0;
}


/*
  Create_file_log_event::write_base()
*/

bool Create_file_log_event::write_base(IO_CACHE* file)
{
  bool res;
  fake_base= 1;                                 // pretend we are Load event
  res= write(file);
  fake_base= 0;
  return res;
}

#endif /* !MYSQL_CLIENT */

/*
  Create_file_log_event ctor
*/

Create_file_log_event::Create_file_log_event(const char* buf, uint len,
                                             const Format_description_log_event* description_event)
  :Load_log_event(buf,0,description_event),fake_base(0),block(0),inited_from_old(0)
{
  DBUG_ENTER("Create_file_log_event::Create_file_log_event(char*,...)");
  uint block_offset;
  uint header_len= description_event->common_header_len;
  uint8 load_header_len= description_event->post_header_len[LOAD_EVENT-1];
  uint8 create_file_header_len= description_event->post_header_len[CREATE_FILE_EVENT-1];
  if (!(event_buf= (char*) my_memdup(buf, len, MYF(MY_WME))) ||
      copy_log_event(event_buf,len,
                     ((buf[EVENT_TYPE_OFFSET] == LOAD_EVENT) ?
                      load_header_len + header_len :
                      (fake_base ? (header_len+load_header_len) :
                       (header_len+load_header_len) +
                       create_file_header_len)),
                     description_event))
    DBUG_VOID_RETURN;
  if (description_event->binlog_version!=1)
  {
    file_id= uint4korr(buf + 
                       header_len +
		       load_header_len + CF_FILE_ID_OFFSET);
    /*
      Note that it's ok to use get_data_size() below, because it is computed
      with values we have already read from this event (because we called
      copy_log_event()); we are not using slave's format info to decode
      master's format, we are really using master's format info.
      Anyway, both formats should be identical (except the common_header_len)
      as these Load events are not changed between 4.0 and 5.0 (as logging of
      LOAD DATA INFILE does not use Load_log_event in 5.0).

      The + 1 is for \0 terminating fname  
    */
    block_offset= (description_event->common_header_len +
                   Load_log_event::get_data_size() +
                   create_file_header_len + 1);
    if (len < block_offset)
      DBUG_VOID_RETURN;
    block = (uchar*)buf + block_offset;
    block_len = len - block_offset;
  }
  else
  {
    sql_ex.force_new_format();
    inited_from_old = 1;
  }
  DBUG_VOID_RETURN;
}


/*
  Create_file_log_event::print()
*/

#ifdef MYSQL_CLIENT
void Create_file_log_event::print(FILE* file, PRINT_EVENT_INFO* print_event_info,
				  bool enable_local)
{
  if (print_event_info->short_form)
  {
    if (enable_local && check_fname_outside_temp_buf())
      Load_log_event::print(file, print_event_info);
    return;
  }

  if (enable_local)
  {
    Load_log_event::print(file, print_event_info,
			  !check_fname_outside_temp_buf());
    /**
      reduce the size of io cache so that the write function is called
      for every call to my_b_printf().
     */
    DBUG_EXECUTE_IF ("simulate_create_event_write_error",
                     {(&print_event_info->head_cache)->write_pos=
                     (&print_event_info->head_cache)->write_end;
                     DBUG_SET("+d,simulate_file_write_error");});
    /* 
       That one is for "file_id: etc" below: in mysqlbinlog we want the #, in
       SHOW BINLOG EVENTS we don't.
    */
    my_b_printf(&print_event_info->head_cache, "#");
  }

  my_b_printf(&print_event_info->head_cache,
              " file_id: %d  block_len: %d\n", file_id, block_len);
}


void Create_file_log_event::print(FILE* file, PRINT_EVENT_INFO* print_event_info)
{
  print(file, print_event_info, 0);
}
#endif /* MYSQL_CLIENT */


/*
  Create_file_log_event::pack_info()
*/

#if defined(HAVE_REPLICATION) && !defined(MYSQL_CLIENT)
int Create_file_log_event::pack_info(Protocol *protocol)
{
  char buf[NAME_LEN*2 + 30 + 21*2], *pos;
  pos= strmov(buf, "db=");
  memcpy(pos, db, db_len);
  pos= strmov(pos + db_len, ";table=");
  memcpy(pos, table_name, table_name_len);
  pos= strmov(pos + table_name_len, ";file_id=");
  pos= int10_to_str((long) file_id, pos, 10);
  pos= strmov(pos, ";block_len=");
  pos= int10_to_str((long) block_len, pos, 10);
  protocol->store(buf, (uint) (pos-buf), &my_charset_bin);
  return 0;
}
#endif /* defined(HAVE_REPLICATION) && !defined(MYSQL_CLIENT) */


/**
  Create_file_log_event::do_apply_event()
  Constructor for Create_file_log_event to intantiate an event
  from the relay log on the slave.

  @retval
    0           Success
  @retval
    1           Failure
*/

#if defined(HAVE_REPLICATION) && !defined(MYSQL_CLIENT)
int Create_file_log_event::do_apply_event(Relay_log_info const *rli)
{
  char fname_buf[FN_REFLEN+TEMP_FILE_MAX_LEN];
  char *ext;
  int fd = -1;
  IO_CACHE file;
  int error = 1;

  lex_start(thd);
  mysql_reset_thd_for_next_command(thd);
  THD_STAGE_INFO(thd, stage_making_temp_file_create_before_load_data);
  memset(&file, 0, sizeof(file));
  ext= slave_load_file_stem(fname_buf, file_id, server_id, ".info");
  /* old copy may exist already */
  mysql_file_delete(key_file_log_event_info, fname_buf, MYF(0));
  /**
    To simulate file creation failure, convert the file name to a
    directory by appending a "/" to the file name.
   */
  DBUG_EXECUTE_IF("simulate_file_create_error_create_log_event",
                  {
                  strcat(fname_buf,"/");
                  });
  if ((fd= mysql_file_create(key_file_log_event_info,
                             fname_buf, CREATE_MODE,
                             O_WRONLY | O_BINARY | O_EXCL | O_NOFOLLOW,
                             MYF(MY_WME))) < 0 ||
      init_io_cache(&file, fd, IO_SIZE, WRITE_CACHE, (my_off_t)0, 0,
		    MYF(MY_WME|MY_NABP)))
  {
    rli->report(ERROR_LEVEL, thd->get_stmt_da()->sql_errno(),
                "Error in Create_file event: could not open file '%s'",
                fname_buf);
    goto err;
  }
  
  // a trick to avoid allocating another buffer
  fname= fname_buf;
  fname_len= (uint) (strmov(ext, ".data") - fname);
  if (write_base(&file))
  {
    strmov(ext, ".info"); // to have it right in the error message
    rli->report(ERROR_LEVEL, my_errno,
                "Error in Create_file event: could not write to file '%s'",
                fname_buf);
    goto err;
  }
  end_io_cache(&file);
  mysql_file_close(fd, MYF(0));
  
  // fname_buf now already has .data, not .info, because we did our trick
  /* old copy may exist already */
  mysql_file_delete(key_file_log_event_data, fname_buf, MYF(0));
  if ((fd= mysql_file_create(key_file_log_event_data,
                             fname_buf, CREATE_MODE,
                             O_WRONLY | O_BINARY | O_EXCL | O_NOFOLLOW,
                             MYF(MY_WME))) < 0)
  {
    rli->report(ERROR_LEVEL, my_errno,
                "Error in Create_file event: could not open file '%s'",
                fname_buf);
    goto err;
  }
  /**
    To simulate file write failure,close the file before the write operation.
    Write will fail with an error reporting file is UNOPENED. 
   */
  DBUG_EXECUTE_IF("simulate_file_write_error_create_log_event",
                  {
                  mysql_file_close(fd, MYF(0));
                  });
  if (mysql_file_write(fd, (uchar*) block, block_len, MYF(MY_WME+MY_NABP)))
  {
    rli->report(ERROR_LEVEL, thd->get_stmt_da()->sql_errno(),
                "Error in Create_file event: write to '%s' failed",
                fname_buf);
    goto err;
  }
  error=0;					// Everything is ok

err:
  if (error)
    end_io_cache(&file);
  if (fd >= 0)
    mysql_file_close(fd, MYF(0));
  return error != 0;
}
#endif /* defined(HAVE_REPLICATION) && !defined(MYSQL_CLIENT) */


/**************************************************************************
	Append_block_log_event methods
**************************************************************************/

/*
  Append_block_log_event ctor
*/

#ifndef MYSQL_CLIENT  
Append_block_log_event::Append_block_log_event(THD *thd_arg,
                                               const char *db_arg,
					       uchar *block_arg,
					       uint block_len_arg,
					       bool using_trans)
  :Log_event(thd_arg, 0,
             using_trans ? Log_event::EVENT_TRANSACTIONAL_CACHE :
                           Log_event::EVENT_STMT_CACHE,
             Log_event::EVENT_NORMAL_LOGGING),
   block(block_arg),
   block_len(block_len_arg), file_id(thd_arg->file_id), db(db_arg)
{
}
#endif


/*
  Append_block_log_event ctor
*/

Append_block_log_event::Append_block_log_event(const char* buf, uint len,
                                               const Format_description_log_event* description_event)
  :Log_event(buf, description_event),block(0)
{
  DBUG_ENTER("Append_block_log_event::Append_block_log_event(char*,...)");
  uint8 common_header_len= description_event->common_header_len; 
  uint8 append_block_header_len=
    description_event->post_header_len[APPEND_BLOCK_EVENT-1];
  uint total_header_len= common_header_len+append_block_header_len;
  if (len < total_header_len)
    DBUG_VOID_RETURN;
  file_id= uint4korr(buf + common_header_len + AB_FILE_ID_OFFSET);
  block= (uchar*)buf + total_header_len;
  block_len= len - total_header_len;
  DBUG_VOID_RETURN;
}


/*
  Append_block_log_event::write()
*/

#ifndef MYSQL_CLIENT
bool Append_block_log_event::write(IO_CACHE* file)
{
  uchar buf[APPEND_BLOCK_HEADER_LEN];
  int4store(buf + AB_FILE_ID_OFFSET, file_id);
  return (write_header(file, APPEND_BLOCK_HEADER_LEN + block_len) ||
          wrapper_my_b_safe_write(file, buf, APPEND_BLOCK_HEADER_LEN) ||
	  wrapper_my_b_safe_write(file, (uchar*) block, block_len) ||
	  write_footer(file));
}
#endif


/*
  Append_block_log_event::print()
*/

#ifdef MYSQL_CLIENT  
void Append_block_log_event::print(FILE* file,
				   PRINT_EVENT_INFO* print_event_info)
{
  if (print_event_info->short_form)
    return;
  print_header(&print_event_info->head_cache, print_event_info, FALSE);
  my_b_printf(&print_event_info->head_cache,
              "\n#%s: file_id: %d  block_len: %d\n",
              get_type_str(), file_id, block_len);
}
#endif /* MYSQL_CLIENT */


/*
  Append_block_log_event::pack_info()
*/

#if defined(HAVE_REPLICATION) && !defined(MYSQL_CLIENT)
int Append_block_log_event::pack_info(Protocol *protocol)
{
  char buf[256];
  size_t length;
  length= my_snprintf(buf, sizeof(buf), ";file_id=%u;block_len=%u",
                      file_id, block_len);
  protocol->store(buf, length, &my_charset_bin);
  return 0;
}


/*
  Append_block_log_event::get_create_or_append()
*/

int Append_block_log_event::get_create_or_append() const
{
  return 0; /* append to the file, fail if not exists */
}

/*
  Append_block_log_event::do_apply_event()
*/

int Append_block_log_event::do_apply_event(Relay_log_info const *rli)
{
  char fname[FN_REFLEN+TEMP_FILE_MAX_LEN];
  int fd;
  int error = 1;
  DBUG_ENTER("Append_block_log_event::do_apply_event");

  THD_STAGE_INFO(thd, stage_making_temp_file_append_before_load_data);
  slave_load_file_stem(fname, file_id, server_id, ".data");
  if (get_create_or_append())
  {
    /*
      Usually lex_start() is called by mysql_parse(), but we need it here
      as the present method does not call mysql_parse().
    */
    lex_start(thd);
    mysql_reset_thd_for_next_command(thd);
    /* old copy may exist already */
    mysql_file_delete(key_file_log_event_data, fname, MYF(0));
    if ((fd= mysql_file_create(key_file_log_event_data,
                               fname, CREATE_MODE,
                               O_WRONLY | O_BINARY | O_EXCL | O_NOFOLLOW,
                               MYF(MY_WME))) < 0)
    {
      rli->report(ERROR_LEVEL, my_errno,
                  "Error in %s event: could not create file '%s'",
                  get_type_str(), fname);
      goto err;
    }
  }
  else if ((fd= mysql_file_open(key_file_log_event_data,
                                fname,
                                O_WRONLY | O_APPEND | O_BINARY | O_NOFOLLOW,
                                MYF(MY_WME))) < 0)
  {
    rli->report(ERROR_LEVEL, my_errno,
                "Error in %s event: could not open file '%s'",
                get_type_str(), fname);
    goto err;
  }

  DBUG_EXECUTE_IF("remove_slave_load_file_before_write",
                  {
                    my_delete_allow_opened(fname, MYF(0));
                  });

  if (mysql_file_write(fd, (uchar*) block, block_len, MYF(MY_WME+MY_NABP)))
  {
    rli->report(ERROR_LEVEL, my_errno,
                "Error in %s event: write to '%s' failed",
                get_type_str(), fname);
    goto err;
  }
  error=0;

err:
  if (fd >= 0)
    mysql_file_close(fd, MYF(0));
  DBUG_RETURN(error);
}
#endif


/**************************************************************************
	Delete_file_log_event methods
**************************************************************************/

/*
  Delete_file_log_event ctor
*/

#ifndef MYSQL_CLIENT
Delete_file_log_event::Delete_file_log_event(THD *thd_arg, const char* db_arg,
					     bool using_trans)
  :Log_event(thd_arg, 0, 
             using_trans ? Log_event::EVENT_TRANSACTIONAL_CACHE :
                           Log_event::EVENT_STMT_CACHE,
             Log_event::EVENT_NORMAL_LOGGING),
  file_id(thd_arg->file_id), db(db_arg)
{
}
#endif

/*
  Delete_file_log_event ctor
*/

Delete_file_log_event::Delete_file_log_event(const char* buf, uint len,
                                             const Format_description_log_event* description_event)
  :Log_event(buf, description_event),file_id(0)
{
  uint8 common_header_len= description_event->common_header_len;
  uint8 delete_file_header_len= description_event->post_header_len[DELETE_FILE_EVENT-1];
  if (len < (uint)(common_header_len + delete_file_header_len))
    return;
  file_id= uint4korr(buf + common_header_len + DF_FILE_ID_OFFSET);
}


/*
  Delete_file_log_event::write()
*/

#ifndef MYSQL_CLIENT
bool Delete_file_log_event::write(IO_CACHE* file)
{
 uchar buf[DELETE_FILE_HEADER_LEN];
 int4store(buf + DF_FILE_ID_OFFSET, file_id);
 return (write_header(file, sizeof(buf)) ||
         wrapper_my_b_safe_write(file, buf, sizeof(buf)) ||
	 write_footer(file));
}
#endif


/*
  Delete_file_log_event::print()
*/

#ifdef MYSQL_CLIENT  
void Delete_file_log_event::print(FILE* file,
				  PRINT_EVENT_INFO* print_event_info)
{
  if (print_event_info->short_form)
    return;
  print_header(&print_event_info->head_cache, print_event_info, FALSE);
  my_b_printf(&print_event_info->head_cache,
              "\n#Delete_file: file_id=%u\n", file_id);
}
#endif /* MYSQL_CLIENT */

/*
  Delete_file_log_event::pack_info()
*/

#if defined(HAVE_REPLICATION) && !defined(MYSQL_CLIENT)
int Delete_file_log_event::pack_info(Protocol *protocol)
{
  char buf[64];
  size_t length;
  length= my_snprintf(buf, sizeof(buf), ";file_id=%u", (uint) file_id);
  protocol->store(buf, length, &my_charset_bin);
  return 0;
}
#endif

/*
  Delete_file_log_event::do_apply_event()
*/

#if defined(HAVE_REPLICATION) && !defined(MYSQL_CLIENT)
int Delete_file_log_event::do_apply_event(Relay_log_info const *rli)
{
  char fname[FN_REFLEN+TEMP_FILE_MAX_LEN];
  lex_start(thd);
  mysql_reset_thd_for_next_command(thd);
  char *ext= slave_load_file_stem(fname, file_id, server_id, ".data");
  mysql_file_delete(key_file_log_event_data, fname, MYF(MY_WME));
  strmov(ext, ".info");
  mysql_file_delete(key_file_log_event_info, fname, MYF(MY_WME));
  return 0;
}
#endif /* defined(HAVE_REPLICATION) && !defined(MYSQL_CLIENT) */


/**************************************************************************
	Execute_load_log_event methods
**************************************************************************/

/*
  Execute_load_log_event ctor
*/

#ifndef MYSQL_CLIENT  
Execute_load_log_event::Execute_load_log_event(THD *thd_arg,
                                               const char* db_arg,
					       bool using_trans)
  :Log_event(thd_arg, 0,
             using_trans ? Log_event::EVENT_TRANSACTIONAL_CACHE :
                           Log_event::EVENT_STMT_CACHE,
             Log_event::EVENT_NORMAL_LOGGING),
  file_id(thd_arg->file_id), db(db_arg)
{
}
#endif
  

/*
  Execute_load_log_event ctor
*/

Execute_load_log_event::Execute_load_log_event(const char* buf, uint len,
                                               const Format_description_log_event* description_event)
  :Log_event(buf, description_event), file_id(0)
{
  uint8 common_header_len= description_event->common_header_len;
  uint8 exec_load_header_len= description_event->post_header_len[EXEC_LOAD_EVENT-1];
  if (len < (uint)(common_header_len+exec_load_header_len))
    return;
  file_id= uint4korr(buf + common_header_len + EL_FILE_ID_OFFSET);
}


/*
  Execute_load_log_event::write()
*/

#ifndef MYSQL_CLIENT
bool Execute_load_log_event::write(IO_CACHE* file)
{
  uchar buf[EXEC_LOAD_HEADER_LEN];
  int4store(buf + EL_FILE_ID_OFFSET, file_id);
  return (write_header(file, sizeof(buf)) || 
          wrapper_my_b_safe_write(file, buf, sizeof(buf)) ||
	  write_footer(file));
}
#endif


/*
  Execute_load_log_event::print()
*/

#ifdef MYSQL_CLIENT  
void Execute_load_log_event::print(FILE* file,
				   PRINT_EVENT_INFO* print_event_info)
{
  if (print_event_info->short_form)
    return;
  print_header(&print_event_info->head_cache, print_event_info, FALSE);
  my_b_printf(&print_event_info->head_cache, "\n#Exec_load: file_id=%d\n",
              file_id);
}
#endif

/*
  Execute_load_log_event::pack_info()
*/

#if defined(HAVE_REPLICATION) && !defined(MYSQL_CLIENT)
int Execute_load_log_event::pack_info(Protocol *protocol)
{
  char buf[64];
  size_t length;
  length= my_snprintf(buf, sizeof(buf), ";file_id=%u", (uint) file_id);
  protocol->store(buf, length, &my_charset_bin);
  return 0;
}


/*
  Execute_load_log_event::do_apply_event()
*/

int Execute_load_log_event::do_apply_event(Relay_log_info const *rli)
{
  char fname[FN_REFLEN+TEMP_FILE_MAX_LEN];
  char *ext;
  int fd;
  int error= 1;
  IO_CACHE file;
  Load_log_event *lev= 0;

  lex_start(thd);
  mysql_reset_thd_for_next_command(thd);
  ext= slave_load_file_stem(fname, file_id, server_id, ".info");
  /**
    To simulate file open failure, convert the file name to a
    directory by appending a "/" to the file name. File open
    will fail with an error reporting it is not a directory.
   */
  DBUG_EXECUTE_IF("simulate_file_open_error_exec_event",
                  {
                  strcat(fname,"/");
                  });
  if ((fd= mysql_file_open(key_file_log_event_info,
                           fname, O_RDONLY | O_BINARY | O_NOFOLLOW,
                           MYF(MY_WME))) < 0 ||
      init_io_cache(&file, fd, IO_SIZE, READ_CACHE, (my_off_t)0, 0,
		    MYF(MY_WME|MY_NABP)))
  {
    rli->report(ERROR_LEVEL, thd->get_stmt_da()->sql_errno(),
                "Error in Exec_load event: could not open file '%s'",
                fname);
    goto err;
  }
  if (!(lev= (Load_log_event*)
        Log_event::read_log_event(&file,
                                  (mysql_mutex_t*) 0,
                                  rli->get_rli_description_event(),
                                  opt_slave_sql_verify_checksum)) ||
      lev->get_type_code() != NEW_LOAD_EVENT)
  {
    rli->report(ERROR_LEVEL, 0, "Error in Exec_load event: "
                    "file '%s' appears corrupted", fname);
    goto err;
  }
  lev->thd = thd;
  /*
    lev->do_apply_event should use rli only for errors i.e. should
    not advance rli's position.

    lev->do_apply_event is the place where the table is loaded (it
    calls mysql_load()).
  */
  const_cast<Relay_log_info*>(rli)->set_future_group_master_log_pos(log_pos);
  if (lev->do_apply_event(0,rli,1)) 
  {
    /*
      We want to indicate the name of the file that could not be loaded
      (SQL_LOADxxx).
      But as we are here we are sure the error is in rli->last_slave_error and
      rli->last_slave_errno (example of error: duplicate entry for key), so we
      don't want to overwrite it with the filename.
      What we want instead is add the filename to the current error message.
    */
    char *tmp= my_strdup(rli->last_error().message, MYF(MY_WME));
    if (tmp)
    {
      rli->report(ERROR_LEVEL, rli->last_error().number,
                  "%s. Failed executing load from '%s'", tmp, fname);
      my_free(tmp);
    }
    goto err;
  }
  /*
    We have an open file descriptor to the .info file; we need to close it
    or Windows will refuse to delete the file in mysql_file_delete().
  */
  if (fd >= 0)
  {
    mysql_file_close(fd, MYF(0));
    end_io_cache(&file);
    fd= -1;
  }
  mysql_file_delete(key_file_log_event_info, fname, MYF(MY_WME));
  memcpy(ext, ".data", 6);
  mysql_file_delete(key_file_log_event_data, fname, MYF(MY_WME));
  error = 0;

err:
  delete lev;
  if (fd >= 0)
  {
    mysql_file_close(fd, MYF(0));
    end_io_cache(&file);
  }
  return error;
}

#endif /* defined(HAVE_REPLICATION) && !defined(MYSQL_CLIENT) */


/**************************************************************************
	Begin_load_query_log_event methods
**************************************************************************/

#ifndef MYSQL_CLIENT
Begin_load_query_log_event::
Begin_load_query_log_event(THD* thd_arg, const char* db_arg, uchar* block_arg,
                           uint block_len_arg, bool using_trans)
  :Append_block_log_event(thd_arg, db_arg, block_arg, block_len_arg,
                          using_trans)
{
   file_id= thd_arg->file_id= mysql_bin_log.next_file_id();
}
#endif


Begin_load_query_log_event::
Begin_load_query_log_event(const char* buf, uint len,
                           const Format_description_log_event* desc_event)
  :Append_block_log_event(buf, len, desc_event)
{
}


#if defined( HAVE_REPLICATION) && !defined(MYSQL_CLIENT)
int Begin_load_query_log_event::get_create_or_append() const
{
  return 1; /* create the file */
}
#endif /* defined( HAVE_REPLICATION) && !defined(MYSQL_CLIENT) */


#if !defined(MYSQL_CLIENT) && defined(HAVE_REPLICATION)
Log_event::enum_skip_reason
Begin_load_query_log_event::do_shall_skip(Relay_log_info *rli)
{
  /*
    If the slave skip counter is 1, then we should not start executing
    on the next event.
  */
  return continue_group(rli);
}
#endif


/**************************************************************************
	Execute_load_query_log_event methods
**************************************************************************/


#ifndef MYSQL_CLIENT
Execute_load_query_log_event::
Execute_load_query_log_event(THD *thd_arg, const char* query_arg,
                             ulong query_length_arg, uint fn_pos_start_arg,
                             uint fn_pos_end_arg,
                             enum_load_dup_handling dup_handling_arg,
                             bool using_trans, bool immediate, bool suppress_use,
                             int errcode):
  Query_log_event(thd_arg, query_arg, query_length_arg, using_trans, immediate,
                  suppress_use, errcode),
  file_id(thd_arg->file_id), fn_pos_start(fn_pos_start_arg),
  fn_pos_end(fn_pos_end_arg), dup_handling(dup_handling_arg)
{
}
#endif /* !MYSQL_CLIENT */


Execute_load_query_log_event::
Execute_load_query_log_event(const char* buf, uint event_len,
                             const Format_description_log_event* desc_event):
  Query_log_event(buf, event_len, desc_event, EXECUTE_LOAD_QUERY_EVENT),
  file_id(0), fn_pos_start(0), fn_pos_end(0)
{
  if (!Query_log_event::is_valid())
    return;

  buf+= desc_event->common_header_len;

  fn_pos_start= uint4korr(buf + ELQ_FN_POS_START_OFFSET);
  fn_pos_end= uint4korr(buf + ELQ_FN_POS_END_OFFSET);
  dup_handling= (enum_load_dup_handling)(*(buf + ELQ_DUP_HANDLING_OFFSET));

  if (fn_pos_start > q_len || fn_pos_end > q_len ||
      dup_handling > LOAD_DUP_REPLACE)
    return;

  file_id= uint4korr(buf + ELQ_FILE_ID_OFFSET);
}


ulong Execute_load_query_log_event::get_post_header_size_for_derived()
{
  return EXECUTE_LOAD_QUERY_EXTRA_HEADER_LEN;
}


#ifndef MYSQL_CLIENT
bool
Execute_load_query_log_event::write_post_header_for_derived(IO_CACHE* file)
{
  uchar buf[EXECUTE_LOAD_QUERY_EXTRA_HEADER_LEN];
  int4store(buf, file_id);
  int4store(buf + 4, fn_pos_start);
  int4store(buf + 4 + 4, fn_pos_end);
  *(buf + 4 + 4 + 4)= (uchar) dup_handling;
  return wrapper_my_b_safe_write(file, buf, EXECUTE_LOAD_QUERY_EXTRA_HEADER_LEN);
}
#endif


#ifdef MYSQL_CLIENT
void Execute_load_query_log_event::print(FILE* file,
                                         PRINT_EVENT_INFO* print_event_info)
{
  print(file, print_event_info, 0);
}

/**
  Prints the query as LOAD DATA LOCAL and with rewritten filename.
*/
void Execute_load_query_log_event::print(FILE* file,
                                         PRINT_EVENT_INFO* print_event_info,
                                         const char *local_fname)
{
  IO_CACHE *const head= &print_event_info->head_cache;

  print_query_header(head, print_event_info);
  /**
    reduce the size of io cache so that the write function is called
    for every call to my_b_printf().
   */
  DBUG_EXECUTE_IF ("simulate_execute_event_write_error",
                   {head->write_pos= head->write_end;
                   DBUG_SET("+d,simulate_file_write_error");});

  if (local_fname)
  {
    my_b_write(head, (uchar*) query, fn_pos_start);
<<<<<<< HEAD
    my_b_printf(head, " LOCAL INFILE \'");
    my_b_printf(head, "%s", local_fname);
    my_b_printf(head, "\'");
=======
    my_b_printf(head, " LOCAL INFILE ");
    pretty_print_str(head, local_fname, strlen(local_fname));

>>>>>>> 7dea09e9
    if (dup_handling == LOAD_DUP_REPLACE)
      my_b_printf(head, " REPLACE");
    my_b_printf(head, " INTO");
    my_b_write(head, (uchar*) query + fn_pos_end, q_len-fn_pos_end);
    my_b_printf(head, "\n%s\n", print_event_info->delimiter);
  }
  else
  {
    my_b_write(head, (uchar*) query, q_len);
    my_b_printf(head, "\n%s\n", print_event_info->delimiter);
  }

  if (!print_event_info->short_form)
    my_b_printf(head, "# file_id: %d \n", file_id);
}
#endif


#if defined(HAVE_REPLICATION) && !defined(MYSQL_CLIENT)
int Execute_load_query_log_event::pack_info(Protocol *protocol)
{
  char *buf, *pos;
  if (!(buf= (char*) my_malloc(9 + (db_len * 2) + 2 + q_len + 10 + 21,
                               MYF(MY_WME))))
    return 1;
  pos= buf;
  if (db && db_len)
  {
    /*
      Statically allocates room to store '\0' and an identifier
      that may have NAME_LEN * 2 due to quoting and there are
      two quoting characters that wrap them.
    */
    char quoted_db[1 + NAME_LEN * 2 + 2];// quoted length of the identifier
    size_t size= 0;
    size= my_strmov_quoted_identifier(this->thd, quoted_db, db, 0);
    pos= strmov(buf, "use ");
    memcpy(pos, quoted_db, size);
    pos= strmov(pos + size, "; ");
  }
  if (query && q_len)
  {
    memcpy(pos, query, q_len);
    pos+= q_len;
  }
  pos= strmov(pos, " ;file_id=");
  pos= int10_to_str((long) file_id, pos, 10);
  protocol->store(buf, pos-buf, &my_charset_bin);
  my_free(buf);
  return 0;
}


int
Execute_load_query_log_event::do_apply_event(Relay_log_info const *rli)
{
  char *p;
  char *buf;
  char *fname;
  char *fname_end;
  int error;

  buf= (char*) my_malloc(q_len + 1 - (fn_pos_end - fn_pos_start) +
                         (FN_REFLEN + TEMP_FILE_MAX_LEN) + 10 + 8 + 5, MYF(MY_WME));

  DBUG_EXECUTE_IF("LOAD_DATA_INFILE_has_fatal_error", my_free(buf); buf= NULL;);

  /* Replace filename and LOCAL keyword in query before executing it */
  if (buf == NULL)
  {
    rli->report(ERROR_LEVEL, ER_SLAVE_FATAL_ERROR,
                ER(ER_SLAVE_FATAL_ERROR), "Not enough memory");
    return 1;
  }

  p= buf;
  memcpy(p, query, fn_pos_start);
  p+= fn_pos_start;
  fname= (p= strmake(p, STRING_WITH_LEN(" INFILE \'")));
  p= slave_load_file_stem(p, file_id, server_id, ".data");
  fname_end= p= strend(p);                      // Safer than p=p+5
  *(p++)='\'';
  switch (dup_handling) {
  case LOAD_DUP_IGNORE:
    p= strmake(p, STRING_WITH_LEN(" IGNORE"));
    break;
  case LOAD_DUP_REPLACE:
    p= strmake(p, STRING_WITH_LEN(" REPLACE"));
    break;
  default:
    /* Ordinary load data */
    break;
  }
  p= strmake(p, STRING_WITH_LEN(" INTO "));
  p= strmake(p, query+fn_pos_end, q_len-fn_pos_end);

  error= Query_log_event::do_apply_event(rli, buf, p-buf);

  /* Forging file name for deletion in same buffer */
  *fname_end= 0;

  /*
    If there was an error the slave is going to stop, leave the
    file so that we can re-execute this event at START SLAVE.
  */
  if (!error)
    mysql_file_delete(key_file_log_event_data, fname, MYF(MY_WME));

  my_free(buf);
  return error;
}
#endif


/**************************************************************************
	sql_ex_info methods
**************************************************************************/

/*
  sql_ex_info::write_data()
*/

bool sql_ex_info::write_data(IO_CACHE* file)
{
  if (new_format())
  {
    return (write_str_at_most_255_bytes(file, field_term, (uint) field_term_len) ||
	    write_str_at_most_255_bytes(file, enclosed,   (uint) enclosed_len) ||
	    write_str_at_most_255_bytes(file, line_term,  (uint) line_term_len) ||
	    write_str_at_most_255_bytes(file, line_start, (uint) line_start_len) ||
	    write_str_at_most_255_bytes(file, escaped,    (uint) escaped_len) ||
	    my_b_safe_write(file,(uchar*) &opt_flags,1));
  }
  else
  {
    /**
      @todo This is sensitive to field padding. We should write a
      char[7], not an old_sql_ex. /sven
    */
    old_sql_ex old_ex;
    old_ex.field_term= *field_term;
    old_ex.enclosed=   *enclosed;
    old_ex.line_term=  *line_term;
    old_ex.line_start= *line_start;
    old_ex.escaped=    *escaped;
    old_ex.opt_flags=  opt_flags;
    old_ex.empty_flags=empty_flags;
    return my_b_safe_write(file, (uchar*) &old_ex, sizeof(old_ex)) != 0;
  }
}


/*
  sql_ex_info::init()
*/

const char *sql_ex_info::init(const char *buf, const char *buf_end,
                              bool use_new_format)
{
  cached_new_format = use_new_format;
  if (use_new_format)
  {
    empty_flags=0;
    /*
      The code below assumes that buf will not disappear from
      under our feet during the lifetime of the event. This assumption
      holds true in the slave thread if the log is in new format, but is not
      the case when we have old format because we will be reusing net buffer
      to read the actual file before we write out the Create_file event.
    */
    if (read_str_at_most_255_bytes(&buf, buf_end, &field_term, &field_term_len) ||
        read_str_at_most_255_bytes(&buf, buf_end, &enclosed,   &enclosed_len) ||
        read_str_at_most_255_bytes(&buf, buf_end, &line_term,  &line_term_len) ||
        read_str_at_most_255_bytes(&buf, buf_end, &line_start, &line_start_len) ||
        read_str_at_most_255_bytes(&buf, buf_end, &escaped,    &escaped_len))
      return 0;
    opt_flags = *buf++;
  }
  else
  {
    field_term_len= enclosed_len= line_term_len= line_start_len= escaped_len=1;
    field_term = buf++;			// Use first byte in string
    enclosed=	 buf++;
    line_term=   buf++;
    line_start=  buf++;
    escaped=     buf++;
    opt_flags =  *buf++;
    empty_flags= *buf++;
    if (empty_flags & FIELD_TERM_EMPTY)
      field_term_len=0;
    if (empty_flags & ENCLOSED_EMPTY)
      enclosed_len=0;
    if (empty_flags & LINE_TERM_EMPTY)
      line_term_len=0;
    if (empty_flags & LINE_START_EMPTY)
      line_start_len=0;
    if (empty_flags & ESCAPED_EMPTY)
      escaped_len=0;
  }
  return buf;
}

#ifndef DBUG_OFF
#ifndef MYSQL_CLIENT
static uchar dbug_extra_row_data_val= 0;

/**
   set_extra_data

   Called during self-test to generate various
   self-consistent binlog row event extra
   thread data structures which can be checked
   when reading the binlog.

   @param arr  Buffer to use
*/
const uchar* set_extra_data(uchar* arr)
{
  uchar val= (dbug_extra_row_data_val++) %
    (EXTRA_ROW_INFO_MAX_PAYLOAD + 1); /* 0 .. MAX_PAYLOAD + 1 */
  arr[EXTRA_ROW_INFO_LEN_OFFSET]= val + EXTRA_ROW_INFO_HDR_BYTES;
  arr[EXTRA_ROW_INFO_FORMAT_OFFSET]= val;
  for (uchar i=0; i<val; i++)
    arr[EXTRA_ROW_INFO_HDR_BYTES+i]= val;

  return arr;
}

#endif // #ifndef MYSQL_CLIENT

/**
   check_extra_data

   Called during self-test to check that
   binlog row event extra data is self-
   consistent as defined by the set_extra_data
   function above.

   Will assert(false) if not.

   @param extra_row_data
*/
void check_extra_data(uchar* extra_row_data)
{
  assert(extra_row_data);
  uint16 len= extra_row_data[EXTRA_ROW_INFO_LEN_OFFSET];
  uint8 val= len - EXTRA_ROW_INFO_HDR_BYTES;
  assert(extra_row_data[EXTRA_ROW_INFO_FORMAT_OFFSET] == val);
  for (uint16 i= 0; i < val; i++)
  {
    assert(extra_row_data[EXTRA_ROW_INFO_HDR_BYTES + i] == val);
  }
}

#endif  // #ifndef DBUG_OFF

/**************************************************************************
	Rows_log_event member functions
**************************************************************************/

#ifndef MYSQL_CLIENT
Rows_log_event::Rows_log_event(THD *thd_arg, TABLE *tbl_arg, const Table_id& tid,
                               MY_BITMAP const *cols, bool using_trans,
                               Log_event_type event_type,
                               const uchar* extra_row_info)
  : Log_event(thd_arg, 0,
             using_trans ? Log_event::EVENT_TRANSACTIONAL_CACHE :
                           Log_event::EVENT_STMT_CACHE,
             Log_event::EVENT_NORMAL_LOGGING),
    m_row_count(0),
    m_table(tbl_arg),
    m_table_id(tid),
    m_width(tbl_arg ? tbl_arg->s->fields : 1),
    m_rows_buf(0), m_rows_cur(0), m_rows_end(0), m_flags(0),
    m_type(event_type), m_extra_row_data(0)
#ifdef HAVE_REPLICATION
    , m_curr_row(NULL), m_curr_row_end(NULL), m_key(NULL), last_hashed_key(NULL)
#endif
{
  DBUG_ASSERT(tbl_arg && tbl_arg->s && tid.is_valid());

  if (thd_arg->variables.option_bits & OPTION_NO_FOREIGN_KEY_CHECKS)
      set_flags(NO_FOREIGN_KEY_CHECKS_F);
  if (thd_arg->variables.option_bits & OPTION_RELAXED_UNIQUE_CHECKS)
      set_flags(RELAXED_UNIQUE_CHECKS_F);
#ifndef DBUG_OFF
  uchar extra_data[255];
  DBUG_EXECUTE_IF("extra_row_data_set",
                  /* Set extra row data to a known value */
                  extra_row_info = set_extra_data(extra_data););
#endif
  if (extra_row_info)
  {
    /* Copy Extra data from thd into new event */
    uint8 extra_data_len= extra_row_info[EXTRA_ROW_INFO_LEN_OFFSET];
    assert(extra_data_len >= EXTRA_ROW_INFO_HDR_BYTES);

    m_extra_row_data= (uchar*) my_malloc(extra_data_len, MYF(MY_WME));

    if (likely(m_extra_row_data != NULL))
    {
      memcpy(m_extra_row_data, extra_row_info,
             extra_data_len);
    }
  }

  /* if bitmap_init fails, caught in is_valid() */
  if (likely(!bitmap_init(&m_cols,
                          m_width <= sizeof(m_bitbuf)*8 ? m_bitbuf : NULL,
                          m_width,
                          false)))
  {
    /* Cols can be zero if this is a dummy binrows event */
    if (likely(cols != NULL))
    {
      memcpy(m_cols.bitmap, cols->bitmap, no_bytes_in_map(cols));
      create_last_word_mask(&m_cols);
    }
  }
  else
  {
    // Needed because bitmap_init() does not set it to null on failure
    m_cols.bitmap= 0;
  }
}
#endif

Rows_log_event::Rows_log_event(const char *buf, uint event_len,
                               const Format_description_log_event
                               *description_event)
  : Log_event(buf, description_event),
    m_row_count(0),
#ifndef MYSQL_CLIENT
    m_table(NULL),
#endif
    m_table_id(0), m_rows_buf(0), m_rows_cur(0), m_rows_end(0),
    m_extra_row_data(0)
#if !defined(MYSQL_CLIENT) && defined(HAVE_REPLICATION)
    , m_curr_row(NULL), m_curr_row_end(NULL), m_key(NULL), last_hashed_key(NULL)
#endif
{
  DBUG_ENTER("Rows_log_event::Rows_log_event(const char*,...)");
  uint8 const common_header_len= description_event->common_header_len;
  Log_event_type event_type= (Log_event_type) buf[EVENT_TYPE_OFFSET];
  m_type= event_type;
  
  uint8 const post_header_len= description_event->post_header_len[event_type-1];

  DBUG_PRINT("enter",("event_len: %u  common_header_len: %d  "
		      "post_header_len: %d",
		      event_len, common_header_len,
		      post_header_len));

  const char *post_start= buf + common_header_len;
  post_start+= RW_MAPID_OFFSET;
  if (post_header_len == 6)
  {
    /* Master is of an intermediate source tree before 5.1.4. Id is 4 bytes */
    m_table_id= uint4korr(post_start);
    post_start+= 4;
  }
  else
  {
    m_table_id= uint6korr(post_start);
    post_start+= RW_FLAGS_OFFSET;
  }

  m_flags= uint2korr(post_start);
  post_start+= 2;
<<<<<<< HEAD

  uint16 var_header_len= 0;
  if (post_header_len == ROWS_HEADER_LEN_V2)
  {
    /*
      Have variable length header, check length,
      which includes length bytes
    */
    var_header_len= uint2korr(post_start);
    assert(var_header_len >= 2);
    var_header_len-= 2;

    /* Iterate over var-len header, extracting 'chunks' */
    const char* start= post_start + 2;
    const char* end= start + var_header_len;
    for (const char* pos= start; pos < end;)
    {
      switch(*pos++)
      {
      case RW_V_EXTRAINFO_TAG:
      {
        /* Have an 'extra info' section, read it in */
        assert((end - pos) >= EXTRA_ROW_INFO_HDR_BYTES);
        uint8 infoLen= pos[EXTRA_ROW_INFO_LEN_OFFSET];
        assert((end - pos) >= infoLen);
        /* Just store/use the first tag of this type, skip others */
        if (likely(!m_extra_row_data))
        {
          m_extra_row_data= (uchar*) my_malloc(infoLen,
                                               MYF(MY_WME));
          if (likely(m_extra_row_data != NULL))
          {
            memcpy(m_extra_row_data, pos, infoLen);
          }
          DBUG_EXECUTE_IF("extra_row_data_check",
                          /* Check extra data has expected value */
                          check_extra_data(m_extra_row_data););
        }
        pos+= infoLen;
        break;
      }
      default:
        /* Unknown code, we will not understand anything further here */
        pos= end; /* Break loop */
      }
    }
  }

=======

  uint16 var_header_len= 0;
  if (post_header_len == ROWS_HEADER_LEN_V2)
  {
    /*
      Have variable length header, check length,
      which includes length bytes
    */
    var_header_len= uint2korr(post_start);
    assert(var_header_len >= 2);
    var_header_len-= 2;

    /* Iterate over var-len header, extracting 'chunks' */
    const char* start= post_start + 2;
    const char* end= start + var_header_len;
    for (const char* pos= start; pos < end;)
    {
      switch(*pos++)
      {
      case RW_V_EXTRAINFO_TAG:
      {
        /* Have an 'extra info' section, read it in */
        assert((end - pos) >= EXTRA_ROW_INFO_HDR_BYTES);
        uint8 infoLen= pos[EXTRA_ROW_INFO_LEN_OFFSET];
        assert((end - pos) >= infoLen);
        /* Just store/use the first tag of this type, skip others */
        if (likely(!m_extra_row_data))
        {
          m_extra_row_data= (uchar*) my_malloc(infoLen,
                                               MYF(MY_WME));
          if (likely(m_extra_row_data != NULL))
          {
            memcpy(m_extra_row_data, pos, infoLen);
          }
          DBUG_EXECUTE_IF("extra_row_data_check",
                          /* Check extra data has expected value */
                          check_extra_data(m_extra_row_data););
        }
        pos+= infoLen;
        break;
      }
      default:
        /* Unknown code, we will not understand anything further here */
        pos= end; /* Break loop */
      }
    }
  }

>>>>>>> 7dea09e9
  uchar const *const var_start=
    (const uchar *)buf + common_header_len + post_header_len + var_header_len;
  uchar const *const ptr_width= var_start;
  uchar *ptr_after_width= (uchar*) ptr_width;
  DBUG_PRINT("debug", ("Reading from %p", ptr_after_width));
  m_width = net_field_length(&ptr_after_width);
  DBUG_PRINT("debug", ("m_width=%lu", m_width));
  /* if bitmap_init fails, catched in is_valid() */
  if (likely(!bitmap_init(&m_cols,
                          m_width <= sizeof(m_bitbuf)*8 ? m_bitbuf : NULL,
                          m_width,
                          false)))
  {
    DBUG_PRINT("debug", ("Reading from %p", ptr_after_width));
    memcpy(m_cols.bitmap, ptr_after_width, (m_width + 7) / 8);
    create_last_word_mask(&m_cols);
    ptr_after_width+= (m_width + 7) / 8;
    DBUG_DUMP("m_cols", (uchar*) m_cols.bitmap, no_bytes_in_map(&m_cols));
  }
  else
  {
    // Needed because bitmap_init() does not set it to null on failure
    m_cols.bitmap= NULL;
    DBUG_VOID_RETURN;
  }

  m_cols_ai.bitmap= m_cols.bitmap; /* See explanation in is_valid() */

  if ((event_type == UPDATE_ROWS_EVENT) ||
      (event_type == UPDATE_ROWS_EVENT_V1))
  {
    DBUG_PRINT("debug", ("Reading from %p", ptr_after_width));

    /* if bitmap_init fails, caught in is_valid() */
    if (likely(!bitmap_init(&m_cols_ai,
                            m_width <= sizeof(m_bitbuf_ai)*8 ? m_bitbuf_ai : NULL,
                            m_width,
                            false)))
    {
      DBUG_PRINT("debug", ("Reading from %p", ptr_after_width));
      memcpy(m_cols_ai.bitmap, ptr_after_width, (m_width + 7) / 8);
      create_last_word_mask(&m_cols_ai);
      ptr_after_width+= (m_width + 7) / 8;
      DBUG_DUMP("m_cols_ai", (uchar*) m_cols_ai.bitmap,
                no_bytes_in_map(&m_cols_ai));
    }
    else
    {
      // Needed because bitmap_init() does not set it to null on failure
      m_cols_ai.bitmap= 0;
      DBUG_VOID_RETURN;
    }
  }

  const uchar* const ptr_rows_data= (const uchar*) ptr_after_width;

  size_t const data_size= event_len - (ptr_rows_data - (const uchar *) buf);
  DBUG_PRINT("info",("m_table_id: %llu  m_flags: %d  m_width: %lu  data_size: %lu",
                     m_table_id.id(), m_flags, m_width, (ulong) data_size));

  // Allocate one extra byte, in case we have to do uint3korr!
  m_rows_buf= (uchar*) my_malloc(data_size + 1, MYF(MY_WME)); // didrik
  if (likely((bool)m_rows_buf))
  {
#if !defined(MYSQL_CLIENT) && defined(HAVE_REPLICATION)
    m_curr_row= m_rows_buf;
#endif
    m_rows_end= m_rows_buf + data_size;
    m_rows_cur= m_rows_end;
    memcpy(m_rows_buf, ptr_rows_data, data_size);
  }
  else
    m_cols.bitmap= 0; // to not free it

  DBUG_VOID_RETURN;
}

Rows_log_event::~Rows_log_event()
{
  if (m_cols.bitmap == m_bitbuf) // no my_malloc happened
    m_cols.bitmap= 0; // so no my_free in bitmap_free
  bitmap_free(&m_cols); // To pair with bitmap_init().
  my_free(m_rows_buf);
  my_free(m_extra_row_data);
}

int Rows_log_event::get_data_size()
{
  int const general_type_code= get_general_type_code();

  uchar buf[sizeof(m_width) + 1];
  uchar *end= net_store_length(buf, m_width);

  DBUG_EXECUTE_IF("old_row_based_repl_4_byte_map_id_master",
                  return 6 + no_bytes_in_map(&m_cols) + (end - buf) +
                  (general_type_code == UPDATE_ROWS_EVENT ? no_bytes_in_map(&m_cols_ai) : 0) +
                  (m_rows_cur - m_rows_buf););

  int data_size= 0;
  bool is_v2_event= get_type_code() > DELETE_ROWS_EVENT_V1;
  if (is_v2_event)
  {
    data_size= ROWS_HEADER_LEN_V2 +
      (m_extra_row_data ?
       RW_V_TAG_LEN + m_extra_row_data[EXTRA_ROW_INFO_LEN_OFFSET]:
       0);
  }
  else
  {
    data_size= ROWS_HEADER_LEN_V1;
  }
  data_size+= no_bytes_in_map(&m_cols);
  data_size+= (uint) (end - buf);

  if (general_type_code == UPDATE_ROWS_EVENT)
    data_size+= no_bytes_in_map(&m_cols_ai);

  data_size+= (uint) (m_rows_cur - m_rows_buf);
  return data_size; 
}


#ifndef MYSQL_CLIENT
int Rows_log_event::do_add_row_data(uchar *row_data, size_t length)
{
  /*
    When the table has a primary key, we would probably want, by default, to
    log only the primary key value instead of the entire "before image". This
    would save binlog space. TODO
  */
  DBUG_ENTER("Rows_log_event::do_add_row_data");
  DBUG_PRINT("enter", ("row_data: 0x%lx  length: %lu", (ulong) row_data,
                       (ulong) length));

  /*
    If length is zero, there is nothing to write, so we just
    return. Note that this is not an optimization, since calling
    realloc() with size 0 means free().
   */
  if (length == 0)
  {
    m_row_count++;
    DBUG_RETURN(0);
  }

  /*
    Don't print debug messages when running valgrind since they can
    trigger false warnings.
   */
#ifndef HAVE_purify
  DBUG_DUMP("row_data", row_data, min<size_t>(length, 32));
#endif

  DBUG_ASSERT(m_rows_buf <= m_rows_cur);
  DBUG_ASSERT(!m_rows_buf || (m_rows_end && m_rows_buf < m_rows_end));
  DBUG_ASSERT(m_rows_cur <= m_rows_end);

  /* The cast will always work since m_rows_cur <= m_rows_end */
  if (static_cast<size_t>(m_rows_end - m_rows_cur) <= length)
  {
    size_t const block_size= 1024;
    ulong cur_size= m_rows_cur - m_rows_buf;
    DBUG_EXECUTE_IF("simulate_too_big_row_case1",
                     cur_size= UINT_MAX32 - (block_size * 10);
                     length= UINT_MAX32 - (block_size * 10););
    DBUG_EXECUTE_IF("simulate_too_big_row_case2",
                     cur_size= UINT_MAX32 - (block_size * 10);
                     length= block_size * 10;);
    DBUG_EXECUTE_IF("simulate_too_big_row_case3",
                     cur_size= block_size * 10;
                     length= UINT_MAX32 - (block_size * 10););
    DBUG_EXECUTE_IF("simulate_too_big_row_case4",
                     cur_size= UINT_MAX32 - (block_size * 10);
                     length= (block_size * 10) - block_size + 1;);
    ulong remaining_space= UINT_MAX32 - cur_size;
    /* Check that the new data fits within remaining space and we can add
       block_size without wrapping.
     */
    if (length > remaining_space ||
        ((length + block_size) > remaining_space))
    {
      sql_print_error("The row data is greater than 4GB, which is too big to "
                      "write to the binary log.");
      DBUG_RETURN(ER_BINLOG_ROW_LOGGING_FAILED);
    }
    ulong const new_alloc= 
        block_size * ((cur_size + length + block_size - 1) / block_size);

    // Allocate one extra byte, in case we have to do uint3korr!
    uchar* const new_buf=
      (uchar*)my_realloc((uchar*)m_rows_buf, (uint) new_alloc + 1,
                         MYF(MY_ALLOW_ZERO_PTR|MY_WME));
    if (unlikely(!new_buf))
      DBUG_RETURN(HA_ERR_OUT_OF_MEM);

    /* If the memory moved, we need to move the pointers */
    if (new_buf != m_rows_buf)
    {
      m_rows_buf= new_buf;
      m_rows_cur= m_rows_buf + cur_size;
    }

    /*
       The end pointer should always be changed to point to the end of
       the allocated memory.
    */
    m_rows_end= m_rows_buf + new_alloc;
  }

  DBUG_ASSERT(m_rows_cur + length <= m_rows_end);
  memcpy(m_rows_cur, row_data, length);
  m_rows_cur+= length;
  m_row_count++;
  DBUG_RETURN(0);
}
#endif

#if !defined(MYSQL_CLIENT) && defined(HAVE_REPLICATION)

/**
  Checks if any of the columns in the given table is
  signaled in the bitmap.

  For each column in the given table checks if it is
  signaled in the bitmap. This is most useful when deciding
  whether a before image (BI) can be used or not for
  searching a row. If no column is signaled, then the
  image cannot be used for searching a record (regardless
  of using position(), index scan or table scan). Here is
  an example:

  MASTER> SET @@binlog_row_image='MINIMAL';
  MASTER> CREATE TABLE t1 (a int, b int, c int, primary key(c));
  SLAVE>  CREATE TABLE t1 (a int, b int);
  MASTER> INSERT INTO t1 VALUES (1,2,3);
  MASTER> UPDATE t1 SET a=2 WHERE b=2;

  For the update statement only the PK (column c) is
  logged in the before image (BI). As such, given that
  the slave has no column c, it will not be able to
  find the row, because BI has no values for the columns
  the slave knows about (column a and b).

  @param table   the table reference on the slave.
  @param cols the bitmap signaling columns available in
                 the BI.

  @return TRUE if BI contains usable colums for searching,
          FALSE otherwise.
*/
static
my_bool is_any_column_signaled_for_table(TABLE *table, MY_BITMAP *cols)
{
  DBUG_ENTER("is_any_column_signaled_for_table");

  for (Field **ptr= table->field ;
       *ptr && ((*ptr)->field_index < cols->n_bits);
       ptr++)
  {
    if (bitmap_is_set(cols, (*ptr)->field_index))
      DBUG_RETURN(TRUE);
  }

  DBUG_RETURN (FALSE);
}

/**
  Checks if the fields in the given key are signaled in
  the bitmap.

  Validates whether the before image is usable for the
  given key. It can be the case that the before image
  does not contain values for the key (eg, master was
  using 'minimal' option for image logging and slave has
  different index structure on the table). Here is an
  example:

  MASTER> SET @@binlog_row_image='MINIMAL';
  MASTER> CREATE TABLE t1 (a int, b int, c int, primary key(c));
  SLAVE> CREATE TABLE t1 (a int, b int, c int, key(a,c));
  MASTER> INSERT INTO t1 VALUES (1,2,3);
  MASTER> UPDATE t1 SET a=2 WHERE b=2;

  When finding the row on the slave, one cannot use the
  index (a,c) to search for the row, because there is only
  data in the before image for column c. This function
  checks the fields needed for a given key and searches
  the bitmap to see if all the fields required are
  signaled.

  @param keyinfo  reference to key.
  @param cols     the bitmap signaling which columns
                  have available data.

  @return TRUE if all fields are signaled in the bitmap
          for the given key, FALSE otherwise.
*/
static
my_bool are_all_columns_signaled_for_key(KEY *keyinfo, MY_BITMAP *cols)
{
  DBUG_ENTER("are_all_columns_signaled_for_key");

  for (uint i=0 ; i < keyinfo->user_defined_key_parts ;i++)
  {
    uint fieldnr= keyinfo->key_part[i].fieldnr - 1;
    if (fieldnr >= cols->n_bits ||
        !bitmap_is_set(cols, fieldnr))
      DBUG_RETURN(FALSE);
  }

  DBUG_RETURN(TRUE);
}

/**
  Searches the table for a given key that can be used
  according to the existing values, ie, columns set
  in the bitmap.

  The caller can specify which type of key to find by
  setting the following flags in the key_type parameter:

    - PRI_KEY_FLAG
      Returns the primary key.

    - UNIQUE_KEY_FLAG
      Returns a unique key (flagged with HA_NOSAME)

    - MULTIPLE_KEY_FLAG
      Returns a key that is not unique (flagged with HA_NOSAME
      and without HA_NULL_PART_KEY) nor PK.

  The above flags can be used together, in which case, the
  search is conducted in the above listed order. Eg, the
  following flag:

    (PRI_KEY_FLAG | UNIQUE_KEY_FLAG | MULTIPLE_KEY_FLAG)

  means that a primary key is returned if it is suitable. If
  not then the unique keys are searched. If no unique key is
  suitable, then the keys are searched. Finally, if no key
  is suitable, MAX_KEY is returned.

  @param table    reference to the table.
  @param bi_cols  a bitmap that filters out columns that should
                  not be considered while searching the key.
                  Columns that should be considered are set.
  @param key_type the type of key to search for.

  @return MAX_KEY if no key, according to the key_type specified
          is suitable. Returns the key otherwise.

*/
static
uint
search_key_in_table(TABLE *table, MY_BITMAP *bi_cols, uint key_type)
{
  DBUG_ENTER("search_key_in_table");

  KEY *keyinfo;
  uint res= MAX_KEY;
  uint key;

  if (key_type & PRI_KEY_FLAG &&
      (table->s->primary_key < MAX_KEY))
  {
    DBUG_PRINT("debug", ("Searching for PK"));
    keyinfo= table->s->key_info + (uint) table->s->primary_key;
    if (are_all_columns_signaled_for_key(keyinfo, bi_cols))
      DBUG_RETURN(table->s->primary_key);
  }

  DBUG_PRINT("debug", ("Unique keys count: %u", table->s->uniques));

  if (key_type & UNIQUE_KEY_FLAG && table->s->uniques)
  {
    DBUG_PRINT("debug", ("Searching for UK"));
    for (key=0,keyinfo= table->key_info ;
         (key < table->s->keys) && (res == MAX_KEY);
         key++,keyinfo++)
    {
      /*
        - Unique keys cannot be disabled, thence we skip the check.
        - Skip unique keys with nullable parts
        - Skip primary keys
      */
      if (!((keyinfo->flags & (HA_NOSAME | HA_NULL_PART_KEY)) == HA_NOSAME) ||
          (key == table->s->primary_key))
        continue;
      res= are_all_columns_signaled_for_key(keyinfo, bi_cols) ?
           key : MAX_KEY;

      if (res < MAX_KEY)
        DBUG_RETURN(res);
    }
    DBUG_PRINT("debug", ("UK has NULLABLE parts or not all columns signaled."));
  }

  if (key_type & MULTIPLE_KEY_FLAG && table->s->keys)
  {
    DBUG_PRINT("debug", ("Searching for K."));
    for (key=0,keyinfo= table->key_info ;
         (key < table->s->keys) && (res == MAX_KEY);
         key++,keyinfo++)
    {
      /*
        - Skip innactive keys
        - Skip unique keys without nullable parts
        - Skip indices that do not support ha_index_next() e.g. full-text
        - Skip primary keys
      */
      if (!(table->s->keys_in_use.is_set(key)) ||
          ((keyinfo->flags & (HA_NOSAME | HA_NULL_PART_KEY)) == HA_NOSAME) ||
          !(table->file->index_flags(key, 0, true) & HA_READ_NEXT) ||
          (key == table->s->primary_key))
        continue;

      res= are_all_columns_signaled_for_key(keyinfo, bi_cols) ?
           key : MAX_KEY;

      if (res < MAX_KEY)
        DBUG_RETURN(res);
    }
    DBUG_PRINT("debug", ("Not all columns signaled for K."));
  }

  DBUG_RETURN(res);
}

void
Rows_log_event::decide_row_lookup_algorithm_and_key()
{

  DBUG_ENTER("decide_row_lookup_algorithm_and_key");

  /*
    Decision table:
    - I  --> Index scan / search
    - T  --> Table scan
    - Hi --> Hash over index
    - Ht --> Hash over the entire table

    |--------------+-----------+------+------+------|
    | Index\Option | I , T , H | I, T | I, H | T, H |
    |--------------+-----------+------+------+------|
    | PK / UK      | I         | I    | I    | Hi   |
    | K            | Hi        | I    | Hi   | Hi   |
    | No Index     | Ht        | T    | Ht   | Ht   |
    |--------------+-----------+------+------+------|

  */

  TABLE *table= this->m_table;
  uint event_type= this->get_general_type_code();
  MY_BITMAP *cols= &this->m_cols;
  this->m_rows_lookup_algorithm= ROW_LOOKUP_NOT_NEEDED;
  this->m_key_index= MAX_KEY;

  if (event_type == WRITE_ROWS_EVENT)  // row lookup not needed
    DBUG_VOID_RETURN;

  if (!(slave_rows_search_algorithms_options & SLAVE_ROWS_INDEX_SCAN))
    goto TABLE_OR_INDEX_HASH_SCAN;

  /* PK or UK => use LOOKUP_INDEX_SCAN */
  this->m_key_index= search_key_in_table(table, cols, (PRI_KEY_FLAG | UNIQUE_KEY_FLAG));
  if (this->m_key_index != MAX_KEY)
  {
    DBUG_PRINT("info", ("decide_row_lookup_algorithm_and_key: decided - INDEX_SCAN"));
    this->m_rows_lookup_algorithm= ROW_LOOKUP_INDEX_SCAN;
    goto end;
  }

TABLE_OR_INDEX_HASH_SCAN:

  /*
     NOTE: Engines like Blackhole cannot use HASH_SCAN, because
           they do not syncronize reads .
   */
  if (!(slave_rows_search_algorithms_options & SLAVE_ROWS_HASH_SCAN) ||
      (table->file->ha_table_flags() & HA_READ_OUT_OF_SYNC))
    goto TABLE_OR_INDEX_FULL_SCAN;

  /* search for a key to see if we can narrow the lookup domain further. */
  this->m_key_index= search_key_in_table(table, cols, (PRI_KEY_FLAG | UNIQUE_KEY_FLAG | MULTIPLE_KEY_FLAG));
  this->m_rows_lookup_algorithm= ROW_LOOKUP_HASH_SCAN;
  DBUG_PRINT("info", ("decide_row_lookup_algorithm_and_key: decided - HASH_SCAN"));
  goto end;

TABLE_OR_INDEX_FULL_SCAN:

  this->m_key_index= MAX_KEY;

  /* If we can use an index, try to narrow the scan a bit further. */
  if (slave_rows_search_algorithms_options & SLAVE_ROWS_INDEX_SCAN)
    this->m_key_index= search_key_in_table(table, cols, (PRI_KEY_FLAG | UNIQUE_KEY_FLAG | MULTIPLE_KEY_FLAG));

  if (this->m_key_index != MAX_KEY)
  {
    DBUG_PRINT("info", ("decide_row_lookup_algorithm_and_key: decided - INDEX_SCAN"));
    this->m_rows_lookup_algorithm= ROW_LOOKUP_INDEX_SCAN;
  }
  else
  {
    DBUG_PRINT("info", ("decide_row_lookup_algorithm_and_key: decided - TABLE_SCAN"));
    this->m_rows_lookup_algorithm= ROW_LOOKUP_TABLE_SCAN;
  }

end:
#ifndef DBUG_OFF
  const char* s= ((m_rows_lookup_algorithm == Rows_log_event::ROW_LOOKUP_TABLE_SCAN) ? "TABLE_SCAN" :
                  ((m_rows_lookup_algorithm == Rows_log_event::ROW_LOOKUP_HASH_SCAN) ? "HASH_SCAN" :
                   "INDEX_SCAN"));

  // only for testing purposes
  slave_rows_last_search_algorithm_used= m_rows_lookup_algorithm;
  DBUG_PRINT("debug", ("Row lookup method: %s", s));
#endif

  DBUG_VOID_RETURN;
}

/*
  Encapsulates the  operations to be done before applying
  row events for update and delete.

  @ret value error code
             0 success
*/
int
Rows_log_event::row_operations_scan_and_key_setup()
{
  int error= 0;
  DBUG_ENTER("Row_log_event::row_operations_scan_and_key_setup");

  /*
     Prepare memory structures for search operations. If
     search is performed:

     1. using hash search => initialize the hash
     2. using key => decide on key to use and allocate mem structures
     3. using table scan => do nothing
   */
  decide_row_lookup_algorithm_and_key();

  switch (m_rows_lookup_algorithm)
  {
  case ROW_LOOKUP_HASH_SCAN:
    {
      if (m_hash.init())
        error= HA_ERR_OUT_OF_MEM;
      goto err;
    }
  case ROW_LOOKUP_INDEX_SCAN:
    {
      DBUG_ASSERT (m_key_index < MAX_KEY);
      // Allocate buffer for key searches
      m_key= (uchar*)my_malloc(MAX_KEY_LENGTH, MYF(MY_WME));
      if (!m_key)
        error= HA_ERR_OUT_OF_MEM;
      goto err;
    }
  case ROW_LOOKUP_TABLE_SCAN:
  default: break;
  }
err:
  DBUG_RETURN(error);
}

/*
  Encapsulates the  operations to be done after applying
  row events for update and delete.

  @ret value error code
             0 success
*/

int
Rows_log_event::row_operations_scan_and_key_teardown(int error)
{
  DBUG_ENTER("Rows_log_event::row_operations_scan_and_key_teardown");

  DBUG_ASSERT(!m_table->file->inited);
  switch (m_rows_lookup_algorithm)
  {
  case ROW_LOOKUP_HASH_SCAN:
    {
      m_hash.deinit(); // we don't need the hash anymore.
      goto err;
    }

  case ROW_LOOKUP_INDEX_SCAN:
    {
      if (m_table->s->keys > 0)
      {
        my_free(m_key); // Free for multi_malloc
        m_key= NULL;
        m_key_index= MAX_KEY;
      }
     goto err;
    }

  case ROW_LOOKUP_TABLE_SCAN:
  default: break;
  }

err:
  m_rows_lookup_algorithm= ROW_LOOKUP_UNDEFINED;
  DBUG_RETURN(error);
}

/*
  Compares table->record[0] and table->record[1]

  Returns TRUE if different.
*/
static bool record_compare(TABLE *table, MY_BITMAP *cols)
{
  DBUG_ENTER("record_compare");

  /*
    Need to set the X bit and the filler bits in both records since
    there are engines that do not set it correctly.

    In addition, since MyISAM checks that one hasn't tampered with the
    record, it is necessary to restore the old bytes into the record
    after doing the comparison.

    TODO[record format ndb]: Remove it once NDB returns correct
    records. Check that the other engines also return correct records.
   */

  DBUG_DUMP("record[0]", table->record[0], table->s->reclength);
  DBUG_DUMP("record[1]", table->record[1], table->s->reclength);

  bool result= false;
  uchar saved_x[2]= {0, 0}, saved_filler[2]= {0, 0};

  if (table->s->null_bytes > 0)
  {
    for (int i = 0 ; i < 2 ; ++i)
    {
      /*
        If we have an X bit then we need to take care of it.
      */
      if (!(table->s->db_options_in_use & HA_OPTION_PACK_RECORD))
      {
        saved_x[i]= table->record[i][0];
        table->record[i][0]|= 1U;
      }

      /*
         If (last_null_bit_pos == 0 && null_bytes > 1), then:

         X bit (if any) + N nullable fields + M Field_bit fields = 8 bits

         Ie, the entire byte is used.
      */
      if (table->s->last_null_bit_pos > 0)
      {
        saved_filler[i]= table->record[i][table->s->null_bytes - 1];
        table->record[i][table->s->null_bytes - 1]|=
          256U - (1U << table->s->last_null_bit_pos);
      }
    }
  }

  /**
    Compare full record only if:
    - there are no blob fields (otherwise we would also need
      to compare blobs contents as well);
    - there are no varchar fields (otherwise we would also need
      to compare varchar contents as well);
    - there are no null fields, otherwise NULLed fields
      contents (i.e., the don't care bytes) may show arbitrary
      values, depending on how each engine handles internally.
    - if all the bitmap is set (both are full rows)
    */
  if ((table->s->blob_fields +
       table->s->varchar_fields +
       table->s->null_fields) == 0 &&
      bitmap_is_set_all(cols))
  {
    result= cmp_record(table,record[1]);
  }

  /*
    Fallback to field-by-field comparison:
    1. start by checking if the field is signaled:
    2. if it is, first compare the null bit if the field is nullable
    3. then compare the contents of the field, if it is not
       set to null
   */
  else
  {
    for (Field **ptr=table->field ;
         *ptr && ((*ptr)->field_index < cols->n_bits) && !result;
         ptr++)
    {
      Field *field= *ptr;
      if (bitmap_is_set(cols, field->field_index))
      {
        /* compare null bit */
        if (field->is_null() != field->is_null_in_record(table->record[1]))
          result= true;

        /* compare content, only if fields are not set to NULL */
        else if (!field->is_null())
          result= field->cmp_binary_offset(table->s->rec_buff_length);
      }
    }
  }

  /*
    Restore the saved bytes.

    TODO[record format ndb]: Remove this code once NDB returns the
    correct record format.
  */
  if (table->s->null_bytes > 0)
  {
    for (int i = 0 ; i < 2 ; ++i)
    {
      if (!(table->s->db_options_in_use & HA_OPTION_PACK_RECORD))
        table->record[i][0]= saved_x[i];

      if (table->s->last_null_bit_pos)
        table->record[i][table->s->null_bytes - 1]= saved_filler[i];
    }
  }

  DBUG_RETURN(result);
}

void Rows_log_event::do_post_row_operations(Relay_log_info const *rli, int error)
{

  /*
    If m_curr_row_end  was not set during event execution (e.g., because
    of errors) we can't proceed to the next row. If the error is transient
    (i.e., error==0 at this point) we must call unpack_current_row() to set
    m_curr_row_end.
  */
<<<<<<< HEAD

  DBUG_PRINT("info", ("curr_row: 0x%lu; curr_row_end: 0x%lu; rows_end: 0x%lu",
                      (ulong) m_curr_row, (ulong) m_curr_row_end, (ulong) m_rows_end));

=======

  DBUG_PRINT("info", ("curr_row: 0x%lu; curr_row_end: 0x%lu; rows_end: 0x%lu",
                      (ulong) m_curr_row, (ulong) m_curr_row_end, (ulong) m_rows_end));

>>>>>>> 7dea09e9
  if (!m_curr_row_end && !error)
  {
    error= unpack_current_row(rli, &m_cols);
  }

  // at this moment m_curr_row_end should be set
  DBUG_ASSERT(error || m_curr_row_end != NULL);
  DBUG_ASSERT(error || m_curr_row <= m_curr_row_end);
  DBUG_ASSERT(error || m_curr_row_end <= m_rows_end);

  m_curr_row= m_curr_row_end;

  if (error == 0 && !m_table->file->has_transactions())
  {
    thd->transaction.all.set_unsafe_rollback_flags(TRUE);
    thd->transaction.stmt.set_unsafe_rollback_flags(TRUE);
  }
}

int Rows_log_event::handle_idempotent_and_ignored_errors(Relay_log_info const *rli, int *err)
{
  int error= *err;
  if (error)
  {
    int actual_error= convert_handler_error(error, thd, m_table);
    bool idempotent_error= (idempotent_error_code(error) &&
                           (slave_exec_mode == SLAVE_EXEC_MODE_IDEMPOTENT));
    bool ignored_error= (idempotent_error == 0 ?
                         ignored_error_code(actual_error) : 0);

    if (idempotent_error || ignored_error)
    {
      if ( (idempotent_error && log_warnings) || 
		(ignored_error && log_warnings > 1) )
        slave_rows_error_report(WARNING_LEVEL, error, rli, thd, m_table,
                                get_type_str(),
                                const_cast<Relay_log_info*>(rli)->get_rpl_log_name(),
                                (ulong) log_pos);
      thd->get_stmt_da()->clear_warning_info(thd->query_id);
      clear_all_errors(thd, const_cast<Relay_log_info*>(rli));
      *err= 0;
      if (idempotent_error == 0)
        return ignored_error;
    }
  }

  return *err;
}

int Rows_log_event::do_apply_row(Relay_log_info const *rli)
{
  DBUG_ENTER("Rows_log_event::do_apply_row");

  int error= 0;

  /* in_use can have been set to NULL in close_tables_for_reopen */
  THD* old_thd= m_table->in_use;
  if (!m_table->in_use)
    m_table->in_use= thd;

  error= do_exec_row(rli);

  if(error)
  {
    DBUG_PRINT("info", ("error: %s", HA_ERR(error)));
    DBUG_ASSERT(error != HA_ERR_RECORD_DELETED);
  }

  m_table->in_use = old_thd;

  DBUG_RETURN(error);
}

/**
   Does the cleanup
     -  deallocates all the elements in m_distinct_key_list if any
     -  closes the index if opened by open_record_scan
     -  closes the table if opened for scanning.
*/
int
Rows_log_event::close_record_scan()
{
  DBUG_ENTER("Rows_log_event::close_record_scan");
  int error= 0;

  // if there is something to actually close
  if (m_key_index < MAX_KEY)
  {
    if (m_table->file->inited)
      error= m_table->file->ha_index_end();

    if(m_rows_lookup_algorithm == ROW_LOOKUP_HASH_SCAN)
    {
      uchar *key_val;
      /* free the allocated memory for each key values */
      List_iterator_fast<uchar> it(m_distinct_key_list);
      while((key_val= it++) && (key_val))
        my_free(key_val);
    }
  }
  else if (m_table->file->inited)
    error= m_table->file->ha_rnd_end();

  DBUG_RETURN(error);
}

/**
  Fetches next row. If it is a HASH_SCAN over an index, it populates
  table->record[0] with the next row corresponding to the index. If
  the indexes are in non-contigous ranges it fetches record corresponding
  to the key value in the next range.

  @parms: bool first_read : signifying if this is the first time we are reading a row
          over an index.
  @return_value: -  error code when there are no more reeords to be fetched or some other
                    error occured,
                 -  0 otherwise.
*/
int
Rows_log_event::next_record_scan(bool first_read)
{
  DBUG_ENTER("Rows_log_event::next_record_scan");
  DBUG_ASSERT(m_table->file->inited);
  TABLE *table= m_table;
  int error= 0;

  if (m_key_index >= MAX_KEY)
    error= table->file->ha_rnd_next(table->record[0]);
  else
  {
    KEY *keyinfo= m_table->key_info + m_key_index;
    /*
      We need to set the null bytes to ensure that the filler bit are
      all set when returning.  There are storage engines that just set
      the necessary bits on the bytes and don't set the filler bits
      correctly.
    */
    if (table->s->null_bytes > 0)
      table->record[0][table->s->null_bytes - 1]|=
        256U - (1U << table->s->last_null_bit_pos);

    if (!first_read)
    {
      /*
        if we fail to fetch next record corresponding to an index value, we
        move to the next key value. If we are out of key values as well an error
        will be returned.
       */
      error= table->file->ha_index_next(table->record[0]);
      if(m_rows_lookup_algorithm == ROW_LOOKUP_HASH_SCAN)
        /*
          if we are out of rows for this particular key value
          or we have jumped to the next key value, we reposition the
          marker according to the next key value that we have in the
          list.
         */
        if ((error) ||
            (key_cmp(keyinfo->key_part, m_key, keyinfo->key_length) != 0))
        {
          if ((m_key= m_itr++))
            first_read= true;
          else
            error= HA_ERR_KEY_NOT_FOUND;
        }
    }

    if (first_read)
      if ((error= table->file->ha_index_read_map(table->record[0], m_key,
                                                 HA_WHOLE_KEY,
                                                 HA_READ_KEY_EXACT)))
      {
        DBUG_PRINT("info",("no record matching the key found in the table"));
        if (error == HA_ERR_RECORD_DELETED)
          error= HA_ERR_KEY_NOT_FOUND;
      }
  }

  DBUG_RETURN(error);
}

/**
  Initializes scanning of rows. Opens an index and initializes an iterator
  over a list of distinct keys (m_distinct_key_list) if it is a HASH_SCAN
  over an index or the table if its a HASH_SCAN over the table.
*/
int
Rows_log_event::open_record_scan()
{
  int error= 0;
  TABLE *table= m_table;
  DBUG_ENTER("Rows_log_event::open_record_scan");

  if (m_key_index < MAX_KEY )
  {
    KEY *keyinfo= m_table->key_info + m_key_index;
    if(m_rows_lookup_algorithm == ROW_LOOKUP_HASH_SCAN)
    {
      /* initialize the iterator over the list of distinct keys that we have */
      m_itr.init(m_distinct_key_list);

      /* get the first element from the list of keys and increment the
         iterator
       */
      m_key= m_itr++;
    }
    else {
      /* this is an INDEX_SCAN we need to store the key in m_key */
      DBUG_ASSERT((m_rows_lookup_algorithm == ROW_LOOKUP_INDEX_SCAN) && m_key);
      key_copy(m_key, m_table->record[0], keyinfo, 0);
    }

    /*
      Save copy of the record in table->record[1]. It might be needed
      later if linear search is used to find exact match.
     */
    store_record(table,record[1]);

    DBUG_PRINT("info",("locating record using a key (index_read)"));

    /* The m_key_index'th key is active and usable: search the table using the index */
    if (!table->file->inited && (error= table->file->ha_index_init(m_key_index, FALSE)))
    {
      DBUG_PRINT("info",("ha_index_init returns error %d",error));
      goto end;
    }

    /*
      Don't print debug messages when running valgrind since they can
      trigger false warnings.
     */
#ifndef HAVE_purify
    DBUG_DUMP("key data", m_key, keyinfo->key_length);
#endif
  }
  else
  {
    if ((error= table->file->ha_rnd_init(1)))
    {
      DBUG_PRINT("info",("error initializing table scan"
          " (ha_rnd_init returns %d)",error));
      table->file->print_error(error, MYF(0));
    }
  }

end:
  DBUG_RETURN(error);
}

/**
  Populates the m_distinct_key_list with unique keys to be modified
  during HASH_SCAN over keys.
  @return_value -0 success
                -Err_code
*/
int
Rows_log_event::add_key_to_distinct_keyset()
{
  int error= 0;
  bool distinct= true;
  DBUG_ENTER("Rows_log_event::add_key_to_distinct_keyset");
  DBUG_ASSERT(m_key_index < MAX_KEY);
  KEY *cur_key_info= m_table->key_info + m_key_index;

  if ((last_hashed_key))
    distinct= key_cmp(cur_key_info->key_part, last_hashed_key,
                      cur_key_info->key_length);

  if (distinct)
  {
    uchar *cur_key= (uchar *)my_malloc(cur_key_info->key_length,
                                       MYF(MY_WME));
    if (!cur_key )
    {
      error= HA_ERR_OUT_OF_MEM;
      goto err;
    }
    m_distinct_key_list.push_back(cur_key);
    last_hashed_key= cur_key;
    key_copy(cur_key, m_table->record[0], cur_key_info, 0);
  }

err:
  DBUG_RETURN(error);
}


int Rows_log_event::do_index_scan_and_update(Relay_log_info const *rli)
{
  DBUG_ENTER("Rows_log_event::do_index_scan_and_update");
  DBUG_ASSERT(m_table && m_table->in_use != NULL);

  KEY *keyinfo= NULL;
  TABLE *table= m_table;
  int error= 0;
  const uchar *saved_m_curr_row= m_curr_row;

  /*
    rpl_row_tabledefs.test specifies that
    if the extra field on the slave does not have a default value
    and this is okay with Delete or Update events.
    Todo: fix wl3228 hld that requires defaults for all types of events
  */

  prepare_record(table, &m_cols, FALSE);
  if ((error= unpack_current_row(rli, &m_cols)))
    goto end;

  // Temporary fix to find out why it fails [/Matz]
  memcpy(m_table->read_set->bitmap, m_cols.bitmap, (m_table->read_set->n_bits + 7) / 8);

  /*
    Trying to do an index scan without a usable key
    This is a valid state because we allow the user
    to set Slave_rows_search_algorithm= 'INDEX_SCAN'.

    Therefore on tables with no indexes we will end
    up here.
   */
  if (m_key_index >= MAX_KEY)
  {
    error= HA_ERR_END_OF_FILE;
    goto end;
  }

#ifndef DBUG_OFF
  DBUG_PRINT("info",("looking for the following record"));
  DBUG_DUMP("record[0]", table->record[0], table->s->reclength);
#endif

  if (m_key_index != m_table->s->primary_key)
    /* we dont have a PK, or PK is not usable */
    goto INDEX_SCAN;

  if ((table->file->ha_table_flags() & HA_READ_BEFORE_WRITE_REMOVAL))
  {
    /*
      Read removal is possible since the engine supports write without
      previous read using full primary key
    */
    DBUG_PRINT("info", ("using read before write removal"));
    DBUG_ASSERT(m_key_index == m_table->s->primary_key);

    /*
      Tell the handler to ignore if key exists or not, since it's
      not yet known if the key does exist(when using rbwr)
    */
    table->file->extra(HA_EXTRA_IGNORE_NO_KEY);

    goto end;
  }

  if ((table->file->ha_table_flags() & HA_PRIMARY_KEY_REQUIRED_FOR_POSITION))
  {
    /*
      Use a more efficient method to fetch the record given by
      table->record[0] if the engine allows it.  We first compute a
      row reference using the position() member function (it will be
      stored in table->file->ref) and then use rnd_pos() to position
      the "cursor" (i.e., record[0] in this case) at the correct row.

      TODO: Check that the correct record has been fetched by
      comparing it with the original record. Take into account that the
      record on the master and slave can be of different
      length. Something along these lines should work:

      ADD>>>  store_record(table,record[1]);
              int error= table->file->rnd_pos(table->record[0], table->file->ref);
      ADD>>>  DBUG_ASSERT(memcmp(table->record[1], table->record[0],
                                 table->s->reclength) == 0);

    */

    DBUG_PRINT("info",("locating record using primary key (position)"));
    if (table->file->inited && (error= table->file->ha_index_end()))
      goto end;

    if ((error= table->file->ha_rnd_init(FALSE)))
      goto end;

    error= table->file->rnd_pos_by_record(table->record[0]);

    table->file->ha_rnd_end();
    if (error)
    {
      DBUG_PRINT("info",("rnd_pos returns error %d",error));
      if (error == HA_ERR_RECORD_DELETED)
        error= HA_ERR_KEY_NOT_FOUND;
    }

    goto end;
  }

  // We can't use position() - try other methods.

INDEX_SCAN:

  /* Use the m_key_index'th key */
  keyinfo= table->key_info + m_key_index;

  if ((error= open_record_scan()))
    goto end;

  error= next_record_scan(true);
  if (error)
  {
    DBUG_PRINT("info",("no record matching the key found in the table"));
    if (error == HA_ERR_RECORD_DELETED)
      error= HA_ERR_KEY_NOT_FOUND;
    goto end;
  }


  /*
    Don't print debug messages when running valgrind since they can
    trigger false warnings.
   */
#ifndef HAVE_purify
  DBUG_PRINT("info",("found first matching record"));
  DBUG_DUMP("record[0]", table->record[0], table->s->reclength);
#endif
  /*
    Below is a minor "optimization".  If the key (i.e., key number
    0) has the HA_NOSAME flag set, we know that we have found the
    correct record (since there can be no duplicates); otherwise, we
    have to compare the record with the one found to see if it is
    the correct one.

    CAVEAT! This behaviour is essential for the replication of,
    e.g., the mysql.proc table since the correct record *shall* be
    found using the primary key *only*.  There shall be no
    comparison of non-PK columns to decide if the correct record is
    found.  I can see no scenario where it would be incorrect to
    chose the row to change only using a PK or an UNNI.
  */
  if (keyinfo->flags & HA_NOSAME || m_key_index == table->s->primary_key)
  {
    /* Unique does not have non nullable part */
    if (!(keyinfo->flags & (HA_NULL_PART_KEY)))
      goto end;  // record found
    else
    {
      /*
        Unique has nullable part. We need to check if there is any field in the
        BI image that is null and part of UNNI.
      */
      bool null_found= FALSE;
      for (uint i=0; i < keyinfo->user_defined_key_parts && !null_found; i++)
      {
        uint fieldnr= keyinfo->key_part[i].fieldnr - 1;
        Field **f= table->field+fieldnr;
        null_found= (*f)->is_null();
      }

      if (!null_found)
        goto end;           // record found

      /* else fall through to index scan */
    }
  }

  /*
    In case key is not unique, we still have to iterate over records found
    and find the one which is identical to the row given. A copy of the
    record we are looking for is stored in record[1].
   */
  DBUG_PRINT("info",("non-unique index, scanning it to find matching record"));

  while (record_compare(table, &m_cols))
  {
    while((error= next_record_scan(false)))
    {
      /* We just skip records that has already been deleted */
      if (error == HA_ERR_RECORD_DELETED)
        continue;
      DBUG_PRINT("info",("no record matching the given row found"));
      goto end;
    }
  }

end:

  DBUG_ASSERT(error != HA_ERR_RECORD_DELETED);

  if (error && error != HA_ERR_RECORD_DELETED)
    table->file->print_error(error, MYF(0));
  else
    error= do_apply_row(rli);

  if (!error)
    error= close_record_scan();  
  else
    /* 
      we are already with errors. Keep the error code and 
      try to close the scan anyway.
    */
    (void) close_record_scan(); 

  if ((get_general_type_code() == UPDATE_ROWS_EVENT) &&
      (saved_m_curr_row == m_curr_row))
  {
    /* we need to unpack the AI so that positions get updated */
    m_curr_row= m_curr_row_end;
    unpack_current_row(rli, &m_cols);
  }
  table->default_column_bitmaps();
  DBUG_RETURN(error);

}

int Rows_log_event::do_hash_row(Relay_log_info const *rli)
{
  DBUG_ENTER("Rows_log_event::do_hash_row");
  DBUG_ASSERT(m_table && m_table->in_use != NULL);
  int error= 0;

  /* create an empty entry to add to the hash table */
  HASH_ROW_ENTRY* entry= m_hash.make_entry();

  /* Prepare the record, unpack and save positions. */
  entry->positions->bi_start= m_curr_row;        // save the bi start pos
  prepare_record(m_table, &m_cols, false);
  if ((error= unpack_current_row(rli, &m_cols)))
    goto end;
  entry->positions->bi_ends= m_curr_row_end;    // save the bi end pos

  /*
    Now that m_table->record[0] is filled in, we can add the entry
    to the hash table. Note that the put operation calculates the
    key based on record[0] contents (including BLOB fields).
   */
  m_hash.put(m_table, &m_cols, entry);

  if (m_key_index < MAX_KEY)
    add_key_to_distinct_keyset();

  /*
    We need to unpack the AI to advance the positions, so we
    know when we have reached m_rows_end and that we do not
    unpack the AI in the next iteration as if it was a BI.
  */
  if (get_general_type_code() == UPDATE_ROWS_EVENT)
  {
    /* Save a copy of the BI. */
    store_record(m_table, record[1]);

     /*
      This is the situation after hashing the BI:

      ===|=== before image ====|=== after image ===|===
         ^                     ^
         m_curr_row            m_curr_row_end
    */

    /* Set the position to the start of the record to be unpacked. */
    m_curr_row= m_curr_row_end;

    /* We shouldn't need this, but lets not leave loose ends */
    prepare_record(m_table, &m_cols, false);
    error= unpack_current_row(rli, &m_cols_ai);

    /*
      This is the situation after unpacking the AI:

      ===|=== before image ====|=== after image ===|===
                               ^                   ^
                               m_curr_row          m_curr_row_end
    */

    /* Restore back the copy of the BI. */
    restore_record(m_table, record[1]);
  }

end:
  DBUG_RETURN(error);
}

int Rows_log_event::do_scan_and_update(Relay_log_info const *rli)
{
  DBUG_ENTER("Rows_log_event::do_scan_and_update");
  DBUG_ASSERT(m_table && m_table->in_use != NULL);
  DBUG_ASSERT(m_hash.is_empty() == false);
  TABLE *table= m_table;
  int error= 0;
  const uchar *saved_last_m_curr_row= NULL;
  const uchar *saved_last_m_curr_row_end= NULL;
  /* create an empty entry to add to the hash table */
  HASH_ROW_ENTRY* entry= NULL;
  int idempotent_errors= 0;
  int i= 0;

  saved_last_m_curr_row=m_curr_row;
  saved_last_m_curr_row_end=m_curr_row_end;

  DBUG_PRINT("info",("Hash was populated with %d records!", m_hash.size()));

  /* open table or index depending on whether we have set m_key_index or not. */
  if ((error= open_record_scan()))
    goto err;

  /*
     Scan the table only once and compare against entries in hash.
     When a match is found, apply the changes.
   */
  do
  {
    /* get the next record from the table */
    error= next_record_scan(i == 0);
    i++;

    if(error)
      DBUG_PRINT("info", ("error: %s", HA_ERR(error)));
    switch (error) {
      case 0:
      {
        entry= m_hash.get(table, &m_cols);
        store_record(table, record[1]);

        /**
           If there are collisions we need to be sure that this is
           indeed the record we want.  Loop through all records for
           the given key and explicitly compare them against the
           record we got from the storage engine.
         */
        while(entry)
        {
          m_curr_row= entry->positions->bi_start;
          m_curr_row_end= entry->positions->bi_ends;

          prepare_record(table, &m_cols, false);
          if ((error= unpack_current_row(rli, &m_cols)))
            goto close_table;

          if (record_compare(table, &m_cols))
            m_hash.next(&entry);
          else
            break;   // we found a match
        }

        /**
           We found the entry we needed, just apply the changes.
         */
        if (entry)
        {
          // just to be safe, copy the record from the SE to table->record[0]
          restore_record(table, record[1]);

          /**
             At this point, both table->record[0] and
             table->record[1] have the SE row that matched the one
             in the hash table.

             Thence if this is a DELETE we wouldn't need to mess
             around with positions anymore, but since this can be an
             update, we need to provide positions so that AI is
             unpacked correctly to table->record[0] in UPDATE
             implementation of do_exec_row().
          */
          m_curr_row= entry->positions->bi_start;
          m_curr_row_end= entry->positions->bi_ends;

          /* we don't need this entry anymore, just delete it */
          if ((error= m_hash.del(entry)))
            goto err;

          if ((error= do_apply_row(rli)))
          {
            if (handle_idempotent_and_ignored_errors(rli, &error))
              goto close_table;

            do_post_row_operations(rli, error);
          }
        }
      }
      break;

      case HA_ERR_RECORD_DELETED:
        // get next
        continue;

      case HA_ERR_KEY_NOT_FOUND:
        /* If the slave exec mode is idempotent or the error is
            skipped error, then don't break */
        if (handle_idempotent_and_ignored_errors(rli, &error))
          goto close_table;
        idempotent_errors++;
        continue;

      case HA_ERR_END_OF_FILE:
      default:
        // exception (hash is not empty and we have reached EOF or
        // other error happened)
        goto close_table;
    }
  }
 /**
   if the slave_exec_mode is set to Idempotent, we cannot expect the hash to
   be empty. In such cases we count the number of idempotent errors and check
   if it is equal to or greater than the number of rows left in the hash.
  */
  while (((idempotent_errors < m_hash.size()) && !m_hash.is_empty()) &&
         (!error || (error == HA_ERR_RECORD_DELETED)));

close_table:
  if (error == HA_ERR_RECORD_DELETED)
    error= 0;

  if (error)
  {
    table->file->print_error(error, MYF(0));
    DBUG_PRINT("info", ("Failed to get next record"
                        " (ha_rnd_next returns %d)",error));
    /*
      we are already with errors. Keep the error code and
      try to close the scan anyway.
    */
    (void) close_record_scan();
  }
  else
    error= close_record_scan();

  DBUG_ASSERT((m_hash.is_empty() && !error) ||
              (!m_hash.is_empty() &&
               ((error) || (idempotent_errors >= m_hash.size()))));

err:

  if ((m_hash.is_empty() && !error) || (idempotent_errors >= m_hash.size()))
  {
    /**
       Reset the last positions, because the positions are lost while
       handling entries in the hash.
     */
    m_curr_row= saved_last_m_curr_row;
    m_curr_row_end= saved_last_m_curr_row_end;
  }

  DBUG_RETURN(error);
}

int Rows_log_event::do_hash_scan_and_update(Relay_log_info const *rli)
{
  DBUG_ENTER("Rows_log_event::do_hash_scan_and_update");
  DBUG_ASSERT(m_table && m_table->in_use != NULL);

  // HASHING PART

  /* unpack the BI (and AI, if it exists) and add it to the hash map. */
  if (int error= this->do_hash_row(rli))
    DBUG_RETURN(error);

  /* We have not yet hashed all rows in the buffer. Do not proceed to the SCAN part. */
  if (m_curr_row_end < m_rows_end)
    DBUG_RETURN (0);

  DBUG_PRINT("info",("Hash was populated with %d records!", m_hash.size()));
  DBUG_ASSERT(m_curr_row_end == m_rows_end);

  // SCANNING & UPDATE PART

  DBUG_RETURN(this->do_scan_and_update(rli));
}

int Rows_log_event::do_table_scan_and_update(Relay_log_info const *rli)
{
  int error= 0;
  const uchar* saved_m_curr_row= m_curr_row;
  TABLE* table= m_table;

  DBUG_ENTER("Rows_log_event::do_table_scan_and_update");
  DBUG_ASSERT(m_curr_row != m_rows_end);
  DBUG_PRINT("info",("locating record using table scan (ha_rnd_next)"));

  saved_m_curr_row= m_curr_row;

  /** unpack the before image */
  prepare_record(table, &m_cols, FALSE);
  if (!(error= unpack_current_row(rli, &m_cols)))
  {
    // Temporary fix to find out why it fails [/Matz]
    memcpy(m_table->read_set->bitmap, m_cols.bitmap, (m_table->read_set->n_bits + 7) / 8);

    /** save a copy so that we can compare against it later */
    store_record(m_table, record[1]);

    int restart_count= 0; // Number of times scanning has restarted from top

    if ((error= m_table->file->ha_rnd_init(1)))
    {
      DBUG_PRINT("info",("error initializing table scan"
                         " (ha_rnd_init returns %d)",error));
      goto end;
    }

    /* Continue until we find the right record or have made a full loop */
    do
    {
<<<<<<< HEAD
=======
  restart_ha_rnd_next:
>>>>>>> 7dea09e9
      error= m_table->file->ha_rnd_next(m_table->record[0]);
      if (error)
        DBUG_PRINT("info", ("error: %s", HA_ERR(error)));
      switch (error) {
      case HA_ERR_END_OF_FILE:
        // restart scan from top
        if (++restart_count < 2)
<<<<<<< HEAD
          error= m_table->file->ha_rnd_init(1);
=======
        {
          if ((error= m_table->file->ha_rnd_init(1)))
            goto end;
          goto restart_ha_rnd_next;
        }
>>>>>>> 7dea09e9
        break;

      case HA_ERR_RECORD_DELETED:
        // fetch next
<<<<<<< HEAD
=======
        goto restart_ha_rnd_next;
>>>>>>> 7dea09e9
      case 0:
        // we're good, check if record matches
        break;

      default:
        // exception
        goto end;
      }
    }
<<<<<<< HEAD
    while ((error == HA_ERR_END_OF_FILE && restart_count < 2) ||
           (error == HA_ERR_RECORD_DELETED) ||
           (!error && record_compare(m_table, &m_cols)));
=======
    while (restart_count < 2 && record_compare(m_table, &m_cols));
>>>>>>> 7dea09e9
  }

end:

  DBUG_ASSERT(error != HA_ERR_RECORD_DELETED);

  /* either we report error or apply the changes */
  if (error && error != HA_ERR_RECORD_DELETED)
  {
    DBUG_PRINT("info", ("Failed to get next record"
                        " (ha_rnd_next returns %d)",error));
    m_table->file->print_error(error, MYF(0));
  }
  else
    error= do_apply_row(rli);


  if (!error)
    error= close_record_scan();  
  else
    /* 
      we are already with errors. Keep the error code and 
      try to close the scan anyway.
    */
    (void) close_record_scan(); 

  if ((get_general_type_code() == UPDATE_ROWS_EVENT) &&
      (saved_m_curr_row == m_curr_row)) // we need to unpack the AI
  {
    m_curr_row= m_curr_row_end;
    unpack_current_row(rli, &m_cols);
  }

  table->default_column_bitmaps();
  DBUG_RETURN(error);
}

int Rows_log_event::do_apply_event(Relay_log_info const *rli)
{
  DBUG_ENTER("Rows_log_event::do_apply_event(Relay_log_info*)");
  int error= 0;

  if (opt_bin_log)
  {
    enum_gtid_statement_status state= gtid_pre_statement_checks(thd);
    if (state == GTID_STATEMENT_CANCEL)
      // error has already been printed; don't print anything more here
      DBUG_RETURN(-1);
    else if (state == GTID_STATEMENT_SKIP)
      DBUG_RETURN(0);
  }

  /*
    'thd' has been set by exec_relay_log_event(), just before calling
    do_apply_event(). We still check here to prevent future coding
    errors.
  */
  DBUG_ASSERT(rli->info_thd == thd);

  /*
    If there is no locks taken, this is the first binrow event seen
    after the table map events.  We should then lock all the tables
    used in the transaction and proceed with execution of the actual
    event.
  */
  if (!thd->lock)
  {
    /*
      Lock_tables() reads the contents of thd->lex, so they must be
      initialized.

      We also call the mysql_reset_thd_for_next_command(), since this
      is the logical start of the next "statement". Note that this
      call might reset the value of current_stmt_binlog_format, so
      we need to do any changes to that value after this function.
    */
    lex_start(thd);
    mysql_reset_thd_for_next_command(thd);
    /*
      The current statement is just about to begin and 
      has not yet modified anything. Note, all.modified is reset
      by mysql_reset_thd_for_next_command.
    */
    thd->transaction.stmt.reset_unsafe_rollback_flags();
    /*
      This is a row injection, so we flag the "statement" as
      such. Note that this code is called both when the slave does row
      injections and when the BINLOG statement is used to do row
      injections.
    */
    thd->lex->set_stmt_row_injection();

    /*
      There are a few flags that are replicated with each row event.
      Make sure to set/clear them before executing the main body of
      the event.
    */
    if (get_flags(NO_FOREIGN_KEY_CHECKS_F))
        thd->variables.option_bits|= OPTION_NO_FOREIGN_KEY_CHECKS;
    else
        thd->variables.option_bits&= ~OPTION_NO_FOREIGN_KEY_CHECKS;

    if (get_flags(RELAXED_UNIQUE_CHECKS_F))
        thd->variables.option_bits|= OPTION_RELAXED_UNIQUE_CHECKS;
    else
        thd->variables.option_bits&= ~OPTION_RELAXED_UNIQUE_CHECKS;

    thd->binlog_row_event_extra_data = m_extra_row_data;

    /* A small test to verify that objects have consistent types */
    DBUG_ASSERT(sizeof(thd->variables.option_bits) == sizeof(OPTION_RELAXED_UNIQUE_CHECKS));

    if (open_and_lock_tables(thd, rli->tables_to_lock, FALSE, 0))
    {
      uint actual_error= thd->get_stmt_da()->sql_errno();
      if (thd->is_slave_error || thd->is_fatal_error)
      {
        /*
          Error reporting borrowed from Query_log_event with many excessive
          simplifications. 
          We should not honour --slave-skip-errors at this point as we are
          having severe errors which should not be skiped.
        */
        rli->report(ERROR_LEVEL, actual_error,
                    "Error executing row event: '%s'",
                    (actual_error ? thd->get_stmt_da()->message() :
                     "unexpected success or fatal error"));
        thd->is_slave_error= 1;
      }
      const_cast<Relay_log_info*>(rli)->slave_close_thread_tables(thd);
      DBUG_RETURN(actual_error);
    }

    /*
      When the open and locking succeeded, we check all tables to
      ensure that they still have the correct type.

      We can use a down cast here since we know that every table added
      to the tables_to_lock is a RPL_TABLE_LIST.
    */

    {
      DBUG_PRINT("debug", ("Checking compability of tables to lock - tables_to_lock: %p",
                           rli->tables_to_lock));

      /**
        When using RBR and MyISAM MERGE tables the base tables that make
        up the MERGE table can be appended to the list of tables to lock.
  
        Thus, we just check compatibility for those that tables that have
        a correspondent table map event (ie, those that are actually going
        to be accessed while applying the event). That's why the loop stops
        at rli->tables_to_lock_count .

        NOTE: The base tables are added here are removed when 
              close_thread_tables is called.
       */
      RPL_TABLE_LIST *ptr= rli->tables_to_lock;
      for (uint i= 0 ; ptr && (i < rli->tables_to_lock_count);
           ptr= static_cast<RPL_TABLE_LIST*>(ptr->next_global), i++)
      {
        DBUG_ASSERT(ptr->m_tabledef_valid);
        TABLE *conv_table;
        if (!ptr->m_tabledef.compatible_with(thd, const_cast<Relay_log_info*>(rli),
                                             ptr->table, &conv_table))
        {
          DBUG_PRINT("debug", ("Table: %s.%s is not compatible with master",
                               ptr->table->s->db.str,
                               ptr->table->s->table_name.str));
          /*
            We should not honour --slave-skip-errors at this point as we are
            having severe errors which should not be skiped.
          */
          thd->is_slave_error= 1;
          const_cast<Relay_log_info*>(rli)->slave_close_thread_tables(thd);
          DBUG_RETURN(ERR_BAD_TABLE_DEF);
        }
        DBUG_PRINT("debug", ("Table: %s.%s is compatible with master"
                             " - conv_table: %p",
                             ptr->table->s->db.str,
                             ptr->table->s->table_name.str, conv_table));
        ptr->m_conv_table= conv_table;
      }
    }

    /*
      ... and then we add all the tables to the table map and but keep
      them in the tables to lock list.

      We also invalidate the query cache for all the tables, since
      they will now be changed.

      TODO [/Matz]: Maybe the query cache should not be invalidated
      here? It might be that a table is not changed, even though it
      was locked for the statement.  We do know that each
      Rows_log_event contain at least one row, so after processing one
      Rows_log_event, we can invalidate the query cache for the
      associated table.
     */
    TABLE_LIST *ptr= rli->tables_to_lock;
    for (uint i=0 ;  ptr && (i < rli->tables_to_lock_count); ptr= ptr->next_global, i++)
      const_cast<Relay_log_info*>(rli)->m_table_map.set_table(ptr->table_id, ptr->table);

#ifdef HAVE_QUERY_CACHE
    query_cache.invalidate_locked_for_write(rli->tables_to_lock);
#endif
  }

  TABLE* 
    table= 
    m_table= const_cast<Relay_log_info*>(rli)->m_table_map.get_table(m_table_id);

  DBUG_PRINT("debug", ("m_table: 0x%lx, m_table_id: %llu", (ulong) m_table,
                       m_table_id.id()));

  /*
    A row event comprising of a P_S table
    - should not be replicated (i.e executed) by the slave SQL thread.
    - should not be executed by the client in the  form BINLOG '...' stmts.
  */
  if (table && table->s->table_category == TABLE_CATEGORY_PERFORMANCE)
    table= NULL;

  if (table)
  {
    /*
      table == NULL means that this table should not be replicated
      (this was set up by Table_map_log_event::do_apply_event()
      which tested replicate-* rules).
    */

    /*
      It's not needed to set_time() but
      1) it continues the property that "Time" in SHOW PROCESSLIST shows how
      much slave is behind
      2) it will be needed when we allow replication from a table with no
      TIMESTAMP column to a table with one.
      So we call set_time(), like in SBR. Presently it changes nothing.
    */
    thd->set_time(&when);

    thd->binlog_row_event_extra_data = m_extra_row_data;

    /*
      Now we are in a statement and will stay in a statement until we
      see a STMT_END_F.

      We set this flag here, before actually applying any rows, in
      case the SQL thread is stopped and we need to detect that we're
      inside a statement and halting abruptly might cause problems
      when restarting.
     */
    const_cast<Relay_log_info*>(rli)->set_flag(Relay_log_info::IN_STMT);

     if ( m_width == table->s->fields && bitmap_is_set_all(&m_cols))
      set_flags(COMPLETE_ROWS_F);

    /*
      Set tables write and read sets.

      Read_set contains all slave columns (in case we are going to fetch
      a complete record from slave)

      Write_set equals the m_cols bitmap sent from master but it can be
      longer if slave has extra columns.
     */

    DBUG_PRINT_BITSET("debug", "Setting table's read_set from: %s", &m_cols);

    bitmap_set_all(table->read_set);
    if (get_general_type_code() == DELETE_ROWS_EVENT ||
        get_general_type_code() == UPDATE_ROWS_EVENT)
        bitmap_intersect(table->read_set,&m_cols);

    bitmap_set_all(table->write_set);

    /* WRITE ROWS EVENTS store the bitmap in m_cols instead of m_cols_ai */
    MY_BITMAP *after_image= ((get_general_type_code() == UPDATE_ROWS_EVENT) ?
                             &m_cols_ai : &m_cols);
    bitmap_intersect(table->write_set, after_image);

    this->slave_exec_mode= slave_exec_mode_options; // fix the mode

    // Do event specific preparations
    error= do_before_row_operations(rli);

    /*
      Bug#56662 Assertion failed: next_insert_id == 0, file handler.cc
      Don't allow generation of auto_increment value when processing
      rows event by setting 'MODE_NO_AUTO_VALUE_ON_ZERO'. The exception
      to this rule happens when the auto_inc column exists on some
      extra columns on the slave. In that case, do not force
      MODE_NO_AUTO_VALUE_ON_ZERO.
    */
    ulong saved_sql_mode= thd->variables.sql_mode;
    if (!is_auto_inc_in_extra_columns())
      thd->variables.sql_mode= MODE_NO_AUTO_VALUE_ON_ZERO;

    // row processing loop

    /*
      set the initial time of this ROWS statement if it was not done
      before in some other ROWS event.
     */
    const_cast<Relay_log_info*>(rli)->set_row_stmt_start_timestamp();

    const uchar *saved_m_curr_row= m_curr_row;

    int (Rows_log_event::*do_apply_row_ptr)(Relay_log_info const *)= NULL;

    /**
       Skip update rows events that don't have data for this slave's
       table.
     */
    if ((get_general_type_code() == UPDATE_ROWS_EVENT) &&
        !is_any_column_signaled_for_table(table, &m_cols_ai))
      goto AFTER_MAIN_EXEC_ROW_LOOP;

    /**
       If there are no columns marked in the read_set for this table,
       that means that we cannot lookup any row using the available BI
       in the binarr log. Thence, we immediatly raise an error:
       HA_ERR_END_OF_FILE.
     */

    if ((m_rows_lookup_algorithm != ROW_LOOKUP_NOT_NEEDED) &&
        !is_any_column_signaled_for_table(table, &m_cols))
    {
      error= HA_ERR_END_OF_FILE;
      goto AFTER_MAIN_EXEC_ROW_LOOP;
    }
    switch (m_rows_lookup_algorithm)
    {
      case ROW_LOOKUP_HASH_SCAN:
        do_apply_row_ptr= &Rows_log_event::do_hash_scan_and_update;
        break;

      case ROW_LOOKUP_INDEX_SCAN:
        do_apply_row_ptr= &Rows_log_event::do_index_scan_and_update;
        break;

      case ROW_LOOKUP_TABLE_SCAN:
        do_apply_row_ptr= &Rows_log_event::do_table_scan_and_update;
        break;

      case ROW_LOOKUP_NOT_NEEDED:
        DBUG_ASSERT(get_general_type_code() == WRITE_ROWS_EVENT);

        /* No need to scan for rows, just apply it */
        do_apply_row_ptr= &Rows_log_event::do_apply_row;
        break;

      default:
        DBUG_ASSERT(0);
        error= 1;
        goto AFTER_MAIN_EXEC_ROW_LOOP;
        break;
    }

    do {

      error= (this->*do_apply_row_ptr)(rli);

      if (handle_idempotent_and_ignored_errors(rli, &error))
        break;

      /* this advances m_curr_row */
      do_post_row_operations(rli, error);

    } while (!error && (m_curr_row != m_rows_end));

AFTER_MAIN_EXEC_ROW_LOOP:

    if (saved_m_curr_row != m_curr_row && !table->file->has_transactions())
    {
      /*
        Usually, the trans_commit_stmt() propagates unsafe_rollback_flags
        from statement to transaction level. However, we cannot rely on
        this when row format is in use as several events can be processed
        before calling this function. This happens because it is called
        only when the latest event generated by a statement is processed.

        There are however upper level functions that execute per event
        and check transaction's status. So if the unsafe_rollback_flags
        are not propagated here, this can lead to errors.

        For example, a transaction that updates non-transactional tables
        may be stopped in the middle thus leading to inconsistencies
        after a restart.
      */
      thd->transaction.stmt.mark_modified_non_trans_table();
      thd->transaction.merge_unsafe_rollback_flags();
    }

    /*
      Restore the sql_mode after the rows event is processed.
    */
    thd->variables.sql_mode= saved_sql_mode;

    {/*
         The following failure injecion works in cooperation with tests
         setting @@global.debug= 'd,stop_slave_middle_group'.
         The sql thread receives the killed status and will proceed
         to shutdown trying to finish incomplete events group.
     */
      DBUG_EXECUTE_IF("stop_slave_middle_group",
                      if (thd->transaction.all.cannot_safely_rollback())
                        const_cast<Relay_log_info*>(rli)->abort_slave= 1;);
    }

    if ((error= do_after_row_operations(rli, error)) &&
        ignored_error_code(convert_handler_error(error, thd, table)))
    {

      if (log_warnings > 1)
        slave_rows_error_report(WARNING_LEVEL, error, rli, thd, table,
                                get_type_str(),
                                const_cast<Relay_log_info*>(rli)->get_rpl_log_name(),
                                (ulong) log_pos);
      thd->get_stmt_da()->clear_warning_info(thd->query_id);
      clear_all_errors(thd, const_cast<Relay_log_info*>(rli));
      error= 0;
    }
  } // if (table)

  if (error)
  {
    slave_rows_error_report(ERROR_LEVEL, error, rli, thd, table,
                             get_type_str(),
                             const_cast<Relay_log_info*>(rli)->get_rpl_log_name(),
                             (ulong) log_pos);
    /*
      @todo We should probably not call
      reset_current_stmt_binlog_format_row() from here.

      Note: this applies to log_event_old.cc too.
      /Sven
    */
    thd->reset_current_stmt_binlog_format_row();
    thd->is_slave_error= 1;
    DBUG_RETURN(error);
  }

  if (get_flags(STMT_END_F) && (error= rows_event_stmt_cleanup(rli, thd)))
    slave_rows_error_report(ERROR_LEVEL,
                            thd->is_error() ? 0 : error,
                            rli, thd, table,
                            get_type_str(),
                            const_cast<Relay_log_info*>(rli)->get_rpl_log_name(),
                            (ulong) log_pos);
  DBUG_RETURN(error);
}

Log_event::enum_skip_reason
Rows_log_event::do_shall_skip(Relay_log_info *rli)
{
  /*
    If the slave skip counter is 1 and this event does not end a
    statement, then we should not start executing on the next event.
    Otherwise, we defer the decision to the normal skipping logic.
  */
  if (rli->slave_skip_counter == 1 && !get_flags(STMT_END_F))
    return Log_event::EVENT_SKIP_IGNORE;
  else
    return Log_event::do_shall_skip(rli);
}

/**
   The function is called at Rows_log_event statement commit time,
   normally from Rows_log_event::do_update_pos() and possibly from
   Query_log_event::do_apply_event() of the COMMIT.
   The function commits the last statement for engines, binlog and
   releases resources have been allocated for the statement.

   @retval  0         Ok.
   @retval  non-zero  Error at the commit.
 */

static int rows_event_stmt_cleanup(Relay_log_info const *rli, THD * thd)
{
  int error;
  {
    /*
      This is the end of a statement or transaction, so close (and
      unlock) the tables we opened when processing the
      Table_map_log_event starting the statement.

      OBSERVER.  This will clear *all* mappings, not only those that
      are open for the table. There is not good handle for on-close
      actions for tables.

      NOTE. Even if we have no table ('table' == 0) we still need to be
      here, so that we increase the group relay log position. If we didn't, we
      could have a group relay log position which lags behind "forever"
      (assume the last master's transaction is ignored by the slave because of
      replicate-ignore rules).
    */
    error= thd->binlog_flush_pending_rows_event(TRUE);

    /*
      If this event is not in a transaction, the call below will, if some
      transactional storage engines are involved, commit the statement into
      them and flush the pending event to binlog.
      If this event is in a transaction, the call will do nothing, but a
      Xid_log_event will come next which will, if some transactional engines
      are involved, commit the transaction and flush the pending event to the
      binlog.
      If there was a deadlock the transaction should have been rolled back
      already. So there should be no need to rollback the transaction.
    */
    DBUG_ASSERT(! thd->transaction_rollback_request);
    error|= (error ? trans_rollback_stmt(thd) : trans_commit_stmt(thd));

    /*
      Now what if this is not a transactional engine? we still need to
      flush the pending event to the binlog; we did it with
      thd->binlog_flush_pending_rows_event(). Note that we imitate
      what is done for real queries: a call to
      ha_autocommit_or_rollback() (sometimes only if involves a
      transactional engine), and a call to be sure to have the pending
      event flushed.
    */

    /*
      @todo We should probably not call
      reset_current_stmt_binlog_format_row() from here.

      Note: this applies to log_event_old.cc too

      Btw, the previous comment about transactional engines does not
      seem related to anything that happens here.
      /Sven
    */
    thd->reset_current_stmt_binlog_format_row();

    const_cast<Relay_log_info*>(rli)->cleanup_context(thd, 0);
  }
  return error;
}

/**
   The method either increments the relay log position or
   commits the current statement and increments the master group
   possition if the event is STMT_END_F flagged and
   the statement corresponds to the autocommit query (i.e replicated
   without wrapping in BEGIN/COMMIT)

   @retval 0         Success
   @retval non-zero  Error in the statement commit
 */
int
Rows_log_event::do_update_pos(Relay_log_info *rli)
{
  DBUG_ENTER("Rows_log_event::do_update_pos");
  int error= 0;

  DBUG_PRINT("info", ("flags: %s",
                      get_flags(STMT_END_F) ? "STMT_END_F " : ""));

  /* Worker does not execute binlog update position logics */
  DBUG_ASSERT(!is_mts_worker(rli->info_thd));

  if (get_flags(STMT_END_F))
  {
    /*
      Indicate that a statement is finished.
      Step the group log position if we are not in a transaction,
      otherwise increase the event log position.
    */
    error= rli->stmt_done(log_pos);
  }
  else
  {
    rli->inc_event_relay_log_pos();
  }

  DBUG_RETURN(error);
}

#endif /* !defined(MYSQL_CLIENT) && defined(HAVE_REPLICATION) */

#ifndef MYSQL_CLIENT
bool Rows_log_event::write_data_header(IO_CACHE *file)
{
  uchar buf[ROWS_HEADER_LEN_V2];	// No need to init the buffer
  DBUG_ASSERT(m_table_id.is_valid());
  DBUG_EXECUTE_IF("old_row_based_repl_4_byte_map_id_master",
                  {
                    int4store(buf + 0, (ulong) m_table_id.id());
                    int2store(buf + 4, m_flags);
                    return (wrapper_my_b_safe_write(file, buf, 6));
                  });
  int6store(buf + RW_MAPID_OFFSET, m_table_id.id());
  int2store(buf + RW_FLAGS_OFFSET, m_flags);
  int rc = 0;
  if (likely(!log_bin_use_v1_row_events))
  {
    /*
       v2 event, with variable header portion.
       Determine length of variable header payload
    */
    uint16 vhlen= 2;
    uint16 vhpayloadlen= 0;
    uint16 extra_data_len= 0;
    if (m_extra_row_data)
    {
      extra_data_len= m_extra_row_data[EXTRA_ROW_INFO_LEN_OFFSET];
      vhpayloadlen= RW_V_TAG_LEN + extra_data_len;
    }

    /* Var-size header len includes len itself */
    int2store(buf + RW_VHLEN_OFFSET, vhlen + vhpayloadlen);
    rc= wrapper_my_b_safe_write(file, buf, ROWS_HEADER_LEN_V2);

    /* Write var-sized payload, if any */
    if ((vhpayloadlen > 0) &&
        (rc == 0))
    {
      /* Add tag and extra row info */
      uchar type_code= RW_V_EXTRAINFO_TAG;
      rc= wrapper_my_b_safe_write(file, &type_code, RW_V_TAG_LEN);
      if (rc==0)
        rc= wrapper_my_b_safe_write(file, m_extra_row_data, extra_data_len);
    }
  }
  else
  {
    rc= wrapper_my_b_safe_write(file, buf, ROWS_HEADER_LEN_V1);
  }

  return (rc != 0);
}

bool Rows_log_event::write_data_body(IO_CACHE*file)
{
  /*
     Note that this should be the number of *bits*, not the number of
     bytes.
  */
  uchar sbuf[sizeof(m_width) + 1];
  my_ptrdiff_t const data_size= m_rows_cur - m_rows_buf;
  bool res= false;
  uchar *const sbuf_end= net_store_length(sbuf, (size_t) m_width);
  DBUG_ASSERT(static_cast<size_t>(sbuf_end - sbuf) <= sizeof(sbuf));

  DBUG_DUMP("m_width", sbuf, (size_t) (sbuf_end - sbuf));
  res= res || wrapper_my_b_safe_write(file, sbuf, (size_t) (sbuf_end - sbuf));

  DBUG_DUMP("m_cols", (uchar*) m_cols.bitmap, no_bytes_in_map(&m_cols));
  res= res || wrapper_my_b_safe_write(file, (uchar*) m_cols.bitmap,
                              no_bytes_in_map(&m_cols));
  /*
    TODO[refactor write]: Remove the "down cast" here (and elsewhere).
   */
  if (get_general_type_code() == UPDATE_ROWS_EVENT)
  {
    DBUG_DUMP("m_cols_ai", (uchar*) m_cols_ai.bitmap,
              no_bytes_in_map(&m_cols_ai));
    res= res || wrapper_my_b_safe_write(file, (uchar*) m_cols_ai.bitmap,
                                no_bytes_in_map(&m_cols_ai));
  }
  DBUG_DUMP("rows", m_rows_buf, data_size);
  res= res || wrapper_my_b_safe_write(file, m_rows_buf, (size_t) data_size);

  return res;

}
#endif

#if defined(HAVE_REPLICATION) && !defined(MYSQL_CLIENT)
int Rows_log_event::pack_info(Protocol *protocol)
{
  char buf[256];
  char const *const flagstr=
    get_flags(STMT_END_F) ? " flags: STMT_END_F" : "";
  size_t bytes= my_snprintf(buf, sizeof(buf),
                            "table_id: %llu%s", m_table_id.id(), flagstr);
  protocol->store(buf, bytes, &my_charset_bin);
  return 0;
}
#endif

#ifdef MYSQL_CLIENT
void Rows_log_event::print_helper(FILE *file,
                                  PRINT_EVENT_INFO *print_event_info,
                                  char const *const name)
{
  IO_CACHE *const head= &print_event_info->head_cache;
  IO_CACHE *const body= &print_event_info->body_cache;
  if (!print_event_info->short_form)
  {
    bool const last_stmt_event= get_flags(STMT_END_F);
    print_header(head, print_event_info, !last_stmt_event);
    my_b_printf(head, "\t%s: table id %llu%s\n",
                name, m_table_id.id(),
                last_stmt_event ? " flags: STMT_END_F" : "");
    print_base64(body, print_event_info, !last_stmt_event);
  }
}
#endif

/**************************************************************************
	Table_map_log_event member functions and support functions
**************************************************************************/

/**
  @page How replication of field metadata works.
  
  When a table map is created, the master first calls 
  Table_map_log_event::save_field_metadata() which calculates how many 
  values will be in the field metadata. Only those fields that require the 
  extra data are added. The method also loops through all of the fields in 
  the table calling the method Field::save_field_metadata() which returns the
  values for the field that will be saved in the metadata and replicated to
  the slave. Once all fields have been processed, the table map is written to
  the binlog adding the size of the field metadata and the field metadata to
  the end of the body of the table map.

  When a table map is read on the slave, the field metadata is read from the 
  table map and passed to the table_def class constructor which saves the 
  field metadata from the table map into an array based on the type of the 
  field. Field metadata values not present (those fields that do not use extra 
  data) in the table map are initialized as zero (0). The array size is the 
  same as the columns for the table on the slave.

  Additionally, values saved for field metadata on the master are saved as a 
  string of bytes (uchar) in the binlog. A field may require 1 or more bytes
  to store the information. In cases where values require multiple bytes 
  (e.g. values > 255), the endian-safe methods are used to properly encode 
  the values on the master and decode them on the slave. When the field
  metadata values are captured on the slave, they are stored in an array of
  type uint16. This allows the least number of casts to prevent casting bugs
  when the field metadata is used in comparisons of field attributes. When
  the field metadata is used for calculating addresses in pointer math, the
  type used is uint32. 
*/

#if !defined(MYSQL_CLIENT)
/**
  Save the field metadata based on the real_type of the field.
  The metadata saved depends on the type of the field. Some fields
  store a single byte for pack_length() while others store two bytes
  for field_length (max length).
  
  @retval  0  Ok.

  @todo
  We may want to consider changing the encoding of the information.
  Currently, the code attempts to minimize the number of bytes written to 
  the tablemap. There are at least two other alternatives; 1) using 
  net_store_length() to store the data allowing it to choose the number of
  bytes that are appropriate thereby making the code much easier to 
  maintain (only 1 place to change the encoding), or 2) use a fixed number
  of bytes for each field. The problem with option 1 is that net_store_length()
  will use one byte if the value < 251, but 3 bytes if it is > 250. Thus,
  for fields like CHAR which can be no larger than 255 characters, the method
  will use 3 bytes when the value is > 250. Further, every value that is
  encoded using 2 parts (e.g., pack_length, field_length) will be numerically
  > 250 therefore will use 3 bytes for eah value. The problem with option 2
  is less wasteful for space but does waste 1 byte for every field that does
  not encode 2 parts. 
*/
int Table_map_log_event::save_field_metadata()
{
  DBUG_ENTER("Table_map_log_event::save_field_metadata");
  int index= 0;
  for (unsigned int i= 0 ; i < m_table->s->fields ; i++)
  {
    DBUG_PRINT("debug", ("field_type: %d", m_coltype[i]));
    index+= m_table->s->field[i]->save_field_metadata(&m_field_metadata[index]);
  }
  DBUG_RETURN(index);
}
#endif /* !defined(MYSQL_CLIENT) */

/*
  Constructor used to build an event for writing to the binary log.
  Mats says tbl->s lives longer than this event so it's ok to copy pointers
  (tbl->s->db etc) and not pointer content.
 */
#if !defined(MYSQL_CLIENT)
Table_map_log_event::Table_map_log_event(THD *thd, TABLE *tbl,
                                         const Table_id& tid,
                                         bool using_trans)
  : Log_event(thd, 0,
              using_trans ? Log_event::EVENT_TRANSACTIONAL_CACHE :
                            Log_event::EVENT_STMT_CACHE,
              Log_event::EVENT_NORMAL_LOGGING),
    m_table(tbl),
    m_dbnam(tbl->s->db.str),
    m_dblen(m_dbnam ? tbl->s->db.length : 0),
    m_tblnam(tbl->s->table_name.str),
    m_tbllen(tbl->s->table_name.length),
    m_colcnt(tbl->s->fields),
    m_memory(NULL),
    m_table_id(tid),
    m_flags(TM_BIT_LEN_EXACT_F),
    m_data_size(0),
    m_field_metadata(0),
    m_field_metadata_size(0),
    m_null_bits(0),
    m_meta_memory(NULL)
{
  uchar cbuf[sizeof(m_colcnt) + 1];
  uchar *cbuf_end;
  DBUG_ASSERT(m_table_id.is_valid());
  /*
    In TABLE_SHARE, "db" and "table_name" are 0-terminated (see this comment in
    table.cc / alloc_table_share():
      Use the fact the key is db/0/table_name/0
    As we rely on this let's assert it.
  */
  DBUG_ASSERT((tbl->s->db.str == 0) ||
              (tbl->s->db.str[tbl->s->db.length] == 0));
  DBUG_ASSERT(tbl->s->table_name.str[tbl->s->table_name.length] == 0);


  m_data_size=  TABLE_MAP_HEADER_LEN;
  DBUG_EXECUTE_IF("old_row_based_repl_4_byte_map_id_master", m_data_size= 6;);
  m_data_size+= m_dblen + 2;	// Include length and terminating \0
  m_data_size+= m_tbllen + 2;	// Include length and terminating \0
  cbuf_end= net_store_length(cbuf, (size_t) m_colcnt);
  DBUG_ASSERT(static_cast<size_t>(cbuf_end - cbuf) <= sizeof(cbuf));
  m_data_size+= (cbuf_end - cbuf) + m_colcnt;	// COLCNT and column types

  /* If malloc fails, caught in is_valid() */
  if ((m_memory= (uchar*) my_malloc(m_colcnt, MYF(MY_WME))))
  {
    m_coltype= reinterpret_cast<uchar*>(m_memory);
    for (unsigned int i= 0 ; i < m_table->s->fields ; ++i)
      m_coltype[i]= m_table->field[i]->binlog_type();
  }

  /*
    Calculate a bitmap for the results of maybe_null() for all columns.
    The bitmap is used to determine when there is a column from the master
    that is not on the slave and is null and thus not in the row data during
    replication.
  */
  uint num_null_bytes= (m_table->s->fields + 7) / 8;
  m_data_size+= num_null_bytes;
  m_meta_memory= (uchar *)my_multi_malloc(MYF(MY_WME),
                                 &m_null_bits, num_null_bytes,
                                 &m_field_metadata, (m_colcnt * 2),
                                 NULL);

  memset(m_field_metadata, 0, (m_colcnt * 2));

  /*
    Create an array for the field metadata and store it.
  */
  m_field_metadata_size= save_field_metadata();
  DBUG_ASSERT(m_field_metadata_size <= (m_colcnt * 2));

  /*
    Now set the size of the data to the size of the field metadata array
    plus one or three bytes (see pack.c:net_store_length) for number of 
    elements in the field metadata array.
  */
  if (m_field_metadata_size < 251)
    m_data_size+= m_field_metadata_size + 1; 
  else
    m_data_size+= m_field_metadata_size + 3; 

  memset(m_null_bits, 0, num_null_bytes);
  for (unsigned int i= 0 ; i < m_table->s->fields ; ++i)
    if (m_table->field[i]->maybe_null())
      m_null_bits[(i / 8)]+= 1 << (i % 8);
  /*
    Marking event to require sequential execution in MTS
    if the query might have updated FK-referenced db.
    Unlike Query_log_event where this fact is encoded through 
    the accessed db list in the Table_map case m_flags is exploited.
  */
  uchar dbs= thd->get_binlog_accessed_db_names() ?
    thd->get_binlog_accessed_db_names()->elements : 0;
  if (dbs == 1)
  {
    char *db_name= thd->get_binlog_accessed_db_names()->head();
    if (!strcmp(db_name, ""))
      m_flags |= TM_REFERRED_FK_DB_F;
  }
}
#endif /* !defined(MYSQL_CLIENT) */

/*
  Constructor used by slave to read the event from the binary log.
 */
#if defined(HAVE_REPLICATION)
Table_map_log_event::Table_map_log_event(const char *buf, uint event_len,
                                         const Format_description_log_event
                                         *description_event)

  : Log_event(buf, description_event),
#ifndef MYSQL_CLIENT
    m_table(NULL),
#endif
    m_dbnam(NULL), m_dblen(0), m_tblnam(NULL), m_tbllen(0),
    m_colcnt(0), m_coltype(0),
    m_memory(NULL), m_table_id(ULONGLONG_MAX), m_flags(0),
    m_data_size(0), m_field_metadata(0), m_field_metadata_size(0),
    m_null_bits(0), m_meta_memory(NULL)
{
  unsigned int bytes_read= 0;
  DBUG_ENTER("Table_map_log_event::Table_map_log_event(const char*,uint,...)");

  uint8 common_header_len= description_event->common_header_len;
  uint8 post_header_len= description_event->post_header_len[TABLE_MAP_EVENT-1];
  DBUG_PRINT("info",("event_len: %u  common_header_len: %d  post_header_len: %d",
                     event_len, common_header_len, post_header_len));

  /*
    Don't print debug messages when running valgrind since they can
    trigger false warnings.
   */
#ifndef HAVE_purify
  DBUG_DUMP("event buffer", (uchar*) buf, event_len);
#endif

  /* Read the post-header */
  const char *post_start= buf + common_header_len;

  post_start+= TM_MAPID_OFFSET;
  if (post_header_len == 6)
  {
    /* Master is of an intermediate source tree before 5.1.4. Id is 4 bytes */
    m_table_id= uint4korr(post_start);
    post_start+= 4;
  }
  else
  {
    DBUG_ASSERT(post_header_len == TABLE_MAP_HEADER_LEN);
    m_table_id= uint6korr(post_start);
    post_start+= TM_FLAGS_OFFSET;
  }

  m_flags= uint2korr(post_start);

  /* Read the variable part of the event */
  const char *const vpart= buf + common_header_len + post_header_len;

  /* Extract the length of the various parts from the buffer */
  uchar const *const ptr_dblen= (uchar const*)vpart + 0;
  m_dblen= *(uchar*) ptr_dblen;

  /* Length of database name + counter + terminating null */
  uchar const *const ptr_tbllen= ptr_dblen + m_dblen + 2;
  m_tbllen= *(uchar*) ptr_tbllen;

  /* Length of table name + counter + terminating null */
  uchar const *const ptr_colcnt= ptr_tbllen + m_tbllen + 2;
  uchar *ptr_after_colcnt= (uchar*) ptr_colcnt;
  m_colcnt= net_field_length(&ptr_after_colcnt);

  DBUG_PRINT("info",("m_dblen: %lu  off: %ld  m_tbllen: %lu  off: %ld  m_colcnt: %lu  off: %ld",
                     (ulong) m_dblen, (long) (ptr_dblen-(const uchar*)vpart), 
                     (ulong) m_tbllen, (long) (ptr_tbllen-(const uchar*)vpart),
                     m_colcnt, (long) (ptr_colcnt-(const uchar*)vpart)));

  /* Allocate mem for all fields in one go. If fails, caught in is_valid() */
  m_memory= (uchar*) my_multi_malloc(MYF(MY_WME),
                                     &m_dbnam, (uint) m_dblen + 1,
                                     &m_tblnam, (uint) m_tbllen + 1,
                                     &m_coltype, (uint) m_colcnt,
                                     NullS);

  if (m_memory)
  {
    /* Copy the different parts into their memory */
    strncpy(const_cast<char*>(m_dbnam), (const char*)ptr_dblen  + 1, m_dblen + 1);
    strncpy(const_cast<char*>(m_tblnam), (const char*)ptr_tbllen + 1, m_tbllen + 1);
    memcpy(m_coltype, ptr_after_colcnt, m_colcnt);

    ptr_after_colcnt= ptr_after_colcnt + m_colcnt;
    bytes_read= (uint) (ptr_after_colcnt - (uchar *)buf);
    DBUG_PRINT("info", ("Bytes read: %d.\n", bytes_read));
    if (bytes_read < event_len)
    {
      m_field_metadata_size= net_field_length(&ptr_after_colcnt);
      DBUG_ASSERT(m_field_metadata_size <= (m_colcnt * 2));
      uint num_null_bytes= (m_colcnt + 7) / 8;
      m_meta_memory= (uchar *)my_multi_malloc(MYF(MY_WME),
                                     &m_null_bits, num_null_bytes,
                                     &m_field_metadata, m_field_metadata_size,
                                     NULL);
      memcpy(m_field_metadata, ptr_after_colcnt, m_field_metadata_size);
      ptr_after_colcnt= (uchar*)ptr_after_colcnt + m_field_metadata_size;
      memcpy(m_null_bits, ptr_after_colcnt, num_null_bytes);
    }
  }

  DBUG_VOID_RETURN;
}
#endif

Table_map_log_event::~Table_map_log_event()
{
  my_free(m_meta_memory);
  my_free(m_memory);
}

/*
  Return value is an error code, one of:

      -1     Failure to open table   [from open_tables()]
       0     Success
       1     No room for more tables [from set_table()]
       2     Out of memory           [from set_table()]
       3     Wrong table definition
       4     Daisy-chaining RBR with SBR not possible
 */

#if !defined(MYSQL_CLIENT) && defined(HAVE_REPLICATION)

enum enum_tbl_map_status
{
  /* no duplicate identifier found */
  OK_TO_PROCESS= 0,

  /* this table map must be filtered out */
  FILTERED_OUT= 1,

  /* identifier mapping table with different properties */
  SAME_ID_MAPPING_DIFFERENT_TABLE= 2,
  
  /* a duplicate identifier was found mapping the same table */
  SAME_ID_MAPPING_SAME_TABLE= 3
};

/*
  Checks if this table map event should be processed or not. First
  it checks the filtering rules, and then looks for duplicate identifiers
  in the existing list of rli->tables_to_lock.

  It checks that there hasn't been any corruption by verifying that there
  are no duplicate entries with different properties.

  In some cases, some binary logs could get corrupted, showing several
  tables mapped to the same table_id, 0 (see: BUG#56226). Thus we do this
  early sanity check for such cases and avoid that the server crashes 
  later.

  In some corner cases, the master logs duplicate table map events, i.e.,
  same id, same database name, same table name (see: BUG#37137). This is
  different from the above as it's the same table that is mapped again 
  to the same identifier. Thus we cannot just check for same ids and 
  assume that the event is corrupted we need to check every property. 

  NOTE: in the event that BUG#37137 ever gets fixed, this extra check 
        will still be valid because we would need to support old binary 
        logs anyway.

  @param rli The relay log info reference.
  @param table_list A list element containing the table to check against.
  @return OK_TO_PROCESS 
            if there was no identifier already in rli->tables_to_lock 
            
          FILTERED_OUT
            if the event is filtered according to the filtering rules

          SAME_ID_MAPPING_DIFFERENT_TABLE 
            if the same identifier already maps a different table in 
            rli->tables_to_lock

          SAME_ID_MAPPING_SAME_TABLE 
            if the same identifier already maps the same table in 
            rli->tables_to_lock.
*/
static enum_tbl_map_status
check_table_map(Relay_log_info const *rli, RPL_TABLE_LIST *table_list)
{
  DBUG_ENTER("check_table_map");
  enum_tbl_map_status res= OK_TO_PROCESS;

  if (rli->info_thd->slave_thread /* filtering is for slave only */ &&
      (!rpl_filter->db_ok(table_list->db) ||
       (rpl_filter->is_on() && !rpl_filter->tables_ok("", table_list))))
    res= FILTERED_OUT;
  else
  {
    RPL_TABLE_LIST *ptr= static_cast<RPL_TABLE_LIST*>(rli->tables_to_lock);
    for(uint i=0 ; ptr && (i< rli->tables_to_lock_count); 
        ptr= static_cast<RPL_TABLE_LIST*>(ptr->next_local), i++)
    {
      if (ptr->table_id == table_list->table_id)
      {

        if (strcmp(ptr->db, table_list->db) || 
            strcmp(ptr->alias, table_list->table_name) || 
            ptr->lock_type != TL_WRITE) // the ::do_apply_event always sets TL_WRITE
          res= SAME_ID_MAPPING_DIFFERENT_TABLE;
        else
          res= SAME_ID_MAPPING_SAME_TABLE;

        break;
      }
    }
  }

  DBUG_PRINT("debug", ("check of table map ended up with: %u", res));

  DBUG_RETURN(res);
}

int Table_map_log_event::do_apply_event(Relay_log_info const *rli)
{
  RPL_TABLE_LIST *table_list;
  char *db_mem, *tname_mem, *ptr;
  size_t dummy_len;
  void *memory;
  DBUG_ENTER("Table_map_log_event::do_apply_event(Relay_log_info*)");
  DBUG_ASSERT(rli->info_thd == thd);

  /* Step the query id to mark what columns that are actually used. */
  thd->set_query_id(next_query_id());

  if (!(memory= my_multi_malloc(MYF(MY_WME),
                                &table_list, (uint) sizeof(RPL_TABLE_LIST),
                                &db_mem, (uint) NAME_LEN + 1,
                                &tname_mem, (uint) NAME_LEN + 1,
                                NullS)))
    DBUG_RETURN(HA_ERR_OUT_OF_MEM);

  strmov(db_mem, m_dbnam);
  strmov(tname_mem, m_tblnam);

  if (lower_case_table_names == 1)
  {
    my_casedn_str(system_charset_info, db_mem);
    my_casedn_str(system_charset_info, tname_mem);
  }

  /* rewrite rules changed the database */
  if (((ptr= (char*) rpl_filter->get_rewrite_db(db_mem, &dummy_len)) != db_mem))
    strmov(db_mem, ptr);

  table_list->init_one_table(db_mem, strlen(db_mem),
                             tname_mem, strlen(tname_mem),
                             tname_mem, TL_WRITE);

  table_list->table_id=
    DBUG_EVALUATE_IF("inject_tblmap_same_id_maps_diff_table", 0, m_table_id.id());
  table_list->updating= 1;
  table_list->required_type= FRMTYPE_TABLE;
  DBUG_PRINT("debug", ("table: %s is mapped to %llu", table_list->table_name,
                       table_list->table_id.id()));

  enum_tbl_map_status tblmap_status= check_table_map(rli, table_list);
  if (tblmap_status == OK_TO_PROCESS)
  {
    DBUG_ASSERT(thd->lex->query_tables != table_list);

    /*
      Use placement new to construct the table_def instance in the
      memory allocated for it inside table_list.

      The memory allocated by the table_def structure (i.e., not the
      memory allocated *for* the table_def structure) is released
      inside Relay_log_info::clear_tables_to_lock() by calling the
      table_def destructor explicitly.
    */
    new (&table_list->m_tabledef)
      table_def(m_coltype, m_colcnt,
                m_field_metadata, m_field_metadata_size,
                m_null_bits, m_flags);
    table_list->m_tabledef_valid= TRUE;
    table_list->m_conv_table= NULL;
    table_list->open_type= OT_BASE_ONLY;

    /*
      We record in the slave's information that the table should be
      locked by linking the table into the list of tables to lock.
    */
    table_list->next_global= table_list->next_local= rli->tables_to_lock;
    const_cast<Relay_log_info*>(rli)->tables_to_lock= table_list;
    const_cast<Relay_log_info*>(rli)->tables_to_lock_count++;
    /* 'memory' is freed in clear_tables_to_lock */
  }
  else  // FILTERED_OUT, SAME_ID_MAPPING_*
  {
    /*
      If mapped already but with different properties, we raise an
      error.
      If mapped already but with same properties we skip the event.
      If filtered out we skip the event.

      In all three cases, we need to free the memory previously 
      allocated.
     */
    if (tblmap_status == SAME_ID_MAPPING_DIFFERENT_TABLE)
    {
      /*
        Something bad has happened. We need to stop the slave as strange things
        could happen if we proceed: slave crash, wrong table being updated, ...
        As a consequence we push an error in this case.
       */

      char buf[256];

      my_snprintf(buf, sizeof(buf), 
                  "Found table map event mapping table id %llu which "
                  "was already mapped but with different settings.",
                  table_list->table_id.id());

      if (thd->slave_thread)
        rli->report(ERROR_LEVEL, ER_SLAVE_FATAL_ERROR, 
                    ER(ER_SLAVE_FATAL_ERROR), buf);
      else
        /* 
          For the cases in which a 'BINLOG' statement is set to 
          execute in a user session 
         */
        my_printf_error(ER_SLAVE_FATAL_ERROR, ER(ER_SLAVE_FATAL_ERROR), 
                        MYF(0), buf);
    } 
    
    my_free(memory);
  }

  DBUG_RETURN(tblmap_status == SAME_ID_MAPPING_DIFFERENT_TABLE);
}

Log_event::enum_skip_reason
Table_map_log_event::do_shall_skip(Relay_log_info *rli)
{
  /*
    If the slave skip counter is 1, then we should not start executing
    on the next event.
  */
  return continue_group(rli);
}

int Table_map_log_event::do_update_pos(Relay_log_info *rli)
{
  rli->inc_event_relay_log_pos();
  return 0;
}

#endif /* !defined(MYSQL_CLIENT) && defined(HAVE_REPLICATION) */

#ifndef MYSQL_CLIENT
bool Table_map_log_event::write_data_header(IO_CACHE *file)
{
  DBUG_ASSERT(m_table_id.is_valid());
  uchar buf[TABLE_MAP_HEADER_LEN];
  DBUG_EXECUTE_IF("old_row_based_repl_4_byte_map_id_master",
                  {
                    int4store(buf + 0, m_table_id.id());
                    int2store(buf + 4, m_flags);
                    return (wrapper_my_b_safe_write(file, buf, 6));
                  });
  int6store(buf + TM_MAPID_OFFSET, m_table_id.id());
  int2store(buf + TM_FLAGS_OFFSET, m_flags);
  return (wrapper_my_b_safe_write(file, buf, TABLE_MAP_HEADER_LEN));
}

bool Table_map_log_event::write_data_body(IO_CACHE *file)
{
  DBUG_ASSERT(m_dbnam != NULL);
  DBUG_ASSERT(m_tblnam != NULL);
  /* We use only one byte per length for storage in event: */
  DBUG_ASSERT(m_dblen < 128);
  DBUG_ASSERT(m_tbllen < 128);

  uchar const dbuf[]= { (uchar) m_dblen };
  uchar const tbuf[]= { (uchar) m_tbllen };

  uchar cbuf[sizeof(m_colcnt) + 1];
  uchar *const cbuf_end= net_store_length(cbuf, (size_t) m_colcnt);
  DBUG_ASSERT(static_cast<size_t>(cbuf_end - cbuf) <= sizeof(cbuf));

  /*
    Store the size of the field metadata.
  */
  uchar mbuf[sizeof(m_field_metadata_size)];
  uchar *const mbuf_end= net_store_length(mbuf, m_field_metadata_size);

  return (wrapper_my_b_safe_write(file, dbuf,      sizeof(dbuf)) ||
          wrapper_my_b_safe_write(file, (const uchar*)m_dbnam,   m_dblen+1) ||
          wrapper_my_b_safe_write(file, tbuf,      sizeof(tbuf)) ||
          wrapper_my_b_safe_write(file, (const uchar*)m_tblnam,  m_tbllen+1) ||
          wrapper_my_b_safe_write(file, cbuf, (size_t) (cbuf_end - cbuf)) ||
          wrapper_my_b_safe_write(file, m_coltype, m_colcnt) ||
          wrapper_my_b_safe_write(file, mbuf, (size_t) (mbuf_end - mbuf)) ||
          wrapper_my_b_safe_write(file, m_field_metadata, m_field_metadata_size),
          wrapper_my_b_safe_write(file, m_null_bits, (m_colcnt + 7) / 8));
 }
#endif

#if defined(HAVE_REPLICATION) && !defined(MYSQL_CLIENT)

/*
  Print some useful information for the SHOW BINARY LOG information
  field.
 */

#if defined(HAVE_REPLICATION) && !defined(MYSQL_CLIENT)
int Table_map_log_event::pack_info(Protocol *protocol)
{
  char buf[256];
  size_t bytes= my_snprintf(buf, sizeof(buf),
                            "table_id: %llu (%s.%s)",
                            m_table_id.id(), m_dbnam, m_tblnam);
  protocol->store(buf, bytes, &my_charset_bin);
  return 0;
}
#endif


#endif


#ifdef MYSQL_CLIENT
void Table_map_log_event::print(FILE *, PRINT_EVENT_INFO *print_event_info)
{
  if (!print_event_info->short_form)
  {
    print_header(&print_event_info->head_cache, print_event_info, TRUE);
    my_b_printf(&print_event_info->head_cache,
                "\tTable_map: `%s`.`%s` mapped to number %llu\n",
                m_dbnam, m_tblnam, m_table_id.id());
    print_base64(&print_event_info->body_cache, print_event_info, TRUE);
  }
}
#endif

/**************************************************************************
	Write_rows_log_event member functions
**************************************************************************/

/*
  Constructor used to build an event for writing to the binary log.
 */
#if !defined(MYSQL_CLIENT)
Write_rows_log_event::Write_rows_log_event(THD *thd_arg, TABLE *tbl_arg,
                                           const Table_id& tid_arg,
                                           bool is_transactional,
                                           const uchar* extra_row_info)
  : Rows_log_event(thd_arg, tbl_arg, tid_arg, tbl_arg->write_set, is_transactional,
                   log_bin_use_v1_row_events?
                   WRITE_ROWS_EVENT_V1:
                   WRITE_ROWS_EVENT,
                   extra_row_info)
{
}
#endif

/*
  Constructor used by slave to read the event from the binary log.
 */
#ifdef HAVE_REPLICATION
Write_rows_log_event::Write_rows_log_event(const char *buf, uint event_len,
                                           const Format_description_log_event
                                           *description_event)
: Rows_log_event(buf, event_len, description_event)
{
}
#endif

#if !defined(MYSQL_CLIENT) && defined(HAVE_REPLICATION)
int 
Write_rows_log_event::do_before_row_operations(const Slave_reporting_capability *const)
{
  int error= 0;

  /*
    Increment the global status insert count variable
  */
  if (get_flags(STMT_END_F))
    status_var_increment(thd->status_var.com_stat[SQLCOM_INSERT]);

  /**
     todo: to introduce a property for the event (handler?) which forces
     applying the event in the replace (idempotent) fashion.
  */
  if ((slave_exec_mode == SLAVE_EXEC_MODE_IDEMPOTENT) ||
      (m_table->s->db_type()->db_type == DB_TYPE_NDBCLUSTER))
  {
    /*
      We are using REPLACE semantics and not INSERT IGNORE semantics
      when writing rows, that is: new rows replace old rows.  We need to
      inform the storage engine that it should use this behaviour.
    */
    
    /* Tell the storage engine that we are using REPLACE semantics. */
    thd->lex->duplicates= DUP_REPLACE;
    
    /*
      Pretend we're executing a REPLACE command: this is needed for
      InnoDB and NDB Cluster since they are not (properly) checking the
      lex->duplicates flag.
    */
    thd->lex->sql_command= SQLCOM_REPLACE;
    /* 
       Do not raise the error flag in case of hitting to an unique attribute
    */
    m_table->file->extra(HA_EXTRA_IGNORE_DUP_KEY);
    /* 
       NDB specific: update from ndb master wrapped as Write_rows
       so that the event should be applied to replace slave's row
    */
    m_table->file->extra(HA_EXTRA_WRITE_CAN_REPLACE);
    /* 
       NDB specific: if update from ndb master wrapped as Write_rows
       does not find the row it's assumed idempotent binlog applying
       is taking place; don't raise the error.
    */
    m_table->file->extra(HA_EXTRA_IGNORE_NO_KEY);
    /*
      TODO: the cluster team (Tomas?) says that it's better if the engine knows
      how many rows are going to be inserted, then it can allocate needed memory
      from the start.
    */
  }

 
  /* Honor next number column if present */
  m_table->next_number_field= m_table->found_next_number_field;
  /*
   * Fixed Bug#45999, In RBR, Store engine of Slave auto-generates new
   * sequence numbers for auto_increment fields if the values of them are 0.
   * If generateing a sequence number is decided by the values of
   * table->auto_increment_field_not_null and SQL_MODE(if includes
   * MODE_NO_AUTO_VALUE_ON_ZERO) in update_auto_increment function.
   * SQL_MODE of slave sql thread is always consistency with master's.
   * In RBR, auto_increment fields never are NULL, except if the auto_inc
   * column exists only on the slave side (i.e., in an extra column
   * on the slave's table).
   */
  if (!is_auto_inc_in_extra_columns())
    m_table->auto_increment_field_not_null= TRUE;
  else
  {
    /*
      Here we have checked that there is an extra field
      on this server's table that has an auto_inc column.

      Mark that the auto_increment field is null and mark
      the read and write set bits.

      (There can only be one AUTO_INC column, it is always
       indexed and it cannot have a DEFAULT value).
    */
    m_table->auto_increment_field_not_null= FALSE;
    m_table->mark_auto_increment_column();
  }

  /**
     Sets it to ROW_LOOKUP_NOT_NEEDED.
   */
  decide_row_lookup_algorithm_and_key();
  DBUG_ASSERT(m_rows_lookup_algorithm==ROW_LOOKUP_NOT_NEEDED);

  return error;
}

int 
Write_rows_log_event::do_after_row_operations(const Slave_reporting_capability *const,
                                              int error)
{
  int local_error= 0;

  /**
    Clear the write_set bit for auto_inc field that only
    existed on the destination table as an extra column.
   */
  if (is_auto_inc_in_extra_columns())
  {
    bitmap_clear_bit(m_table->write_set, m_table->next_number_field->field_index);
    bitmap_clear_bit( m_table->read_set, m_table->next_number_field->field_index);

    if (get_flags(STMT_END_F))
      m_table->file->ha_release_auto_increment();
  }
  m_table->next_number_field=0;
  m_table->auto_increment_field_not_null= FALSE;
  if ((slave_exec_mode == SLAVE_EXEC_MODE_IDEMPOTENT) ||
      m_table->s->db_type()->db_type == DB_TYPE_NDBCLUSTER)
  {
    m_table->file->extra(HA_EXTRA_NO_IGNORE_DUP_KEY);
    m_table->file->extra(HA_EXTRA_WRITE_CANNOT_REPLACE);
    /*
      resetting the extra with 
      table->file->extra(HA_EXTRA_NO_IGNORE_NO_KEY); 
      fires bug#27077
      explanation: file->reset() performs this duty
      ultimately. Still todo: fix
    */
  }
  if ((local_error= m_table->file->ha_end_bulk_insert()))
  {
    m_table->file->print_error(local_error, MYF(0));
  }

  m_rows_lookup_algorithm= ROW_LOOKUP_UNDEFINED;

  return error? error : local_error;
}

#if !defined(MYSQL_CLIENT) && defined(HAVE_REPLICATION)

/*
  Check if there are more UNIQUE keys after the given key.
*/
static int
last_uniq_key(TABLE *table, uint keyno)
{
  while (++keyno < table->s->keys)
    if (table->key_info[keyno].flags & HA_NOSAME)
      return 0;
  return 1;
}

/**
   Check if an error is a duplicate key error.

   This function is used to check if an error code is one of the
   duplicate key error, i.e., and error code for which it is sensible
   to do a <code>get_dup_key()</code> to retrieve the duplicate key.

   @param errcode The error code to check.

   @return <code>true</code> if the error code is such that
   <code>get_dup_key()</code> will return true, <code>false</code>
   otherwise.
 */
bool
is_duplicate_key_error(int errcode)
{
  switch (errcode)
  {
  case HA_ERR_FOUND_DUPP_KEY:
  case HA_ERR_FOUND_DUPP_UNIQUE:
    return true;
  }
  return false;
}

/**
  Write the current row into event's table.

  The row is located in the row buffer, pointed by @c m_curr_row member.
  Number of columns of the row is stored in @c m_width member (it can be 
  different from the number of columns in the table to which we insert). 
  Bitmap @c m_cols indicates which columns are present in the row. It is assumed 
  that event's table is already open and pointed by @c m_table.

  If the same record already exists in the table it can be either overwritten 
  or an error is reported depending on the value of @c overwrite flag 
  (error reporting not yet implemented). Note that the matching record can be
  different from the row we insert if we use primary keys to identify records in
  the table.

  The row to be inserted can contain values only for selected columns. The 
  missing columns are filled with default values using @c prepare_record() 
  function. If a matching record is found in the table and @c overwritte is
  true, the missing columns are taken from it.

  @param  rli   Relay log info (needed for row unpacking).
  @param  overwrite  
                Shall we overwrite if the row already exists or signal 
                error (currently ignored).

  @returns Error code on failure, 0 on success.

  This method, if successful, sets @c m_curr_row_end pointer to point at the
  next row in the rows buffer. This is done when unpacking the row to be 
  inserted.

  @note If a matching record is found, it is either updated using 
  @c ha_update_row() or first deleted and then new record written.
*/ 

int
Write_rows_log_event::write_row(const Relay_log_info *const rli,
                                const bool overwrite)
{
  DBUG_ENTER("write_row");
  DBUG_ASSERT(m_table != NULL && thd != NULL);

  TABLE *table= m_table;  // pointer to event's table
  int error;
  int UNINIT_VAR(keynum);
  auto_afree_ptr<char> key(NULL);

  prepare_record(table, &m_cols,
                 table->file->ht->db_type != DB_TYPE_NDBCLUSTER);

  /* unpack row into table->record[0] */
  if ((error= unpack_current_row(rli, &m_cols)))
    DBUG_RETURN(error);

  if (m_curr_row == m_rows_buf)
  {
    /* this is the first row to be inserted, we estimate the rows with
       the size of the first row and use that value to initialize
       storage engine for bulk insertion */
    DBUG_ASSERT(!(m_curr_row > m_curr_row_end));
    ulong estimated_rows= 0;
    if (m_curr_row < m_curr_row_end)
      estimated_rows= (m_rows_end - m_curr_row) / (m_curr_row_end - m_curr_row);
    else if (m_curr_row == m_curr_row_end)
      estimated_rows= 1;

    m_table->file->ha_start_bulk_insert(estimated_rows);
  }

  /*
    Explicitly set the auto_inc to null to make sure that
    it gets an auto_generated value.
  */
  if (is_auto_inc_in_extra_columns())
    m_table->next_number_field->set_null();
  
#ifndef DBUG_OFF
  DBUG_DUMP("record[0]", table->record[0], table->s->reclength);
  DBUG_PRINT_BITSET("debug", "write_set = %s", table->write_set);
  DBUG_PRINT_BITSET("debug", "read_set = %s", table->read_set);
#endif

  /* 
    Try to write record. If a corresponding record already exists in the table,
    we try to change it using ha_update_row() if possible. Otherwise we delete
    it and repeat the whole process again. 

    TODO: Add safety measures against infinite looping. 
   */

  m_table->mark_columns_per_binlog_row_image();

  while ((error= table->file->ha_write_row(table->record[0])))
  {
    if (error == HA_ERR_LOCK_DEADLOCK ||
        error == HA_ERR_LOCK_WAIT_TIMEOUT ||
        (keynum= table->file->get_dup_key(error)) < 0 ||
        !overwrite)
    {
      DBUG_PRINT("info",("get_dup_key returns %d)", keynum));
      /*
        Deadlock, waiting for lock or just an error from the handler
        such as HA_ERR_FOUND_DUPP_KEY when overwrite is false.
        Retrieval of the duplicate key number may fail
        - either because the error was not "duplicate key" error
        - or because the information which key is not available
      */
      table->file->print_error(error, MYF(0));
      goto error;
    }
    /*
       We need to retrieve the old row into record[1] to be able to
       either update or delete the offending record.  We either:

       - use ha_rnd_pos() with a row-id (available as dupp_row) to the
         offending row, if that is possible (MyISAM and Blackhole), or else

       - use ha_index_read_idx_map() with the key that is duplicated, to
         retrieve the offending row.
     */
    if (table->file->ha_table_flags() & HA_DUPLICATE_POS)
    {
      DBUG_PRINT("info",("Locating offending record using ha_rnd_pos()"));

      if (table->file->inited && (error= table->file->ha_index_end()))
      {
        table->file->print_error(error, MYF(0));
        goto error;
      }
      if ((error= table->file->ha_rnd_init(FALSE)))
      {
        table->file->print_error(error, MYF(0));
        goto error;
      }

      error= table->file->ha_rnd_pos(table->record[1], table->file->dup_ref);

      table->file->ha_rnd_end();
      if (error)
      {
        DBUG_PRINT("info",("ha_rnd_pos() returns error %d",error));
        if (error == HA_ERR_RECORD_DELETED)
          error= HA_ERR_KEY_NOT_FOUND;
        table->file->print_error(error, MYF(0));
        goto error;
      }
    }
    else
    {
      DBUG_PRINT("info",("Locating offending record using index_read_idx()"));

      if (table->file->extra(HA_EXTRA_FLUSH_CACHE))
      {
        DBUG_PRINT("info",("Error when setting HA_EXTRA_FLUSH_CACHE"));
        error= my_errno;
        goto error;
      }

      if (key.get() == NULL)
      {
        key.assign(static_cast<char*>(my_alloca(table->s->max_unique_length)));
        if (key.get() == NULL)
        {
          DBUG_PRINT("info",("Can't allocate key buffer"));
          error= ENOMEM;
          goto error;
        }
      }

      key_copy((uchar*)key.get(), table->record[0], table->key_info + keynum,
               0);
      error= table->file->ha_index_read_idx_map(table->record[1], keynum,
                                                (const uchar*)key.get(),
                                                HA_WHOLE_KEY,
                                                HA_READ_KEY_EXACT);
      if (error)
      {
        DBUG_PRINT("info",("ha_index_read_idx_map() returns %s", HA_ERR(error)));
        if (error == HA_ERR_RECORD_DELETED)
          error= HA_ERR_KEY_NOT_FOUND;
        table->file->print_error(error, MYF(0));
        goto error;
      }
    }

    /*
       Now, record[1] should contain the offending row.  That
       will enable us to update it or, alternatively, delete it (so
       that we can insert the new row afterwards).
     */

    /*
      If row is incomplete we will use the record found to fill
      missing columns.
    */
    if (!get_flags(COMPLETE_ROWS_F))
    {
      restore_record(table,record[1]);
      error= unpack_current_row(rli, &m_cols);
    }

#ifndef DBUG_OFF
    DBUG_PRINT("debug",("preparing for update: before and after image"));
    DBUG_DUMP("record[1] (before)", table->record[1], table->s->reclength);
    DBUG_DUMP("record[0] (after)", table->record[0], table->s->reclength);
#endif

    /*
       REPLACE is defined as either INSERT or DELETE + INSERT.  If
       possible, we can replace it with an UPDATE, but that will not
       work on InnoDB if FOREIGN KEY checks are necessary.

       I (Matz) am not sure of the reason for the last_uniq_key()
       check as, but I'm guessing that it's something along the
       following lines.

       Suppose that we got the duplicate key to be a key that is not
       the last unique key for the table and we perform an update:
       then there might be another key for which the unique check will
       fail, so we're better off just deleting the row and inserting
       the correct row.
     */
    if (last_uniq_key(table, keynum) &&
        !table->file->referenced_by_foreign_key())
    {
      DBUG_PRINT("info",("Updating row using ha_update_row()"));
      error=table->file->ha_update_row(table->record[1],
                                       table->record[0]);
      switch (error) {
                
      case HA_ERR_RECORD_IS_THE_SAME:
        DBUG_PRINT("info",("ignoring HA_ERR_RECORD_IS_THE_SAME error from"
                           " ha_update_row()"));
        error= 0;
      
      case 0:
        break;
        
      default:    
        DBUG_PRINT("info",("ha_update_row() returns error %d",error));
        table->file->print_error(error, MYF(0));
      }
      
      goto error;
    }
    else
    {
      DBUG_PRINT("info",("Deleting offending row and trying to write new one again"));
      if ((error= table->file->ha_delete_row(table->record[1])))
      {
        DBUG_PRINT("info",("ha_delete_row() returns error %d",error));
        table->file->print_error(error, MYF(0));
        goto error;
      }
      /* Will retry ha_write_row() with the offending row removed. */
    }
  }

error:
  m_table->default_column_bitmaps();
  DBUG_RETURN(error);
}

#endif

int
Write_rows_log_event::do_exec_row(const Relay_log_info *const rli)
{
  DBUG_ASSERT(m_table != NULL);
  int error= write_row(rli, slave_exec_mode == SLAVE_EXEC_MODE_IDEMPOTENT);

  if (error && !thd->is_error())
  {
    DBUG_ASSERT(0);
    my_error(ER_UNKNOWN_ERROR, MYF(0));
  }

  return error;
}

#endif /* !defined(MYSQL_CLIENT) && defined(HAVE_REPLICATION) */

#ifdef MYSQL_CLIENT
void Write_rows_log_event::print(FILE *file, PRINT_EVENT_INFO* print_event_info)
{
  DBUG_EXECUTE_IF("simulate_cache_read_error",
                  {DBUG_SET("+d,simulate_my_b_fill_error");});
  Rows_log_event::print_helper(file, print_event_info, "Write_rows");
}
#endif

/**************************************************************************
	Delete_rows_log_event member functions
**************************************************************************/

/*
  Constructor used to build an event for writing to the binary log.
 */

#ifndef MYSQL_CLIENT
Delete_rows_log_event::Delete_rows_log_event(THD *thd_arg, TABLE *tbl_arg,
                                             const Table_id& tid,
                                             bool is_transactional,
                                             const uchar* extra_row_info)
  : Rows_log_event(thd_arg, tbl_arg, tid, tbl_arg->read_set, is_transactional,
                   log_bin_use_v1_row_events?
                   DELETE_ROWS_EVENT_V1:
                   DELETE_ROWS_EVENT,
                   extra_row_info)
{
}
#endif /* #if !defined(MYSQL_CLIENT) */

/*
  Constructor used by slave to read the event from the binary log.
 */
#ifdef HAVE_REPLICATION
Delete_rows_log_event::Delete_rows_log_event(const char *buf, uint event_len,
                                             const Format_description_log_event
                                             *description_event)
  : Rows_log_event(buf, event_len, description_event)
{
}
#endif

#if !defined(MYSQL_CLIENT) && defined(HAVE_REPLICATION)

int
Delete_rows_log_event::do_before_row_operations(const Slave_reporting_capability *const)
{
  int error= 0;
  DBUG_ENTER("Delete_rows_log_event::do_before_row_operations");
  /*
    Increment the global status delete count variable
   */
  if (get_flags(STMT_END_F))
    status_var_increment(thd->status_var.com_stat[SQLCOM_DELETE]);  
  error= row_operations_scan_and_key_setup();
  DBUG_RETURN(error);

}

int
Delete_rows_log_event::do_after_row_operations(const Slave_reporting_capability *const,
                                               int error)
{
  DBUG_ENTER("Delete_rows_log_event::do_after_row_operations");
  error= row_operations_scan_and_key_teardown(error);
  DBUG_RETURN(error);
}

int Delete_rows_log_event::do_exec_row(const Relay_log_info *const rli)
{
  int error;
  DBUG_ASSERT(m_table != NULL);
  /* m_table->record[0] contains the BI */
  m_table->mark_columns_per_binlog_row_image();
  error= m_table->file->ha_delete_row(m_table->record[0]);
  m_table->default_column_bitmaps();
  return error;
}

#endif /* !defined(MYSQL_CLIENT) && defined(HAVE_REPLICATION) */

#ifdef MYSQL_CLIENT
void Delete_rows_log_event::print(FILE *file,
                                  PRINT_EVENT_INFO* print_event_info)
{
  Rows_log_event::print_helper(file, print_event_info, "Delete_rows");
}
#endif


/**************************************************************************
	Update_rows_log_event member functions
**************************************************************************/

/*
  Constructor used to build an event for writing to the binary log.
 */
#if !defined(MYSQL_CLIENT)
Update_rows_log_event::Update_rows_log_event(THD *thd_arg, TABLE *tbl_arg,
                                             const Table_id& tid,
                                             bool is_transactional,
                                             const uchar* extra_row_info)
: Rows_log_event(thd_arg, tbl_arg, tid, tbl_arg->read_set, is_transactional,
                 log_bin_use_v1_row_events?
                 UPDATE_ROWS_EVENT_V1:
                 UPDATE_ROWS_EVENT,
                 extra_row_info)
{
  init(tbl_arg->write_set);
}

void Update_rows_log_event::init(MY_BITMAP const *cols)
{
  /* if bitmap_init fails, caught in is_valid() */
  if (likely(!bitmap_init(&m_cols_ai,
                          m_width <= sizeof(m_bitbuf_ai)*8 ? m_bitbuf_ai : NULL,
                          m_width,
                          false)))
  {
    /* Cols can be zero if this is a dummy binrows event */
    if (likely(cols != NULL))
    {
      memcpy(m_cols_ai.bitmap, cols->bitmap, no_bytes_in_map(cols));
      create_last_word_mask(&m_cols_ai);
    }
  }
}
#endif /* !defined(MYSQL_CLIENT) */


Update_rows_log_event::~Update_rows_log_event()
{
  if (m_cols_ai.bitmap == m_bitbuf_ai) // no my_malloc happened
    m_cols_ai.bitmap= 0; // so no my_free in bitmap_free
  bitmap_free(&m_cols_ai); // To pair with bitmap_init().
}


/*
  Constructor used by slave to read the event from the binary log.
 */
#ifdef HAVE_REPLICATION
Update_rows_log_event::Update_rows_log_event(const char *buf, uint event_len,
                                             const
                                             Format_description_log_event
                                             *description_event)
  : Rows_log_event(buf, event_len, description_event)
{
}
#endif

#if !defined(MYSQL_CLIENT) && defined(HAVE_REPLICATION)

int
Update_rows_log_event::do_before_row_operations(const Slave_reporting_capability *const)
{
  int error= 0;
  DBUG_ENTER("Update_rows_log_event::do_before_row_operations");
  /*
    Increment the global status update count variable
  */
  if (get_flags(STMT_END_F))
    status_var_increment(thd->status_var.com_stat[SQLCOM_UPDATE]);
  error= row_operations_scan_and_key_setup();
  DBUG_RETURN(error);

}

int
Update_rows_log_event::do_after_row_operations(const Slave_reporting_capability *const,
                                               int error)
{
  DBUG_ENTER("Update_rows_log_event::do_after_row_operations");
  error= row_operations_scan_and_key_teardown(error);
  DBUG_RETURN(error);
}

int
Update_rows_log_event::do_exec_row(const Relay_log_info *const rli)
{
  DBUG_ASSERT(m_table != NULL);
  int error= 0;

  /*
    This is the situation after locating BI:

    ===|=== before image ====|=== after image ===|===
       ^                     ^
       m_curr_row            m_curr_row_end

    BI found in the table is stored in record[0]. We copy it to record[1]
    and unpack AI to record[0].
   */

  store_record(m_table,record[1]);

  m_curr_row= m_curr_row_end;
  /* this also updates m_curr_row_end */
  if ((error= unpack_current_row(rli, &m_cols_ai)))
    return error;

  /*
    Now we have the right row to update.  The old row (the one we're
    looking for) is in record[1] and the new row is in record[0].
  */
#ifndef HAVE_purify
  /*
    Don't print debug messages when running valgrind since they can
    trigger false warnings.
   */
  DBUG_PRINT("info",("Updating row in table"));
  DBUG_DUMP("old record", m_table->record[1], m_table->s->reclength);
  DBUG_DUMP("new values", m_table->record[0], m_table->s->reclength);
#endif

  // Temporary fix to find out why it fails [/Matz]
  memcpy(m_table->read_set->bitmap, m_cols.bitmap, (m_table->read_set->n_bits + 7) / 8);
  memcpy(m_table->write_set->bitmap, m_cols_ai.bitmap, (m_table->write_set->n_bits + 7) / 8);

  m_table->mark_columns_per_binlog_row_image();
  error= m_table->file->ha_update_row(m_table->record[1], m_table->record[0]);
  if (error == HA_ERR_RECORD_IS_THE_SAME)
    error= 0;
  m_table->default_column_bitmaps();

  return error;
}

#endif /* !defined(MYSQL_CLIENT) && defined(HAVE_REPLICATION) */

#ifdef MYSQL_CLIENT
void Update_rows_log_event::print(FILE *file,
				  PRINT_EVENT_INFO* print_event_info)
{
  Rows_log_event::print_helper(file, print_event_info, "Update_rows");
}
#endif


Incident_log_event::Incident_log_event(const char *buf, uint event_len,
                                       const Format_description_log_event *descr_event)
  : Log_event(buf, descr_event)
{
  DBUG_ENTER("Incident_log_event::Incident_log_event");
  uint8 const common_header_len=
    descr_event->common_header_len;
  uint8 const post_header_len=
    descr_event->post_header_len[INCIDENT_EVENT-1];

  DBUG_PRINT("info",("event_len: %u; common_header_len: %d; post_header_len: %d",
                     event_len, common_header_len, post_header_len));

  m_message.str= NULL;
  m_message.length= 0;
  int incident_number= uint2korr(buf + common_header_len);
  if (incident_number >= INCIDENT_COUNT ||
      incident_number <= INCIDENT_NONE)
  {
    // If the incident is not recognized, this binlog event is
    // invalid.  If we set incident_number to INCIDENT_NONE, the
    // invalidity will be detected by is_valid().
    m_incident= INCIDENT_NONE;
    DBUG_VOID_RETURN;
  }
  m_incident= static_cast<Incident>(incident_number);
  char const *ptr= buf + common_header_len + post_header_len;
  char const *const str_end= buf + event_len;
  uint8 len= 0;                   // Assignment to keep compiler happy
  const char *str= NULL;          // Assignment to keep compiler happy
  read_str_at_most_255_bytes(&ptr, str_end, &str, &len);
  if (!(m_message.str= (char*) my_malloc(len+1, MYF(MY_WME))))
  {
    /* Mark this event invalid */
    m_incident= INCIDENT_NONE;
    DBUG_VOID_RETURN;
  }
  strmake(m_message.str, str, len);
  m_message.length= len;
  DBUG_PRINT("info", ("m_incident: %d", m_incident));
  DBUG_VOID_RETURN;
}


Incident_log_event::~Incident_log_event()
{
  if (m_message.str)
    my_free(m_message.str);
}


const char *
Incident_log_event::description() const
{
  static const char *const description[]= {
    "NOTHING",                                  // Not used
    "LOST_EVENTS"
  };

  DBUG_PRINT("info", ("m_incident: %d", m_incident));

  return description[m_incident];
}


#ifndef MYSQL_CLIENT
int Incident_log_event::pack_info(Protocol *protocol)
{
  char buf[256];
  size_t bytes;
  if (m_message.length > 0)
    bytes= my_snprintf(buf, sizeof(buf), "#%d (%s)",
                       m_incident, description());
  else
    bytes= my_snprintf(buf, sizeof(buf), "#%d (%s): %s",
                       m_incident, description(), m_message.str);
  protocol->store(buf, bytes, &my_charset_bin);
  return 0;
}
#endif


#ifdef MYSQL_CLIENT
void
Incident_log_event::print(FILE *file,
                          PRINT_EVENT_INFO *print_event_info)
{
  if (print_event_info->short_form)
    return;

  print_header(&print_event_info->head_cache, print_event_info, FALSE);
  my_b_printf(&print_event_info->head_cache,
              "\n# Incident: %s\nRELOAD DATABASE; # Shall generate syntax error\n",
              description());
}
#endif

#if defined(HAVE_REPLICATION) && !defined(MYSQL_CLIENT)
int
Incident_log_event::do_apply_event(Relay_log_info const *rli)
{
  DBUG_ENTER("Incident_log_event::do_apply_event");

  if (ignored_error_code(ER_SLAVE_INCIDENT))
  {
    DBUG_PRINT("info", ("Ignoring Incident"));
    DBUG_RETURN(0);
  }
   
  rli->report(ERROR_LEVEL, ER_SLAVE_INCIDENT,
              ER(ER_SLAVE_INCIDENT),
              description(),
              m_message.length > 0 ? m_message.str : "<none>");
  DBUG_RETURN(1);
}
#endif

bool
Incident_log_event::write_data_header(IO_CACHE *file)
{
  DBUG_ENTER("Incident_log_event::write_data_header");
  DBUG_PRINT("enter", ("m_incident: %d", m_incident));
  uchar buf[sizeof(int16)];
  int2store(buf, (int16) m_incident);
#ifndef MYSQL_CLIENT
  DBUG_RETURN(wrapper_my_b_safe_write(file, buf, sizeof(buf)));
#else
   DBUG_RETURN(my_b_safe_write(file, buf, sizeof(buf)));
#endif
}

bool
Incident_log_event::write_data_body(IO_CACHE *file)
{
  uchar tmp[1];
  DBUG_ENTER("Incident_log_event::write_data_body");
  tmp[0]= (uchar) m_message.length;
  crc= my_checksum(crc, (uchar*) tmp, 1);
  if (m_message.length > 0)
  {
    crc= my_checksum(crc, (uchar*) m_message.str, m_message.length);
    // todo: report a bug on write_str accepts uint but treats it as uchar
  }
  DBUG_RETURN(write_str_at_most_255_bytes(file, m_message.str, (uint) m_message.length));
}


Ignorable_log_event::Ignorable_log_event(const char *buf,
                                         const Format_description_log_event *descr_event)
  : Log_event(buf, descr_event)
{
  DBUG_ENTER("Ignorable_log_event::Ignorable_log_event");
  DBUG_VOID_RETURN;
}

Ignorable_log_event::~Ignorable_log_event()
{
}

#ifndef MYSQL_CLIENT
/* Pack info for its unrecognized ignorable event */
int Ignorable_log_event::pack_info(Protocol *protocol)
{
  char buf[256];
  size_t bytes;
  bytes= my_snprintf(buf, sizeof(buf), "# Unrecognized ignorable event");
  protocol->store(buf, bytes, &my_charset_bin);
  return 0;
}
#endif

#ifdef MYSQL_CLIENT
/* Print for its unrecognized ignorable event */
void
Ignorable_log_event::print(FILE *file,
                           PRINT_EVENT_INFO *print_event_info)
{
  if (print_event_info->short_form)
    return;

  print_header(&print_event_info->head_cache, print_event_info, FALSE);
  my_b_printf(&print_event_info->head_cache, "\tIgnorable\n");
  my_b_printf(&print_event_info->head_cache,
              "# Unrecognized ignorable event\n");
}
#endif


Rows_query_log_event::Rows_query_log_event(const char *buf, uint event_len,
                                           const Format_description_log_event *descr_event)
  : Ignorable_log_event(buf, descr_event)
{
  DBUG_ENTER("Rows_query_log_event::Rows_query_log_event");
  uint8 const common_header_len=
    descr_event->common_header_len;
  uint8 const post_header_len=
    descr_event->post_header_len[ROWS_QUERY_LOG_EVENT-1];

  DBUG_PRINT("info",("event_len: %u; common_header_len: %d; post_header_len: %d",
                     event_len, common_header_len, post_header_len));

  /*
   m_rows_query length is stored using only one byte, but that length is
   ignored and the complete query is read.
  */
  int offset= common_header_len + post_header_len + 1;
  int len= event_len - offset;
  if (!(m_rows_query= (char*) my_malloc(len+1, MYF(MY_WME))))
    return;
  strmake(m_rows_query, buf + offset, len);
  DBUG_PRINT("info", ("m_rows_query: %s", m_rows_query));
  DBUG_VOID_RETURN;
}

Rows_query_log_event::~Rows_query_log_event()
{
  my_free(m_rows_query);
}

#ifndef MYSQL_CLIENT
int Rows_query_log_event::pack_info(Protocol *protocol)
{
  char *buf;
  size_t bytes;
  ulong len= sizeof("# ") + (ulong) strlen(m_rows_query);
  if (!(buf= (char*) my_malloc(len, MYF(MY_WME))))
    return 1;
  bytes= my_snprintf(buf, len, "# %s", m_rows_query);
  protocol->store(buf, bytes, &my_charset_bin);
  my_free(buf);
  return 0;
}
#endif

#ifdef MYSQL_CLIENT
void
Rows_query_log_event::print(FILE *file,
                            PRINT_EVENT_INFO *print_event_info)
{
  if (!print_event_info->short_form && print_event_info->verbose > 1)
  {
    IO_CACHE *const head= &print_event_info->head_cache;
    IO_CACHE *const body= &print_event_info->body_cache;
    char *token= NULL, *saveptr= NULL;
    char *rows_query_copy= NULL;
    if (!(rows_query_copy= my_strdup(m_rows_query, MYF(MY_WME))))
      return;

    print_header(head, print_event_info, FALSE);
    my_b_printf(head, "\tRows_query\n");
    /*
      Prefix every line of a multi-line query with '#' to prevent the
      statement from being executed when binary log will be processed
      using 'mysqlbinlog --verbose --verbose'.
    */
    for (token= strtok_r(rows_query_copy, "\n", &saveptr); token;
         token= strtok_r(NULL, "\n", &saveptr))
      my_b_printf(head, "# %s\n", token);
    my_free(rows_query_copy);
    print_base64(body, print_event_info, true);
  }
}
#endif

bool
Rows_query_log_event::write_data_body(IO_CACHE *file)
{
  DBUG_ENTER("Rows_query_log_event::write_data_body");
  /*
   m_rows_query length will be stored using only one byte, but on read
   that length will be ignored and the complete query will be read.
  */
  DBUG_RETURN(write_str_at_most_255_bytes(file, m_rows_query,
              (uint) strlen(m_rows_query)));
}

#if defined(MYSQL_SERVER) && defined(HAVE_REPLICATION)
int Rows_query_log_event::do_apply_event(Relay_log_info const *rli)
{
  DBUG_ENTER("Rows_query_log_event::do_apply_event");
  DBUG_ASSERT(rli->info_thd == thd);
  /* Set query for writing Rows_query log event into binlog later.*/
  thd->set_query(m_rows_query, (uint32) strlen(m_rows_query));

  DBUG_ASSERT(rli->rows_query_ev == NULL);

  const_cast<Relay_log_info*>(rli)->rows_query_ev= this;

  DBUG_RETURN(0);
}
#endif


const char *Gtid_log_event::SET_STRING_PREFIX= "SET @@SESSION.GTID_NEXT= '";


Gtid_log_event::Gtid_log_event(const char *buffer, uint event_len,
                               const Format_description_log_event *descr_event)
  : Log_event(buffer, descr_event)
{
  DBUG_ENTER("Gtid_log_event::Gtid_log_event(const char *, uint, const Format_description_log_event *");
  uint8 const common_header_len=
    descr_event->common_header_len;

#ifndef DBUG_OFF
  uint8 const post_header_len=
    buffer[EVENT_TYPE_OFFSET] == ANONYMOUS_GTID_LOG_EVENT ?
    descr_event->post_header_len[ANONYMOUS_GTID_LOG_EVENT - 1] :
    descr_event->post_header_len[GTID_LOG_EVENT - 1];
  DBUG_PRINT("info",("event_len: %u; common_header_len: %d; post_header_len: %d",
                     event_len, common_header_len, post_header_len));
#endif

  char const *ptr_buffer= buffer + common_header_len;

  spec.type= buffer[EVENT_TYPE_OFFSET] == ANONYMOUS_GTID_LOG_EVENT ? 
    ANONYMOUS_GROUP : GTID_GROUP;

  commit_flag= *ptr_buffer != 0;
  ptr_buffer+= ENCODED_FLAG_LENGTH;

  sid.copy_from((uchar *)ptr_buffer);
  ptr_buffer+= ENCODED_SID_LENGTH;

  // SIDNO is only generated if needed, in get_sidno().
  spec.gtid.sidno= -1;

  spec.gtid.gno= uint8korr(ptr_buffer);
  ptr_buffer+= ENCODED_GNO_LENGTH;

  DBUG_VOID_RETURN;
}

#ifndef MYSQL_CLIENT
Gtid_log_event::Gtid_log_event(THD* thd_arg, bool using_trans,
                               const Gtid_specification *spec_arg)
: Log_event(thd_arg, thd_arg->variables.gtid_next.type == ANONYMOUS_GROUP ?
            LOG_EVENT_IGNORABLE_F : 0,
            using_trans ? Log_event::EVENT_TRANSACTIONAL_CACHE :
            Log_event::EVENT_STMT_CACHE, Log_event::EVENT_NORMAL_LOGGING),
  commit_flag(true)
{
  DBUG_ENTER("Gtid_log_event::Gtid_log_event(THD *)");
  spec= spec_arg ? *spec_arg : thd_arg->variables.gtid_next;
  if (spec.type == GTID_GROUP)
  {
    global_sid_lock->rdlock();
    sid= global_sid_map->sidno_to_sid(spec.gtid.sidno);
    global_sid_lock->unlock();
  }
  else
    sid.clear();
#ifndef DBUG_OFF
  char buf[MAX_SET_STRING_LENGTH + 1];
  to_string(buf);
  DBUG_PRINT("info", ("%s", buf));
#endif
  DBUG_VOID_RETURN;
}
#endif

#ifndef MYSQL_CLIENT
int Gtid_log_event::pack_info(Protocol *protocol)
{
  char buffer[MAX_SET_STRING_LENGTH + 1];
  size_t len= to_string(buffer);
  protocol->store(buffer, len, &my_charset_bin);
  return 0;
}
#endif

size_t Gtid_log_event::to_string(char *buf) const
{
  char *p= buf;
  DBUG_ASSERT(strlen(SET_STRING_PREFIX) == SET_STRING_PREFIX_LENGTH);
  strcpy(p, SET_STRING_PREFIX);
  p+= SET_STRING_PREFIX_LENGTH;
  p+= spec.to_string(&sid, p);
  *p++= '\'';
  *p= '\0';
  return p - buf;
}

#ifdef MYSQL_CLIENT
void
Gtid_log_event::print(FILE *file, PRINT_EVENT_INFO *print_event_info)
{
  char buffer[MAX_SET_STRING_LENGTH + 1];
  IO_CACHE *const head= &print_event_info->head_cache;
  if (!print_event_info->short_form)
  {
    print_header(head, print_event_info, FALSE);
    my_b_printf(head, "\tGTID [commit=%s]\n", commit_flag ? "yes" : "no");
  }
  to_string(buffer);
  my_b_printf(head, "%s%s\n", buffer, print_event_info->delimiter);
}
#endif

#ifdef MYSQL_SERVER
bool Gtid_log_event::write_data_header(IO_CACHE *file)
{
  DBUG_ENTER("Gtid_log_event::write_data_header");
  char buffer[POST_HEADER_LENGTH];
  char* ptr_buffer= buffer;

  *ptr_buffer= commit_flag ? 1 : 0;
  ptr_buffer+= ENCODED_FLAG_LENGTH;

#ifndef DBUG_OFF
  char buf[rpl_sid::TEXT_LENGTH + 1];
  sid.to_string(buf);
  DBUG_PRINT("info", ("sid=%s sidno=%d gno=%lld",
                      buf, spec.gtid.sidno, spec.gtid.gno));
#endif

  sid.copy_to((uchar *)ptr_buffer);
  ptr_buffer+= ENCODED_SID_LENGTH;

  int8store(ptr_buffer, spec.gtid.gno);
  ptr_buffer+= ENCODED_GNO_LENGTH;

  DBUG_ASSERT(ptr_buffer == (buffer + sizeof(buffer)));
  DBUG_RETURN(wrapper_my_b_safe_write(file, (uchar *) buffer, sizeof(buffer)));
}
#endif // MYSQL_SERVER

#if defined(MYSQL_SERVER) && defined(HAVE_REPLICATION)
int Gtid_log_event::do_apply_event(Relay_log_info const *rli)
{
  DBUG_ENTER("Gtid_log_event::do_apply_event");
  DBUG_ASSERT(rli->info_thd == thd);

  // Gtid_log_events should be filtered out at earlier stages if gtid_mode == 0
  DBUG_ASSERT(gtid_mode > 0);

  rpl_sidno sidno= get_sidno(true);
  if (sidno < 0)
    DBUG_RETURN(1); // out of memory
  if (thd->owned_gtid.sidno)
  {
    gtid_rollback(thd);
  }
  thd->variables.gtid_next.set(sidno, spec.gtid.gno);
  DBUG_PRINT("info", ("setting gtid_next=%d:%lld",
                      sidno, spec.gtid.gno));

  if (gtid_acquire_ownership_single(thd))
    DBUG_RETURN(1);

  DBUG_RETURN(0);
}

int Gtid_log_event::do_update_pos(Relay_log_info *rli)
{
  /*
    This event does not increment group positions. This means
    that if there is a failure after it has been processed,
    it will be automatically re-executed.
  */
  rli->inc_event_relay_log_pos();
  DBUG_EXECUTE_IF("crash_after_update_pos_gtid",
                  sql_print_information("Crashing crash_after_update_pos_gtid.");
                  DBUG_SUICIDE(););
  return 0;
}
#endif

Previous_gtids_log_event::Previous_gtids_log_event(
  const char *buffer, uint event_len,
  const Format_description_log_event *descr_event)
  : Log_event(buffer, descr_event)
{
  DBUG_ENTER("Previous_gtids_log_event::Previous_gtids_log_event");
  uint8 const common_header_len=
    descr_event->common_header_len;
  uint8 const post_header_len=
    descr_event->post_header_len[PREVIOUS_GTIDS_LOG_EVENT - 1];

  DBUG_PRINT("info",("event_len: %u; common_header_len: %d; post_header_len: %d",
                     event_len, common_header_len, post_header_len));

  buf= (const uchar *)buffer + common_header_len + post_header_len;
  buf_size= (const uchar *)buffer + event_len - buf;
  DBUG_PRINT("info", ("data size of the event: %d", buf_size));
  DBUG_VOID_RETURN;
}

#ifndef MYSQL_CLIENT
Previous_gtids_log_event::Previous_gtids_log_event(const Gtid_set *set)
: Log_event(Log_event::EVENT_NO_CACHE,
            Log_event::EVENT_IMMEDIATE_LOGGING)
{
  DBUG_ENTER("Previous_gtids_log_event::Previous_gtids_log_event(THD *, const Gtid_set *)");
  global_sid_lock->assert_some_lock();
  buf_size= set->get_encoded_length();
  uchar *buffer= (uchar *) my_malloc(buf_size, MYF(MY_WME));
  if (buffer != NULL)
  {
    set->encode(buffer);
    register_temp_buf((char *)buffer);
  }
  this->buf= buffer;
  // if buf == NULL, is_valid will return false
  DBUG_VOID_RETURN;
}
#endif

#ifndef MYSQL_CLIENT
int Previous_gtids_log_event::pack_info(Protocol *protocol)
{
  size_t length= 0;
  global_sid_lock->rdlock();
  char *str= get_str(&length, &Gtid_set::default_string_format);
  global_sid_lock->unlock();
  if (str == NULL)
    return 1;
  protocol->store(str, length, &my_charset_bin);
  my_free(str);
  return 0;
}
#endif

#ifdef MYSQL_CLIENT
void Previous_gtids_log_event::print(FILE *file,
                                     PRINT_EVENT_INFO *print_event_info)
{
  IO_CACHE *const head= &print_event_info->head_cache;

  global_sid_lock->rdlock();
  char *str= get_str(NULL, &Gtid_set::commented_string_format);
  global_sid_lock->unlock();
  if (str != NULL)
  {
    if (!print_event_info->short_form)
    {
      print_header(head, print_event_info, FALSE);
      my_b_printf(head, "\tPrevious-GTIDs\n");
    }
    my_b_printf(head, "%s\n", str);
    my_free(str);
  }
}
#endif

int Previous_gtids_log_event::add_to_set(Gtid_set *target) const
{
  DBUG_ENTER("Previous_gtids_log_event::add_to_set(Gtid_set *)");
  size_t end_pos= 0;
  size_t add_size= DBUG_EVALUATE_IF("gtid_has_extra_data", 10, 0);
  /* Silently ignore additional unknown data at the end of the encoding */
  PROPAGATE_REPORTED_ERROR_INT(target->add_gtid_encoding(buf,
                                                         buf_size + add_size,
                                                         &end_pos));
  DBUG_ASSERT(end_pos <= (size_t) buf_size);
  DBUG_RETURN(0);
}

char *Previous_gtids_log_event::get_str(
  size_t *length_p, const Gtid_set::String_format *string_format) const
{
  DBUG_ENTER("Previous_gtids_log_event::get_str(size_t *)");
  Sid_map sid_map(NULL);
  Gtid_set set(&sid_map, NULL);
  DBUG_PRINT("info", ("temp_buf=%p buf=%p", temp_buf, buf));
  if (set.add_gtid_encoding(buf, buf_size) != RETURN_STATUS_OK)
    DBUG_RETURN(NULL);
  set.dbug_print("set");
  size_t length= set.get_string_length(string_format);
  DBUG_PRINT("info", ("string length= %lu", (ulong) length));
  char* str= (char *)my_malloc(length + 1, MYF(MY_WME));
  if (str != NULL)
  {
    set.to_string(str, string_format);
    if (length_p != NULL)
      *length_p= length;
  }
  DBUG_RETURN(str);
}

#ifndef MYSQL_CLIENT
bool Previous_gtids_log_event::write_data_body(IO_CACHE *file)
{
  DBUG_ENTER("Previous_gtids_log_event::write_data_body");
  DBUG_PRINT("info", ("size=%d", buf_size));
  bool ret= wrapper_my_b_safe_write(file, buf, buf_size);
  DBUG_RETURN(ret);
}
#endif

#if defined(MYSQL_SERVER) && defined(HAVE_REPLICATION)
int Previous_gtids_log_event::do_update_pos(Relay_log_info *rli)
{
  rli->inc_event_relay_log_pos();
  return 0;
}
#endif


#ifdef MYSQL_CLIENT
/**
  The default values for these variables should be values that are
  *incorrect*, i.e., values that cannot occur in an event.  This way,
  they will always be printed for the first event.
*/
st_print_event_info::st_print_event_info()
  :flags2_inited(0), sql_mode_inited(0), sql_mode(0),
   auto_increment_increment(0),auto_increment_offset(0), charset_inited(0),
   lc_time_names_number(~0),
   charset_database_number(ILLEGAL_CHARSET_INFO_NUMBER),
   thread_id(0), thread_id_printed(false),
   base64_output_mode(BASE64_OUTPUT_UNSPEC), printed_fd_event(FALSE),
   have_unflushed_events(FALSE), skipped_event_in_transaction(false)
{
  /*
    Currently we only use static PRINT_EVENT_INFO objects, so zeroed at
    program's startup, but these explicit memset() is for the day someone
    creates dynamic instances.
  */
  memset(db, 0, sizeof(db));
  memset(charset, 0, sizeof(charset));
  memset(time_zone_str, 0, sizeof(time_zone_str));
  delimiter[0]= ';';
  delimiter[1]= 0;
  myf const flags = MYF(MY_WME | MY_NABP);
  open_cached_file(&head_cache, NULL, NULL, 0, flags);
  open_cached_file(&body_cache, NULL, NULL, 0, flags);
}
#endif


#if defined(HAVE_REPLICATION) && !defined(MYSQL_CLIENT)
Heartbeat_log_event::Heartbeat_log_event(const char* buf, uint event_len,
                    const Format_description_log_event* description_event)
  :Log_event(buf, description_event)
{
  uint8 header_size= description_event->common_header_len;
  ident_len = event_len - header_size;
  set_if_smaller(ident_len,FN_REFLEN-1);
  log_ident= buf + header_size;
}
#endif

#ifdef MYSQL_SERVER
/*
  This is a utility function that adds a quoted identifier into the a buffer.
  This also escapes any existance of the quote string inside the identifier.

  SYNOPSIS
    my_strmov_quoted_identifier
    thd                   thread handler
    buffer                target buffer
    identifier            the identifier to be quoted
    length                length of the identifier
*/
size_t my_strmov_quoted_identifier(THD* thd, char *buffer,
                                   const char* identifier,
                                   uint length)
{
  int q= thd ? get_quote_char_for_identifier(thd, identifier, length) : '`';
  return my_strmov_quoted_identifier_helper(q, buffer, identifier, length);
}
#else
size_t my_strmov_quoted_identifier(char *buffer,  const char* identifier)
{
  int q= '`';
  return my_strmov_quoted_identifier_helper(q, buffer, identifier, 0);
}

#endif

size_t my_strmov_quoted_identifier_helper(int q, char *buffer,
                                          const char* identifier,
                                          uint length)
{
  size_t written= 0;
  char quote_char;
  uint id_length= (length) ? length : strlen(identifier);

  if (q == EOF)
  {
    (void) strncpy(buffer, identifier, id_length);
    return id_length;
  }
  quote_char= (char) q;
  *buffer++= quote_char;
  written++;
  while (id_length--)
  {
    if (*identifier == quote_char)
    {
      *buffer++= quote_char;
      written++;
    }
    *buffer++= *identifier++;
    written++;
  }
  *buffer++= quote_char;
  return ++written;
}
<|MERGE_RESOLUTION|>--- conflicted
+++ resolved
@@ -8917,15 +8917,9 @@
   if (local_fname)
   {
     my_b_write(head, (uchar*) query, fn_pos_start);
-<<<<<<< HEAD
-    my_b_printf(head, " LOCAL INFILE \'");
-    my_b_printf(head, "%s", local_fname);
-    my_b_printf(head, "\'");
-=======
     my_b_printf(head, " LOCAL INFILE ");
     pretty_print_str(head, local_fname, strlen(local_fname));
 
->>>>>>> 7dea09e9
     if (dup_handling == LOAD_DUP_REPLACE)
       my_b_printf(head, " REPLACE");
     my_b_printf(head, " INTO");
@@ -9295,7 +9289,6 @@
 
   m_flags= uint2korr(post_start);
   post_start+= 2;
-<<<<<<< HEAD
 
   uint16 var_header_len= 0;
   if (post_header_len == ROWS_HEADER_LEN_V2)
@@ -9344,56 +9337,6 @@
     }
   }
 
-=======
-
-  uint16 var_header_len= 0;
-  if (post_header_len == ROWS_HEADER_LEN_V2)
-  {
-    /*
-      Have variable length header, check length,
-      which includes length bytes
-    */
-    var_header_len= uint2korr(post_start);
-    assert(var_header_len >= 2);
-    var_header_len-= 2;
-
-    /* Iterate over var-len header, extracting 'chunks' */
-    const char* start= post_start + 2;
-    const char* end= start + var_header_len;
-    for (const char* pos= start; pos < end;)
-    {
-      switch(*pos++)
-      {
-      case RW_V_EXTRAINFO_TAG:
-      {
-        /* Have an 'extra info' section, read it in */
-        assert((end - pos) >= EXTRA_ROW_INFO_HDR_BYTES);
-        uint8 infoLen= pos[EXTRA_ROW_INFO_LEN_OFFSET];
-        assert((end - pos) >= infoLen);
-        /* Just store/use the first tag of this type, skip others */
-        if (likely(!m_extra_row_data))
-        {
-          m_extra_row_data= (uchar*) my_malloc(infoLen,
-                                               MYF(MY_WME));
-          if (likely(m_extra_row_data != NULL))
-          {
-            memcpy(m_extra_row_data, pos, infoLen);
-          }
-          DBUG_EXECUTE_IF("extra_row_data_check",
-                          /* Check extra data has expected value */
-                          check_extra_data(m_extra_row_data););
-        }
-        pos+= infoLen;
-        break;
-      }
-      default:
-        /* Unknown code, we will not understand anything further here */
-        pos= end; /* Break loop */
-      }
-    }
-  }
-
->>>>>>> 7dea09e9
   uchar const *const var_start=
     (const uchar *)buf + common_header_len + post_header_len + var_header_len;
   uchar const *const ptr_width= var_start;
@@ -10136,17 +10079,10 @@
     (i.e., error==0 at this point) we must call unpack_current_row() to set
     m_curr_row_end.
   */
-<<<<<<< HEAD
 
   DBUG_PRINT("info", ("curr_row: 0x%lu; curr_row_end: 0x%lu; rows_end: 0x%lu",
                       (ulong) m_curr_row, (ulong) m_curr_row_end, (ulong) m_rows_end));
 
-=======
-
-  DBUG_PRINT("info", ("curr_row: 0x%lu; curr_row_end: 0x%lu; rows_end: 0x%lu",
-                      (ulong) m_curr_row, (ulong) m_curr_row_end, (ulong) m_rows_end));
-
->>>>>>> 7dea09e9
   if (!m_curr_row_end && !error)
   {
     error= unpack_current_row(rli, &m_cols);
@@ -10943,10 +10879,7 @@
     /* Continue until we find the right record or have made a full loop */
     do
     {
-<<<<<<< HEAD
-=======
   restart_ha_rnd_next:
->>>>>>> 7dea09e9
       error= m_table->file->ha_rnd_next(m_table->record[0]);
       if (error)
         DBUG_PRINT("info", ("error: %s", HA_ERR(error)));
@@ -10954,23 +10887,16 @@
       case HA_ERR_END_OF_FILE:
         // restart scan from top
         if (++restart_count < 2)
-<<<<<<< HEAD
-          error= m_table->file->ha_rnd_init(1);
-=======
         {
           if ((error= m_table->file->ha_rnd_init(1)))
             goto end;
           goto restart_ha_rnd_next;
         }
->>>>>>> 7dea09e9
         break;
 
       case HA_ERR_RECORD_DELETED:
         // fetch next
-<<<<<<< HEAD
-=======
         goto restart_ha_rnd_next;
->>>>>>> 7dea09e9
       case 0:
         // we're good, check if record matches
         break;
@@ -10980,13 +10906,7 @@
         goto end;
       }
     }
-<<<<<<< HEAD
-    while ((error == HA_ERR_END_OF_FILE && restart_count < 2) ||
-           (error == HA_ERR_RECORD_DELETED) ||
-           (!error && record_compare(m_table, &m_cols)));
-=======
     while (restart_count < 2 && record_compare(m_table, &m_cols));
->>>>>>> 7dea09e9
   }
 
 end:
