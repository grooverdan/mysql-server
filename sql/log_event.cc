/*
   Copyright (c) 2000, 2012, Oracle and/or its affiliates. All rights reserved.

   This program is free software; you can redistribute it and/or modify
   it under the terms of the GNU General Public License as published by
   the Free Software Foundation; version 2 of the License.

   This program is distributed in the hope that it will be useful,
   but WITHOUT ANY WARRANTY; without even the implied warranty of
   MERCHANTABILITY or FITNESS FOR A PARTICULAR PURPOSE.  See the
   GNU General Public License for more details.

   You should have received a copy of the GNU General Public License
   along with this program; if not, write to the Free Software
   Foundation, Inc., 51 Franklin St, Fifth Floor, Boston, MA 02110-1301  USA */


#ifdef MYSQL_CLIENT

#include "sql_priv.h"

#else

#include "binlog.h"
#include "sql_priv.h"
#include "unireg.h"
#include "my_global.h" // REQUIRED by log_event.h > m_string.h > my_bitmap.h
#include "log_event.h"
#include "sql_base.h"                           // close_thread_tables
#include "sql_cache.h"                       // QUERY_CACHE_FLAGS_SIZE
#include "sql_locale.h" // MY_LOCALE, my_locale_by_number, my_locale_en_US
#include "key.h"        // key_copy
#include "lock.h"       // mysql_unlock_tables
#include "sql_parse.h"  // mysql_test_parse_for_slave
#include "tztime.h"     // struct Time_zone
#include "sql_load.h"   // mysql_load
#include "sql_db.h"     // load_db_opt_by_name
#include "rpl_slave.h"
#include "rpl_rli.h"
#include "rpl_mi.h"
#include "rpl_filter.h"
#include "rpl_record.h"
#include "transaction.h"
#include <my_dir.h>
#include "rpl_rli_pdb.h"
#include "sql_show.h"    // append_identifier

#endif /* MYSQL_CLIENT */

#include <base64.h>
#include <my_bitmap.h>
#include "rpl_utility.h"

using std::min;
using std::max;

/**
  BINLOG_CHECKSUM variable.
*/
const char *binlog_checksum_type_names[]= {
  "NONE",
  "CRC32",
  NullS
};

unsigned int binlog_checksum_type_length[]= {
  sizeof("NONE") - 1,
  sizeof("CRC32") - 1,
  0
};

TYPELIB binlog_checksum_typelib=
{
  array_elements(binlog_checksum_type_names) - 1, "",
  binlog_checksum_type_names,
  binlog_checksum_type_length
};


#define log_cs	&my_charset_latin1

#define FLAGSTR(V,F) ((V)&(F)?#F" ":"")

/*
  Size of buffer for printing a double in format %.<PREC>g

  optional '-' + optional zero + '.'  + PREC digits + 'e' + sign +
  exponent digits + '\0'
*/
#define FMT_G_BUFSIZE(PREC) (3 + (PREC) + 5 + 1)

/*
  Explicit instantiation to unsigned int of template available_buffer
  function.
*/
template unsigned int available_buffer<unsigned int>(const char*,
                                                     const char*,
                                                     unsigned int);

/*
  Explicit instantiation to unsigned int of template valid_buffer_range
  function.
*/
template bool valid_buffer_range<unsigned int>(unsigned int,
                                               const char*,
                                               const char*,
                                               unsigned int);

/* 
   replication event checksum is introduced in the following "checksum-home" version.
   The checksum-aware servers extract FD's version to decide whether the FD event
   carries checksum info.
*/
const uchar checksum_version_split[3]= {5, 6, 1};
const ulong checksum_version_product=
  (checksum_version_split[0] * 256 + checksum_version_split[1]) * 256 +
  checksum_version_split[2];

#if !defined(MYSQL_CLIENT) && defined(HAVE_REPLICATION)
static int rows_event_stmt_cleanup(Relay_log_info const *rli, THD* thd);

static const char *HA_ERR(int i)
{
  /* 
    This function should only be called in case of an error
    was detected 
   */
  DBUG_ASSERT(i != 0);
  switch (i) {
  case HA_ERR_KEY_NOT_FOUND: return "HA_ERR_KEY_NOT_FOUND";
  case HA_ERR_FOUND_DUPP_KEY: return "HA_ERR_FOUND_DUPP_KEY";
  case HA_ERR_RECORD_CHANGED: return "HA_ERR_RECORD_CHANGED";
  case HA_ERR_WRONG_INDEX: return "HA_ERR_WRONG_INDEX";
  case HA_ERR_CRASHED: return "HA_ERR_CRASHED";
  case HA_ERR_WRONG_IN_RECORD: return "HA_ERR_WRONG_IN_RECORD";
  case HA_ERR_OUT_OF_MEM: return "HA_ERR_OUT_OF_MEM";
  case HA_ERR_NOT_A_TABLE: return "HA_ERR_NOT_A_TABLE";
  case HA_ERR_WRONG_COMMAND: return "HA_ERR_WRONG_COMMAND";
  case HA_ERR_OLD_FILE: return "HA_ERR_OLD_FILE";
  case HA_ERR_NO_ACTIVE_RECORD: return "HA_ERR_NO_ACTIVE_RECORD";
  case HA_ERR_RECORD_DELETED: return "HA_ERR_RECORD_DELETED";
  case HA_ERR_RECORD_FILE_FULL: return "HA_ERR_RECORD_FILE_FULL";
  case HA_ERR_INDEX_FILE_FULL: return "HA_ERR_INDEX_FILE_FULL";
  case HA_ERR_END_OF_FILE: return "HA_ERR_END_OF_FILE";
  case HA_ERR_UNSUPPORTED: return "HA_ERR_UNSUPPORTED";
  case HA_ERR_TO_BIG_ROW: return "HA_ERR_TO_BIG_ROW";
  case HA_WRONG_CREATE_OPTION: return "HA_WRONG_CREATE_OPTION";
  case HA_ERR_FOUND_DUPP_UNIQUE: return "HA_ERR_FOUND_DUPP_UNIQUE";
  case HA_ERR_UNKNOWN_CHARSET: return "HA_ERR_UNKNOWN_CHARSET";
  case HA_ERR_WRONG_MRG_TABLE_DEF: return "HA_ERR_WRONG_MRG_TABLE_DEF";
  case HA_ERR_CRASHED_ON_REPAIR: return "HA_ERR_CRASHED_ON_REPAIR";
  case HA_ERR_CRASHED_ON_USAGE: return "HA_ERR_CRASHED_ON_USAGE";
  case HA_ERR_LOCK_WAIT_TIMEOUT: return "HA_ERR_LOCK_WAIT_TIMEOUT";
  case HA_ERR_LOCK_TABLE_FULL: return "HA_ERR_LOCK_TABLE_FULL";
  case HA_ERR_READ_ONLY_TRANSACTION: return "HA_ERR_READ_ONLY_TRANSACTION";
  case HA_ERR_LOCK_DEADLOCK: return "HA_ERR_LOCK_DEADLOCK";
  case HA_ERR_CANNOT_ADD_FOREIGN: return "HA_ERR_CANNOT_ADD_FOREIGN";
  case HA_ERR_NO_REFERENCED_ROW: return "HA_ERR_NO_REFERENCED_ROW";
  case HA_ERR_ROW_IS_REFERENCED: return "HA_ERR_ROW_IS_REFERENCED";
  case HA_ERR_NO_SAVEPOINT: return "HA_ERR_NO_SAVEPOINT";
  case HA_ERR_NON_UNIQUE_BLOCK_SIZE: return "HA_ERR_NON_UNIQUE_BLOCK_SIZE";
  case HA_ERR_NO_SUCH_TABLE: return "HA_ERR_NO_SUCH_TABLE";
  case HA_ERR_TABLE_EXIST: return "HA_ERR_TABLE_EXIST";
  case HA_ERR_NO_CONNECTION: return "HA_ERR_NO_CONNECTION";
  case HA_ERR_NULL_IN_SPATIAL: return "HA_ERR_NULL_IN_SPATIAL";
  case HA_ERR_TABLE_DEF_CHANGED: return "HA_ERR_TABLE_DEF_CHANGED";
  case HA_ERR_NO_PARTITION_FOUND: return "HA_ERR_NO_PARTITION_FOUND";
  case HA_ERR_RBR_LOGGING_FAILED: return "HA_ERR_RBR_LOGGING_FAILED";
  case HA_ERR_DROP_INDEX_FK: return "HA_ERR_DROP_INDEX_FK";
  case HA_ERR_FOREIGN_DUPLICATE_KEY: return "HA_ERR_FOREIGN_DUPLICATE_KEY";
  case HA_ERR_TABLE_NEEDS_UPGRADE: return "HA_ERR_TABLE_NEEDS_UPGRADE";
  case HA_ERR_TABLE_READONLY: return "HA_ERR_TABLE_READONLY";
  case HA_ERR_AUTOINC_READ_FAILED: return "HA_ERR_AUTOINC_READ_FAILED";
  case HA_ERR_AUTOINC_ERANGE: return "HA_ERR_AUTOINC_ERANGE";
  case HA_ERR_GENERIC: return "HA_ERR_GENERIC";
  case HA_ERR_RECORD_IS_THE_SAME: return "HA_ERR_RECORD_IS_THE_SAME";
  case HA_ERR_LOGGING_IMPOSSIBLE: return "HA_ERR_LOGGING_IMPOSSIBLE";
  case HA_ERR_CORRUPT_EVENT: return "HA_ERR_CORRUPT_EVENT";
  case HA_ERR_ROWS_EVENT_APPLY : return "HA_ERR_ROWS_EVENT_APPLY";
  }
  return "No Error!";
}

/**
   Error reporting facility for Rows_log_event::do_apply_event

   @param level     error, warning or info
   @param ha_error  HA_ERR_ code
   @param rli       pointer to the active Relay_log_info instance
   @param thd       pointer to the slave thread's thd
   @param table     pointer to the event's table object
   @param type      the type of the event
   @param log_name  the master binlog file name
   @param pos       the master binlog file pos (the next after the event)

*/
static void inline slave_rows_error_report(enum loglevel level, int ha_error,
                                           Relay_log_info const *rli, THD *thd,
                                           TABLE *table, const char * type,
                                           const char *log_name, ulong pos)
{
  const char *handler_error= (ha_error ? HA_ERR(ha_error) : NULL);
  char buff[MAX_SLAVE_ERRMSG], *slider;
  const char *buff_end= buff + sizeof(buff);
  uint len;
  Diagnostics_area::Sql_condition_iterator it=
    thd->get_stmt_da()->sql_conditions();
  const Sql_condition *err;
  buff[0]= 0;

  for (err= it++, slider= buff; err && slider < buff_end - 1;
       slider += len, err= it++)
  {
    len= my_snprintf(slider, buff_end - slider,
                     " %s, Error_code: %d;", err->get_message_text(),
                     err->get_sql_errno());
  }

  if (ha_error != 0)
    rli->report(level, thd->is_error() ? thd->get_stmt_da()->sql_errno() : 0,
                "Could not execute %s event on table %s.%s;"
                "%s handler error %s; "
                "the event's master log %s, end_log_pos %lu",
                type, table->s->db.str, table->s->table_name.str,
                buff, handler_error == NULL ? "<unknown>" : handler_error,
                log_name, pos);
  else
    rli->report(level, thd->is_error() ? thd->get_stmt_da()->sql_errno() : 0,
                "Could not execute %s event on table %s.%s;"
                "%s the event's master log %s, end_log_pos %lu",
                type, table->s->db.str, table->s->table_name.str,
                buff, log_name, pos);
}

static void set_thd_db(THD *thd, const char *db, uint32 db_len)
{
  char lcase_db_buf[NAME_LEN +1]; 
  LEX_STRING new_db;
  new_db.length= db_len;
  if (lower_case_table_names == 1)
  {
    strmov(lcase_db_buf, db); 
    my_casedn_str(system_charset_info, lcase_db_buf);
    new_db.str= lcase_db_buf;
  }
  else 
    new_db.str= (char*) db;

  new_db.str= (char*) rpl_filter->get_rewrite_db(new_db.str,
                                                 &new_db.length);
  thd->set_db(new_db.str, new_db.length);
}

#endif


/*
  pretty_print_str()
*/

#ifdef MYSQL_CLIENT
static void pretty_print_str(IO_CACHE* cache, const char* str, int len)
{
  const char* end = str + len;
  my_b_printf(cache, "\'");
  while (str < end)
  {
    char c;
    switch ((c=*str++)) {
    case '\n': my_b_printf(cache, "\\n"); break;
    case '\r': my_b_printf(cache, "\\r"); break;
    case '\\': my_b_printf(cache, "\\\\"); break;
    case '\b': my_b_printf(cache, "\\b"); break;
    case '\t': my_b_printf(cache, "\\t"); break;
    case '\'': my_b_printf(cache, "\\'"); break;
    case 0   : my_b_printf(cache, "\\0"); break;
    default:
      my_b_printf(cache, "%c", c);
      break;
    }
  }
  my_b_printf(cache, "\'");
}
#endif /* MYSQL_CLIENT */

#if defined(HAVE_REPLICATION) && !defined(MYSQL_CLIENT)

static void clear_all_errors(THD *thd, Relay_log_info *rli)
{
  thd->is_slave_error = 0;
  thd->clear_error();
  rli->clear_error();
}

inline int idempotent_error_code(int err_code)
{
  int ret= 0;

  switch (err_code)
  {
    case 0:
      ret= 1;
    break;
    /*
      The following list of "idempotent" errors
      means that an error from the list might happen
      because of idempotent (more than once)
      applying of a binlog file.
      Notice, that binlog has a  ddl operation its
      second applying may cause

      case HA_ERR_TABLE_DEF_CHANGED:
      case HA_ERR_CANNOT_ADD_FOREIGN:

      which are not included into to the list.

      Note that HA_ERR_RECORD_DELETED is not in the list since
      do_exec_row() should not return that error code.
    */
    case HA_ERR_RECORD_CHANGED:
    case HA_ERR_KEY_NOT_FOUND:
    case HA_ERR_END_OF_FILE:
    case HA_ERR_FOUND_DUPP_KEY:
    case HA_ERR_FOUND_DUPP_UNIQUE:
    case HA_ERR_FOREIGN_DUPLICATE_KEY:
    case HA_ERR_NO_REFERENCED_ROW:
    case HA_ERR_ROW_IS_REFERENCED:
      ret= 1;
    break;
    default:
      ret= 0;
    break;
  }
  return (ret);
}

/**
  Ignore error code specified on command line.
*/

inline int ignored_error_code(int err_code)
{
#ifdef HAVE_NDB_BINLOG
  /*
    The following error codes are hard-coded and will always be ignored.
  */
  switch (err_code)
  {
  case ER_DB_CREATE_EXISTS:
  case ER_DB_DROP_EXISTS:
    return 1;
  default:
    /* Nothing to do */
    break;
  }
#endif
  return ((err_code == ER_SLAVE_IGNORED_TABLE) ||
          (use_slave_mask && bitmap_is_set(&slave_error_mask, err_code)));
}

/*
  This function converts an engine's error to a server error.
   
  If the thread does not have an error already reported, it tries to 
  define it by calling the engine's method print_error. However, if a 
  mapping is not found, it uses the ER_UNKNOWN_ERROR and prints out a 
  warning message.
*/ 
int convert_handler_error(int error, THD* thd, TABLE *table)
{
  uint actual_error= (thd->is_error() ? thd->get_stmt_da()->sql_errno() :
                           0);

  if (actual_error == 0)
  {
    table->file->print_error(error, MYF(0));
    actual_error= (thd->is_error() ? thd->get_stmt_da()->sql_errno() :
                        ER_UNKNOWN_ERROR);
    if (actual_error == ER_UNKNOWN_ERROR)
      if (log_warnings)
        sql_print_warning("Unknown error detected %d in handler", error);
  }

  return (actual_error);
}

inline bool concurrency_error_code(int error)
{
  switch (error)
  {
  case ER_LOCK_WAIT_TIMEOUT:
  case ER_LOCK_DEADLOCK:
  case ER_XA_RBDEADLOCK:
    return TRUE;
  default: 
    return (FALSE);
  }
}

inline bool unexpected_error_code(int unexpected_error)
{
  switch (unexpected_error) 
  {
  case ER_NET_READ_ERROR:
  case ER_NET_ERROR_ON_WRITE:
  case ER_QUERY_INTERRUPTED:
  case ER_SERVER_SHUTDOWN:
  case ER_NEW_ABORTING_CONNECTION:
    return(TRUE);
  default:
    return(FALSE);
  }
}

/*
  pretty_print_str()
*/

static char *pretty_print_str(char *packet, const char *str, int len)
{
  const char *end= str + len;
  char *pos= packet;
  *pos++= '\'';
  while (str < end)
  {
    char c;
    switch ((c=*str++)) {
    case '\n': *pos++= '\\'; *pos++= 'n'; break;
    case '\r': *pos++= '\\'; *pos++= 'r'; break;
    case '\\': *pos++= '\\'; *pos++= '\\'; break;
    case '\b': *pos++= '\\'; *pos++= 'b'; break;
    case '\t': *pos++= '\\'; *pos++= 't'; break;
    case '\'': *pos++= '\\'; *pos++= '\''; break;
    case 0   : *pos++= '\\'; *pos++= '0'; break;
    default:
      *pos++= c;
      break;
    }
  }
  *pos++= '\'';
  return pos;
}
#endif /* !MYSQL_CLIENT */


#if defined(HAVE_REPLICATION) && !defined(MYSQL_CLIENT)

/**
  Creates a temporary name for load data infile:.

  @param buf		      Store new filename here
  @param file_id	      File_id (part of file name)
  @param event_server_id     Event_id (part of file name)
  @param ext		      Extension for file name

  @return
    Pointer to start of extension
*/

static char *slave_load_file_stem(char *buf, uint file_id,
                                  int event_server_id, const char *ext)
{
  char *res;
  fn_format(buf,PREFIX_SQL_LOAD,slave_load_tmpdir, "", MY_UNPACK_FILENAME);
  to_unix_path(buf);

  buf= strend(buf);
  int appended_length= sprintf(buf, "%s-%d-", server_uuid, event_server_id);
  buf+= appended_length;
  res= int10_to_str(file_id, buf, 10);
  strmov(res, ext);                             // Add extension last
  return res;                                   // Pointer to extension
}
#endif


#if defined(HAVE_REPLICATION) && !defined(MYSQL_CLIENT)

/**
  Delete all temporary files used for SQL_LOAD.
*/

static void cleanup_load_tmpdir()
{
  MY_DIR *dirp;
  FILEINFO *file;
  uint i;
  char fname[FN_REFLEN], prefbuf[TEMP_FILE_MAX_LEN], *p;

  if (!(dirp=my_dir(slave_load_tmpdir,MYF(0))))
    return;

  /* 
     When we are deleting temporary files, we should only remove
     the files associated with the server id of our server.
     We don't use event_server_id here because since we've disabled
     direct binlogging of Create_file/Append_file/Exec_load events
     we cannot meet Start_log event in the middle of events from one 
     LOAD DATA.
  */
  p= strmake(prefbuf, STRING_WITH_LEN(PREFIX_SQL_LOAD));
  sprintf(p,"%s-",server_uuid);

  for (i=0 ; i < (uint)dirp->number_off_files; i++)
  {
    file=dirp->dir_entry+i;
    if (is_prefix(file->name, prefbuf))
    {
      fn_format(fname,file->name,slave_load_tmpdir,"",MY_UNPACK_FILENAME);
      mysql_file_delete(key_file_misc, fname, MYF(0));
    }
  }

  my_dirend(dirp);
}
#endif


/*
  Stores string to IO_CACHE file.

  Writes str to file in the following format:
   1. Stores length using only one byte (255 maximum value);
   2. Stores complete str.
*/

static bool write_str_at_most_255_bytes(IO_CACHE *file, const char *str,
                                        uint length)
{
  uchar tmp[1];
  tmp[0]= (uchar) length;
  return (my_b_safe_write(file, tmp, sizeof(tmp)) ||
	  my_b_safe_write(file, (uchar*) str, length));
}


/*
  Reads string from buf.

  Reads str from buf in the following format:
   1. Read length stored on buf first index, as it only has 1 byte values
      bigger than 255 where lost.
   2. Set str pointer to buf second index.
  Despite str contains the complete stored string, when it is read until
  len its value will be truncated if original length was bigger than 255.
*/

static inline int read_str_at_most_255_bytes(const char **buf,
                                             const char *buf_end,
                                             const char **str,
                                             uint8 *len)
{
  if (*buf + ((uint) (uchar) **buf) >= buf_end)
    return 1;
  *len= (uint8) **buf;
  *str= (*buf)+1;
  (*buf)+= (uint) *len+1;
  return 0;
}


/**
  Transforms a string into "" or its expression in 0x... form.
*/

char *str_to_hex(char *to, const char *from, uint len)
{
  if (len)
  {
    *to++= '0';
    *to++= 'x';
    to= octet2hex(to, from, len);
  }
  else
    to= strmov(to, "\"\"");
  return to;                               // pointer to end 0 of 'to'
}

#ifndef MYSQL_CLIENT

/**
  Append a version of the 'from' string suitable for use in a query to
  the 'to' string.  To generate a correct escaping, the character set
  information in 'csinfo' is used.
*/

int
append_query_string(THD *thd, const CHARSET_INFO *csinfo,
                    String const *from, String *to)
{
  char *beg, *ptr;
  uint32 const orig_len= to->length();
  if (to->reserve(orig_len + from->length()*2+3))
    return 1;

  beg= to->c_ptr_quick() + to->length();
  ptr= beg;
  if (csinfo->escape_with_backslash_is_dangerous)
    ptr= str_to_hex(ptr, from->ptr(), from->length());
  else
  {
    *ptr++= '\'';
    if (!(thd->variables.sql_mode & MODE_NO_BACKSLASH_ESCAPES))
    {
      ptr+= escape_string_for_mysql(csinfo, ptr, 0,
                                    from->ptr(), from->length());
    }
    else
    {
      const char *frm_str= from->ptr();

      for (; frm_str < (from->ptr() + from->length()); frm_str++)
      {
        /* Using '' way to represent "'" */
        if (*frm_str == '\'')
          *ptr++= *frm_str;

        *ptr++= *frm_str;
      }
    }

    *ptr++= '\'';
  }
  to->length(orig_len + ptr - beg);
  return 0;
}
#endif


/**
  Prints a "session_var=value" string. Used by mysqlbinlog to print some SET
  commands just before it prints a query.
*/

#ifdef MYSQL_CLIENT

static void print_set_option(IO_CACHE* file, uint32 bits_changed,
                             uint32 option, uint32 flags, const char* name,
                             bool* need_comma)
{
  if (bits_changed & option)
  {
    if (*need_comma)
      my_b_printf(file,", ");
    my_b_printf(file,"%s=%d", name, test(flags & option));
    *need_comma= 1;
  }
}
#endif
/**************************************************************************
	Log_event methods (= the parent class of all events)
**************************************************************************/

/**
  @return
  returns the human readable name of the event's type
*/

const char* Log_event::get_type_str(Log_event_type type)
{
  switch(type) {
  case START_EVENT_V3:  return "Start_v3";
  case STOP_EVENT:   return "Stop";
  case QUERY_EVENT:  return "Query";
  case ROTATE_EVENT: return "Rotate";
  case INTVAR_EVENT: return "Intvar";
  case LOAD_EVENT:   return "Load";
  case NEW_LOAD_EVENT:   return "New_load";
  case CREATE_FILE_EVENT: return "Create_file";
  case APPEND_BLOCK_EVENT: return "Append_block";
  case DELETE_FILE_EVENT: return "Delete_file";
  case EXEC_LOAD_EVENT: return "Exec_load";
  case RAND_EVENT: return "RAND";
  case XID_EVENT: return "Xid";
  case USER_VAR_EVENT: return "User var";
  case FORMAT_DESCRIPTION_EVENT: return "Format_desc";
  case TABLE_MAP_EVENT: return "Table_map";
  case PRE_GA_WRITE_ROWS_EVENT: return "Write_rows_event_old";
  case PRE_GA_UPDATE_ROWS_EVENT: return "Update_rows_event_old";
  case PRE_GA_DELETE_ROWS_EVENT: return "Delete_rows_event_old";
  case WRITE_ROWS_EVENT_V1: return "Write_rows_v1";
  case UPDATE_ROWS_EVENT_V1: return "Update_rows_v1";
  case DELETE_ROWS_EVENT_V1: return "Delete_rows_v1";
  case BEGIN_LOAD_QUERY_EVENT: return "Begin_load_query";
  case EXECUTE_LOAD_QUERY_EVENT: return "Execute_load_query";
  case INCIDENT_EVENT: return "Incident";
  case IGNORABLE_LOG_EVENT: return "Ignorable";
  case ROWS_QUERY_LOG_EVENT: return "Rows_query";
  case WRITE_ROWS_EVENT: return "Write_rows";
  case UPDATE_ROWS_EVENT: return "Update_rows";
  case DELETE_ROWS_EVENT: return "Delete_rows";
  case GTID_LOG_EVENT: return "Gtid";
  case ANONYMOUS_GTID_LOG_EVENT: return "Anonymous_Gtid";
  case PREVIOUS_GTIDS_LOG_EVENT: return "Previous_gtids";
  case HEARTBEAT_LOG_EVENT: return "Heartbeat";
  default: return "Unknown";				/* impossible */
  }
}

const char* Log_event::get_type_str()
{
  return get_type_str(get_type_code());
}


/*
  Log_event::Log_event()
*/

#ifndef MYSQL_CLIENT
Log_event::Log_event(THD* thd_arg, uint16 flags_arg,
                     enum_event_cache_type cache_type_arg,
                     enum_event_logging_type logging_type_arg)
  :log_pos(0), temp_buf(0), exec_time(0), flags(flags_arg),
  event_cache_type(cache_type_arg),
  event_logging_type(logging_type_arg),
  crc(0), thd(thd_arg), checksum_alg(BINLOG_CHECKSUM_ALG_UNDEF)
{
  server_id= thd->server_id;
  unmasked_server_id= server_id;
  when= thd->start_time;
}

/**
  This minimal constructor is for when you are not even sure that there
  is a valid THD. For example in the server when we are shutting down or
  flushing logs after receiving a SIGHUP (then we must write a Rotate to
  the binlog but we have no THD, so we need this minimal constructor).
*/

Log_event::Log_event(enum_event_cache_type cache_type_arg,
                     enum_event_logging_type logging_type_arg)
  :temp_buf(0), exec_time(0), flags(0), event_cache_type(cache_type_arg),
  event_logging_type(logging_type_arg), crc(0), thd(0),
  checksum_alg(BINLOG_CHECKSUM_ALG_UNDEF)
{
  server_id=	::server_id;
  unmasked_server_id= server_id;
  /*
    We can't call my_time() here as this would cause a call before
    my_init() is called
  */
  when.tv_sec=  0;
  when.tv_usec= 0;
  log_pos=	0;
}
#endif /* !MYSQL_CLIENT */


/*
  Log_event::Log_event()
*/

Log_event::Log_event(const char* buf,
                     const Format_description_log_event* description_event)
  :temp_buf(0), exec_time(0),
  event_cache_type(EVENT_INVALID_CACHE),
  event_logging_type(EVENT_INVALID_LOGGING),
  crc(0), checksum_alg(BINLOG_CHECKSUM_ALG_UNDEF)
{
#ifndef MYSQL_CLIENT
  thd = 0;
#endif
  when.tv_sec= uint4korr(buf);
  when.tv_usec= 0;
  server_id = uint4korr(buf + SERVER_ID_OFFSET);
  unmasked_server_id = server_id;
  /*
     Mask out any irrelevant parts of the server_id
  */
#ifdef HAVE_REPLICATION
  server_id = unmasked_server_id & opt_server_id_mask;
#else
  server_id = unmasked_server_id;
#endif
  data_written= uint4korr(buf + EVENT_LEN_OFFSET);
  if (description_event->binlog_version==1)
  {
    log_pos= 0;
    flags= 0;
    return;
  }
  /* 4.0 or newer */
  log_pos= uint4korr(buf + LOG_POS_OFFSET);
  /*
    If the log is 4.0 (so here it can only be a 4.0 relay log read by
    the SQL thread or a 4.0 master binlog read by the I/O thread),
    log_pos is the beginning of the event: we transform it into the end
    of the event, which is more useful.
    But how do you know that the log is 4.0: you know it if
    description_event is version 3 *and* you are not reading a
    Format_desc (remember that mysqlbinlog starts by assuming that 5.0
    logs are in 4.0 format, until it finds a Format_desc).
  */
  if (description_event->binlog_version==3 &&
      buf[EVENT_TYPE_OFFSET]<FORMAT_DESCRIPTION_EVENT && log_pos)
  {
      /*
        If log_pos=0, don't change it. log_pos==0 is a marker to mean
        "don't change rli->group_master_log_pos" (see
        inc_group_relay_log_pos()). As it is unreal log_pos, adding the
        event len's is nonsense. For example, a fake Rotate event should
        not have its log_pos (which is 0) changed or it will modify
        Exec_master_log_pos in SHOW SLAVE STATUS, displaying a nonsense
        value of (a non-zero offset which does not exist in the master's
        binlog, so which will cause problems if the user uses this value
        in CHANGE MASTER).
      */
    log_pos+= data_written; /* purecov: inspected */
  }
  DBUG_PRINT("info", ("log_pos: %lu", (ulong) log_pos));

  flags= uint2korr(buf + FLAGS_OFFSET);
  if ((buf[EVENT_TYPE_OFFSET] == FORMAT_DESCRIPTION_EVENT) ||
      (buf[EVENT_TYPE_OFFSET] == ROTATE_EVENT))
  {
    /*
      These events always have a header which stops here (i.e. their
      header is FROZEN).
    */
    /*
      Initialization to zero of all other Log_event members as they're
      not specified. Currently there are no such members; in the future
      there will be an event UID (but Format_description and Rotate
      don't need this UID, as they are not propagated through
      --log-slave-updates (remember the UID is used to not play a query
      twice when you have two masters which are slaves of a 3rd master).
      Then we are done.
    */
    return;
  }
  /* otherwise, go on with reading the header from buf (nothing now) */
}

#ifndef MYSQL_CLIENT
#ifdef HAVE_REPLICATION
inline int Log_event::do_apply_event_worker(Slave_worker *w)
{ 
  return do_apply_event(w);
}

int Log_event::do_update_pos(Relay_log_info *rli)
{
  int error= 0;
  DBUG_ASSERT(!rli->belongs_to_client());
  /*
    rli is null when (as far as I (Guilhem) know) the caller is
    Load_log_event::do_apply_event *and* that one is called from
    Execute_load_log_event::do_apply_event.  In this case, we don't
    do anything here ; Execute_load_log_event::do_apply_event will
    call Log_event::do_apply_event again later with the proper rli.
    Strictly speaking, if we were sure that rli is null only in the
    case discussed above, 'if (rli)' is useless here.  But as we are
    not 100% sure, keep it for now.

    Matz: I don't think we will need this check with this refactoring.
  */

  DBUG_ASSERT(!is_mts_worker(rli->info_thd));

  if (rli)
    error= rli->stmt_done(log_pos);
  return error;
}


Log_event::enum_skip_reason
Log_event::do_shall_skip(Relay_log_info *rli)
{
  DBUG_PRINT("info", ("ev->server_id=%lu, ::server_id=%lu,"
                      " rli->replicate_same_server_id=%d,"
                      " rli->slave_skip_counter=%d",
                      (ulong) server_id, (ulong) ::server_id,
                      rli->replicate_same_server_id,
                      rli->slave_skip_counter));
  if ((server_id == ::server_id && !rli->replicate_same_server_id) ||
      (rli->slave_skip_counter == 1 && rli->is_in_group()))
    return EVENT_SKIP_IGNORE;
  else if (rli->slave_skip_counter > 0)
    return EVENT_SKIP_COUNT;
  else
    return EVENT_SKIP_NOT;
}


/*
  Log_event::pack_info()
*/

int Log_event::pack_info(Protocol *protocol)
{
  protocol->store("", &my_charset_bin);
  return 0;
}


/**
  Only called by SHOW BINLOG EVENTS
*/
int Log_event::net_send(Protocol *protocol, const char* log_name, my_off_t pos)
{
  const char *p= strrchr(log_name, FN_LIBCHAR);
  const char *event_type;
  if (p)
    log_name = p + 1;

  protocol->prepare_for_resend();
  protocol->store(log_name, &my_charset_bin);
  protocol->store((ulonglong) pos);
  event_type = get_type_str();
  protocol->store(event_type, strlen(event_type), &my_charset_bin);
  protocol->store((uint32) server_id);
  protocol->store((ulonglong) log_pos);
  if (pack_info(protocol))
    return 1;
  return protocol->write();
}
#endif /* HAVE_REPLICATION */


/**
  init_show_field_list() prepares the column names and types for the
  output of SHOW BINLOG EVENTS; it is used only by SHOW BINLOG
  EVENTS.
*/

void Log_event::init_show_field_list(List<Item>* field_list)
{
  field_list->push_back(new Item_empty_string("Log_name", 20));
  field_list->push_back(new Item_return_int("Pos", MY_INT32_NUM_DECIMAL_DIGITS,
					    MYSQL_TYPE_LONGLONG));
  field_list->push_back(new Item_empty_string("Event_type", 20));
  field_list->push_back(new Item_return_int("Server_id", 10,
					    MYSQL_TYPE_LONG));
  field_list->push_back(new Item_return_int("End_log_pos",
                                            MY_INT32_NUM_DECIMAL_DIGITS,
					    MYSQL_TYPE_LONGLONG));
  field_list->push_back(new Item_empty_string("Info", 20));
}

/**
   A decider of whether to trigger checksum computation or not.
   To be invoked in Log_event::write() stack.
   The decision is positive 

    S,M) if it's been marked for checksumming with @c checksum_alg
    
    M) otherwise, if @@global.binlog_checksum is not NONE and the event is 
       directly written to the binlog file.
       The to-be-cached event decides at @c write_cache() time.

   Otherwise the decision is negative.

   @note   A side effect of the method is altering Log_event::checksum_alg
           it the latter was undefined at calling.

   @return true (positive) or false (negative)
*/
my_bool Log_event::need_checksum()
{
  DBUG_ENTER("Log_event::need_checksum");
  my_bool ret= FALSE;
  /* 
     few callers of Log_event::write 
     (incl FD::write, FD constructing code on the slave side, Rotate relay log
     and Stop event) 
     provides their checksum alg preference through Log_event::checksum_alg.
  */
  if (checksum_alg != BINLOG_CHECKSUM_ALG_UNDEF)
    ret= (checksum_alg != BINLOG_CHECKSUM_ALG_OFF);
  else if (binlog_checksum_options != BINLOG_CHECKSUM_ALG_OFF &&
           event_cache_type == Log_event::EVENT_NO_CACHE)
    ret= binlog_checksum_options;
  else
    ret= FALSE;

  /*
    FD calls the methods before data_written has been calculated.
    The following invariant claims if the current is not the first
    call (and therefore data_written is not zero) then `ret' must be
    TRUE. It may not be null because FD is always checksummed.
  */
  
  DBUG_ASSERT(get_type_code() != FORMAT_DESCRIPTION_EVENT || ret ||
              data_written == 0);

  if (checksum_alg == BINLOG_CHECKSUM_ALG_UNDEF)
    checksum_alg= ret ? // calculated value stored
      binlog_checksum_options : (uint8) BINLOG_CHECKSUM_ALG_OFF;

  DBUG_ASSERT(!ret || 
              ((checksum_alg == binlog_checksum_options ||
               /* 
                  Stop event closes the relay-log and its checksum alg
                  preference is set by the caller can be different
                  from the server's binlog_checksum_options.
               */
               get_type_code() == STOP_EVENT ||
               /* 
                  Rotate:s can be checksummed regardless of the server's
                  binlog_checksum_options. That applies to both
                  the local RL's Rotate and the master's Rotate
                  which IO thread instantiates via queue_binlog_ver_3_event.
               */
               get_type_code() == ROTATE_EVENT ||
               /*
                  The previous event has its checksum option defined
                  according to the format description event.
               */
               get_type_code() == PREVIOUS_GTIDS_LOG_EVENT ||
               /* FD is always checksummed */
               get_type_code() == FORMAT_DESCRIPTION_EVENT) && 
               checksum_alg != BINLOG_CHECKSUM_ALG_OFF));

  DBUG_ASSERT(checksum_alg != BINLOG_CHECKSUM_ALG_UNDEF);
  DBUG_ASSERT(((get_type_code() != ROTATE_EVENT &&
                get_type_code() != STOP_EVENT) ||
                get_type_code() != FORMAT_DESCRIPTION_EVENT) ||
              event_cache_type == Log_event::EVENT_NO_CACHE);

  DBUG_RETURN(ret);
}

bool Log_event::wrapper_my_b_safe_write(IO_CACHE* file, const uchar* buf, ulong size)
{
  if (need_checksum() && size != 0)
    crc= my_checksum(crc, buf, size);

  return my_b_safe_write(file, buf, size);
}

bool Log_event::write_footer(IO_CACHE* file) 
{
  /*
     footer contains the checksum-algorithm descriptor 
     followed by the checksum value
  */
  if (need_checksum())
  {
    uchar buf[BINLOG_CHECKSUM_LEN];
    int4store(buf, crc);
    return (my_b_safe_write(file, (uchar*) buf, sizeof(buf)));
  }
  return 0;
}

/*
  Log_event::write()
*/

bool Log_event::write_header(IO_CACHE* file, ulong event_data_length)
{
  uchar header[LOG_EVENT_HEADER_LEN];
  ulong now;
  bool ret;
  DBUG_ENTER("Log_event::write_header");

  /* Store number of bytes that will be written by this event */
  data_written= event_data_length + sizeof(header);

  if (need_checksum())
  {
    crc= my_checksum(0L, NULL, 0);
    data_written += BINLOG_CHECKSUM_LEN;
  }

  /*
    log_pos != 0 if this is relay-log event. In this case we should not
    change the position
  */

  if (is_artificial_event())
  {
    /*
      Artificial events are automatically generated and do not exist
      in master's binary log, so log_pos should be set to 0.
    */
    log_pos= 0;
  }
  else  if (!log_pos)
  {
    /*
      Calculate position of end of event

      Note that with a SEQ_READ_APPEND cache, my_b_tell() does not
      work well.  So this will give slightly wrong positions for the
      Format_desc/Rotate/Stop events which the slave writes to its
      relay log. For example, the initial Format_desc will have
      end_log_pos=91 instead of 95. Because after writing the first 4
      bytes of the relay log, my_b_tell() still reports 0. Because
      my_b_append() does not update the counter which my_b_tell()
      later uses (one should probably use my_b_append_tell() to work
      around this).  To get right positions even when writing to the
      relay log, we use the (new) my_b_safe_tell().

      Note that this raises a question on the correctness of all these
      DBUG_ASSERT(my_b_tell()=rli->event_relay_log_pos).

      If in a transaction, the log_pos which we calculate below is not
      very good (because then my_b_safe_tell() returns start position
      of the BEGIN, so it's like the statement was at the BEGIN's
      place), but it's not a very serious problem (as the slave, when
      it is in a transaction, does not take those end_log_pos into
      account (as it calls inc_event_relay_log_pos()). To be fixed
      later, so that it looks less strange. But not bug.
    */

    log_pos= my_b_safe_tell(file)+data_written;
  }

  now= (ulong) get_time();                              // Query start time
  if (DBUG_EVALUATE_IF("inc_event_time_by_1_hour",1,0)  &&
      DBUG_EVALUATE_IF("dec_event_time_by_1_hour",1,0))
  {
    /** 
       This assertion guarantees that these debug flags are not
       used at the same time (they would cancel each other).
    */
    DBUG_ASSERT(0);
  } 
  else
  {
    DBUG_EXECUTE_IF("inc_event_time_by_1_hour", now= now + 3600;);
    DBUG_EXECUTE_IF("dec_event_time_by_1_hour", now= now - 3600;);
  }

  /*
    Header will be of size LOG_EVENT_HEADER_LEN for all events, except for
    FORMAT_DESCRIPTION_EVENT and ROTATE_EVENT, where it will be
    LOG_EVENT_MINIMAL_HEADER_LEN (remember these 2 have a frozen header,
    because we read them before knowing the format).
  */

  int4store(header, now);              // timestamp
  header[EVENT_TYPE_OFFSET]= get_type_code();
  int4store(header+ SERVER_ID_OFFSET, server_id);
  int4store(header+ EVENT_LEN_OFFSET, data_written);
  int4store(header+ LOG_POS_OFFSET, log_pos);
  /*
    recording checksum of FD event computed with dropped
    possibly active LOG_EVENT_BINLOG_IN_USE_F flag.
    Similar step at verication: the active flag is dropped before
    checksum computing.
  */
  if (header[EVENT_TYPE_OFFSET] != FORMAT_DESCRIPTION_EVENT ||
      !need_checksum() || !(flags & LOG_EVENT_BINLOG_IN_USE_F))
  {
    int2store(header+ FLAGS_OFFSET, flags);
    ret= wrapper_my_b_safe_write(file, header, sizeof(header)) != 0;
  }
  else
  {
    ret= (wrapper_my_b_safe_write(file, header, FLAGS_OFFSET) != 0);
    if (!ret)
    {
      flags &= ~LOG_EVENT_BINLOG_IN_USE_F;
      int2store(header + FLAGS_OFFSET, flags);
      crc= my_checksum(crc, header + FLAGS_OFFSET, sizeof(flags));
      flags |= LOG_EVENT_BINLOG_IN_USE_F;    
      int2store(header + FLAGS_OFFSET, flags);
      ret= (my_b_safe_write(file, header + FLAGS_OFFSET, sizeof(flags)) != 0);
    }
    if (!ret)
      ret= (wrapper_my_b_safe_write(file, header + FLAGS_OFFSET + sizeof(flags),
                                    sizeof(header)
                                    - (FLAGS_OFFSET + sizeof(flags))) != 0);
  }
  DBUG_RETURN( ret);
}


/**
  This needn't be format-tolerant, because we only read
  LOG_EVENT_MINIMAL_HEADER_LEN (we just want to read the event's length).
*/

int Log_event::read_log_event(IO_CACHE* file, String* packet,
                              mysql_mutex_t* log_lock,
                              uint8 checksum_alg_arg)
{
  ulong data_len;
  int result=0;
  char buf[LOG_EVENT_MINIMAL_HEADER_LEN];
  uchar ev_offset= packet->length();
  DBUG_ENTER("Log_event::read_log_event(IO_CACHE *, String *, mysql_mutex_t, uint8)");

  if (log_lock)
    mysql_mutex_lock(log_lock);
  if (my_b_read(file, (uchar*) buf, sizeof(buf)))
  {
    /*
      If the read hits eof, we must report it as eof so the caller
      will know it can go into cond_wait to be woken up on the next
      update to the log.
    */
    DBUG_PRINT("error",("my_b_read failed. file->error: %d", file->error));
    if (!file->error)
      result= LOG_READ_EOF;
    else
      result= (file->error > 0 ? LOG_READ_TRUNC : LOG_READ_IO);
    goto end;
  }
  data_len= uint4korr(buf + EVENT_LEN_OFFSET);
  if (data_len < LOG_EVENT_MINIMAL_HEADER_LEN ||
      data_len > max(current_thd->variables.max_allowed_packet,
                     opt_binlog_rows_event_max_size + MAX_LOG_EVENT_HEADER))
  {
    DBUG_PRINT("error",("data_len is out of bounds. data_len: %lu", data_len));
    result= ((data_len < LOG_EVENT_MINIMAL_HEADER_LEN) ? LOG_READ_BOGUS :
	     LOG_READ_TOO_LARGE);
    goto end;
  }

  /* Append the log event header to packet */
  if (packet->append(buf, sizeof(buf)))
  {
    DBUG_PRINT("info", ("first packet->append failed (out of memory)"));
    /* Failed to allocate packet */
    result= LOG_READ_MEM;
    goto end;
  }
  data_len-= LOG_EVENT_MINIMAL_HEADER_LEN;
  if (data_len)
  {
    /* Append rest of event, read directly from file into packet */
    if (packet->append(file, data_len))
    {
      /*
        Fatal error occured when appending rest of the event
        to packet, possible failures:
	1. EOF occured when reading from file, it's really an error
           as data_len is >=0 there's supposed to be more bytes available.
           file->error will have been set to number of bytes left to read
        2. Read was interrupted, file->error would normally be set to -1
        3. Failed to allocate memory for packet, my_errno
           will be ENOMEM(file->error shuold be 0, but since the
           memory allocation occurs before the call to read it might
           be uninitialized)
      */
      DBUG_PRINT("info", ("second packet->append failed (out of memory)"));
      result= (my_errno == ENOMEM ? LOG_READ_MEM :
               (file->error >= 0 ? LOG_READ_TRUNC: LOG_READ_IO));
      goto end;
    }
    else
    {
      /* Corrupt the event for Dump thread*/
      DBUG_EXECUTE_IF("corrupt_read_log_event",
	uchar *debug_event_buf_c = (uchar*) packet->ptr() + ev_offset;
        if (debug_event_buf_c[EVENT_TYPE_OFFSET] != FORMAT_DESCRIPTION_EVENT)
        {
          int debug_cor_pos = rand() % (data_len + sizeof(buf) - BINLOG_CHECKSUM_LEN);
          debug_event_buf_c[debug_cor_pos] =~ debug_event_buf_c[debug_cor_pos];
          DBUG_PRINT("info", ("Corrupt the event at Log_event::read_log_event: byte on position %d", debug_cor_pos));
          DBUG_SET("-d,corrupt_read_log_event");
	}
      );                                                                                           
      /*
        CRC verification of the Dump thread
      */
      if (opt_master_verify_checksum &&
          event_checksum_test((uchar*) packet->ptr() + ev_offset,
                              data_len + sizeof(buf),
                              checksum_alg_arg))
      {
        DBUG_PRINT("info", ("checksum test failed"));
        result= LOG_READ_CHECKSUM_FAILURE;
        goto end;
      }
    }
  }

end:
  if (log_lock)
    mysql_mutex_unlock(log_lock);
  DBUG_PRINT("info", ("read_log_event returns %d", result));
  DBUG_RETURN(result);
}
#endif /* !MYSQL_CLIENT */

#ifndef MYSQL_CLIENT
#define UNLOCK_MUTEX if (log_lock) mysql_mutex_unlock(log_lock);
#define LOCK_MUTEX if (log_lock) mysql_mutex_lock(log_lock);
#else
#define UNLOCK_MUTEX
#define LOCK_MUTEX
#endif

#ifndef MYSQL_CLIENT
/**
  @note
    Allocates memory;  The caller is responsible for clean-up.
*/
Log_event* Log_event::read_log_event(IO_CACHE* file,
                                     mysql_mutex_t* log_lock,
                                     const Format_description_log_event
                                     *description_event,
                                     my_bool crc_check)
#else
Log_event* Log_event::read_log_event(IO_CACHE* file,
                                     const Format_description_log_event
                                     *description_event,
                                     my_bool crc_check)
#endif
{
  DBUG_ENTER("Log_event::read_log_event(IO_CACHE *[, mysql_mutex_t *], Format_description_log_event *, my_bool)");
  DBUG_ASSERT(description_event != 0);
  char head[LOG_EVENT_MINIMAL_HEADER_LEN];
  /*
    First we only want to read at most LOG_EVENT_MINIMAL_HEADER_LEN, just to
    check the event for sanity and to know its length; no need to really parse
    it. We say "at most" because this could be a 3.23 master, which has header
    of 13 bytes, whereas LOG_EVENT_MINIMAL_HEADER_LEN is 19 bytes (it's
    "minimal" over the set {MySQL >=4.0}).
  */
  uint header_size= min<uint>(description_event->common_header_len,
                              LOG_EVENT_MINIMAL_HEADER_LEN);

  LOCK_MUTEX;
  DBUG_PRINT("info", ("my_b_tell: %lu", (ulong) my_b_tell(file)));
  if (my_b_read(file, (uchar *) head, header_size))
  {
    DBUG_PRINT("info", ("Log_event::read_log_event(IO_CACHE*,Format_desc*) "
                        "failed in my_b_read((IO_CACHE*)%p, (uchar*)%p, %u)",
                        file, head, header_size));
    UNLOCK_MUTEX;
    /*
      No error here; it could be that we are at the file's end. However
      if the next my_b_read() fails (below), it will be an error as we
      were able to read the first bytes.
    */
    DBUG_RETURN(0);
  }
  ulong data_len = uint4korr(head + EVENT_LEN_OFFSET);
  char *buf= 0;
  const char *error= 0;
  Log_event *res=  0;
#ifndef max_allowed_packet
  THD *thd=current_thd;
  uint max_allowed_packet= thd ? slave_max_allowed_packet : ~0U;
#endif

  ulong const max_size=
    max<ulong>(max_allowed_packet,
               opt_binlog_rows_event_max_size + MAX_LOG_EVENT_HEADER);
  if (data_len > max_size)
  {
    error = "Event too big";
    goto err;
  }

  if (data_len < header_size)
  {
    error = "Event too small";
    goto err;
  }

  // some events use the extra byte to null-terminate strings
  if (!(buf = (char*) my_malloc(data_len+1, MYF(MY_WME))))
  {
    error = "Out of memory";
    goto err;
  }
  buf[data_len] = 0;
  memcpy(buf, head, header_size);
  if (my_b_read(file, (uchar*) buf + header_size, data_len - header_size))
  {
    error = "read error";
    goto err;
  }
  if ((res= read_log_event(buf, data_len, &error, description_event, crc_check)))
    res->register_temp_buf(buf);

err:
  UNLOCK_MUTEX;
  if (!res)
  {
    DBUG_ASSERT(error != 0);
    sql_print_error("Error in Log_event::read_log_event(): "
                    "'%s', data_len: %lu, event_type: %d",
		    error,data_len,head[EVENT_TYPE_OFFSET]);
    my_free(buf);
    /*
      The SQL slave thread will check if file->error<0 to know
      if there was an I/O error. Even if there is no "low-level" I/O errors
      with 'file', any of the high-level above errors is worrying
      enough to stop the SQL thread now ; as we are skipping the current event,
      going on with reading and successfully executing other events can
      only corrupt the slave's databases. So stop.
      The file->error is also checked to record the position of
      the last valid event when master server recovers.
    */
    file->error= -1;
  }
  DBUG_RETURN(res);
}


/**
  Binlog format tolerance is in (buf, event_len, description_event)
  constructors.
*/

Log_event* Log_event::read_log_event(const char* buf, uint event_len,
				     const char **error,
                                     const Format_description_log_event *description_event,
                                     my_bool crc_check)
{
  Log_event* ev;
  uint8 alg;
  DBUG_ENTER("Log_event::read_log_event(char *, uint, char **, Format_description_log_event *, my_bool)");
  DBUG_ASSERT(description_event != 0);
  DBUG_PRINT("info", ("binlog_version: %d", description_event->binlog_version));
  DBUG_DUMP("data", (unsigned char*) buf, event_len);

  /* Check the integrity */
  if (event_len < EVENT_LEN_OFFSET ||
      buf[EVENT_TYPE_OFFSET] >= ENUM_END_EVENT ||
      (uint) event_len != uint4korr(buf+EVENT_LEN_OFFSET))
  {
    DBUG_PRINT("error", ("event_len=%u EVENT_LEN_OFFSET=%d "
                         "buf[EVENT_TYPE_OFFSET]=%d ENUM_END_EVENT=%d "
                         "uint4korr(buf+EVENT_LEN_OFFSET)=%d",
                         event_len, EVENT_LEN_OFFSET,
                         buf[EVENT_TYPE_OFFSET], ENUM_END_EVENT,
                         uint4korr(buf+EVENT_LEN_OFFSET)));
    *error="Sanity check failed";		// Needed to free buffer
    DBUG_RETURN(NULL); // general sanity check - will fail on a partial read
  }

  uint event_type= buf[EVENT_TYPE_OFFSET];
  // all following START events in the current file are without checksum
  if (event_type == START_EVENT_V3)
    (const_cast< Format_description_log_event *>(description_event))->checksum_alg= BINLOG_CHECKSUM_ALG_OFF;
  /*
    CRC verification by SQL and Show-Binlog-Events master side.
    The caller has to provide @description_event->checksum_alg to
    be the last seen FD's (A) descriptor.
    If event is FD the descriptor is in it.
    Notice, FD of the binlog can be only in one instance and therefore
    Show-Binlog-Events executing master side thread needs just to know
    the only FD's (A) value -  whereas RL can contain more.
    In the RL case, the alg is kept in FD_e (@description_event) which is reset 
    to the newer read-out event after its execution with possibly new alg descriptor.
    Therefore in a typical sequence of RL:
    {FD_s^0, FD_m, E_m^1} E_m^1 
    will be verified with (A) of FD_m.

    See legends definition on MYSQL_BIN_LOG::relay_log_checksum_alg docs
    lines (log.h).

    Notice, a pre-checksum FD version forces alg := BINLOG_CHECKSUM_ALG_UNDEF.
  */
  alg= (event_type != FORMAT_DESCRIPTION_EVENT) ?
    description_event->checksum_alg : get_checksum_alg(buf, event_len);
  // Emulate the corruption during reading an event
  DBUG_EXECUTE_IF("corrupt_read_log_event_char",
    if (event_type != FORMAT_DESCRIPTION_EVENT)
    {
      char *debug_event_buf_c = (char *)buf;
      int debug_cor_pos = rand() % (event_len - BINLOG_CHECKSUM_LEN);
      debug_event_buf_c[debug_cor_pos] =~ debug_event_buf_c[debug_cor_pos];
      DBUG_PRINT("info", ("Corrupt the event at Log_event::read_log_event(char*,...): byte on position %d", debug_cor_pos));
      DBUG_SET("");
    }
  );                                                 
  if (crc_check &&
      event_checksum_test((uchar *) buf, event_len, alg))
  {
    *error= "Event crc check failed! Most likely there is event corruption.";
#ifdef MYSQL_CLIENT
    if (force_opt)
    {
      ev= new Unknown_log_event(buf, description_event);
      DBUG_RETURN(ev);
    }
#endif
    DBUG_RETURN(NULL);
  }

  if (event_type > description_event->number_of_event_types &&
      event_type != FORMAT_DESCRIPTION_EVENT)
  {
    /*
      It is unsafe to use the description_event if its post_header_len
      array does not include the event type.
    */
    DBUG_PRINT("error", ("event type %d found, but the current "
                         "Format_description_log_event supports only %d event "
                         "types", event_type,
                         description_event->number_of_event_types));
    ev= NULL;
  }
  else
  {
    /*
      In some previuos versions (see comment in
      Format_description_log_event::Format_description_log_event(char*,...)),
      event types were assigned different id numbers than in the
      present version. In order to replicate from such versions to the
      present version, we must map those event type id's to our event
      type id's.  The mapping is done with the event_type_permutation
      array, which was set up when the Format_description_log_event
      was read.
    */
    if (description_event->event_type_permutation)
    {
      int new_event_type= description_event->event_type_permutation[event_type];
      DBUG_PRINT("info", ("converting event type %d to %d (%s)",
                   event_type, new_event_type,
                   get_type_str((Log_event_type)new_event_type)));
      event_type= new_event_type;
    }

    if (alg != BINLOG_CHECKSUM_ALG_UNDEF &&
        (event_type == FORMAT_DESCRIPTION_EVENT ||
         alg != BINLOG_CHECKSUM_ALG_OFF))
      event_len= event_len - BINLOG_CHECKSUM_LEN;
    
    switch(event_type) {
    case QUERY_EVENT:
      ev  = new Query_log_event(buf, event_len, description_event, QUERY_EVENT);
      break;
    case LOAD_EVENT:
      ev = new Load_log_event(buf, event_len, description_event);
      break;
    case NEW_LOAD_EVENT:
      ev = new Load_log_event(buf, event_len, description_event);
      break;
    case ROTATE_EVENT:
      ev = new Rotate_log_event(buf, event_len, description_event);
      break;
    case CREATE_FILE_EVENT:
      ev = new Create_file_log_event(buf, event_len, description_event);
      break;
    case APPEND_BLOCK_EVENT:
      ev = new Append_block_log_event(buf, event_len, description_event);
      break;
    case DELETE_FILE_EVENT:
      ev = new Delete_file_log_event(buf, event_len, description_event);
      break;
    case EXEC_LOAD_EVENT:
      ev = new Execute_load_log_event(buf, event_len, description_event);
      break;
    case START_EVENT_V3: /* this is sent only by MySQL <=4.x */
      ev = new Start_log_event_v3(buf, description_event);
      break;
    case STOP_EVENT:
      ev = new Stop_log_event(buf, description_event);
      break;
    case INTVAR_EVENT:
      ev = new Intvar_log_event(buf, description_event);
      break;
    case XID_EVENT:
      ev = new Xid_log_event(buf, description_event);
      break;
    case RAND_EVENT:
      ev = new Rand_log_event(buf, description_event);
      break;
    case USER_VAR_EVENT:
      ev = new User_var_log_event(buf, event_len, description_event);
      break;
    case FORMAT_DESCRIPTION_EVENT:
      ev = new Format_description_log_event(buf, event_len, description_event);
      break;
#if defined(HAVE_REPLICATION) 
    case PRE_GA_WRITE_ROWS_EVENT:
      ev = new Write_rows_log_event_old(buf, event_len, description_event);
      break;
    case PRE_GA_UPDATE_ROWS_EVENT:
      ev = new Update_rows_log_event_old(buf, event_len, description_event);
      break;
    case PRE_GA_DELETE_ROWS_EVENT:
      ev = new Delete_rows_log_event_old(buf, event_len, description_event);
      break;
    case WRITE_ROWS_EVENT_V1:
      ev = new Write_rows_log_event(buf, event_len, description_event);
      break;
    case UPDATE_ROWS_EVENT_V1:
      ev = new Update_rows_log_event(buf, event_len, description_event);
      break;
    case DELETE_ROWS_EVENT_V1:
      ev = new Delete_rows_log_event(buf, event_len, description_event);
      break;
    case TABLE_MAP_EVENT:
      ev = new Table_map_log_event(buf, event_len, description_event);
      break;
#endif
    case BEGIN_LOAD_QUERY_EVENT:
      ev = new Begin_load_query_log_event(buf, event_len, description_event);
      break;
    case EXECUTE_LOAD_QUERY_EVENT:
      ev= new Execute_load_query_log_event(buf, event_len, description_event);
      break;
    case INCIDENT_EVENT:
      ev = new Incident_log_event(buf, event_len, description_event);
      break;
    case ROWS_QUERY_LOG_EVENT:
      ev= new Rows_query_log_event(buf, event_len, description_event);
      break;
    case GTID_LOG_EVENT:
    case ANONYMOUS_GTID_LOG_EVENT:
      ev= new Gtid_log_event(buf, event_len, description_event);
      break;
    case PREVIOUS_GTIDS_LOG_EVENT:
      ev= new Previous_gtids_log_event(buf, event_len, description_event);
      break;
#if defined(HAVE_REPLICATION)
    case WRITE_ROWS_EVENT:
      ev = new Write_rows_log_event(buf, event_len, description_event);
      break;
    case UPDATE_ROWS_EVENT:
      ev = new Update_rows_log_event(buf, event_len, description_event);
      break;
    case DELETE_ROWS_EVENT:
      ev = new Delete_rows_log_event(buf, event_len, description_event);
      break;
#endif
    default:
      /*
        Create an object of Ignorable_log_event for unrecognized sub-class.
        So that SLAVE SQL THREAD will only update the position and continue.
      */
      if (uint2korr(buf + FLAGS_OFFSET) & LOG_EVENT_IGNORABLE_F)
      {
        ev= new Ignorable_log_event(buf, description_event);
      }
      else
      {
        DBUG_PRINT("error",("Unknown event code: %d",
                            (int) buf[EVENT_TYPE_OFFSET]));
        ev= NULL;
      }
      break;
    }
  }

  if (ev)
  {
    ev->checksum_alg= alg;
    if (ev->checksum_alg != BINLOG_CHECKSUM_ALG_OFF &&
        ev->checksum_alg != BINLOG_CHECKSUM_ALG_UNDEF)
      ev->crc= uint4korr(buf + (event_len));
  }

  DBUG_PRINT("read_event", ("%s(type_code: %d; event_len: %d)",
                            ev ? ev->get_type_str() : "<unknown>",
                            buf[EVENT_TYPE_OFFSET],
                            event_len));
  /*
    is_valid() are small event-specific sanity tests which are
    important; for example there are some my_malloc() in constructors
    (e.g. Query_log_event::Query_log_event(char*...)); when these
    my_malloc() fail we can't return an error out of the constructor
    (because constructor is "void") ; so instead we leave the pointer we
    wanted to allocate (e.g. 'query') to 0 and we test it in is_valid().
    Same for Format_description_log_event, member 'post_header_len'.

    SLAVE_EVENT is never used, so it should not be read ever.
  */
  if (!ev || !ev->is_valid() || (event_type == SLAVE_EVENT))
  {
    DBUG_PRINT("error",("Found invalid event in binary log"));

    delete ev;
#ifdef MYSQL_CLIENT
    if (!force_opt) /* then mysqlbinlog dies */
    {
      *error= "Found invalid event in binary log";
      DBUG_RETURN(0);
    }
    ev= new Unknown_log_event(buf, description_event);
#else
    *error= "Found invalid event in binary log";
    DBUG_RETURN(0);
#endif
  }
  DBUG_RETURN(ev);  
}

#ifdef MYSQL_CLIENT

/*
  Log_event::print_header()
*/

void Log_event::print_header(IO_CACHE* file,
                             PRINT_EVENT_INFO* print_event_info,
                             bool is_more __attribute__((unused)))
{
  char llbuff[22];
  my_off_t hexdump_from= print_event_info->hexdump_from;
  DBUG_ENTER("Log_event::print_header");

  my_b_printf(file, "#");
  print_timestamp(file, NULL);
  my_b_printf(file, " server id %lu  end_log_pos %s ", (ulong) server_id,
              llstr(log_pos,llbuff));

  /* print the checksum */

  if (checksum_alg != BINLOG_CHECKSUM_ALG_OFF &&
      checksum_alg != BINLOG_CHECKSUM_ALG_UNDEF)
  {
    char checksum_buf[BINLOG_CHECKSUM_LEN * 2 + 4]; // to fit to "0x%lx "
    size_t const bytes_written=
      my_snprintf(checksum_buf, sizeof(checksum_buf), "0x%08lx ", (ulong) crc);
    my_b_printf(file, "%s ", get_type(&binlog_checksum_typelib, checksum_alg));
    my_b_printf(file, checksum_buf, bytes_written);
  }

  /* mysqlbinlog --hexdump */
  if (print_event_info->hexdump_from)
  {
    my_b_printf(file, "\n");
    uchar *ptr= (uchar*)temp_buf;
    my_off_t size=
      uint4korr(ptr + EVENT_LEN_OFFSET) - LOG_EVENT_MINIMAL_HEADER_LEN;
    my_off_t i;

    /* Header len * 4 >= header len * (2 chars + space + extra space) */
    char *h, hex_string[49]= {0};
    char *c, char_string[16+1]= {0};

    /* Pretty-print event common header if header is exactly 19 bytes */
    if (print_event_info->common_header_len == LOG_EVENT_MINIMAL_HEADER_LEN)
    {
      char emit_buf[256];               // Enough for storing one line
      my_b_printf(file, "# Position  Timestamp   Type   Master ID        "
                  "Size      Master Pos    Flags \n");
      size_t const bytes_written=
        my_snprintf(emit_buf, sizeof(emit_buf),
                    "# %8.8lx %02x %02x %02x %02x   %02x   "
                    "%02x %02x %02x %02x   %02x %02x %02x %02x   "
                    "%02x %02x %02x %02x   %02x %02x\n",
                    (unsigned long) hexdump_from,
                    ptr[0], ptr[1], ptr[2], ptr[3], ptr[4], ptr[5], ptr[6],
                    ptr[7], ptr[8], ptr[9], ptr[10], ptr[11], ptr[12], ptr[13],
                    ptr[14], ptr[15], ptr[16], ptr[17], ptr[18]);
      DBUG_ASSERT(static_cast<size_t>(bytes_written) < sizeof(emit_buf));
      my_b_write(file, (uchar*) emit_buf, bytes_written);
      ptr += LOG_EVENT_MINIMAL_HEADER_LEN;
      hexdump_from += LOG_EVENT_MINIMAL_HEADER_LEN;
    }

    /* Rest of event (without common header) */
    for (i= 0, c= char_string, h=hex_string;
	 i < size;
	 i++, ptr++)
    {
      my_snprintf(h, 4, (i % 16 <= 7) ? "%02x " : " %02x", *ptr);
      h += 3;

      *c++= my_isalnum(&my_charset_bin, *ptr) ? *ptr : '.';

      if (i % 16 == 15)
      {
        /*
          my_b_printf() does not support full printf() formats, so we
          have to do it this way.

          TODO: Rewrite my_b_printf() to support full printf() syntax.
         */
        char emit_buf[256];
        size_t const bytes_written=
          my_snprintf(emit_buf, sizeof(emit_buf),
                      "# %8.8lx %-48.48s |%16s|\n",
                      (unsigned long) (hexdump_from + (i & 0xfffffff0)),
                      hex_string, char_string);
        DBUG_ASSERT(static_cast<size_t>(bytes_written) < sizeof(emit_buf));
	my_b_write(file, (uchar*) emit_buf, bytes_written);
	hex_string[0]= 0;
	char_string[0]= 0;
	c= char_string;
	h= hex_string;
      }
    }
    *c= '\0';
    DBUG_ASSERT(hex_string[48] == 0);
    
    if (hex_string[0])
    {
      char emit_buf[256];
      // Right-pad hex_string with spaces, up to 48 characters.
      memset(h, ' ', (sizeof(hex_string) -1) - (h - hex_string));
      size_t const bytes_written=
        my_snprintf(emit_buf, sizeof(emit_buf),
                    "# %8.8lx %-48.48s |%s|\n",
                    (unsigned long) (hexdump_from + (i & 0xfffffff0)),
                    hex_string, char_string);
      DBUG_ASSERT(static_cast<size_t>(bytes_written) < sizeof(emit_buf));
      my_b_write(file, (uchar*) emit_buf, bytes_written);
    }
    /*
      need a # to prefix the rest of printouts for example those of
      Rows_log_event::print_helper().
    */
    my_b_write(file, reinterpret_cast<const uchar*>("# "), 2);
  }
  DBUG_VOID_RETURN;
}


/**
  Prints a quoted string to io cache.
  Control characters are displayed as hex sequence, e.g. \x00
  
  @param[in] file              IO cache
  @param[in] prt               Pointer to string
  @param[in] length            String length
  @param[in] esc_all        Whether to escape all characters
*/

static void
my_b_write_quoted(IO_CACHE *file, const uchar *ptr, uint length, bool esc_all)
{
  const uchar *s;
  my_b_printf(file, "'");
  for (s= ptr; length > 0 ; s++, length--)
  {
    if (*s > 0x1F && !esc_all)
      my_b_write(file, s, 1);
    else
    {
      uchar hex[10];
      size_t len= my_snprintf((char*) hex, sizeof(hex), "%s%02x", "\\x", *s);
      my_b_write(file, hex, len);
    }
  }
  my_b_printf(file, "'");
}


static void
my_b_write_quoted(IO_CACHE *file, const uchar *ptr, uint length)
{
  my_b_write_quoted(file, ptr, length, false);
}


/**
  Prints a bit string to io cache in format  b'1010'.
  
  @param[in] file              IO cache
  @param[in] ptr               Pointer to string
  @param[in] nbits             Number of bits
*/
static void
my_b_write_bit(IO_CACHE *file, const uchar *ptr, uint nbits)
{
  uint bitnum, nbits8= ((nbits + 7) / 8) * 8, skip_bits= nbits8 - nbits;
  my_b_printf(file, "b'");
  for (bitnum= skip_bits ; bitnum < nbits8; bitnum++)
  {
    int is_set= (ptr[(bitnum) / 8] >> (7 - bitnum % 8))  & 0x01;
    my_b_write(file, (const uchar*) (is_set ? "1" : "0"), 1);
  }
  my_b_printf(file, "'");
}


/**
  Prints a packed string to io cache.
  The string consists of length packed to 1 or 2 bytes,
  followed by string data itself.
  
  @param[in] file              IO cache
  @param[in] ptr               Pointer to string
  @param[in] length            String size
  
  @retval   - number of bytes scanned.
*/
static size_t
my_b_write_quoted_with_length(IO_CACHE *file, const uchar *ptr, uint length)
{
  if (length < 256)
  {
    length= *ptr;
    my_b_write_quoted(file, ptr + 1, length);
    return length + 1;
  }
  else
  {
    length= uint2korr(ptr);
    my_b_write_quoted(file, ptr + 2, length);
    return length + 2;
  }
}


/**
  Prints a 32-bit number in both signed and unsigned representation
  
  @param[in] file              IO cache
  @param[in] sl                Signed number
  @param[in] ul                Unsigned number
*/
static void
my_b_write_sint32_and_uint32(IO_CACHE *file, int32 si, uint32 ui)
{
  my_b_printf(file, "%d", si);
  if (si < 0)
    my_b_printf(file, " (%u)", ui);
}


/**
  Print a packed value of the given SQL type into IO cache
  
  @param[in] file              IO cache
  @param[in] ptr               Pointer to string
  @param[in] type              Column type
  @param[in] meta              Column meta information
  @param[out] typestr          SQL type string buffer (for verbose output)
  @param[out] typestr_length   Size of typestr
  
  @retval   - number of bytes scanned from ptr.
*/
static size_t
log_event_print_value(IO_CACHE *file, const uchar *ptr,
                      uint type, uint meta,
                      char *typestr, size_t typestr_length)
{
  uint32 length= 0;

  if (type == MYSQL_TYPE_STRING)
  {
    if (meta >= 256)
    {
      uint byte0= meta >> 8;
      uint byte1= meta & 0xFF;
      
      if ((byte0 & 0x30) != 0x30)
      {
        /* a long CHAR() field: see #37426 */
        length= byte1 | (((byte0 & 0x30) ^ 0x30) << 4);
        type= byte0 | 0x30;
      }
      else
        length = meta & 0xFF;
    }
    else
      length= meta;
  }

  switch (type) {
  case MYSQL_TYPE_LONG:
    {
      int32 si= sint4korr(ptr);
      uint32 ui= uint4korr(ptr);
      my_b_write_sint32_and_uint32(file, si, ui);
      my_snprintf(typestr, typestr_length, "INT");
      return 4;
    }

  case MYSQL_TYPE_TINY:
    {
      my_b_write_sint32_and_uint32(file, (int) (signed char) *ptr,
                                  (uint) (unsigned char) *ptr);
      my_snprintf(typestr, typestr_length, "TINYINT");
      return 1;
    }

  case MYSQL_TYPE_SHORT:
    {
      int32 si= (int32) sint2korr(ptr);
      uint32 ui= (uint32) uint2korr(ptr);
      my_b_write_sint32_and_uint32(file, si, ui);
      my_snprintf(typestr, typestr_length, "SHORTINT");
      return 2;
    }
  
  case MYSQL_TYPE_INT24:
    {
      int32 si= sint3korr(ptr);
      uint32 ui= uint3korr(ptr);
      my_b_write_sint32_and_uint32(file, si, ui);
      my_snprintf(typestr, typestr_length, "MEDIUMINT");
      return 3;
    }

  case MYSQL_TYPE_LONGLONG:
    {
      char tmp[64];
      longlong si= sint8korr(ptr);
      longlong10_to_str(si, tmp, -10);
      my_b_printf(file, "%s", tmp);
      if (si < 0)
      {
        ulonglong ui= uint8korr(ptr);
        longlong10_to_str((longlong) ui, tmp, 10);
        my_b_printf(file, " (%s)", tmp);        
      }
      my_snprintf(typestr, typestr_length, "LONGINT");
      return 8;
    }

  case MYSQL_TYPE_NEWDECIMAL:
    {
      uint precision= meta >> 8;
      uint decimals= meta & 0xFF;
      uint bin_size= my_decimal_get_binary_size(precision, decimals);
      my_decimal dec;
      binary2my_decimal(E_DEC_FATAL_ERROR, (uchar*) ptr, &dec,
                        precision, decimals);
      int i, end;
      char buff[512], *pos;
      pos= buff;
      pos+= sprintf(buff, "%s", dec.sign() ? "-" : "");
      end= ROUND_UP(dec.frac) + ROUND_UP(dec.intg)-1;
      for (i=0; i < end; i++)
        pos+= sprintf(pos, "%09d.", dec.buf[i]);
      pos+= sprintf(pos, "%09d", dec.buf[i]);
      my_b_printf(file, "%s", buff);
      my_snprintf(typestr, typestr_length, "DECIMAL(%d,%d)",
                  precision, decimals);
      return bin_size;
    }

  case MYSQL_TYPE_FLOAT:
    {
      float fl;
      float4get(fl, ptr);
      char tmp[320];
      sprintf(tmp, "%-20g", (double) fl);
      my_b_printf(file, "%s", tmp); /* my_snprintf doesn't support %-20g */
      my_snprintf(typestr, typestr_length, "FLOAT");
      return 4;
    }

  case MYSQL_TYPE_DOUBLE:
    {
      double dbl;
      float8get(dbl, ptr);
      char tmp[320];
      sprintf(tmp, "%-.20g", dbl); /* my_snprintf doesn't support %-20g */
      my_b_printf(file, "%s", tmp);
      strcpy(typestr, "DOUBLE");
      return 8;
    }
  
  case MYSQL_TYPE_BIT:
    {
      /* Meta-data: bit_len, bytes_in_rec, 2 bytes */
      uint nbits= ((meta >> 8) * 8) + (meta & 0xFF);
      length= (nbits + 7) / 8;
      my_b_write_bit(file, ptr, nbits);
      my_snprintf(typestr, typestr_length, "BIT(%d)", nbits);
      return length;
    }

  case MYSQL_TYPE_TIMESTAMP:
    {
      uint32 i32= uint4korr(ptr);
      my_b_printf(file, "%d", i32);
      my_snprintf(typestr, typestr_length, "TIMESTAMP");
      return 4;
    }

  case MYSQL_TYPE_TIMESTAMP2:
    {
      char buf[MAX_DATE_STRING_REP_LENGTH];
      struct timeval tm;
      my_timestamp_from_binary(&tm, ptr, meta);
      int buflen= my_timeval_to_str(&tm, buf, meta);
      my_b_write(file, buf, buflen);
      my_snprintf(typestr, typestr_length, "TIMESTAMP(%d)", meta);
      return my_timestamp_binary_length(meta);
    }

  case MYSQL_TYPE_DATETIME:
    {
      size_t d, t;
      uint64 i64= uint8korr(ptr); /* YYYYMMDDhhmmss */
      d= i64 / 1000000;
      t= i64 % 1000000;
      my_b_printf(file, "%04d-%02d-%02d %02d:%02d:%02d",
                  static_cast<int>(d / 10000),
                  static_cast<int>(d % 10000) / 100,
                  static_cast<int>(d % 100),
                  static_cast<int>(t / 10000),
                  static_cast<int>(t % 10000) / 100,
                  static_cast<int>(t % 100));
      my_snprintf(typestr, typestr_length, "DATETIME");
      return 8;
    }

  case MYSQL_TYPE_DATETIME2:
    {
      char buf[MAX_DATE_STRING_REP_LENGTH];
      MYSQL_TIME ltime;
      longlong packed= my_datetime_packed_from_binary(ptr, meta);
      TIME_from_longlong_datetime_packed(&ltime, packed);
      int buflen= my_datetime_to_str(&ltime, buf, meta);
      my_b_write_quoted(file, (uchar *) buf, buflen);
      my_snprintf(typestr, typestr_length, "DATETIME(%d)", meta);
      return my_datetime_binary_length(meta);
    }

  case MYSQL_TYPE_TIME:
    {
      uint32 i32= uint3korr(ptr);
      my_b_printf(file, "'%02d:%02d:%02d'",
                  i32 / 10000, (i32 % 10000) / 100, i32 % 100);
      my_snprintf(typestr, typestr_length, "TIME");
      return 3;
    }

  case MYSQL_TYPE_TIME2:
    {
      char buf[MAX_DATE_STRING_REP_LENGTH];
      MYSQL_TIME ltime;
      longlong packed= my_time_packed_from_binary(ptr, meta);
      TIME_from_longlong_time_packed(&ltime, packed);
      int buflen= my_time_to_str(&ltime, buf, meta);
      my_b_write_quoted(file, (uchar *) buf, buflen);
      my_snprintf(typestr, typestr_length, "TIME(%d)", meta);
      return my_time_binary_length(meta);
    }

  case MYSQL_TYPE_NEWDATE:
    {
      uint32 tmp= uint3korr(ptr);
      int part;
      char buf[11];
      char *pos= &buf[10];  // start from '\0' to the beginning

      /* Copied from field.cc */
      *pos--=0;					// End NULL
      part=(int) (tmp & 31);
      *pos--= (char) ('0'+part%10);
      *pos--= (char) ('0'+part/10);
      *pos--= ':';
      part=(int) (tmp >> 5 & 15);
      *pos--= (char) ('0'+part%10);
      *pos--= (char) ('0'+part/10);
      *pos--= ':';
      part=(int) (tmp >> 9);
      *pos--= (char) ('0'+part%10); part/=10;
      *pos--= (char) ('0'+part%10); part/=10;
      *pos--= (char) ('0'+part%10); part/=10;
      *pos=   (char) ('0'+part);
      my_b_printf(file , "'%s'", buf);
      my_snprintf(typestr, typestr_length, "DATE");
      return 3;
    }

  case MYSQL_TYPE_YEAR:
    {
      uint32 i32= *ptr;
      my_b_printf(file, "%04d", i32+ 1900);
      my_snprintf(typestr, typestr_length, "YEAR");
      return 1;
    }
  
  case MYSQL_TYPE_ENUM:
    switch (meta & 0xFF) {
    case 1:
      my_b_printf(file, "%d", (int) *ptr);
      my_snprintf(typestr, typestr_length, "ENUM(1 byte)");
      return 1;
    case 2:
      {
        int32 i32= uint2korr(ptr);
        my_b_printf(file, "%d", i32);
        my_snprintf(typestr, typestr_length, "ENUM(2 bytes)");
        return 2;
      }
    default:
      my_b_printf(file, "!! Unknown ENUM packlen=%d", meta & 0xFF); 
      return 0;
    }
    break;
    
  case MYSQL_TYPE_SET:
    my_b_write_bit(file, ptr , (meta & 0xFF) * 8);
    my_snprintf(typestr, typestr_length, "SET(%d bytes)", meta & 0xFF);
    return meta & 0xFF;
  
  case MYSQL_TYPE_BLOB:
    switch (meta) {
    case 1:
      length= *ptr;
      my_b_write_quoted(file, ptr + 1, length);
      my_snprintf(typestr, typestr_length, "TINYBLOB/TINYTEXT");
      return length + 1;
    case 2:
      length= uint2korr(ptr);
      my_b_write_quoted(file, ptr + 2, length);
      my_snprintf(typestr, typestr_length, "BLOB/TEXT");
      return length + 2;
    case 3:
      length= uint3korr(ptr);
      my_b_write_quoted(file, ptr + 3, length);
      my_snprintf(typestr, typestr_length, "MEDIUMBLOB/MEDIUMTEXT");
      return length + 3;
    case 4:
      length= uint4korr(ptr);
      my_b_write_quoted(file, ptr + 4, length);
      my_snprintf(typestr, typestr_length, "LONGBLOB/LONGTEXT");
      return length + 4;
    default:
      my_b_printf(file, "!! Unknown BLOB packlen=%d", length);
      return 0;
    }

  case MYSQL_TYPE_VARCHAR:
  case MYSQL_TYPE_VAR_STRING:
    length= meta;
    my_snprintf(typestr, typestr_length, "VARSTRING(%d)", length);
    return my_b_write_quoted_with_length(file, ptr, length);

  case MYSQL_TYPE_STRING:
    my_snprintf(typestr, typestr_length, "STRING(%d)", length);
    return my_b_write_quoted_with_length(file, ptr, length);

  default:
    {
      char tmp[5];
      my_snprintf(tmp, sizeof(tmp), "%04x", meta);
      my_b_printf(file,
                  "!! Don't know how to handle column type=%d meta=%d (%s)",
                  type, meta, tmp);
    }
    break;
  }
  *typestr= 0;
  return 0;
}


/**
  Print a packed row into IO cache
  
  @param[in] file              IO cache
  @param[in] td                Table definition
  @param[in] print_event_into  Print parameters
  @param[in] cols_bitmap       Column bitmaps.
  @param[in] value             Pointer to packed row
  @param[in] prefix            Row's SQL clause ("SET", "WHERE", etc)
  
  @retval   - number of bytes scanned.
*/


size_t
Rows_log_event::print_verbose_one_row(IO_CACHE *file, table_def *td,
                                      PRINT_EVENT_INFO *print_event_info,
                                      MY_BITMAP *cols_bitmap,
                                      const uchar *value, const uchar *prefix)
{
  const uchar *value0= value;
  const uchar *null_bits= value;
  uint null_bit_index= 0;
  char typestr[64]= "";
  
  value+= (m_width + 7) / 8;
  
  my_b_printf(file, "%s", prefix);
  
  for (size_t i= 0; i < td->size(); i ++)
  {
    int is_null= (null_bits[null_bit_index / 8] 
                  >> (null_bit_index % 8))  & 0x01;

    if (bitmap_is_set(cols_bitmap, i) == 0)
      continue;
    
    if (is_null)
    {
      my_b_printf(file, "###   @%d=NULL", static_cast<int>(i + 1));
    }
    else
    {
      my_b_printf(file, "###   @%d=", static_cast<int>(i + 1));
      size_t size= log_event_print_value(file, value,
                                         td->type(i), td->field_metadata(i),
                                         typestr, sizeof(typestr));
      if (!size)
        return 0;

      value+= size;
    }

    if (print_event_info->verbose > 1)
    {
      my_b_printf(file, " /* ");

      if (typestr[0])
        my_b_printf(file, "%s ", typestr);
      else
        my_b_printf(file, "type=%d ", td->type(i));
      
      my_b_printf(file, "meta=%d nullable=%d is_null=%d ",
                  td->field_metadata(i),
                  td->maybe_null(i), is_null);
      my_b_printf(file, "*/");
    }
    
    my_b_printf(file, "\n");
    
    null_bit_index++;
  }
  return value - value0;
}


/**
  Print a row event into IO cache in human readable form (in SQL format)
  
  @param[in] file              IO cache
  @param[in] print_event_into  Print parameters
*/
void Rows_log_event::print_verbose(IO_CACHE *file,
                                   PRINT_EVENT_INFO *print_event_info)
{
  // Quoted length of the identifier can be twice the original length
  char quoted_db[1 + NAME_LEN * 2 + 2];
  char quoted_table[1 + NAME_LEN * 2 + 2];
  int quoted_db_len, quoted_table_len;
  Table_map_log_event *map;
  table_def *td;
  const char *sql_command, *sql_clause1, *sql_clause2;
  Log_event_type general_type_code= get_general_type_code();
  
  if (m_extra_row_data)
  {
    uint8 extra_data_len= m_extra_row_data[EXTRA_ROW_INFO_LEN_OFFSET];
    uint8 extra_payload_len= extra_data_len - EXTRA_ROW_INFO_HDR_BYTES;
    assert(extra_data_len >= EXTRA_ROW_INFO_HDR_BYTES);

    my_b_printf(file, "### Extra row data format: %u, len: %u :",
                m_extra_row_data[EXTRA_ROW_INFO_FORMAT_OFFSET],
                extra_payload_len);
    if (extra_payload_len)
    {
      /*
         Buffer for hex view of string, including '0x' prefix,
         2 hex chars / byte and trailing 0
      */
      const int buff_len= 2 + (256 * 2) + 1;
      char buff[buff_len];
      str_to_hex(buff, (const char*) &m_extra_row_data[EXTRA_ROW_INFO_HDR_BYTES],
                 extra_payload_len);
      my_b_printf(file, "%s", buff);
    }
    my_b_printf(file, "\n");
  }

  switch (general_type_code) {
  case WRITE_ROWS_EVENT:
    sql_command= "INSERT INTO";
    sql_clause1= "### SET\n";
    sql_clause2= NULL;
    break;
  case DELETE_ROWS_EVENT:
    sql_command= "DELETE FROM";
    sql_clause1= "### WHERE\n";
    sql_clause2= NULL;
    break;
  case UPDATE_ROWS_EVENT:
    sql_command= "UPDATE";
    sql_clause1= "### WHERE\n";
    sql_clause2= "### SET\n";
    break;
  default:
    sql_command= sql_clause1= sql_clause2= NULL;
    DBUG_ASSERT(0); /* Not possible */
  }
  
  if (!(map= print_event_info->m_table_map.get_table(m_table_id)) ||
      !(td= map->create_table_def()))
  {
    char llbuff[22];
    my_b_printf(file, "### Row event for unknown table #%s",
                llstr(m_table_id, llbuff));
    return;
  }

  /* If the write rows event contained no values for the AI */
  if (((general_type_code == WRITE_ROWS_EVENT) && (m_rows_buf==m_rows_end)))
  {
    my_b_printf(file, "### INSERT INTO `%s`.`%s` VALUES ()\n", 
                      map->get_db_name(), map->get_table_name());
    goto end;
  }

  for (const uchar *value= m_rows_buf; value < m_rows_end; )
  {
    size_t length;
#ifdef MYSQL_SERVER
    quoted_db_len= my_strmov_quoted_identifier(this->thd, (char *) quoted_db,
                                        map->get_db_name(), 0);
    quoted_table_len= my_strmov_quoted_identifier(this->thd,
                                                  (char *) quoted_table,
                                                  map->get_table_name(), 0);
#else
    quoted_db_len= my_strmov_quoted_identifier((char *) quoted_db,
                                               map->get_db_name());
    quoted_table_len= my_strmov_quoted_identifier((char *) quoted_table,
                                          map->get_table_name());
#endif
    quoted_db[quoted_db_len]= '\0';
    quoted_table[quoted_table_len]= '\0';
    my_b_printf(file, "### %s %s.%s\n",
                      sql_command,
                      quoted_db, quoted_table);
    /* Print the first image */
    if (!(length= print_verbose_one_row(file, td, print_event_info,
                                  &m_cols, value,
                                  (const uchar*) sql_clause1)))
      goto end;
    value+= length;

    /* Print the second image (for UPDATE only) */
    if (sql_clause2)
    {
      if (!(length= print_verbose_one_row(file, td, print_event_info,
                                      &m_cols_ai, value,
                                      (const uchar*) sql_clause2)))
        goto end;
      value+= length;
    }
  }

end:
  delete td;
}

#ifdef MYSQL_CLIENT
void free_table_map_log_event(Table_map_log_event *event)
{
  delete event;
}
#endif

void Log_event::print_base64(IO_CACHE* file,
                             PRINT_EVENT_INFO* print_event_info,
                             bool more)
{
  const uchar *ptr= (const uchar *)temp_buf;
  uint32 size= uint4korr(ptr + EVENT_LEN_OFFSET);
  DBUG_ENTER("Log_event::print_base64");

  size_t const tmp_str_sz= base64_needed_encoded_length((int) size);
  char *const tmp_str= (char *) my_malloc(tmp_str_sz, MYF(MY_WME));
  if (!tmp_str) {
    fprintf(stderr, "\nError: Out of memory. "
            "Could not print correct binlog event.\n");
    DBUG_VOID_RETURN;
  }

  if (base64_encode(ptr, (size_t) size, tmp_str))
  {
    DBUG_ASSERT(0);
  }

  if (print_event_info->base64_output_mode != BASE64_OUTPUT_DECODE_ROWS)
  {
    if (my_b_tell(file) == 0)
      my_b_printf(file, "\nBINLOG '\n");

    my_b_printf(file, "%s\n", tmp_str);

    if (!more)
      my_b_printf(file, "'%s\n", print_event_info->delimiter);
  }
  
  if (print_event_info->verbose)
  {
    Rows_log_event *ev= NULL;
    Log_event_type et= (Log_event_type) ptr[EVENT_TYPE_OFFSET];

    if (checksum_alg != BINLOG_CHECKSUM_ALG_UNDEF &&
        checksum_alg != BINLOG_CHECKSUM_ALG_OFF)
      size-= BINLOG_CHECKSUM_LEN; // checksum is displayed through the header
    
    switch(et)
    {
    case TABLE_MAP_EVENT:
    {
      Table_map_log_event *map; 
      map= new Table_map_log_event((const char*) ptr, size, 
                                   glob_description_event);
      print_event_info->m_table_map.set_table(map->get_table_id(), map);
      break;
    }
    case WRITE_ROWS_EVENT:
    case WRITE_ROWS_EVENT_V1:
    {
      ev= new Write_rows_log_event((const char*) ptr, size,
                                   glob_description_event);
      break;
    }
    case DELETE_ROWS_EVENT:
    case DELETE_ROWS_EVENT_V1:
    {
      ev= new Delete_rows_log_event((const char*) ptr, size,
                                    glob_description_event);
      break;
    }
    case UPDATE_ROWS_EVENT:
    case UPDATE_ROWS_EVENT_V1:
    {
      ev= new Update_rows_log_event((const char*) ptr, size,
                                    glob_description_event);
      break;
    }
    default:
      break;
    }
    
    if (ev)
    {
      ev->print_verbose(file, print_event_info);
      delete ev;
    }
  }
    
  my_free(tmp_str);
  DBUG_VOID_RETURN;
}


/*
  Log_event::print_timestamp()
*/

void Log_event::print_timestamp(IO_CACHE* file, time_t *ts)
{
  struct tm *res;
  /*
    In some Windows versions timeval.tv_sec is defined as "long",
    not as "time_t" and can be of a different size.
    Let's use a temporary time_t variable to execute localtime()
    with a correct argument type.
  */
  time_t ts_tmp= ts ? *ts : (ulong)when.tv_sec;
  DBUG_ENTER("Log_event::print_timestamp");
#ifdef MYSQL_SERVER				// This is always false
  struct tm tm_tmp;
  localtime_r(&ts_tmp, (res= &tm_tmp));
#else
  res= localtime(&ts_tmp);
#endif

  my_b_printf(file,"%02d%02d%02d %2d:%02d:%02d",
              res->tm_year % 100,
              res->tm_mon+1,
              res->tm_mday,
              res->tm_hour,
              res->tm_min,
              res->tm_sec);
  DBUG_VOID_RETURN;
}

#endif /* MYSQL_CLIENT */


#if !defined(MYSQL_CLIENT) && defined(HAVE_REPLICATION)
inline Log_event::enum_skip_reason
Log_event::continue_group(Relay_log_info *rli)
{
  if (rli->slave_skip_counter == 1)
    return Log_event::EVENT_SKIP_IGNORE;
  return Log_event::do_shall_skip(rli);
}

/**
   @param end_group_sets_max_dbs  when true the group terminal event 
                          can carry partition info, see a note below.
   @return true  in cases the current event
                 carries partition data,
           false otherwise

   @note Some events combination may force to adjust partition info.
         In particular BEGIN, BEGIN_LOAD_QUERY_EVENT, COMMIT
         where none of the events holds partitioning data
         causes the sequential applying of the group through
         assigning OVER_MAX_DBS_IN_EVENT_MTS to mts_accessed_dbs
         of COMMIT query event.
*/
bool Log_event::contains_partition_info(bool end_group_sets_max_dbs)
{
  bool res;

  switch (get_type_code()) {
  case TABLE_MAP_EVENT:
  case EXECUTE_LOAD_QUERY_EVENT:
    res= true;

    break;
    
  case QUERY_EVENT:
    if (ends_group() && end_group_sets_max_dbs)
    {
      res= true;
      static_cast<Query_log_event*>(this)->mts_accessed_dbs=
        OVER_MAX_DBS_IN_EVENT_MTS;
    }
    else
      res= (!ends_group() && !starts_group()) ? true : false;

    break;

  default:
    res= false;
  }

  return res;
}

/**
   The method maps the event to a Worker and return a pointer to it.
   As a part of the group, an event belongs to one of the following types:

   B - beginning of a group of events (BEGIN query_log_event)
   g - mini-group representative event containing the partition info
      (any Table_map, a Query_log_event)
   p - a mini-group internal event that *p*receeding its g-parent
      (int_, rand_, user_ var:s) 
   r - a mini-group internal "regular" event that follows its g-parent
      (Delete, Update, Write -rows)
   T - terminator of the group (XID, COMMIT, ROLLBACK, auto-commit query)

   Only the first g-event computes the assigned Worker which once 
   is determined remains to be for the rest of the group.
   That is the g-event solely carries partitioning info.
   For B-event the assigned Worker is NULL to indicate Coordinator 
   has not yet decided. The same applies to p-event.
   
   Notice, these is a special group consisting of optionally multiple p-events
   terminating with a g-event.
   Such case is caused by old master binlog and a few corner-cases of
   the current master version (todo: to fix). 

   In case of the event accesses more than OVER_MAX_DBS the method
   has to ensure sure previously assigned groups to all other workers are
   done.


   @note The function updates GAQ queue directly, updates APH hash 
         plus relocates some temporary tables from Coordinator's list into
         involved entries of APH through @c map_db_to_worker.
         There's few memory allocations commented where to be freed.
   
   @return a pointer to the Worker struct or NULL.
*/

Slave_worker *Log_event::get_slave_worker(Relay_log_info *rli)
{
  Slave_job_group group, *ptr_group;
  bool is_s_event;
  int  num_dbs= 0;
  Slave_worker *ret_worker= NULL;
  char llbuff[22];
#ifndef DBUG_OFF
  THD *thd= rli->info_thd;
#endif
  Slave_committed_queue *gaq= rli->gaq;

  /* checking partioning properties and perform corresponding actions */

  // Beginning of a group designated explicitly with BEGIN or GTID
  if ((is_s_event= starts_group()) || is_gtid_event(this) ||
      // or DDL:s or autocommit queries possibly associated with own p-events
      (!rli->curr_group_seen_begin && !rli->curr_group_seen_gtid &&
       /*
         the following is a special case of B-free still multi-event group like
         { p_1,p_2,...,p_k, g }.
         In that case either GAQ is empty (the very first group is being
         assigned) or the last assigned group index points at one of
         mapped-to-a-worker.
       */
       (gaq->empty() ||
        gaq->get_job_group(rli->gaq->assigned_group_index)->
        worker_id != MTS_WORKER_UNDEF)))
  {
    if (!rli->curr_group_seen_gtid && !rli->curr_group_seen_begin)
    {
      ulong gaq_idx;
      rli->mts_groups_assigned++;

      rli->curr_group_isolated= FALSE;
      group.reset(log_pos, rli->mts_groups_assigned);
      // the last occupied GAQ's array index
      gaq_idx= gaq->assigned_group_index= gaq->en_queue((void *) &group);
    
      DBUG_ASSERT(gaq_idx != MTS_WORKER_UNDEF && gaq_idx < gaq->size);
      DBUG_ASSERT(gaq->get_job_group(rli->gaq->assigned_group_index)->
                  group_relay_log_name == NULL);
      DBUG_ASSERT(gaq_idx != MTS_WORKER_UNDEF);  // gaq must have room
      DBUG_ASSERT(rli->last_assigned_worker == NULL);

      if (is_s_event || is_gtid_event(this))
      {
        Log_event *ptr_curr_ev= this;
        // B-event is appended to the Deferred Array associated with GCAP
        insert_dynamic(&rli->curr_group_da,
                       (uchar*) &ptr_curr_ev);

        DBUG_ASSERT(rli->curr_group_da.elements == 1);

        if (starts_group())
        {
          // mark the current group as started with explicit B-event
          rli->mts_end_group_sets_max_dbs= true;
          rli->curr_group_seen_begin= true;
        }
     
        if (is_gtid_event(this))
          // mark the current group as started with explicit Gtid-event
          rli->curr_group_seen_gtid= true;

        return ret_worker;
      }
    }
    else
    {
      Log_event *ptr_curr_ev= this;
      // B-event is appended to the Deferred Array associated with GCAP
      insert_dynamic(&rli->curr_group_da, (uchar*) &ptr_curr_ev);
      rli->curr_group_seen_begin= true;
      rli->mts_end_group_sets_max_dbs= true;
      DBUG_ASSERT(rli->curr_group_da.elements == 2);
      DBUG_ASSERT(starts_group());
      return ret_worker;
    }
  }

  // mini-group representative

  if (contains_partition_info(rli->mts_end_group_sets_max_dbs))
  {
    int i= 0;
    num_dbs= mts_number_dbs();
    List_iterator<char> it(*get_mts_dbs(&rli->mts_coor_mem_root));
    it++;

    /*
      Bug 12982188 - MTS: SBR ABORTS WITH ERROR 1742 ON LOAD DATA
      Logging on master can create a group with no events holding
      the partition info.
      The following assert proves there's the only reason
      for such group.
    */
    DBUG_ASSERT(!ends_group() ||
                /*
                  This is an empty group being processed due to gtids.
                */
                (rli->curr_group_seen_begin && rli->curr_group_seen_gtid &&
                 ends_group()) ||
                (rli->mts_end_group_sets_max_dbs &&
                 ((rli->curr_group_da.elements == 3 && rli->curr_group_seen_gtid) ||
                 (rli->curr_group_da.elements == 2 && !rli->curr_group_seen_gtid)) &&
                 ((*(Log_event **)
                   dynamic_array_ptr(&rli->curr_group_da,
                                     rli->curr_group_da.elements - 1))-> 
                  get_type_code() == BEGIN_LOAD_QUERY_EVENT)));

    // partioning info is found which drops the flag
    rli->mts_end_group_sets_max_dbs= false;
    ret_worker= rli->last_assigned_worker;
    if (num_dbs == OVER_MAX_DBS_IN_EVENT_MTS)
    {
      // Worker with id 0 to handle serial execution
      if (!ret_worker)
        ret_worker= *(Slave_worker**) dynamic_array_ptr(&rli->workers, 0);
      // No need to know a possible error out of synchronization call.
      (void) wait_for_workers_to_finish(rli, ret_worker);
      /*
        this marking is transferred further into T-event of the current group.
      */
      rli->curr_group_isolated= TRUE;
    }

    do
    {
      char **ref_cur_db= it.ref();
      
      if (!(ret_worker=
            map_db_to_worker(*ref_cur_db, rli,
                             &mts_assigned_partitions[i],
                             /*
                               todo: optimize it. Although pure 
                               rows- event load in insensetive to the flag value
                             */
                             TRUE,
                             ret_worker)))
      {
        llstr(rli->get_event_relay_log_pos(), llbuff);
        my_error(ER_MTS_CANT_PARALLEL, MYF(0),
                 get_type_str(), rli->get_event_relay_log_name(), llbuff,
                 "could not distribute the event to a Worker");
        return ret_worker;
      }
      // all temporary tables are transferred from Coordinator in over-max case
      DBUG_ASSERT(num_dbs != OVER_MAX_DBS_IN_EVENT_MTS || !thd->temporary_tables);
      DBUG_ASSERT(!strcmp(mts_assigned_partitions[i]->db, *ref_cur_db));
      DBUG_ASSERT(ret_worker == mts_assigned_partitions[i]->worker);
      DBUG_ASSERT(mts_assigned_partitions[i]->usage >= 0);

      i++;
    } while (it++);

    if ((ptr_group= gaq->get_job_group(rli->gaq->assigned_group_index))->
        worker_id == MTS_WORKER_UNDEF)
    {
      ptr_group->worker_id= ret_worker->id;
      
      DBUG_ASSERT(ptr_group->group_relay_log_name == NULL);
    }

    DBUG_ASSERT(i == num_dbs || num_dbs == OVER_MAX_DBS_IN_EVENT_MTS);
  }
  else 
  {
    // a mini-group internal "regular" event
    if (rli->last_assigned_worker)
    {
      ret_worker= rli->last_assigned_worker;
      
      DBUG_ASSERT(rli->curr_group_assigned_parts.elements > 0 ||
                  ret_worker->id == 0);
    }
    else // int_, rand_, user_ var:s, load-data events
    {
      Log_event *ptr_curr_ev= this;

      if (!(get_type_code() == INTVAR_EVENT ||
            get_type_code() == RAND_EVENT ||
            get_type_code() == USER_VAR_EVENT ||
            get_type_code() == ROWS_QUERY_LOG_EVENT ||
            get_type_code() == BEGIN_LOAD_QUERY_EVENT ||
            get_type_code() == APPEND_BLOCK_EVENT))
      {
        DBUG_ASSERT(!ret_worker);
        
        llstr(rli->get_event_relay_log_pos(), llbuff);
        my_error(ER_MTS_CANT_PARALLEL, MYF(0),
                 get_type_str(), rli->get_event_relay_log_name(), llbuff,
                 "the event is a part of a group that is unsupported in "
                 "the parallel execution mode");

        return ret_worker;
      }

      insert_dynamic(&rli->curr_group_da, (uchar*) &ptr_curr_ev);
      
      DBUG_ASSERT(!ret_worker);
      return ret_worker;
    }
  }

  // T-event: Commit, Xid, a DDL query or dml query of B-less group.
  if (ends_group() || !rli->curr_group_seen_begin)
  {
    // index of GAQ that this terminal event belongs to
    mts_group_idx= gaq->assigned_group_index;
    rli->mts_group_status= Relay_log_info::MTS_END_GROUP;
    if (rli->curr_group_isolated)
      set_mts_isolate_group();
    ptr_group= gaq->get_job_group(rli->gaq->assigned_group_index);

    DBUG_ASSERT(ret_worker != NULL);
    
    /*
      The following two blocks are executed if the worker has not been
      notified about new relay-log or a new checkpoints. 
      Relay-log string is freed by Coordinator, Worker deallocates
      strings in the checkpoint block.
      However if the worker exits earlier reclaiming for both happens anyway at
      GAQ delete.
    */
    if (!ret_worker->relay_log_change_notified)
    {
      /*
        Prior this event, C rotated the relay log to drop each
        Worker's notified flag. Now group terminating event initiates
        the new relay-log (where the current event is from) name
        delivery to Worker that will receive it in commit_positions().
      */
      DBUG_ASSERT(ptr_group->group_relay_log_name == NULL);

      ptr_group->group_relay_log_name= (char *)
        my_malloc(strlen(rli->
                         get_group_relay_log_name()) + 1, MYF(MY_WME));
      strcpy(ptr_group->group_relay_log_name,
             rli->get_event_relay_log_name());

      DBUG_ASSERT(ptr_group->group_relay_log_name != NULL);

      ret_worker->relay_log_change_notified= TRUE;
    }

    if (!ret_worker->checkpoint_notified)
    {
      ptr_group->checkpoint_log_name= (char *)
        my_malloc(strlen(rli->
                         get_group_master_log_name()) + 1, MYF(MY_WME));
      strcpy(ptr_group->checkpoint_log_name,
             rli->get_group_master_log_name());
      ptr_group->checkpoint_log_pos= rli->get_group_master_log_pos();
      ptr_group->checkpoint_relay_log_name= (char *)
        my_malloc(strlen(rli->
                         get_group_relay_log_name()) + 1, MYF(MY_WME));
      strcpy(ptr_group->checkpoint_relay_log_name,
             rli->get_group_relay_log_name());
      ptr_group->checkpoint_relay_log_pos= rli->get_group_relay_log_pos();
      ptr_group->shifted= ret_worker->bitmap_shifted;
      ret_worker->bitmap_shifted= 0;
      ret_worker->checkpoint_notified= TRUE;
    }
    ptr_group->checkpoint_seqno= rli->checkpoint_seqno;
    ptr_group->ts= when.tv_sec + (time_t) exec_time; // Seconds_behind_master related
    rli->checkpoint_seqno++;

    // reclaiming resources allocated during the group scheduling
    free_root(&rli->mts_coor_mem_root, MYF(MY_KEEP_PREALLOC));

#ifndef DBUG_OFF
    w_rr++;
#endif

  }
  
  return ret_worker;
}

/**
   Scheduling event to execute in parallel or execute it directly.
   In MTS case the event gets associated with either Coordinator or a
   Worker.  A special case of the association is NULL when the Worker
   can't be decided yet.  In the single threaded sequential mode the
   event maps to SQL thread rli.

   @note in case of MTS failure Coordinator destroys all gathered
         deferred events.

   @return 0 as success, otherwise a failure.
*/
int Log_event::apply_event(Relay_log_info *rli)
{
  DBUG_ENTER("LOG_EVENT:apply_event");
  bool parallel= FALSE;
  enum enum_mts_event_exec_mode actual_exec_mode= EVENT_EXEC_PARALLEL;
  THD *thd= rli->info_thd;

  worker= rli;

  if (rli->is_mts_recovery())
  {
    bool skip= 
      bitmap_is_set(&rli->recovery_groups, rli->mts_recovery_index) &&
      (get_mts_execution_mode(::server_id,
       rli->mts_group_status == Relay_log_info::MTS_IN_GROUP)
       == EVENT_EXEC_PARALLEL);
    if (skip)
    {
      DBUG_RETURN(0);
    }
    else
    { 
      DBUG_RETURN(do_apply_event(rli));
    }
  }

  if (!(parallel= rli->is_parallel_exec()) ||
      ((actual_exec_mode= 
        get_mts_execution_mode(::server_id, 
                           rli->mts_group_status == Relay_log_info::MTS_IN_GROUP))
       != EVENT_EXEC_PARALLEL))
  {
    if (parallel)
    {
      /* 
         There are two classes of events that Coordinator executes
         itself. One e.g the master Rotate requires all Workers to finish up 
         their assignments. The other async class, e.g the slave Rotate,
         can't have this such synchronization because Worker might be waiting
         for terminal events to finish.
      */

      if (actual_exec_mode != EVENT_EXEC_ASYNC)
      {     
        /*
          this  event does not split the current group but is indeed
          a separator beetwen two master's binlog therefore requiring
          Workers to sync.
        */
        if (rli->curr_group_da.elements > 0)
        {
          char llbuff[22];
          /* 
             Possible reason is a old version binlog sequential event
             wrappped with BEGIN/COMMIT or preceeded by User|Int|Random- var.
             MTS has to stop to suggest restart in the permanent sequential mode.
          */
          llstr(rli->get_event_relay_log_pos(), llbuff);
          my_error(ER_MTS_CANT_PARALLEL, MYF(0),
                   get_type_str(), rli->get_event_relay_log_name(), llbuff,
                   "possible malformed group of events from an old master");

          /* Coordinator cant continue, it marks MTS group status accordingly */
          rli->mts_group_status= Relay_log_info::MTS_KILLED_GROUP;

          goto err;
        }
        /*
          Marking sure the event will be executed in sequential mode.
        */
        if (wait_for_workers_to_finish(rli) == -1)
        {
          // handle synchronization error
          rli->report(WARNING_LEVEL, 0,
                      "Slave worker thread has failed to apply an event. As a "
                      "consequence, the coordinator thread is stopping "
                      "execution.");
          DBUG_RETURN(-1);
        }
        /*
          Given not in-group mark the event handler can invoke checkpoint
          update routine in the following course.
        */
        DBUG_ASSERT(rli->mts_group_status == Relay_log_info::MTS_NOT_IN_GROUP);

#ifndef DBUG_OFF
        /* all Workers are idle as done through wait_for_workers_to_finish */
        for (uint k= 0; k < rli->curr_group_da.elements; k++)
        {
          DBUG_ASSERT(!(*(Slave_worker **)
                        dynamic_array_ptr(&rli->workers, k))->usage_partition);
          DBUG_ASSERT(!(*(Slave_worker **)
                        dynamic_array_ptr(&rli->workers, k))->jobs.len);
        }
#endif
      }
      else
      {
        DBUG_ASSERT(actual_exec_mode == EVENT_EXEC_ASYNC);
      }
    }
    DBUG_RETURN(do_apply_event(rli));
  }

  DBUG_ASSERT(actual_exec_mode == EVENT_EXEC_PARALLEL);
  DBUG_ASSERT(!(rli->curr_group_seen_begin && ends_group()) ||
              /*
                This is an empty group being processed due to gtids.
              */
              (rli->curr_group_seen_begin && rli->curr_group_seen_gtid
               && ends_group()) ||
              rli->last_assigned_worker ||
              /*
                Begin_load_query can be logged w/o db info and within
                Begin/Commit. That's a pattern forcing sequential
                applying of LOAD-DATA.
              */
              (*(Log_event **)
               dynamic_array_ptr(&rli->curr_group_da,
                                 rli->curr_group_da.elements - 1))-> 
              get_type_code() == BEGIN_LOAD_QUERY_EVENT);

  worker= NULL;
  rli->mts_group_status= Relay_log_info::MTS_IN_GROUP;

  worker= (Relay_log_info*)
    (rli->last_assigned_worker= get_slave_worker(rli));

#ifndef DBUG_OFF
  if (rli->last_assigned_worker)
    DBUG_PRINT("mts", ("Assigning job to worker %lu",
               rli->last_assigned_worker->id));
#endif

err:
  if (thd->is_error())
  {
    DBUG_ASSERT(!worker);

    /*
      Destroy all deferred buffered events but the current prior to exit.
      The current one will be deleted as an event never destined/assigned
      to any Worker in Coordinator's regular execution path.
    */
    for (uint k= 0; k < rli->curr_group_da.elements; k++)
    {
      Log_event *ev_buf=
        *(Log_event**) dynamic_array_ptr(&rli->curr_group_da, k);
      if (this != ev_buf)
        delete ev_buf;
    }
    rli->curr_group_da.elements= 0;
  }
  else
  {
    DBUG_ASSERT(worker || rli->curr_group_assigned_parts.elements == 0);
  }

  DBUG_RETURN((!thd->is_error() ||
               DBUG_EVALUATE_IF("fault_injection_get_slave_worker", 1, 0)) ?
              0 : -1);
}

#endif

/**************************************************************************
	Query_log_event methods
**************************************************************************/

#if defined(HAVE_REPLICATION) && !defined(MYSQL_CLIENT)

/**
  This (which is used only for SHOW BINLOG EVENTS) could be updated to
  print SET @@session_var=. But this is not urgent, as SHOW BINLOG EVENTS is
  only an information, it does not produce suitable queries to replay (for
  example it does not print LOAD DATA INFILE).
  @todo
    show the catalog ??
*/

int Query_log_event::pack_info(Protocol *protocol)
{
  // TODO: show the catalog ??
  String temp_buf;
  // Add use `DB` to the string if required
  if (!(flags & LOG_EVENT_SUPPRESS_USE_F)
      && db && db_len)
  {
    temp_buf.append("use ");
    append_identifier(this->thd, &temp_buf, db, db_len);
    temp_buf.append("; ");
  }
  // Add the query to the string
  if (query && q_len)
    temp_buf.append(query);
 // persist the buffer in protocol
  protocol->store(temp_buf.ptr(), temp_buf.length(), &my_charset_bin);
  return 0;
}
#endif

#ifndef MYSQL_CLIENT

/**
  Utility function for the next method (Query_log_event::write()) .
*/
static void write_str_with_code_and_len(uchar **dst, const char *src,
                                        uint len, uint code)
{
  /*
    only 1 byte to store the length of catalog, so it should not
    surpass 255
  */
  DBUG_ASSERT(len <= 255);
  DBUG_ASSERT(src);
  *((*dst)++)= code;
  *((*dst)++)= (uchar) len;
  bmove(*dst, src, len);
  (*dst)+= len;
}


/**
  Query_log_event::write().

  @note
    In this event we have to modify the header to have the correct
    EVENT_LEN_OFFSET as we don't yet know how many status variables we
    will print!
*/

bool Query_log_event::write(IO_CACHE* file)
{
  uchar buf[QUERY_HEADER_LEN + MAX_SIZE_LOG_EVENT_STATUS];
  uchar *start, *start_of_status;
  ulong event_length;

  if (!query)
    return 1;                                   // Something wrong with event

  /*
    We want to store the thread id:
    (- as an information for the user when he reads the binlog)
    - if the query uses temporary table: for the slave SQL thread to know to
    which master connection the temp table belongs.
    Now imagine we (write()) are called by the slave SQL thread (we are
    logging a query executed by this thread; the slave runs with
    --log-slave-updates). Then this query will be logged with
    thread_id=the_thread_id_of_the_SQL_thread. Imagine that 2 temp tables of
    the same name were created simultaneously on the master (in the master
    binlog you have
    CREATE TEMPORARY TABLE t; (thread 1)
    CREATE TEMPORARY TABLE t; (thread 2)
    ...)
    then in the slave's binlog there will be
    CREATE TEMPORARY TABLE t; (thread_id_of_the_slave_SQL_thread)
    CREATE TEMPORARY TABLE t; (thread_id_of_the_slave_SQL_thread)
    which is bad (same thread id!).

    To avoid this, we log the thread's thread id EXCEPT for the SQL
    slave thread for which we log the original (master's) thread id.
    Now this moves the bug: what happens if the thread id on the
    master was 10 and when the slave replicates the query, a
    connection number 10 is opened by a normal client on the slave,
    and updates a temp table of the same name? We get a problem
    again. To avoid this, in the handling of temp tables (sql_base.cc)
    we use thread_id AND server_id.  TODO when this is merged into
    4.1: in 4.1, slave_proxy_id has been renamed to pseudo_thread_id
    and is a session variable: that's to make mysqlbinlog work with
    temp tables. We probably need to introduce

    SET PSEUDO_SERVER_ID
    for mysqlbinlog in 4.1. mysqlbinlog would print:
    SET PSEUDO_SERVER_ID=
    SET PSEUDO_THREAD_ID=
    for each query using temp tables.
  */
  int4store(buf + Q_THREAD_ID_OFFSET, slave_proxy_id);
  int4store(buf + Q_EXEC_TIME_OFFSET, exec_time);
  buf[Q_DB_LEN_OFFSET] = (char) db_len;
  int2store(buf + Q_ERR_CODE_OFFSET, error_code);

  /*
    You MUST always write status vars in increasing order of code. This
    guarantees that a slightly older slave will be able to parse those he
    knows.
  */
  start_of_status= start= buf+QUERY_HEADER_LEN;
  if (flags2_inited)
  {
    *start++= Q_FLAGS2_CODE;
    int4store(start, flags2);
    start+= 4;
  }
  if (sql_mode_inited)
  {
    *start++= Q_SQL_MODE_CODE;
    int8store(start, sql_mode);
    start+= 8;
  }
  if (catalog_len) // i.e. this var is inited (false for 4.0 events)
  {
    write_str_with_code_and_len(&start,
                                catalog, catalog_len, Q_CATALOG_NZ_CODE);
    /*
      In 5.0.x where x<4 masters we used to store the end zero here. This was
      a waste of one byte so we don't do it in x>=4 masters. We change code to
      Q_CATALOG_NZ_CODE, because re-using the old code would make x<4 slaves
      of this x>=4 master segfault (expecting a zero when there is
      none). Remaining compatibility problems are: the older slave will not
      find the catalog; but it is will not crash, and it's not an issue
      that it does not find the catalog as catalogs were not used in these
      older MySQL versions (we store it in binlog and read it from relay log
      but do nothing useful with it). What is an issue is that the older slave
      will stop processing the Q_* blocks (and jumps to the db/query) as soon
      as it sees unknown Q_CATALOG_NZ_CODE; so it will not be able to read
      Q_AUTO_INCREMENT*, Q_CHARSET and so replication will fail silently in
      various ways. Documented that you should not mix alpha/beta versions if
      they are not exactly the same version, with example of 5.0.3->5.0.2 and
      5.0.4->5.0.3. If replication is from older to new, the new will
      recognize Q_CATALOG_CODE and have no problem.
    */
  }
  if (auto_increment_increment != 1 || auto_increment_offset != 1)
  {
    *start++= Q_AUTO_INCREMENT;
    int2store(start, auto_increment_increment);
    int2store(start+2, auto_increment_offset);
    start+= 4;
  }
  if (charset_inited)
  {
    *start++= Q_CHARSET_CODE;
    memcpy(start, charset, 6);
    start+= 6;
  }
  if (time_zone_len)
  {
    /* In the TZ sys table, column Name is of length 64 so this should be ok */
    DBUG_ASSERT(time_zone_len <= MAX_TIME_ZONE_NAME_LENGTH);
    write_str_with_code_and_len(&start,
                                time_zone_str, time_zone_len, Q_TIME_ZONE_CODE);
  }
  if (lc_time_names_number)
  {
    DBUG_ASSERT(lc_time_names_number <= 0xFFFF);
    *start++= Q_LC_TIME_NAMES_CODE;
    int2store(start, lc_time_names_number);
    start+= 2;
  }
  if (charset_database_number)
  {
    DBUG_ASSERT(charset_database_number <= 0xFFFF);
    *start++= Q_CHARSET_DATABASE_CODE;
    int2store(start, charset_database_number);
    start+= 2;
  }
  if (table_map_for_update)
  {
    *start++= Q_TABLE_MAP_FOR_UPDATE_CODE;
    int8store(start, table_map_for_update);
    start+= 8;
  }
  if (master_data_written != 0)
  {
    /*
      Q_MASTER_DATA_WRITTEN_CODE only exists in relay logs where the master
      has binlog_version<4 and the slave has binlog_version=4. See comment
      for master_data_written in log_event.h for details.
    */
    *start++= Q_MASTER_DATA_WRITTEN_CODE;
    int4store(start, master_data_written);
    start+= 4;
  }

  if (thd && thd->need_binlog_invoker())
  {
    LEX_STRING user;
    LEX_STRING host;
    memset(&user, 0, sizeof(user));
    memset(&host, 0, sizeof(host));

    if (thd->slave_thread && thd->has_invoker())
    {
      /* user will be null, if master is older than this patch */
      user= thd->get_invoker_user();
      host= thd->get_invoker_host();
    }
    else if (thd->security_ctx->priv_user)
    {
      Security_context *ctx= thd->security_ctx;

      user.length= strlen(ctx->priv_user);
      user.str= ctx->priv_user;
      if (ctx->priv_host[0] != '\0')
      {
        host.str= ctx->priv_host;
        host.length= strlen(ctx->priv_host);
      }
    }

    if (user.length > 0)
    {
      *start++= Q_INVOKER;

      /*
        Store user length and user. The max length of use is 16, so 1 byte is
        enough to store the user's length.
       */
      *start++= (uchar)user.length;
      memcpy(start, user.str, user.length);
      start+= user.length;

      /*
        Store host length and host. The max length of host is 60, so 1 byte is
        enough to store the host's length.
       */
      *start++= (uchar)host.length;
      memcpy(start, host.str, host.length);
      start+= host.length;
    }
  }

  if (thd && thd->get_binlog_accessed_db_names() != NULL)
  {
    uchar dbs;
    *start++= Q_UPDATED_DB_NAMES;

    compile_time_assert(MAX_DBS_IN_EVENT_MTS <= OVER_MAX_DBS_IN_EVENT_MTS);

    /* 
       In case of the number of db:s exceeds MAX_DBS_IN_EVENT_MTS
       no db:s is written and event will require the sequential applying on slave.
    */
    dbs=
      (thd->get_binlog_accessed_db_names()->elements <= MAX_DBS_IN_EVENT_MTS) ?
      thd->get_binlog_accessed_db_names()->elements : OVER_MAX_DBS_IN_EVENT_MTS;

    DBUG_ASSERT(dbs != 0);

    if (dbs <= MAX_DBS_IN_EVENT_MTS)
    {
      List_iterator_fast<char> it(*thd->get_binlog_accessed_db_names());
      char *db_name= it++;
      /* 
         the single "" db in the acccessed db list corresponds to the same as
         exceeds MAX_DBS_IN_EVENT_MTS case, so dbs is set to the over-max.
      */
      if (dbs == 1 && !strcmp(db_name, ""))
        dbs= OVER_MAX_DBS_IN_EVENT_MTS;
      *start++= dbs;
      if (dbs != OVER_MAX_DBS_IN_EVENT_MTS)
        do
        {
          strcpy((char*) start, db_name);
          start += strlen(db_name) + 1;
        } while ((db_name= it++));
    }
    else
    {
      *start++= dbs;
    }
  }

  if (thd && thd->query_start_usec_used)
  {
    *start++= Q_MICROSECONDS;
    get_time();
    int3store(start, when.tv_usec);
    start+= 3;
  }

  /*
    NOTE: When adding new status vars, please don't forget to update
    the MAX_SIZE_LOG_EVENT_STATUS in log_event.h and update the function
    code_name() in this file.
   
    Here there could be code like
    if (command-line-option-which-says-"log_this_variable" && inited)
    {
    *start++= Q_THIS_VARIABLE_CODE;
    int4store(start, this_variable);
    start+= 4;
    }
  */
  
  /* Store length of status variables */
  status_vars_len= (uint) (start-start_of_status);
  DBUG_ASSERT(status_vars_len <= MAX_SIZE_LOG_EVENT_STATUS);
  int2store(buf + Q_STATUS_VARS_LEN_OFFSET, status_vars_len);

  /*
    Calculate length of whole event
    The "1" below is the \0 in the db's length
  */
  event_length= (uint) (start-buf) + get_post_header_size_for_derived() + db_len + 1 + q_len;

  return (write_header(file, event_length) ||
          wrapper_my_b_safe_write(file, (uchar*) buf, QUERY_HEADER_LEN) ||
          write_post_header_for_derived(file) ||
          wrapper_my_b_safe_write(file, (uchar*) start_of_status,
                          (uint) (start-start_of_status)) ||
          wrapper_my_b_safe_write(file, (db) ? (uchar*) db : (uchar*)"", db_len + 1) ||
          wrapper_my_b_safe_write(file, (uchar*) query, q_len) ||
	  write_footer(file)) ? 1 : 0;
}

/**
  The simplest constructor that could possibly work.  This is used for
  creating static objects that have a special meaning and are invisible
  to the log.  
*/
Query_log_event::Query_log_event()
  :Log_event(), data_buf(0)
{
  memset(&user, 0, sizeof(user));
  memset(&host, 0, sizeof(host));
}


/**
  Creates a Query Log Event.

  @param thd_arg      Thread handle
  @param query_arg    Array of char representing the query
  @param query_length Size of the 'query_arg' array
  @param using_trans  Indicates that there are transactional changes.
  @param immediate    After being written to the binary log, the event
                      must be flushed immediately. This indirectly implies
                      the stmt-cache.
  @param suppress_use Suppress the generation of 'USE' statements
  @param errcode      The error code of the query
  @param ignore       Ignore user's statement, i.e. lex information, while
                      deciding which cache must be used.
*/
Query_log_event::Query_log_event(THD* thd_arg, const char* query_arg,
				 ulong query_length, bool using_trans,
				 bool immediate, bool suppress_use,
                                 int errcode, bool ignore_cmd_internals)

  :Log_event(thd_arg,
             (thd_arg->thread_specific_used ? LOG_EVENT_THREAD_SPECIFIC_F :
              0) |
             (suppress_use ? LOG_EVENT_SUPPRESS_USE_F : 0),
	     using_trans ? Log_event::EVENT_TRANSACTIONAL_CACHE :
                          Log_event::EVENT_STMT_CACHE,
             Log_event::EVENT_NORMAL_LOGGING),
   data_buf(0), query(query_arg), catalog(thd_arg->catalog),
   db(thd_arg->db), q_len((uint32) query_length),
   thread_id(thd_arg->thread_id),
   /* save the original thread id; we already know the server id */
   slave_proxy_id(thd_arg->variables.pseudo_thread_id),
   flags2_inited(1), sql_mode_inited(1), charset_inited(1),
   sql_mode(thd_arg->variables.sql_mode),
   auto_increment_increment(thd_arg->variables.auto_increment_increment),
   auto_increment_offset(thd_arg->variables.auto_increment_offset),
   lc_time_names_number(thd_arg->variables.lc_time_names->number),
   charset_database_number(0),
   table_map_for_update((ulonglong)thd_arg->table_map_for_update),
   master_data_written(0), mts_accessed_dbs(0)
{
  time_t end_time;

  memset(&user, 0, sizeof(user));
  memset(&host, 0, sizeof(host));

  error_code= errcode;

  time(&end_time);
  exec_time = (ulong) (end_time  - thd_arg->start_time.tv_sec);
  /**
    @todo this means that if we have no catalog, then it is replicated
    as an existing catalog of length zero. is that safe? /sven
  */
  catalog_len = (catalog) ? (uint32) strlen(catalog) : 0;
  /* status_vars_len is set just before writing the event */
  db_len = (db) ? (uint32) strlen(db) : 0;
  if (thd_arg->variables.collation_database != thd_arg->db_charset)
    charset_database_number= thd_arg->variables.collation_database->number;
  
  /*
    We only replicate over the bits of flags2 that we need: the rest
    are masked out by "& OPTIONS_WRITTEN_TO_BINLOG".

    We also force AUTOCOMMIT=1.  Rationale (cf. BUG#29288): After
    fixing BUG#26395, we always write BEGIN and COMMIT around all
    transactions (even single statements in autocommit mode).  This is
    so that replication from non-transactional to transactional table
    and error recovery from XA to non-XA table should work as
    expected.  The BEGIN/COMMIT are added in log.cc. However, there is
    one exception: MyISAM bypasses log.cc and writes directly to the
    binlog.  So if autocommit is off, master has MyISAM, and slave has
    a transactional engine, then the slave will just see one long
    never-ending transaction.  The only way to bypass explicit
    BEGIN/COMMIT in the binlog is by using a non-transactional table.
    So setting AUTOCOMMIT=1 will make this work as expected.

    Note: explicitly replicate AUTOCOMMIT=1 from master. We do not
    assume AUTOCOMMIT=1 on slave; the slave still reads the state of
    the autocommit flag as written by the master to the binlog. This
    behavior may change after WL#4162 has been implemented.
  */
  flags2= (uint32) (thd_arg->variables.option_bits &
                    (OPTIONS_WRITTEN_TO_BIN_LOG & ~OPTION_NOT_AUTOCOMMIT));
  DBUG_ASSERT(thd_arg->variables.character_set_client->number < 256*256);
  DBUG_ASSERT(thd_arg->variables.collation_connection->number < 256*256);
  DBUG_ASSERT(thd_arg->variables.collation_server->number < 256*256);
  DBUG_ASSERT(thd_arg->variables.character_set_client->mbminlen == 1);
  int2store(charset, thd_arg->variables.character_set_client->number);
  int2store(charset+2, thd_arg->variables.collation_connection->number);
  int2store(charset+4, thd_arg->variables.collation_server->number);
  if (thd_arg->time_zone_used)
  {
    /*
      Note that our event becomes dependent on the Time_zone object
      representing the time zone. Fortunately such objects are never deleted
      or changed during mysqld's lifetime.
    */
    time_zone_len= thd_arg->variables.time_zone->get_name()->length();
    time_zone_str= thd_arg->variables.time_zone->get_name()->ptr();
  }
  else
    time_zone_len= 0;

  /*
    In what follows, we define in which cache, trx-cache or stmt-cache,
    this Query Log Event will be written to.

    If ignore_cmd_internals is defined, we rely on the is_trans flag to
    choose the cache and this is done in the base class Log_event. False
    means that the stmt-cache will be used and upon statement commit/rollback
    the cache will be flushed to disk. True means that the trx-cache will
    be used and upon transaction commit/rollback the cache will be flushed
    to disk.

    If set immediate cache is defined, for convenience, we automatically
    use the stmt-cache. This mean that the statement will be written
    to the stmt-cache and immediately flushed to disk without waiting
    for a commit/rollback notification.

    For example, the cluster/ndb captures a request to execute a DDL
    statement and synchronously propagate it to all available MySQL
    servers. Unfortunately, the current protocol assumes that the
    generated events are immediately written to diks and does not check
    for commit/rollback.

    Upon dropping a connection, DDLs (i.e. DROP TEMPORARY TABLE) are
    generated and in this case the statements have the immediate flag
    set because there is no commit/rollback.

    If the immediate flag is not set, the decision on the cache is based
    on the current statement and the flag is_trans, which indicates if
    a transactional engine was updated. 

    Statements are classifed as row producers (i.e. can_generate_row_events())
    or non-row producers. Non-row producers, DDL in general, are treated
    as the immediate flag was set and for convenience are written to the
    stmt-cache and immediately flushed to disk. 

    Row producers are handled in general according to the is_trans flag.
    False means that the stmt-cache will be used and upon statement
    commit/rollback the cache will be flushed to disk. True means that the
    trx-cache will be used and upon transaction commit/rollback the cache
    will be flushed to disk.

    Unfortunately, there are exceptions to this non-row and row producer
    rules:

      . The SAVEPOINT, ROLLBACK TO SAVEPOINT, RELEASE SAVEPOINT does not
        have the flag is_trans set because there is no updated engine but
        must be written to the trx-cache.

      . SET If auto-commit is on, it must not go through a cache.

      . CREATE TABLE is classfied as non-row producer but CREATE TEMPORARY
        must be handled as row producer.

      . DROP TABLE is classfied as non-row producer but DROP TEMPORARY
        must be handled as row producer.

    Finally, some statements that does not have the flag is_trans set may
    be written to the trx-cache based on the following criteria:

      . updated both a transactional and a non-transactional engine (i.e.
        stmt_has_updated_trans_table()).

      . accessed both a transactional and a non-transactional engine and
        is classified as unsafe (i.e. is_mixed_stmt_unsafe()).

      . is executed within a transaction and previously a transactional
        engine was updated and the flag binlog_direct_non_trans_update
        is set.
  */
  if (ignore_cmd_internals)
    return;

  /*
    TRUE defines that the trx-cache must be used.
  */
  bool cmd_can_generate_row_events= FALSE;
  /*
    TRUE defines that the trx-cache must be used.
  */
  bool cmd_must_go_to_trx_cache= FALSE;
   
  LEX *lex= thd->lex;
  if (!immediate)
  {
    switch (lex->sql_command)
    {
      case SQLCOM_DROP_TABLE:
        cmd_can_generate_row_events= lex->drop_temporary &&
                                     thd->in_multi_stmt_transaction_mode();
      break;
      case SQLCOM_CREATE_TABLE:
        cmd_must_go_to_trx_cache= lex->select_lex.item_list.elements &&
                                  thd->is_current_stmt_binlog_format_row();
        cmd_can_generate_row_events= 
          ((lex->create_info.options & HA_LEX_CREATE_TMP_TABLE) &&
            thd->in_multi_stmt_transaction_mode()) || cmd_must_go_to_trx_cache;
        break;
      case SQLCOM_SET_OPTION:
        if (lex->autocommit)
          cmd_can_generate_row_events= cmd_must_go_to_trx_cache= FALSE;
        else
          cmd_can_generate_row_events= TRUE;
        break;
      case SQLCOM_RELEASE_SAVEPOINT:
      case SQLCOM_ROLLBACK_TO_SAVEPOINT:
      case SQLCOM_SAVEPOINT:
        cmd_can_generate_row_events= cmd_must_go_to_trx_cache= TRUE;
        break;
      default:
        cmd_can_generate_row_events= sqlcom_can_generate_row_events(thd);
        break;
    }
  }
  
  if (cmd_can_generate_row_events)
  {
    cmd_must_go_to_trx_cache= cmd_must_go_to_trx_cache || using_trans;
    if (cmd_must_go_to_trx_cache || stmt_has_updated_trans_table(thd) ||
        thd->lex->is_mixed_stmt_unsafe(thd->in_multi_stmt_transaction_mode(),
                                       thd->variables.binlog_direct_non_trans_update,
                                       trans_has_updated_trans_table(thd),
                                       thd->tx_isolation) ||
        (!thd->variables.binlog_direct_non_trans_update && trans_has_updated_trans_table(thd)))
    {
      event_logging_type= Log_event::EVENT_NORMAL_LOGGING; 
      event_cache_type= Log_event::EVENT_TRANSACTIONAL_CACHE;
    }
    else
    {
      event_logging_type= Log_event::EVENT_NORMAL_LOGGING; 
      event_cache_type= Log_event::EVENT_STMT_CACHE;
    }
  }
  else
  {
    event_logging_type= Log_event::EVENT_IMMEDIATE_LOGGING;
    event_cache_type= Log_event::EVENT_STMT_CACHE;
  }

  DBUG_ASSERT(event_cache_type != Log_event::EVENT_INVALID_CACHE);
  DBUG_ASSERT(event_logging_type != Log_event::EVENT_INVALID_LOGGING);
  DBUG_PRINT("info",("Query_log_event has flags2: %lu  sql_mode: %llu",
                     (ulong) flags2, sql_mode));
}
#endif /* MYSQL_CLIENT */


/* 2 utility functions for the next method */

/**
   Read a string with length from memory.

   This function reads the string-with-length stored at
   <code>src</code> and extract the length into <code>*len</code> and
   a pointer to the start of the string into <code>*dst</code>. The
   string can then be copied using <code>memcpy()</code> with the
   number of bytes given in <code>*len</code>.

   @param src Pointer to variable holding a pointer to the memory to
              read the string from.
   @param dst Pointer to variable holding a pointer where the actual
              string starts. Starting from this position, the string
              can be copied using @c memcpy().
   @param len Pointer to variable where the length will be stored.
   @param end One-past-the-end of the memory where the string is
              stored.

   @return    Zero if the entire string can be copied successfully,
              @c UINT_MAX if the length could not be read from memory
              (that is, if <code>*src >= end</code>), otherwise the
              number of bytes that are missing to read the full
              string, which happends <code>*dst + *len >= end</code>.
*/
static int
get_str_len_and_pointer(const Log_event::Byte **src,
                        const char **dst,
                        uint *len,
                        const Log_event::Byte *end)
{
  if (*src >= end)
    return -1;       // Will be UINT_MAX in two-complement arithmetics
  uint length= **src;
  if (length > 0)
  {
    if (*src + length >= end)
      return *src + length - end + 1;       // Number of bytes missing
    *dst= (char *)*src + 1;                    // Will be copied later
  }
  *len= length;
  *src+= length + 1;
  return 0;
}

static void copy_str_and_move(const char **src, 
                              Log_event::Byte **dst, 
                              uint len)
{
  memcpy(*dst, *src, len);
  *src= (const char *)*dst;
  (*dst)+= len;
  *(*dst)++= 0;
}


#ifndef DBUG_OFF
static char const *
code_name(int code)
{
  static char buf[255];
  switch (code) {
  case Q_FLAGS2_CODE: return "Q_FLAGS2_CODE";
  case Q_SQL_MODE_CODE: return "Q_SQL_MODE_CODE";
  case Q_CATALOG_CODE: return "Q_CATALOG_CODE";
  case Q_AUTO_INCREMENT: return "Q_AUTO_INCREMENT";
  case Q_CHARSET_CODE: return "Q_CHARSET_CODE";
  case Q_TIME_ZONE_CODE: return "Q_TIME_ZONE_CODE";
  case Q_CATALOG_NZ_CODE: return "Q_CATALOG_NZ_CODE";
  case Q_LC_TIME_NAMES_CODE: return "Q_LC_TIME_NAMES_CODE";
  case Q_CHARSET_DATABASE_CODE: return "Q_CHARSET_DATABASE_CODE";
  case Q_TABLE_MAP_FOR_UPDATE_CODE: return "Q_TABLE_MAP_FOR_UPDATE_CODE";
  case Q_MASTER_DATA_WRITTEN_CODE: return "Q_MASTER_DATA_WRITTEN_CODE";
  case Q_UPDATED_DB_NAMES: return "Q_UPDATED_DB_NAMES";
  case Q_MICROSECONDS: return "Q_MICROSECONDS";
  }
  sprintf(buf, "CODE#%d", code);
  return buf;
}
#endif

/**
   Macro to check that there is enough space to read from memory.

   @param PTR Pointer to memory
   @param END End of memory
   @param CNT Number of bytes that should be read.
 */
#define CHECK_SPACE(PTR,END,CNT)                      \
  do {                                                \
    DBUG_PRINT("info", ("Read %s", code_name(pos[-1]))); \
    DBUG_ASSERT((PTR) + (CNT) <= (END));              \
    if ((PTR) + (CNT) > (END)) {                      \
      DBUG_PRINT("info", ("query= 0"));               \
      query= 0;                                       \
      DBUG_VOID_RETURN;                               \
    }                                                 \
  } while (0)


/**
  This is used by the SQL slave thread to prepare the event before execution.
*/
Query_log_event::Query_log_event(const char* buf, uint event_len,
                                 const Format_description_log_event
                                 *description_event,
                                 Log_event_type event_type)
  :Log_event(buf, description_event), data_buf(0), query(NullS),
   db(NullS), catalog_len(0), status_vars_len(0),
   flags2_inited(0), sql_mode_inited(0), charset_inited(0),
   auto_increment_increment(1), auto_increment_offset(1),
   time_zone_len(0), lc_time_names_number(0), charset_database_number(0),
   table_map_for_update(0), master_data_written(0),
   mts_accessed_dbs(OVER_MAX_DBS_IN_EVENT_MTS)
{
  ulong data_len;
  uint32 tmp;
  uint8 common_header_len, post_header_len;
  Log_event::Byte *start;
  const Log_event::Byte *end;
  bool catalog_nz= 1;
  DBUG_ENTER("Query_log_event::Query_log_event(char*,...)");

  memset(&user, 0, sizeof(user));
  memset(&host, 0, sizeof(host));
  common_header_len= description_event->common_header_len;
  post_header_len= description_event->post_header_len[event_type-1];
  DBUG_PRINT("info",("event_len: %u  common_header_len: %d  post_header_len: %d",
                     event_len, common_header_len, post_header_len));
  
  /*
    We test if the event's length is sensible, and if so we compute data_len.
    We cannot rely on QUERY_HEADER_LEN here as it would not be format-tolerant.
    We use QUERY_HEADER_MINIMAL_LEN which is the same for 3.23, 4.0 & 5.0.
  */
  if (event_len < (uint)(common_header_len + post_header_len))
    DBUG_VOID_RETURN;				
  data_len = event_len - (common_header_len + post_header_len);
  buf+= common_header_len;
  
  slave_proxy_id= thread_id = uint4korr(buf + Q_THREAD_ID_OFFSET);
  exec_time = uint4korr(buf + Q_EXEC_TIME_OFFSET);
  db_len = (uint)buf[Q_DB_LEN_OFFSET]; // TODO: add a check of all *_len vars
  error_code = uint2korr(buf + Q_ERR_CODE_OFFSET);

  /*
    5.0 format starts here.
    Depending on the format, we may or not have affected/warnings etc
    The remnent post-header to be parsed has length:
  */
  tmp= post_header_len - QUERY_HEADER_MINIMAL_LEN; 
  if (tmp)
  {
    status_vars_len= uint2korr(buf + Q_STATUS_VARS_LEN_OFFSET);
    /*
      Check if status variable length is corrupt and will lead to very
      wrong data. We could be even more strict and require data_len to
      be even bigger, but this will suffice to catch most corruption
      errors that can lead to a crash.
    */
    if (status_vars_len > min<ulong>(data_len, MAX_SIZE_LOG_EVENT_STATUS))
    {
      DBUG_PRINT("info", ("status_vars_len (%u) > data_len (%lu); query= 0",
                          status_vars_len, data_len));
      query= 0;
      DBUG_VOID_RETURN;
    }
    data_len-= status_vars_len;
    DBUG_PRINT("info", ("Query_log_event has status_vars_len: %u",
                        (uint) status_vars_len));
    tmp-= 2;
  } 
  else
  {
    /*
      server version < 5.0 / binlog_version < 4 master's event is 
      relay-logged with storing the original size of the event in
      Q_MASTER_DATA_WRITTEN_CODE status variable.
      The size is to be restored at reading Q_MASTER_DATA_WRITTEN_CODE-marked
      event from the relay log.
    */
    DBUG_ASSERT(description_event->binlog_version < 4);
    master_data_written= data_written;
  }
  /*
    We have parsed everything we know in the post header for QUERY_EVENT,
    the rest of post header is either comes from older version MySQL or
    dedicated to derived events (e.g. Execute_load_query...)
  */

  /* variable-part: the status vars; only in MySQL 5.0  */
  
  start= (Log_event::Byte*) (buf+post_header_len);
  end= (const Log_event::Byte*) (start+status_vars_len);
  for (const Log_event::Byte* pos= start; pos < end;)
  {
    switch (*pos++) {
    case Q_FLAGS2_CODE:
      CHECK_SPACE(pos, end, 4);
      flags2_inited= 1;
      flags2= uint4korr(pos);
      DBUG_PRINT("info",("In Query_log_event, read flags2: %lu", (ulong) flags2));
      pos+= 4;
      break;
    case Q_SQL_MODE_CODE:
    {
#ifndef DBUG_OFF
      char buff[22];
#endif
      CHECK_SPACE(pos, end, 8);
      sql_mode_inited= 1;
      sql_mode= uint8korr(pos);
      DBUG_PRINT("info",("In Query_log_event, read sql_mode: %s",
			 llstr(sql_mode, buff)));
      pos+= 8;
      break;
    }
    case Q_CATALOG_NZ_CODE:
      DBUG_PRINT("info", ("case Q_CATALOG_NZ_CODE; pos: 0x%lx; end: 0x%lx",
                          (ulong) pos, (ulong) end));
      if (get_str_len_and_pointer(&pos, &catalog, &catalog_len, end))
      {
        DBUG_PRINT("info", ("query= 0"));
        query= 0;
        DBUG_VOID_RETURN;
      }
      break;
    case Q_AUTO_INCREMENT:
      CHECK_SPACE(pos, end, 4);
      auto_increment_increment= uint2korr(pos);
      auto_increment_offset=    uint2korr(pos+2);
      pos+= 4;
      break;
    case Q_CHARSET_CODE:
    {
      CHECK_SPACE(pos, end, 6);
      charset_inited= 1;
      memcpy(charset, pos, 6);
      pos+= 6;
      break;
    }
    case Q_TIME_ZONE_CODE:
    {
      if (get_str_len_and_pointer(&pos, &time_zone_str, &time_zone_len, end))
      {
        DBUG_PRINT("info", ("Q_TIME_ZONE_CODE: query= 0"));
        query= 0;
        DBUG_VOID_RETURN;
      }
      break;
    }
    case Q_CATALOG_CODE: /* for 5.0.x where 0<=x<=3 masters */
      CHECK_SPACE(pos, end, 1);
      if ((catalog_len= *pos))
        catalog= (char*) pos+1;                           // Will be copied later
      CHECK_SPACE(pos, end, catalog_len + 2);
      pos+= catalog_len+2; // leap over end 0
      catalog_nz= 0; // catalog has end 0 in event
      break;
    case Q_LC_TIME_NAMES_CODE:
      CHECK_SPACE(pos, end, 2);
      lc_time_names_number= uint2korr(pos);
      pos+= 2;
      break;
    case Q_CHARSET_DATABASE_CODE:
      CHECK_SPACE(pos, end, 2);
      charset_database_number= uint2korr(pos);
      pos+= 2;
      break;
    case Q_TABLE_MAP_FOR_UPDATE_CODE:
      CHECK_SPACE(pos, end, 8);
      table_map_for_update= uint8korr(pos);
      pos+= 8;
      break;
    case Q_MASTER_DATA_WRITTEN_CODE:
      CHECK_SPACE(pos, end, 4);
      data_written= master_data_written= uint4korr(pos);
      pos+= 4;
      break;
    case Q_MICROSECONDS:
    {
      CHECK_SPACE(pos, end, 3);
      when.tv_usec= uint3korr(pos);
      pos+= 3;
      break;
    }
    case Q_INVOKER:
    {
      CHECK_SPACE(pos, end, 1);
      user.length= *pos++;
      CHECK_SPACE(pos, end, user.length);
      user.str= (char *)pos;
      pos+= user.length;

      CHECK_SPACE(pos, end, 1);
      host.length= *pos++;
      CHECK_SPACE(pos, end, host.length);
      host.str= (char *)pos;
      pos+= host.length;
      break;
    }
    case Q_UPDATED_DB_NAMES:
    {
      uchar i= 0;
      CHECK_SPACE(pos, end, 1);
      mts_accessed_dbs= *pos++;
      /* 
         Notice, the following check is positive also in case of
         the master's MAX_DBS_IN_EVENT_MTS > the slave's one and the event 
         contains e.g the master's MAX_DBS_IN_EVENT_MTS db:s.
      */
      if (mts_accessed_dbs > MAX_DBS_IN_EVENT_MTS)
      {
        mts_accessed_dbs= OVER_MAX_DBS_IN_EVENT_MTS;
        break;
      }

      DBUG_ASSERT(mts_accessed_dbs != 0);

      for (i= 0; i < mts_accessed_dbs && pos < start + status_vars_len; i++)
      {
        DBUG_EXECUTE_IF("query_log_event_mts_corrupt_db_names",
                        {
                          if (mts_accessed_dbs == 2)
                          {
                            DBUG_ASSERT(pos[sizeof("d?") - 1] == 0);
                            ((char*) pos)[sizeof("d?") - 1]= 'a';
                          }});
        strncpy(mts_accessed_db_names[i], (char*) pos,
                min<ulong>(NAME_LEN, start + status_vars_len - pos));
        mts_accessed_db_names[i][NAME_LEN - 1]= 0;
        pos+= 1 + strlen((const char*) pos);
      }
      if (i != mts_accessed_dbs || pos > start + status_vars_len)
        DBUG_VOID_RETURN;
      break;
    }
    default:
      /* That's why you must write status vars in growing order of code */
      DBUG_PRINT("info",("Query_log_event has unknown status vars (first has\
 code: %u), skipping the rest of them", (uint) *(pos-1)));
      pos= (const uchar*) end;                         // Break loop
    }
  }

  /**
    Layout for the data buffer is as follows
    +--------+-----------+------+------+---------+----+-------+
    | catlog | time_zone | user | host | db name | \0 | Query |
    +--------+-----------+------+------+---------+----+-------+

    To support the query cache we append the following buffer to the above
    +-------+----------------------------------------+-------+
    |db len | uninitiatlized space of size of db len | FLAGS |
    +-------+----------------------------------------+-------+

    The area of buffer starting from Query field all the way to the end belongs
    to the Query buffer and its structure is described in alloc_query() in
    sql_parse.cc
    */

#if !defined(MYSQL_CLIENT) && defined(HAVE_QUERY_CACHE)
  if (!(start= data_buf = (Log_event::Byte*) my_malloc(catalog_len + 1
                                                    +  time_zone_len + 1
                                                    +  user.length + 1
                                                    +  host.length + 1
                                                    +  data_len + 1
                                                    +  sizeof(size_t)//for db_len
                                                    +  db_len + 1
                                                    +  QUERY_CACHE_FLAGS_SIZE,
                                                       MYF(MY_WME))))
#else
  if (!(start= data_buf = (Log_event::Byte*) my_malloc(catalog_len + 1
                                                    +  time_zone_len + 1
                                                    +  user.length + 1
                                                    +  host.length + 1
                                                    +  data_len + 1,
                                                       MYF(MY_WME))))
#endif
      DBUG_VOID_RETURN;
  if (catalog_len)                                  // If catalog is given
  {
    /**
      @todo we should clean up and do only copy_str_and_move; it
      works for both cases.  Then we can remove the catalog_nz
      flag. /sven
    */
    if (likely(catalog_nz)) // true except if event comes from 5.0.0|1|2|3.
      copy_str_and_move(&catalog, &start, catalog_len);
    else
    {
      memcpy(start, catalog, catalog_len+1); // copy end 0
      catalog= (const char *)start;
      start+= catalog_len+1;
    }
  }
  if (time_zone_len)
    copy_str_and_move(&time_zone_str, &start, time_zone_len);

  if (user.length > 0)
    copy_str_and_move((const char **)&(user.str), &start, user.length);
  if (host.length > 0)
    copy_str_and_move((const char **)&(host.str), &start, host.length);

  /**
    if time_zone_len or catalog_len are 0, then time_zone and catalog
    are uninitialized at this point.  shouldn't they point to the
    zero-length null-terminated strings we allocated space for in the
    my_alloc call above? /sven
  */

  /* A 2nd variable part; this is common to all versions */ 
  memcpy((char*) start, end, data_len);          // Copy db and query
  start[data_len]= '\0';              // End query with \0 (For safetly)
  db= (char *)start;
  query= (char *)(start + db_len + 1);
  q_len= data_len - db_len -1;
  /**
    Append the db length at the end of the buffer. This will be used by
    Query_cache::send_result_to_client() in case the query cache is On.
   */
#if !defined(MYSQL_CLIENT) && defined(HAVE_QUERY_CACHE)
  size_t db_length= (size_t)db_len;
  memcpy(start + data_len + 1, &db_length, sizeof(size_t));
#endif
  DBUG_VOID_RETURN;
}


#ifdef MYSQL_CLIENT
/**
  Query_log_event::print().

  @todo
    print the catalog ??
*/
void Query_log_event::print_query_header(IO_CACHE* file,
					 PRINT_EVENT_INFO* print_event_info)
{
  // TODO: print the catalog ??
  char buff[48], *end;  // Enough for "SET TIMESTAMP=1305535348.123456"
  char quoted_id[1+ 2*FN_REFLEN+ 2];
  int quoted_len= 0;
  bool different_db= 1;
  uint32 tmp;

  if (!print_event_info->short_form)
  {
    print_header(file, print_event_info, FALSE);
    my_b_printf(file, "\t%s\tthread_id=%lu\texec_time=%lu\terror_code=%d\n",
                get_type_str(), (ulong) thread_id, (ulong) exec_time,
                error_code);
  }

  if ((flags & LOG_EVENT_SUPPRESS_USE_F))
  {
    if (!is_trans_keyword())
      print_event_info->db[0]= '\0';
  }
  else if (db)
  {
#ifdef MYSQL_SERVER
    quoted_len= my_strmov_quoted_identifier(this->thd, (char*)quoted_id, db, 0);
#else
    quoted_len= my_strmov_quoted_identifier((char*)quoted_id, db);
#endif
    quoted_id[quoted_len]= '\0';
    different_db= memcmp(print_event_info->db, db, db_len + 1);
    if (different_db)
      memcpy(print_event_info->db, db, db_len + 1);
    if (db[0] && different_db) 
      my_b_printf(file, "use %s%s\n", quoted_id, print_event_info->delimiter);
  }

  end=int10_to_str((long) when.tv_sec, strmov(buff,"SET TIMESTAMP="),10);
  if (when.tv_usec)
    end+= sprintf(end, ".%06d", (int) when.tv_usec);
  end= strmov(end, print_event_info->delimiter);
  *end++='\n';
  DBUG_ASSERT(end < buff + sizeof(buff));
  my_b_write(file, (uchar*) buff, (uint) (end-buff));
  if ((!print_event_info->thread_id_printed ||
       ((flags & LOG_EVENT_THREAD_SPECIFIC_F) &&
        thread_id != print_event_info->thread_id)))
  {
    // If --short-form, print deterministic value instead of pseudo_thread_id.
    my_b_printf(file,"SET @@session.pseudo_thread_id=%lu%s\n",
                short_form ? 999999999 : (ulong)thread_id,
                print_event_info->delimiter);
    print_event_info->thread_id= thread_id;
    print_event_info->thread_id_printed= 1;
  }

  /*
    If flags2_inited==0, this is an event from 3.23 or 4.0; nothing to
    print (remember we don't produce mixed relay logs so there cannot be
    5.0 events before that one so there is nothing to reset).
  */
  if (likely(flags2_inited)) /* likely as this will mainly read 5.0 logs */
  {
    /* tmp is a bitmask of bits which have changed. */
    if (likely(print_event_info->flags2_inited)) 
      /* All bits which have changed */
      tmp= (print_event_info->flags2) ^ flags2;
    else /* that's the first Query event we read */
    {
      print_event_info->flags2_inited= 1;
      tmp= ~((uint32)0); /* all bits have changed */
    }

    if (unlikely(tmp)) /* some bits have changed */
    {
      bool need_comma= 0;
      my_b_printf(file, "SET ");
      print_set_option(file, tmp, OPTION_NO_FOREIGN_KEY_CHECKS, ~flags2,
                       "@@session.foreign_key_checks", &need_comma);
      print_set_option(file, tmp, OPTION_AUTO_IS_NULL, flags2,
                       "@@session.sql_auto_is_null", &need_comma);
      print_set_option(file, tmp, OPTION_RELAXED_UNIQUE_CHECKS, ~flags2,
                       "@@session.unique_checks", &need_comma);
      print_set_option(file, tmp, OPTION_NOT_AUTOCOMMIT, ~flags2,
                       "@@session.autocommit", &need_comma);
      my_b_printf(file,"%s\n", print_event_info->delimiter);
      print_event_info->flags2= flags2;
    }
  }

  /*
    Now the session variables;
    it's more efficient to pass SQL_MODE as a number instead of a
    comma-separated list.
    FOREIGN_KEY_CHECKS, SQL_AUTO_IS_NULL, UNIQUE_CHECKS are session-only
    variables (they have no global version; they're not listed in
    sql_class.h), The tests below work for pure binlogs or pure relay
    logs. Won't work for mixed relay logs but we don't create mixed
    relay logs (that is, there is no relay log with a format change
    except within the 3 first events, which mysqlbinlog handles
    gracefully). So this code should always be good.
  */

  if (likely(sql_mode_inited) &&
      (unlikely(print_event_info->sql_mode != sql_mode ||
                !print_event_info->sql_mode_inited)))
  {
    my_b_printf(file,"SET @@session.sql_mode=%lu%s\n",
                (ulong)sql_mode, print_event_info->delimiter);
    print_event_info->sql_mode= sql_mode;
    print_event_info->sql_mode_inited= 1;
  }
  if (print_event_info->auto_increment_increment != auto_increment_increment ||
      print_event_info->auto_increment_offset != auto_increment_offset)
  {
    my_b_printf(file,"SET @@session.auto_increment_increment=%lu, @@session.auto_increment_offset=%lu%s\n",
                auto_increment_increment,auto_increment_offset,
                print_event_info->delimiter);
    print_event_info->auto_increment_increment= auto_increment_increment;
    print_event_info->auto_increment_offset=    auto_increment_offset;
  }

  /* TODO: print the catalog when we feature SET CATALOG */

  if (likely(charset_inited) &&
      (unlikely(!print_event_info->charset_inited ||
                memcmp(print_event_info->charset, charset, 6))))
  {
    char *charset_p= charset; // Avoid type-punning warning.
    CHARSET_INFO *cs_info= get_charset(uint2korr(charset_p), MYF(MY_WME));
    if (cs_info)
    {
      /* for mysql client */
      my_b_printf(file, "/*!\\C %s */%s\n",
                  cs_info->csname, print_event_info->delimiter);
    }
    my_b_printf(file,"SET "
                "@@session.character_set_client=%d,"
                "@@session.collation_connection=%d,"
                "@@session.collation_server=%d"
                "%s\n",
                uint2korr(charset_p),
                uint2korr(charset+2),
                uint2korr(charset+4),
                print_event_info->delimiter);
    memcpy(print_event_info->charset, charset, 6);
    print_event_info->charset_inited= 1;
  }
  if (time_zone_len)
  {
    if (memcmp(print_event_info->time_zone_str,
               time_zone_str, time_zone_len+1))
    {
      my_b_printf(file,"SET @@session.time_zone='%s'%s\n",
                  time_zone_str, print_event_info->delimiter);
      memcpy(print_event_info->time_zone_str, time_zone_str, time_zone_len+1);
    }
  }
  if (lc_time_names_number != print_event_info->lc_time_names_number)
  {
    my_b_printf(file, "SET @@session.lc_time_names=%d%s\n",
                lc_time_names_number, print_event_info->delimiter);
    print_event_info->lc_time_names_number= lc_time_names_number;
  }
  if (charset_database_number != print_event_info->charset_database_number)
  {
    if (charset_database_number)
      my_b_printf(file, "SET @@session.collation_database=%d%s\n",
                  charset_database_number, print_event_info->delimiter);
    else
      my_b_printf(file, "SET @@session.collation_database=DEFAULT%s\n",
                  print_event_info->delimiter);
    print_event_info->charset_database_number= charset_database_number;
  }
}


void Query_log_event::print(FILE* file, PRINT_EVENT_INFO* print_event_info)
{
  IO_CACHE *const head= &print_event_info->head_cache;

  /**
    reduce the size of io cache so that the write function is called
    for every call to my_b_write().
   */
  DBUG_EXECUTE_IF ("simulate_file_write_error",
                   {head->write_pos= head->write_end- 500;});
  print_query_header(head, print_event_info);
  my_b_write(head, (uchar*) query, q_len);
  my_b_printf(head, "\n%s\n", print_event_info->delimiter);
}
#endif /* MYSQL_CLIENT */

#if defined(HAVE_REPLICATION) && !defined(MYSQL_CLIENT)

/**
   Associating slave Worker thread to a subset of temporary tables
   belonging to db-partitions the event accesses.
   The pointer if all entries is cleaned.

   @param thd   THD instance pointer
*/
void Query_log_event::attach_temp_tables_worker(THD *thd)
{
  if (!is_mts_worker(thd) || (ends_group() || starts_group()))
    return;
  
  // in over max-db:s case just one special partition is locked
  int parts= ((mts_accessed_dbs == OVER_MAX_DBS_IN_EVENT_MTS) ?
              1 : mts_accessed_dbs);

  DBUG_ASSERT(!thd->temporary_tables);

  for (int i= 0; i < parts; i++)
  {
    mts_move_temp_tables_to_thd(thd,
                                mts_assigned_partitions[i]->temporary_tables);
    mts_assigned_partitions[i]->temporary_tables= NULL;
  }
}

/**
   Dissociating slave Worker thread from its thd->temporary_tables
   to possibly update the involved entries of db-to-worker hash
   with new values of temporary_tables.

   @param thd   THD instance pointer
*/
void Query_log_event::detach_temp_tables_worker(THD *thd)
{
  if (!is_mts_worker(thd))
    return;

  int parts= ((mts_accessed_dbs == OVER_MAX_DBS_IN_EVENT_MTS) ?
              1 : mts_accessed_dbs);
  /*
    todo: optimize for a case of 

    a. one db
       Only detaching temporary_tables from thd to entry would require
       instead of the double-loop below.

    b. unchanged thd->temporary_tables. 
       In such case the involved entries would continue to hold the
       unmodified lists provided that the attach_ method does not
       destroy references to them.
  */
  for (int i= 0; i < parts; i++)
  {
    mts_assigned_partitions[i]->temporary_tables= NULL;
  }

  for (TABLE *table= thd->temporary_tables; table;)
  {
    int i;
    char *db_name= NULL;

    // find which entry to go
    for (i= 0; i < parts; i++)
    {
      db_name= mts_accessed_db_names[i];

      if (!strlen(db_name))
        break;

      // Only default database is rewritten.
      if (!rpl_filter->is_rewrite_empty() && !strcmp(get_db(), db_name))
      {
        size_t dummy_len;
        const char *db_filtered= rpl_filter->get_rewrite_db(db_name, &dummy_len);
        // db_name != db_filtered means that db_name is rewritten.
        if (strcmp(db_name, db_filtered))
          db_name= (char*)db_filtered;
      }

      if (strcmp(table->s->db.str, db_name) < 0)
        continue;
      else
      {
        // When rewrite db rules are used we can not rely on
        // mts_accessed_db_names elements order.
        if (!rpl_filter->is_rewrite_empty() &&
            strcmp(table->s->db.str, db_name))
          continue;
        else
          break;
      }
    }

    DBUG_ASSERT(db_name && (
                !strcmp(table->s->db.str, db_name) ||
                !strlen(db_name))
                );
    DBUG_ASSERT(i < mts_accessed_dbs);

    // table pointer is shifted inside the function
    table= mts_move_temp_table_to_entry(table, thd, mts_assigned_partitions[i]);
  }

  DBUG_ASSERT(!thd->temporary_tables);
#ifndef DBUG_OFF
  for (int i= 0; i < parts; i++)
  {
    DBUG_ASSERT(!mts_assigned_partitions[i]->temporary_tables ||
                !mts_assigned_partitions[i]->temporary_tables->prev);
  }
#endif
}

/*
  Query_log_event::do_apply_event()
*/
int Query_log_event::do_apply_event(Relay_log_info const *rli)
{
  return do_apply_event(rli, query, q_len);
}

/*
  is_silent_error

  Return true if the thread has an error which should be
  handled silently
*/
  
static bool is_silent_error(THD* thd)
{
  DBUG_ENTER("is_silent_error");
  Diagnostics_area::Sql_condition_iterator it=
    thd->get_stmt_da()->sql_conditions();
  const Sql_condition *err;
  while ((err= it++))
  {
    DBUG_PRINT("info", ("has condition %d %s", err->get_sql_errno(),
                        err->get_message_text()));
    switch (err->get_sql_errno())
    {
    case ER_SLAVE_SILENT_RETRY_TRANSACTION:
    {
      DBUG_RETURN(true);
    }
    default:
      break;
    }
  }
  DBUG_RETURN(false);
}

/**
  @todo
  Compare the values of "affected rows" around here. Something
  like:
  @code
     if ((uint32) affected_in_event != (uint32) affected_on_slave)
     {
     sql_print_error("Slave: did not get the expected number of affected \
     rows running query from master - expected %d, got %d (this numbers \
     should have matched modulo 4294967296).", 0, ...);
     thd->query_error = 1;
     }
  @endcode
  We may also want an option to tell the slave to ignore "affected"
  mismatch. This mismatch could be implemented with a new ER_ code, and
  to ignore it you would use --slave-skip-errors...
*/
int Query_log_event::do_apply_event(Relay_log_info const *rli,
                                      const char *query_arg, uint32 q_len_arg)
{
  int expected_error,actual_error= 0;
  HA_CREATE_INFO db_options;

  /*
    Colleagues: please never free(thd->catalog) in MySQL. This would
    lead to bugs as here thd->catalog is a part of an alloced block,
    not an entire alloced block (see
    Query_log_event::do_apply_event()). Same for thd->db.  Thank
    you.
  */
  thd->catalog= catalog_len ? (char *) catalog : (char *)"";
  set_thd_db(thd, db, db_len);

  /*
    Setting the character set and collation of the current database thd->db.
   */
  load_db_opt_by_name(thd, thd->db, &db_options);
  if (db_options.default_table_charset)
    thd->db_charset= db_options.default_table_charset;
  thd->variables.auto_increment_increment= auto_increment_increment;
  thd->variables.auto_increment_offset=    auto_increment_offset;

  /*
    InnoDB internally stores the master log position it has executed so far,
    i.e. the position just after the COMMIT event.
    When InnoDB will want to store, the positions in rli won't have
    been updated yet, so group_master_log_* will point to old BEGIN
    and event_master_log* will point to the beginning of current COMMIT.
    But log_pos of the COMMIT Query event is what we want, i.e. the pos of the
    END of the current log event (COMMIT). We save it in rli so that InnoDB can
    access it.
  */
  const_cast<Relay_log_info*>(rli)->set_future_group_master_log_pos(log_pos);
  DBUG_PRINT("info", ("log_pos: %lu", (ulong) log_pos));

  /*
    todo: such cleanup should not be specific to Query event and therefore
          is preferable at a common with other event pre-execution point
  */
  clear_all_errors(thd, const_cast<Relay_log_info*>(rli));
  if (strcmp("COMMIT", query) == 0 && rli->tables_to_lock != NULL)
  {
    /*
      Cleaning-up the last statement context:
      the terminal event of the current statement flagged with
      STMT_END_F got filtered out in ndb circular replication.
    */
    int error;
    char llbuff[22];
    if ((error= rows_event_stmt_cleanup(const_cast<Relay_log_info*>(rli), thd)))
    {
      const_cast<Relay_log_info*>(rli)->report(ERROR_LEVEL, error,
                  "Error in cleaning up after an event preceeding the commit; "
                  "the group log file/position: %s %s",
                  const_cast<Relay_log_info*>(rli)->get_group_master_log_name(),
                  llstr(const_cast<Relay_log_info*>(rli)->get_group_master_log_pos(),
                        llbuff));
    }
    /*
      Executing a part of rli->stmt_done() logics that does not deal
      with group position change. The part is redundant now but is 
      future-change-proof addon, e.g if COMMIT handling will start checking
      invariants like IN_STMT flag must be off at committing the transaction.
    */
    const_cast<Relay_log_info*>(rli)->inc_event_relay_log_pos();
    const_cast<Relay_log_info*>(rli)->clear_flag(Relay_log_info::IN_STMT);
  }
  else
  {
    const_cast<Relay_log_info*>(rli)->slave_close_thread_tables(thd);
  }

  /*
    Note:   We do not need to execute reset_one_shot_variables() if this
            db_ok() test fails.
    Reason: The db stored in binlog events is the same for SET and for
            its companion query.  If the SET is ignored because of
            db_ok(), the companion query will also be ignored, and if
            the companion query is ignored in the db_ok() test of
            ::do_apply_event(), then the companion SET also have so
            we don't need to reset_one_shot_variables().
  */
  if (is_trans_keyword() || rpl_filter->db_ok(thd->db))
  {
    thd->set_time(&when);
    thd->set_query_and_id((char*)query_arg, q_len_arg,
                          thd->charset(), next_query_id());
    thd->variables.pseudo_thread_id= thread_id;		// for temp tables
    attach_temp_tables_worker(thd);
    DBUG_PRINT("query",("%s", thd->query()));

    if (ignored_error_code((expected_error= error_code)) ||
	!unexpected_error_code(expected_error))
    {
      if (flags2_inited)
        /*
          all bits of thd->variables.option_bits which are 1 in OPTIONS_WRITTEN_TO_BIN_LOG
          must take their value from flags2.
        */
        thd->variables.option_bits= flags2|(thd->variables.option_bits & ~OPTIONS_WRITTEN_TO_BIN_LOG);
      /*
        else, we are in a 3.23/4.0 binlog; we previously received a
        Rotate_log_event which reset thd->variables.option_bits and sql_mode etc, so
        nothing to do.
      */
      /*
        We do not replicate MODE_NO_DIR_IN_CREATE. That is, if the master is a
        slave which runs with SQL_MODE=MODE_NO_DIR_IN_CREATE, this should not
        force us to ignore the dir too. Imagine you are a ring of machines, and
        one has a disk problem so that you temporarily need
        MODE_NO_DIR_IN_CREATE on this machine; you don't want it to propagate
        elsewhere (you don't want all slaves to start ignoring the dirs).
      */
      if (sql_mode_inited)
        thd->variables.sql_mode=
          (sql_mode_t) ((thd->variables.sql_mode & MODE_NO_DIR_IN_CREATE) |
                       (sql_mode & ~(ulonglong) MODE_NO_DIR_IN_CREATE));
      if (charset_inited)
      {
        if (rli->cached_charset_compare(charset))
        {
          char *charset_p= charset; // Avoid type-punning warning.
          /* Verify that we support the charsets found in the event. */
          if (!(thd->variables.character_set_client=
                get_charset(uint2korr(charset_p), MYF(MY_WME))) ||
              !(thd->variables.collation_connection=
                get_charset(uint2korr(charset+2), MYF(MY_WME))) ||
              !(thd->variables.collation_server=
                get_charset(uint2korr(charset+4), MYF(MY_WME))))
          {
            /*
              We updated the thd->variables with nonsensical values (0). Let's
              set them to something safe (i.e. which avoids crash), and we'll
              stop with EE_UNKNOWN_CHARSET in compare_errors (unless set to
              ignore this error).
            */
            set_slave_thread_default_charset(thd, rli);
            goto compare_errors;
          }
          thd->update_charset(); // for the charset change to take effect
          /*
            Reset thd->query_string.cs to the newly set value.
            Note, there is a small flaw here. For a very short time frame
            if the new charset is different from the old charset and
            if another thread executes "SHOW PROCESSLIST" after
            the above thd->set_query_and_id() and before this thd->set_query(),
            and if the current query has some non-ASCII characters,
            the another thread may see some '?' marks in the PROCESSLIST
            result. This should be acceptable now. This is a reminder
            to fix this if any refactoring happens here sometime.
          */
          thd->set_query((char*) query_arg, q_len_arg, thd->charset());
        }
      }
      if (time_zone_len)
      {
        String tmp(time_zone_str, time_zone_len, &my_charset_bin);
        if (!(thd->variables.time_zone= my_tz_find(thd, &tmp)))
        {
          my_error(ER_UNKNOWN_TIME_ZONE, MYF(0), tmp.c_ptr());
          thd->variables.time_zone= global_system_variables.time_zone;
          goto compare_errors;
        }
      }
      if (lc_time_names_number)
      {
        if (!(thd->variables.lc_time_names=
              my_locale_by_number(lc_time_names_number)))
        {
          my_printf_error(ER_UNKNOWN_ERROR,
                      "Unknown locale: '%d'", MYF(0), lc_time_names_number);
          thd->variables.lc_time_names= &my_locale_en_US;
          goto compare_errors;
        }
      }
      else
        thd->variables.lc_time_names= &my_locale_en_US;
      if (charset_database_number)
      {
        CHARSET_INFO *cs;
        if (!(cs= get_charset(charset_database_number, MYF(0))))
        {
          char buf[20];
          int10_to_str((int) charset_database_number, buf, -10);
          my_error(ER_UNKNOWN_COLLATION, MYF(0), buf);
          goto compare_errors;
        }
        thd->variables.collation_database= cs;
      }
      else
        thd->variables.collation_database= thd->db_charset;
      
      thd->table_map_for_update= (table_map)table_map_for_update;
      thd->set_invoker(&user, &host);
      /*
        Flag if we need to rollback the statement transaction on
        slave if it by chance succeeds.
        If we expected a non-zero error code and get nothing and,
        it is a concurrency issue or ignorable issue, effects
        of the statement should be rolled back.
      */
      if (expected_error &&
          (ignored_error_code(expected_error) ||
           concurrency_error_code(expected_error)))
      {
        thd->variables.option_bits|= OPTION_MASTER_SQL_ERROR;
      }
      /* Execute the query (note that we bypass dispatch_command()) */
      Parser_state parser_state;
      if (!parser_state.init(thd, thd->query(), thd->query_length()))
      {
        mysql_parse(thd, thd->query(), thd->query_length(), &parser_state);
        /* Finalize server status flags after executing a statement. */
        thd->update_server_status();
        log_slow_statement(thd);
      }

      thd->variables.option_bits&= ~OPTION_MASTER_SQL_ERROR;

      /*
        Resetting the enable_slow_log thd variable.

        We need to reset it back to the opt_log_slow_slave_statements
        value after the statement execution (and slow logging
        is done). It might have changed if the statement was an
        admin statement (in which case, down in mysql_parse execution
        thd->enable_slow_log is set to the value of
        opt_log_slow_admin_statements).
      */
      thd->enable_slow_log= opt_log_slow_slave_statements;
    }
    else
    {
      /*
        The query got a really bad error on the master (thread killed etc),
        which could be inconsistent. Parse it to test the table names: if the
        replicate-*-do|ignore-table rules say "this query must be ignored" then
        we exit gracefully; otherwise we warn about the bad error and tell DBA
        to check/fix it.
      */
      if (mysql_test_parse_for_slave(thd, thd->query(), thd->query_length()))
        clear_all_errors(thd, const_cast<Relay_log_info*>(rli)); /* Can ignore query */
      else
      {
        rli->report(ERROR_LEVEL, expected_error, 
                          "\
Query partially completed on the master (error on master: %d) \
and was aborted. There is a chance that your master is inconsistent at this \
point. If you are sure that your master is ok, run this query manually on the \
slave and then restart the slave with SET GLOBAL SQL_SLAVE_SKIP_COUNTER=1; \
START SLAVE; . Query: '%s'", expected_error, thd->query());
        thd->is_slave_error= 1;
      }
      goto end;
    }

    /* If the query was not ignored, it is printed to the general log */
    if (!thd->is_error() || thd->get_stmt_da()->sql_errno() != ER_SLAVE_IGNORED_TABLE)
    {
      /* log the rewritten query if the query was rewritten 
         and the option to log raw was not set.
        
         There is an assumption here. We assume that query log
         events can never have multi-statement queries, thus the
         parsed statement is the same as the raw one.
       */
      if (opt_log_raw || thd->rewritten_query.length() == 0)
        general_log_write(thd, COM_QUERY, thd->query(), thd->query_length());
      else
        general_log_write(thd, COM_QUERY, thd->rewritten_query.c_ptr_safe(), 
                                          thd->rewritten_query.length());
    }

compare_errors:
    /*
      In the slave thread, we may sometimes execute some DROP / * 40005
      TEMPORARY * / TABLE that come from parts of binlogs (likely if we
      use RESET SLAVE or CHANGE MASTER TO), while the temporary table
      has already been dropped. To ignore such irrelevant "table does
      not exist errors", we silently clear the error if TEMPORARY was used.
    */
    if (thd->lex->sql_command == SQLCOM_DROP_TABLE && thd->lex->drop_temporary &&
        thd->is_error() && thd->get_stmt_da()->sql_errno() == ER_BAD_TABLE_ERROR &&
        !expected_error)
      thd->get_stmt_da()->reset_diagnostics_area();
    /*
      If we expected a non-zero error code, and we don't get the same error
      code, and it should be ignored or is related to a concurrency issue.
    */
    actual_error= thd->is_error() ? thd->get_stmt_da()->sql_errno() : 0;
    DBUG_PRINT("info",("expected_error: %d  sql_errno: %d",
                       expected_error, actual_error));

    if ((expected_error && expected_error != actual_error &&
         !concurrency_error_code(expected_error)) &&
        !ignored_error_code(actual_error) &&
        !ignored_error_code(expected_error))
    {
      rli->report(ERROR_LEVEL, 0,
                      "\
Query caused different errors on master and slave.     \
Error on master: message (format)='%s' error code=%d ; \
Error on slave: actual message='%s', error code=%d. \
Default database: '%s'. Query: '%s'",
                      ER_SAFE(expected_error),
                      expected_error,
                      actual_error ? thd->get_stmt_da()->message() : "no error",
                      actual_error,
                      print_slave_db_safe(db), query_arg);
      thd->is_slave_error= 1;
    }
    /*
      If we get the same error code as expected and it is not a concurrency
      issue, or should be ignored.
    */
    else if ((expected_error == actual_error &&
              !concurrency_error_code(expected_error)) ||
             ignored_error_code(actual_error))
    {
      DBUG_PRINT("info",("error ignored"));
      if (log_warnings > 1 && ignored_error_code(actual_error))
      {
	    rli->report(WARNING_LEVEL, actual_error,
                "Could not execute %s event. Detailed error: %s;",
		 get_type_str(), thd->get_stmt_da()->message());
      }
      clear_all_errors(thd, const_cast<Relay_log_info*>(rli));
      thd->killed= THD::NOT_KILLED;
    }
    /*
      Other cases: mostly we expected no error and get one.
    */
    else if (thd->is_slave_error || thd->is_fatal_error)
    {
      if (!is_silent_error(thd))
      {
        rli->report(ERROR_LEVEL, actual_error,
                    "Error '%s' on query. Default database: '%s'. Query: '%s'",
                    (actual_error ? thd->get_stmt_da()->message() :
                     "unexpected success or fatal error"),
                    print_slave_db_safe(thd->db), query_arg);
      }
      thd->is_slave_error= 1;
    }

    /*
      TODO: compare the values of "affected rows" around here. Something
      like:
      if ((uint32) affected_in_event != (uint32) affected_on_slave)
      {
      sql_print_error("Slave: did not get the expected number of affected \
      rows running query from master - expected %d, got %d (this numbers \
      should have matched modulo 4294967296).", 0, ...);
      thd->is_slave_error = 1;
      }
      We may also want an option to tell the slave to ignore "affected"
      mismatch. This mismatch could be implemented with a new ER_ code, and
      to ignore it you would use --slave-skip-errors...

      To do the comparison we need to know the value of "affected" which the
      above mysql_parse() computed. And we need to know the value of
      "affected" in the master's binlog. Both will be implemented later. The
      important thing is that we now have the format ready to log the values
      of "affected" in the binlog. So we can release 5.0.0 before effectively
      logging "affected" and effectively comparing it.
    */
  } /* End of if (db_ok(... */

  {
    /**
      The following failure injecion works in cooperation with tests
      setting @@global.debug= 'd,stop_slave_middle_group'.
      The sql thread receives the killed status and will proceed
      to shutdown trying to finish incomplete events group.
    */

    // TODO: address the middle-group killing in MTS case

    DBUG_EXECUTE_IF("stop_slave_middle_group",
                    if (strcmp("COMMIT", query) != 0 &&
                        strcmp("BEGIN", query) != 0)
                    {
                      if (thd->transaction.all.cannot_safely_rollback())
                        const_cast<Relay_log_info*>(rli)->abort_slave= 1;
                    };);
  }

end:

  if (thd->temporary_tables)
    detach_temp_tables_worker(thd);
  /*
    Probably we have set thd->query, thd->db, thd->catalog to point to places
    in the data_buf of this event. Now the event is going to be deleted
    probably, so data_buf will be freed, so the thd->... listed above will be
    pointers to freed memory.
    So we must set them to 0, so that those bad pointers values are not later
    used. Note that "cleanup" queries like automatic DROP TEMPORARY TABLE
    don't suffer from these assignments to 0 as DROP TEMPORARY
    TABLE uses the db.table syntax.
  */
  thd->catalog= 0;
  thd->set_db(NULL, 0);                 /* will free the current database */
  thd->reset_query();
  thd->lex->sql_command= SQLCOM_END;
  DBUG_PRINT("info", ("end: query= 0"));
  /*
    As a disk space optimization, future masters will not log an event for
    LAST_INSERT_ID() if that function returned 0 (and thus they will be able
    to replace the THD::stmt_depends_on_first_successful_insert_id_in_prev_stmt
    variable by (THD->first_successful_insert_id_in_prev_stmt > 0) ; with the
    resetting below we are ready to support that.
  */
  thd->first_successful_insert_id_in_prev_stmt_for_binlog= 0;
  thd->first_successful_insert_id_in_prev_stmt= 0;
  thd->stmt_depends_on_first_successful_insert_id_in_prev_stmt= 0;
  free_root(thd->mem_root,MYF(MY_KEEP_PREALLOC));
  return thd->is_slave_error;
}

int Query_log_event::do_update_pos(Relay_log_info *rli)
{
  /*
    Note that we will not increment group* positions if we are just
    after a SET ONE_SHOT, because SET ONE_SHOT should not be separated
    from its following updating query.
  */
  int ret= 0;
  if (thd->one_shot_set)
  {
    rli->inc_event_relay_log_pos();
  }
  else
    ret= Log_event::do_update_pos(rli);

  DBUG_EXECUTE_IF("crash_after_commit_and_update_pos",
       if (!strcmp("COMMIT", query))
       {
         sql_print_information("Crashing crash_after_commit_and_update_pos.");
         rli->flush_info(true);
         ha_flush_logs(0); 
         DBUG_SUICIDE();
       }
  );
  
  return ret;
}


Log_event::enum_skip_reason
Query_log_event::do_shall_skip(Relay_log_info *rli)
{
  DBUG_ENTER("Query_log_event::do_shall_skip");
  DBUG_PRINT("debug", ("query: %s; q_len: %d", query, q_len));
  DBUG_ASSERT(query && q_len > 0);

  if (rli->slave_skip_counter > 0)
  {
    if (strcmp("BEGIN", query) == 0)
    {
      thd->variables.option_bits|= OPTION_BEGIN;
      DBUG_RETURN(Log_event::continue_group(rli));
    }

    if (strcmp("COMMIT", query) == 0 || strcmp("ROLLBACK", query) == 0)
    {
      thd->variables.option_bits&= ~OPTION_BEGIN;
      DBUG_RETURN(Log_event::EVENT_SKIP_COUNT);
    }
  }
  DBUG_RETURN(Log_event::do_shall_skip(rli));
}

#endif


/**************************************************************************
	Start_log_event_v3 methods
**************************************************************************/

#ifndef MYSQL_CLIENT
Start_log_event_v3::Start_log_event_v3()
  :Log_event(), created(0), binlog_version(BINLOG_VERSION),
   dont_set_created(0)
{
  memcpy(server_version, ::server_version, ST_SERVER_VER_LEN);
}
#endif

/*
  Start_log_event_v3::pack_info()
*/

#if defined(HAVE_REPLICATION) && !defined(MYSQL_CLIENT)
int Start_log_event_v3::pack_info(Protocol *protocol)
{
  char buf[12 + ST_SERVER_VER_LEN + 14 + 22], *pos;
  pos= strmov(buf, "Server ver: ");
  pos= strmov(pos, server_version);
  pos= strmov(pos, ", Binlog ver: ");
  pos= int10_to_str(binlog_version, pos, 10);
  protocol->store(buf, (uint) (pos-buf), &my_charset_bin);
  return 0;
}
#endif


/*
  Start_log_event_v3::print()
*/

#ifdef MYSQL_CLIENT
void Start_log_event_v3::print(FILE* file, PRINT_EVENT_INFO* print_event_info)
{
  DBUG_ENTER("Start_log_event_v3::print");

  IO_CACHE *const head= &print_event_info->head_cache;

  if (!print_event_info->short_form)
  {
    print_header(head, print_event_info, FALSE);
    my_b_printf(head, "\tStart: binlog v %d, server v %s created ",
                binlog_version, server_version);
    print_timestamp(head, NULL);
    if (created)
      my_b_printf(head," at startup");
    my_b_printf(head, "\n");
    if (flags & LOG_EVENT_BINLOG_IN_USE_F)
      my_b_printf(head, "# Warning: this binlog is either in use or was not "
                  "closed properly.\n");
  }
  if (!is_artificial_event() && created)
  {
#ifdef WHEN_WE_HAVE_THE_RESET_CONNECTION_SQL_COMMAND
    /*
      This is for mysqlbinlog: like in replication, we want to delete the stale
      tmp files left by an unclean shutdown of mysqld (temporary tables)
      and rollback unfinished transaction.
      Probably this can be done with RESET CONNECTION (syntax to be defined).
    */
    my_b_printf(head,"RESET CONNECTION%s\n", print_event_info->delimiter);
#else
    my_b_printf(head,"ROLLBACK%s\n", print_event_info->delimiter);
#endif
  }
  if (temp_buf &&
      print_event_info->base64_output_mode != BASE64_OUTPUT_NEVER &&
      !print_event_info->short_form)
  {
    if (print_event_info->base64_output_mode != BASE64_OUTPUT_DECODE_ROWS)
      my_b_printf(head, "BINLOG '\n");
    print_base64(head, print_event_info, FALSE);
    print_event_info->printed_fd_event= TRUE;
  }
  DBUG_VOID_RETURN;
}
#endif /* MYSQL_CLIENT */

/*
  Start_log_event_v3::Start_log_event_v3()
*/

Start_log_event_v3::Start_log_event_v3(const char* buf,
                                       const Format_description_log_event
                                       *description_event)
  :Log_event(buf, description_event)
{
  buf+= description_event->common_header_len;
  binlog_version= uint2korr(buf+ST_BINLOG_VER_OFFSET);
  memcpy(server_version, buf+ST_SERVER_VER_OFFSET,
	 ST_SERVER_VER_LEN);
  // prevent overrun if log is corrupted on disk
  server_version[ST_SERVER_VER_LEN-1]= 0;
  created= uint4korr(buf+ST_CREATED_OFFSET);
  dont_set_created= 1;
}


/*
  Start_log_event_v3::write()
*/

#ifndef MYSQL_CLIENT
bool Start_log_event_v3::write(IO_CACHE* file)
{
  char buff[START_V3_HEADER_LEN];
  int2store(buff + ST_BINLOG_VER_OFFSET,binlog_version);
  memcpy(buff + ST_SERVER_VER_OFFSET,server_version,ST_SERVER_VER_LEN);
  if (!dont_set_created)
    created= get_time();
  int4store(buff + ST_CREATED_OFFSET,created);
  return (write_header(file, sizeof(buff)) ||
          wrapper_my_b_safe_write(file, (uchar*) buff, sizeof(buff)) ||
	  write_footer(file));
}
#endif


#if defined(HAVE_REPLICATION) && !defined(MYSQL_CLIENT)

/**
  Start_log_event_v3::do_apply_event() .
  The master started

    IMPLEMENTATION
    - To handle the case where the master died without having time to write
    DROP TEMPORARY TABLE, DO RELEASE_LOCK (prepared statements' deletion is
    TODO), we clean up all temporary tables that we got, if we are sure we
    can (see below).

  @todo
    - Remove all active user locks.
    Guilhem 2003-06: this is true but not urgent: the worst it can cause is
    the use of a bit of memory for a user lock which will not be used
    anymore. If the user lock is later used, the old one will be released. In
    other words, no deadlock problem.
*/

int Start_log_event_v3::do_apply_event(Relay_log_info const *rli)
{
  DBUG_ENTER("Start_log_event_v3::do_apply_event");
  int error= 0;
  switch (binlog_version)
  {
  case 3:
  case 4:
    /*
      This can either be 4.x (then a Start_log_event_v3 is only at master
      startup so we are sure the master has restarted and cleared his temp
      tables; the event always has 'created'>0) or 5.0 (then we have to test
      'created').
    */
    if (created)
    {
      error= close_temporary_tables(thd);
      cleanup_load_tmpdir();
    }
    else
    {
      /*
        Set all temporary tables thread references to the current thread
        as they may point to the "old" SQL slave thread in case of its
        restart.
      */
      TABLE *table;
      for (table= thd->temporary_tables; table; table= table->next)
        table->in_use= thd;
    }
    break;

    /*
       Now the older formats; in that case load_tmpdir is cleaned up by the I/O
       thread.
    */
  case 1:
    if (strncmp(rli->get_rli_description_event()->server_version,
                "3.23.57",7) >= 0 && created)
    {
      /*
        Can distinguish, based on the value of 'created': this event was
        generated at master startup.
      */
      error= close_temporary_tables(thd);
    }
    /*
      Otherwise, can't distinguish a Start_log_event generated at
      master startup and one generated by master FLUSH LOGS, so cannot
      be sure temp tables have to be dropped. So do nothing.
    */
    break;
  default:
    /* this case is impossible */
    DBUG_RETURN(1);
  }
  DBUG_RETURN(error);
}
#endif /* defined(HAVE_REPLICATION) && !defined(MYSQL_CLIENT) */

/***************************************************************************
       Format_description_log_event methods
****************************************************************************/

/**
  Format_description_log_event 1st ctor.

    Ctor. Can be used to create the event to write to the binary log (when the
    server starts or when FLUSH LOGS), or to create artificial events to parse
    binlogs from MySQL 3.23 or 4.x.
    When in a client, only the 2nd use is possible.

  @param binlog_version         the binlog version for which we want to build
                                an event. Can be 1 (=MySQL 3.23), 3 (=4.0.x
                                x>=2 and 4.1) or 4 (MySQL 5.0). Note that the
                                old 4.0 (binlog version 2) is not supported;
                                it should not be used for replication with
                                5.0.
  @param server_ver             a string containing the server version.
*/

Format_description_log_event::
Format_description_log_event(uint8 binlog_ver, const char* server_ver)
  :Start_log_event_v3(), event_type_permutation(0)
{
  binlog_version= binlog_ver;
  switch (binlog_ver) {
  case 4: /* MySQL 5.0 */
    memcpy(server_version, ::server_version, ST_SERVER_VER_LEN);
    DBUG_EXECUTE_IF("pretend_version_50034_in_binlog",
                    strmov(server_version, "5.0.34"););
    common_header_len= LOG_EVENT_HEADER_LEN;
    number_of_event_types= LOG_EVENT_TYPES;
    /* we'll catch my_malloc() error in is_valid() */
    post_header_len=(uint8*) my_malloc(number_of_event_types*sizeof(uint8)
                                       + BINLOG_CHECKSUM_ALG_DESC_LEN,
                                       MYF(0));
    /*
      This long list of assignments is not beautiful, but I see no way to
      make it nicer, as the right members are #defines, not array members, so
      it's impossible to write a loop.
    */
    if (post_header_len)
    {
#ifndef DBUG_OFF
      // Allows us to sanity-check that all events initialized their
      // events (see the end of this 'if' block).
      memset(post_header_len, 255, number_of_event_types*sizeof(uint8));
#endif

      /* Note: all event types must explicitly fill in their lengths here. */
      post_header_len[START_EVENT_V3-1]= START_V3_HEADER_LEN;
      post_header_len[QUERY_EVENT-1]= QUERY_HEADER_LEN;
      post_header_len[STOP_EVENT-1]= STOP_HEADER_LEN;
      post_header_len[ROTATE_EVENT-1]= ROTATE_HEADER_LEN;
      post_header_len[INTVAR_EVENT-1]= INTVAR_HEADER_LEN;
      post_header_len[LOAD_EVENT-1]= LOAD_HEADER_LEN;
      post_header_len[SLAVE_EVENT-1]= 0;   /* Unused because the code for Slave log event was removed. (15th Oct. 2010) */
      post_header_len[CREATE_FILE_EVENT-1]= CREATE_FILE_HEADER_LEN;
      post_header_len[APPEND_BLOCK_EVENT-1]= APPEND_BLOCK_HEADER_LEN;
      post_header_len[EXEC_LOAD_EVENT-1]= EXEC_LOAD_HEADER_LEN;
      post_header_len[DELETE_FILE_EVENT-1]= DELETE_FILE_HEADER_LEN;
      post_header_len[NEW_LOAD_EVENT-1]= NEW_LOAD_HEADER_LEN;
      post_header_len[RAND_EVENT-1]= RAND_HEADER_LEN;
      post_header_len[USER_VAR_EVENT-1]= USER_VAR_HEADER_LEN;
      post_header_len[FORMAT_DESCRIPTION_EVENT-1]= FORMAT_DESCRIPTION_HEADER_LEN;
      post_header_len[XID_EVENT-1]= XID_HEADER_LEN;
      post_header_len[BEGIN_LOAD_QUERY_EVENT-1]= BEGIN_LOAD_QUERY_HEADER_LEN;
      post_header_len[EXECUTE_LOAD_QUERY_EVENT-1]= EXECUTE_LOAD_QUERY_HEADER_LEN;
      /*
        The PRE_GA events are never be written to any binlog, but
        their lengths are included in Format_description_log_event.
        Hence, we need to be assign some value here, to avoid reading
        uninitialized memory when the array is written to disk.
      */
      post_header_len[PRE_GA_WRITE_ROWS_EVENT-1] = 0;
      post_header_len[PRE_GA_UPDATE_ROWS_EVENT-1] = 0;
      post_header_len[PRE_GA_DELETE_ROWS_EVENT-1] = 0;

      post_header_len[TABLE_MAP_EVENT-1]=       TABLE_MAP_HEADER_LEN;
      post_header_len[WRITE_ROWS_EVENT_V1-1]=   ROWS_HEADER_LEN_V1;
      post_header_len[UPDATE_ROWS_EVENT_V1-1]=  ROWS_HEADER_LEN_V1;
      post_header_len[DELETE_ROWS_EVENT_V1-1]=  ROWS_HEADER_LEN_V1;
      /*
        We here have the possibility to simulate a master of before we changed
        the table map id to be stored in 6 bytes: when it was stored in 4
        bytes (=> post_header_len was 6). This is used to test backward
        compatibility.
        This code can be removed after a few months (today is Dec 21st 2005),
        when we know that the 4-byte masters are not deployed anymore (check
        with Tomas Ulin first!), and the accompanying test (rpl_row_4_bytes)
        too.
      */
      DBUG_EXECUTE_IF("old_row_based_repl_4_byte_map_id_master",
                      post_header_len[TABLE_MAP_EVENT-1]=
                      post_header_len[WRITE_ROWS_EVENT_V1-1]=
                      post_header_len[UPDATE_ROWS_EVENT_V1-1]=
                      post_header_len[DELETE_ROWS_EVENT_V1-1]= 6;);
      post_header_len[INCIDENT_EVENT-1]= INCIDENT_HEADER_LEN;
      post_header_len[HEARTBEAT_LOG_EVENT-1]= 0;
      post_header_len[IGNORABLE_LOG_EVENT-1]= IGNORABLE_HEADER_LEN;
      post_header_len[ROWS_QUERY_LOG_EVENT-1]= IGNORABLE_HEADER_LEN;
      post_header_len[WRITE_ROWS_EVENT-1]=  ROWS_HEADER_LEN_V2;
      post_header_len[UPDATE_ROWS_EVENT-1]= ROWS_HEADER_LEN_V2;
      post_header_len[DELETE_ROWS_EVENT-1]= ROWS_HEADER_LEN_V2;
      post_header_len[GTID_LOG_EVENT-1]=
        post_header_len[ANONYMOUS_GTID_LOG_EVENT-1]=
        Gtid_log_event::POST_HEADER_LENGTH;
      post_header_len[PREVIOUS_GTIDS_LOG_EVENT-1]= IGNORABLE_HEADER_LEN;

      // Sanity-check that all post header lengths are initialized.
      int i;
      for (i=0; i<number_of_event_types; i++)
        DBUG_ASSERT(post_header_len[i] != 255);
    }
    break;

  case 1: /* 3.23 */
  case 3: /* 4.0.x x>=2 */
    /*
      We build an artificial (i.e. not sent by the master) event, which
      describes what those old master versions send.
    */
    if (binlog_ver==1)
      strmov(server_version, server_ver ? server_ver : "3.23");
    else
      strmov(server_version, server_ver ? server_ver : "4.0");
    common_header_len= binlog_ver==1 ? OLD_HEADER_LEN :
      LOG_EVENT_MINIMAL_HEADER_LEN;
    /*
      The first new event in binlog version 4 is Format_desc. So any event type
      after that does not exist in older versions. We use the events known by
      version 3, even if version 1 had only a subset of them (this is not a
      problem: it uses a few bytes for nothing but unifies code; it does not
      make the slave detect less corruptions).
    */
    number_of_event_types= FORMAT_DESCRIPTION_EVENT - 1;
    post_header_len=(uint8*) my_malloc(number_of_event_types*sizeof(uint8),
                                       MYF(0));
    if (post_header_len)
    {
      post_header_len[START_EVENT_V3-1]= START_V3_HEADER_LEN;
      post_header_len[QUERY_EVENT-1]= QUERY_HEADER_MINIMAL_LEN;
      post_header_len[STOP_EVENT-1]= 0;
      post_header_len[ROTATE_EVENT-1]= (binlog_ver==1) ? 0 : ROTATE_HEADER_LEN;
      post_header_len[INTVAR_EVENT-1]= 0;
      post_header_len[LOAD_EVENT-1]= LOAD_HEADER_LEN;
      post_header_len[SLAVE_EVENT-1]= 0;  /* Unused because the code for Slave log event was removed. (15th Oct. 2010) */
      post_header_len[CREATE_FILE_EVENT-1]= CREATE_FILE_HEADER_LEN;
      post_header_len[APPEND_BLOCK_EVENT-1]= APPEND_BLOCK_HEADER_LEN;
      post_header_len[EXEC_LOAD_EVENT-1]= EXEC_LOAD_HEADER_LEN;
      post_header_len[DELETE_FILE_EVENT-1]= DELETE_FILE_HEADER_LEN;
      post_header_len[NEW_LOAD_EVENT-1]= post_header_len[LOAD_EVENT-1];
      post_header_len[RAND_EVENT-1]= 0;
      post_header_len[USER_VAR_EVENT-1]= 0;
    }
    break;
  default: /* Includes binlog version 2 i.e. 4.0.x x<=1 */
    post_header_len= 0; /* will make is_valid() fail */
    break;
  }
  calc_server_version_split();
  checksum_alg= (uint8) BINLOG_CHECKSUM_ALG_UNDEF;
}


/**
  The problem with this constructor is that the fixed header may have a
  length different from this version, but we don't know this length as we
  have not read the Format_description_log_event which says it, yet. This
  length is in the post-header of the event, but we don't know where the
  post-header starts.

  So this type of event HAS to:
  - either have the header's length at the beginning (in the header, at a
  fixed position which will never be changed), not in the post-header. That
  would make the header be "shifted" compared to other events.
  - or have a header of size LOG_EVENT_MINIMAL_HEADER_LEN (19), in all future
  versions, so that we know for sure.

  I (Guilhem) chose the 2nd solution. Rotate has the same constraint (because
  it is sent before Format_description_log_event).
*/

Format_description_log_event::
Format_description_log_event(const char* buf,
                             uint event_len,
                             const
                             Format_description_log_event*
                             description_event)
  :Start_log_event_v3(buf, description_event), event_type_permutation(0)
{
  ulong ver_calc;
  DBUG_ENTER("Format_description_log_event::Format_description_log_event(char*,...)");
  buf+= LOG_EVENT_MINIMAL_HEADER_LEN;
  if ((common_header_len=buf[ST_COMMON_HEADER_LEN_OFFSET]) < OLD_HEADER_LEN)
    DBUG_VOID_RETURN; /* sanity check */
  number_of_event_types=
    event_len - (LOG_EVENT_MINIMAL_HEADER_LEN + ST_COMMON_HEADER_LEN_OFFSET + 1);
  DBUG_PRINT("info", ("common_header_len=%d number_of_event_types=%d",
                      common_header_len, number_of_event_types));
  /* If alloc fails, we'll detect it in is_valid() */

  post_header_len= (uint8*) my_memdup((uchar*)buf+ST_COMMON_HEADER_LEN_OFFSET+1,
                                      number_of_event_types*
                                      sizeof(*post_header_len),
                                      MYF(0));
  calc_server_version_split();
  if ((ver_calc= get_version_product()) >= checksum_version_product)
  {
    /* the last bytes are the checksum alg desc and value (or value's room) */
    number_of_event_types -= BINLOG_CHECKSUM_ALG_DESC_LEN;
    /*
      FD from the checksum-home version server (ver_calc ==
      checksum_version_product) must have 
      number_of_event_types == LOG_EVENT_TYPES.
    */
    DBUG_ASSERT(ver_calc != checksum_version_product ||
                number_of_event_types == LOG_EVENT_TYPES);
    checksum_alg= post_header_len[number_of_event_types];
  }
  else
  {
    checksum_alg= (uint8) BINLOG_CHECKSUM_ALG_UNDEF;
  }

  /*
    In some previous versions, the events were given other event type
    id numbers than in the present version. When replicating from such
    a version, we therefore set up an array that maps those id numbers
    to the id numbers of the present server.

    If post_header_len is null, it means malloc failed, and is_valid
    will fail, so there is no need to do anything.

    The trees in which events have wrong id's are:

    mysql-5.1-wl1012.old mysql-5.1-wl2325-5.0-drop6p13-alpha
    mysql-5.1-wl2325-5.0-drop6 mysql-5.1-wl2325-5.0
    mysql-5.1-wl2325-no-dd

    (this was found by grepping for two lines in sequence where the
    first matches "FORMAT_DESCRIPTION_EVENT," and the second matches
    "TABLE_MAP_EVENT," in log_event.h in all trees)

    In these trees, the following server_versions existed since
    TABLE_MAP_EVENT was introduced:

    5.1.1-a_drop5p3   5.1.1-a_drop5p4        5.1.1-alpha
    5.1.2-a_drop5p10  5.1.2-a_drop5p11       5.1.2-a_drop5p12
    5.1.2-a_drop5p13  5.1.2-a_drop5p14       5.1.2-a_drop5p15
    5.1.2-a_drop5p16  5.1.2-a_drop5p16b      5.1.2-a_drop5p16c
    5.1.2-a_drop5p17  5.1.2-a_drop5p4        5.1.2-a_drop5p5
    5.1.2-a_drop5p6   5.1.2-a_drop5p7        5.1.2-a_drop5p8
    5.1.2-a_drop5p9   5.1.3-a_drop5p17       5.1.3-a_drop5p17b
    5.1.3-a_drop5p17c 5.1.4-a_drop5p18       5.1.4-a_drop5p19
    5.1.4-a_drop5p20  5.1.4-a_drop6p0        5.1.4-a_drop6p1
    5.1.4-a_drop6p2   5.1.5-a_drop5p20       5.2.0-a_drop6p3
    5.2.0-a_drop6p4   5.2.0-a_drop6p5        5.2.0-a_drop6p6
    5.2.1-a_drop6p10  5.2.1-a_drop6p11       5.2.1-a_drop6p12
    5.2.1-a_drop6p6   5.2.1-a_drop6p7        5.2.1-a_drop6p8
    5.2.2-a_drop6p13  5.2.2-a_drop6p13-alpha 5.2.2-a_drop6p13b
    5.2.2-a_drop6p13c

    (this was found by grepping for "mysql," in all historical
    versions of configure.in in the trees listed above).

    There are 5.1.1-alpha versions that use the new event id's, so we
    do not test that version string.  So replication from 5.1.1-alpha
    with the other event id's to a new version does not work.
    Moreover, we can safely ignore the part after drop[56].  This
    allows us to simplify the big list above to the following regexes:

    5\.1\.[1-5]-a_drop5.*
    5\.1\.4-a_drop6.*
    5\.2\.[0-2]-a_drop6.*

    This is what we test for in the 'if' below.
  */
  if (post_header_len &&
      server_version[0] == '5' && server_version[1] == '.' &&
      server_version[3] == '.' &&
      strncmp(server_version + 5, "-a_drop", 7) == 0 &&
      ((server_version[2] == '1' &&
        server_version[4] >= '1' && server_version[4] <= '5' &&
        server_version[12] == '5') ||
       (server_version[2] == '1' &&
        server_version[4] == '4' &&
        server_version[12] == '6') ||
       (server_version[2] == '2' &&
        server_version[4] >= '0' && server_version[4] <= '2' &&
        server_version[12] == '6')))
  {
    if (number_of_event_types != 22)
    {
      DBUG_PRINT("info", (" number_of_event_types=%d",
                          number_of_event_types));
      /* this makes is_valid() return false. */
      my_free(post_header_len);
      post_header_len= NULL;
      DBUG_VOID_RETURN;
    }
    static const uint8 perm[23]=
      {
        UNKNOWN_EVENT, START_EVENT_V3, QUERY_EVENT, STOP_EVENT, ROTATE_EVENT,
        INTVAR_EVENT, LOAD_EVENT, SLAVE_EVENT, CREATE_FILE_EVENT,
        APPEND_BLOCK_EVENT, EXEC_LOAD_EVENT, DELETE_FILE_EVENT,
        NEW_LOAD_EVENT,
        RAND_EVENT, USER_VAR_EVENT,
        FORMAT_DESCRIPTION_EVENT,
        TABLE_MAP_EVENT,
        PRE_GA_WRITE_ROWS_EVENT,
        PRE_GA_UPDATE_ROWS_EVENT,
        PRE_GA_DELETE_ROWS_EVENT,
        XID_EVENT,
        BEGIN_LOAD_QUERY_EVENT,
        EXECUTE_LOAD_QUERY_EVENT,
      };
    event_type_permutation= perm;
    /*
      Since we use (permuted) event id's to index the post_header_len
      array, we need to permute the post_header_len array too.
    */
    uint8 post_header_len_temp[23];
    for (int i= 1; i < 23; i++)
      post_header_len_temp[perm[i] - 1]= post_header_len[i - 1];
    for (int i= 0; i < 22; i++)
      post_header_len[i] = post_header_len_temp[i];
  }
  DBUG_VOID_RETURN;
}

#ifndef MYSQL_CLIENT
bool Format_description_log_event::write(IO_CACHE* file)
{
  bool ret;
  bool no_checksum;
  /*
    We don't call Start_log_event_v3::write() because this would make 2
    my_b_safe_write().
  */
  uchar buff[FORMAT_DESCRIPTION_HEADER_LEN + BINLOG_CHECKSUM_ALG_DESC_LEN];
  size_t rec_size= sizeof(buff);
  int2store(buff + ST_BINLOG_VER_OFFSET,binlog_version);
  memcpy((char*) buff + ST_SERVER_VER_OFFSET,server_version,ST_SERVER_VER_LEN);
  if (!dont_set_created)
    created= get_time();
  int4store(buff + ST_CREATED_OFFSET,created);
  buff[ST_COMMON_HEADER_LEN_OFFSET]= LOG_EVENT_HEADER_LEN;
  memcpy((char*) buff+ST_COMMON_HEADER_LEN_OFFSET + 1, (uchar*) post_header_len,
         LOG_EVENT_TYPES);
  /*
    if checksum is requested
    record the checksum-algorithm descriptor next to
    post_header_len vector which will be followed by the checksum value.
    Master is supposed to trigger checksum computing by binlog_checksum_options,
    slave does it via marking the event according to
    FD_queue checksum_alg value.
  */
  compile_time_assert(sizeof(BINLOG_CHECKSUM_ALG_DESC_LEN == 1));
#ifndef DBUG_OFF
  data_written= 0; // to prepare for need_checksum assert
#endif
  buff[FORMAT_DESCRIPTION_HEADER_LEN]= need_checksum() ?
    checksum_alg : (uint8) BINLOG_CHECKSUM_ALG_OFF;
  /* 
     FD of checksum-aware server is always checksum-equipped, (V) is in,
     regardless of @@global.binlog_checksum policy.
     Thereby a combination of (A) == 0, (V) != 0 means
     it's the checksum-aware server's FD event that heads checksum-free binlog
     file. 
     Here 0 stands for checksumming OFF to evaluate (V) as 0 is that case.
     A combination of (A) != 0, (V) != 0 denotes FD of the checksum-aware server
     heading the checksummed binlog.
     (A), (V) presence in FD of the checksum-aware server makes the event
     1 + 4 bytes bigger comparing to the former FD.
  */

  if ((no_checksum= (checksum_alg == BINLOG_CHECKSUM_ALG_OFF)))
  {
    checksum_alg= BINLOG_CHECKSUM_ALG_CRC32;  // Forcing (V) room to fill anyway
  }
  ret= (write_header(file, rec_size) ||
        wrapper_my_b_safe_write(file, buff, rec_size) ||
        write_footer(file));
  if (no_checksum)
    checksum_alg= BINLOG_CHECKSUM_ALG_OFF;
  return ret;
}
#endif

#if defined(HAVE_REPLICATION) && !defined(MYSQL_CLIENT)
int Format_description_log_event::do_apply_event(Relay_log_info const *rli)
{
  int ret= 0;
  DBUG_ENTER("Format_description_log_event::do_apply_event");

  /*
    As a transaction NEVER spans on 2 or more binlogs:
    if we have an active transaction at this point, the master died
    while writing the transaction to the binary log, i.e. while
    flushing the binlog cache to the binlog. XA guarantees that master has
    rolled back. So we roll back.
    Note: this event could be sent by the master to inform us of the
    format of its binlog; in other words maybe it is not at its
    original place when it comes to us; we'll know this by checking
    log_pos ("artificial" events have log_pos == 0).
  */
  if (!is_artificial_event() && created && thd->transaction.all.ha_list)
  {
    /* This is not an error (XA is safe), just an information */
    rli->report(INFORMATION_LEVEL, 0,
                "Rolling back unfinished transaction (no COMMIT "
                "or ROLLBACK in relay log). A probable cause is that "
                "the master died while writing the transaction to "
                "its binary log, thus rolled back too."); 
    const_cast<Relay_log_info*>(rli)->cleanup_context(thd, 1);
  }

  /*
    If this event comes from ourselves, there is no cleaning task to
    perform, we don't call Start_log_event_v3::do_apply_event()
    (this was just to update the log's description event).
  */
  if (server_id != (uint32) ::server_id)
  {
    /*
      If the event was not requested by the slave i.e. the master sent
      it while the slave asked for a position >4, the event will make
      rli->group_master_log_pos advance. Say that the slave asked for
      position 1000, and the Format_desc event's end is 96. Then in
      the beginning of replication rli->group_master_log_pos will be
      0, then 96, then jump to first really asked event (which is
      >96). So this is ok.
    */
    ret= Start_log_event_v3::do_apply_event(rli);
  }

  if (!ret)
  {
    /* Save the information describing this binlog */
    const_cast<Relay_log_info *>(rli)->set_rli_description_event(this);
  }

  DBUG_RETURN(ret);
}

int Format_description_log_event::do_update_pos(Relay_log_info *rli)
{
  if (server_id == (uint32) ::server_id)
  {
    /*
      We only increase the relay log position if we are skipping
      events and do not touch any group_* variables, nor flush the
      relay log info.  If there is a crash, we will have to re-skip
      the events again, but that is a minor issue.

      If we do not skip stepping the group log position (and the
      server id was changed when restarting the server), it might well
      be that we start executing at a position that is invalid, e.g.,
      at a Rows_log_event or a Query_log_event preceeded by a
      Intvar_log_event instead of starting at a Table_map_log_event or
      the Intvar_log_event respectively.
     */
    rli->inc_event_relay_log_pos();
    return 0;
  }
  else
  {
    return Log_event::do_update_pos(rli);
  }
}

Log_event::enum_skip_reason
Format_description_log_event::do_shall_skip(Relay_log_info *rli)
{
  return Log_event::EVENT_SKIP_NOT;
}

#endif


/**
   'server_version_split' is used for lookups to find if the server which
   created this event has some known bug.
*/
void Format_description_log_event::calc_server_version_split()
{
  do_server_version_split(server_version, server_version_split);

  DBUG_PRINT("info",("Format_description_log_event::server_version_split:"
                     " '%s' %d %d %d", server_version,
                     server_version_split[0],
                     server_version_split[1], server_version_split[2]));
}

/**
   @return integer representing the version of server that originated
   the current FD instance.
*/
ulong Format_description_log_event::get_version_product() const
{ 
  return version_product(server_version_split);
}

/**
   @return TRUE is the event's version is earlier than one that introduced
   the replication event checksum. FALSE otherwise.
*/
bool Format_description_log_event::is_version_before_checksum() const
{
  return get_version_product() < checksum_version_product;
}

/**
   @param buf buffer holding serialized FD event
   @param len netto (possible checksum is stripped off) length of the event buf
   
   @return  the version-safe checksum alg descriptor where zero
            designates no checksum, 255 - the orginator is
            checksum-unaware (effectively no checksum) and the actuall
            [1-254] range alg descriptor.
*/
uint8 get_checksum_alg(const char* buf, ulong len)
{
  uint8 ret;
  char version[ST_SERVER_VER_LEN];
  uchar version_split[3];

  DBUG_ENTER("get_checksum_alg");
  DBUG_ASSERT(buf[EVENT_TYPE_OFFSET] == FORMAT_DESCRIPTION_EVENT);

  memcpy(version, buf +
         buf[LOG_EVENT_MINIMAL_HEADER_LEN + ST_COMMON_HEADER_LEN_OFFSET]
         + ST_SERVER_VER_OFFSET, ST_SERVER_VER_LEN);
  version[ST_SERVER_VER_LEN - 1]= 0;
  
  do_server_version_split(version, version_split);
  ret= (version_product(version_split) < checksum_version_product) ?
    (uint8) BINLOG_CHECKSUM_ALG_UNDEF :
    * (uint8*) (buf + len - BINLOG_CHECKSUM_LEN - BINLOG_CHECKSUM_ALG_DESC_LEN);
  DBUG_ASSERT(ret == BINLOG_CHECKSUM_ALG_OFF ||
              ret == BINLOG_CHECKSUM_ALG_UNDEF ||
              ret == BINLOG_CHECKSUM_ALG_CRC32);
  DBUG_RETURN(ret);
}
  

  /**************************************************************************
        Load_log_event methods
   General note about Load_log_event: the binlogging of LOAD DATA INFILE is
   going to be changed in 5.0 (or maybe in 5.1; not decided yet).
   However, the 5.0 slave could still have to read such events (from a 4.x
   master), convert them (which just means maybe expand the header, when 5.0
   servers have a UID in events) (remember that whatever is after the header
   will be like in 4.x, as this event's format is not modified in 5.0 as we
   will use new types of events to log the new LOAD DATA INFILE features).
   To be able to read/convert, we just need to not assume that the common
   header is of length LOG_EVENT_HEADER_LEN (we must use the description
   event).
   Note that I (Guilhem) manually tested replication of a big LOAD DATA INFILE
   between 3.23 and 5.0, and between 4.0 and 5.0, and it works fine (and the
   positions displayed in SHOW SLAVE STATUS then are fine too).
  **************************************************************************/

#if defined(HAVE_REPLICATION) && !defined(MYSQL_CLIENT)
uint Load_log_event::get_query_buffer_length()
{
  return
    //the DB name may double if we escape the quote character
    5 + 2*db_len + 3 +
    18 + fname_len + 2 +                    // "LOAD DATA INFILE 'file''"
    11 +                                    // "CONCURRENT "
    7 +					    // LOCAL
    9 +                                     // " REPLACE or IGNORE "
    13 + table_name_len*2 +                 // "INTO TABLE `table`"
    21 + sql_ex.field_term_len*4 + 2 +      // " FIELDS TERMINATED BY 'str'"
    23 + sql_ex.enclosed_len*4 + 2 +        // " OPTIONALLY ENCLOSED BY 'str'"
    12 + sql_ex.escaped_len*4 + 2 +         // " ESCAPED BY 'str'"
    21 + sql_ex.line_term_len*4 + 2 +       // " LINES TERMINATED BY 'str'"
    19 + sql_ex.line_start_len*4 + 2 +      // " LINES STARTING BY 'str'"
    15 + 22 +                               // " IGNORE xxx  LINES"
    3 + (num_fields-1)*2 + field_block_len; // " (field1, field2, ...)"
}


void Load_log_event::print_query(bool need_db, const char *cs, char *buf,
                                 char **end, char **fn_start, char **fn_end)
{
  char quoted_id[1 + NAME_LEN * 2 + 2];//quoted  length
  int  quoted_id_len= 0;
  char *pos= buf;

  if (need_db && db && db_len)
  {
    pos= strmov(pos, "use ");
#ifdef MYSQL_SERVER
    quoted_id_len= my_strmov_quoted_identifier(this->thd, (char *) quoted_id,
                                               db, 0);
#else
    quoted_id_len= my_strmov_quoted_identifier((char *) quoted_id, db);
#endif
    quoted_id[quoted_id_len]= '\0';
    pos= strmov(pos, quoted_id);
    pos= strmov(pos, "; ");
  }

  pos= strmov(pos, "LOAD DATA ");

  if (is_concurrent)
    pos= strmov(pos, "CONCURRENT ");

  if (fn_start)
    *fn_start= pos;

  if (check_fname_outside_temp_buf())
    pos= strmov(pos, "LOCAL ");
  pos= strmov(pos, "INFILE '");
  memcpy(pos, fname, fname_len);
  pos= strmov(pos+fname_len, "' ");

  if (sql_ex.opt_flags & REPLACE_FLAG)
    pos= strmov(pos, "REPLACE ");
  else if (sql_ex.opt_flags & IGNORE_FLAG)
    pos= strmov(pos, "IGNORE ");

  pos= strmov(pos ,"INTO");

  if (fn_end)
    *fn_end= pos;

  pos= strmov(pos ," TABLE ");
  memcpy(pos, table_name, table_name_len);
  pos+= table_name_len;

  if (cs != NULL)
  {
    pos= strmov(pos ," CHARACTER SET ");
    pos= strmov(pos ,  cs);
  }

  /* We have to create all optional fields as the default is not empty */
  pos= strmov(pos, " FIELDS TERMINATED BY ");
  pos= pretty_print_str(pos, sql_ex.field_term, sql_ex.field_term_len);
  if (sql_ex.opt_flags & OPT_ENCLOSED_FLAG)
    pos= strmov(pos, " OPTIONALLY ");
  pos= strmov(pos, " ENCLOSED BY ");
  pos= pretty_print_str(pos, sql_ex.enclosed, sql_ex.enclosed_len);

  pos= strmov(pos, " ESCAPED BY ");
  pos= pretty_print_str(pos, sql_ex.escaped, sql_ex.escaped_len);

  pos= strmov(pos, " LINES TERMINATED BY ");
  pos= pretty_print_str(pos, sql_ex.line_term, sql_ex.line_term_len);
  if (sql_ex.line_start_len)
  {
    pos= strmov(pos, " STARTING BY ");
    pos= pretty_print_str(pos, sql_ex.line_start, sql_ex.line_start_len);
  }

  if ((long) skip_lines > 0)
  {
    pos= strmov(pos, " IGNORE ");
    pos= longlong10_to_str((longlong) skip_lines, pos, 10);
    pos= strmov(pos," LINES ");    
  }

  if (num_fields)
  {
    uint i;
    const char *field= fields;
    pos= strmov(pos, " (");
    for (i = 0; i < num_fields; i++)
    {
      if (i)
      {
        *pos++= ' ';
        *pos++= ',';
      }
      quoted_id_len= my_strmov_quoted_identifier(this->thd, quoted_id, field,
                                                 0);
      memcpy(pos, quoted_id, quoted_id_len-1);
    }
    *pos++= ')';
  }

  *end= pos;
}


int Load_log_event::pack_info(Protocol *protocol)
{
  char *buf, *end;

  if (!(buf= (char*) my_malloc(get_query_buffer_length(), MYF(MY_WME))))
    return 1;
  print_query(TRUE, NULL, buf, &end, 0, 0);
  protocol->store(buf, end-buf, &my_charset_bin);
  my_free(buf);
  return 0;
}
#endif /* defined(HAVE_REPLICATION) && !defined(MYSQL_CLIENT) */


#ifndef MYSQL_CLIENT

/*
  Load_log_event::write_data_header()
*/

bool Load_log_event::write_data_header(IO_CACHE* file)
{
  char buf[LOAD_HEADER_LEN];
  int4store(buf + L_THREAD_ID_OFFSET, slave_proxy_id);
  int4store(buf + L_EXEC_TIME_OFFSET, exec_time);
  int4store(buf + L_SKIP_LINES_OFFSET, skip_lines);
  buf[L_TBL_LEN_OFFSET] = (char)table_name_len;
  buf[L_DB_LEN_OFFSET] = (char)db_len;
  int4store(buf + L_NUM_FIELDS_OFFSET, num_fields);
  return my_b_safe_write(file, (uchar*)buf, LOAD_HEADER_LEN) != 0;
}


/*
  Load_log_event::write_data_body()
*/

bool Load_log_event::write_data_body(IO_CACHE* file)
{
  if (sql_ex.write_data(file))
    return 1;
  if (num_fields && fields && field_lens)
  {
    if (my_b_safe_write(file, (uchar*)field_lens, num_fields) ||
	my_b_safe_write(file, (uchar*)fields, field_block_len))
      return 1;
  }
  return (my_b_safe_write(file, (uchar*)table_name, table_name_len + 1) ||
	  my_b_safe_write(file, (uchar*)db, db_len + 1) ||
	  my_b_safe_write(file, (uchar*)fname, fname_len));
}


/*
  Load_log_event::Load_log_event()
*/

Load_log_event::Load_log_event(THD *thd_arg, sql_exchange *ex,
			       const char *db_arg, const char *table_name_arg,
			       List<Item> &fields_arg,
                               bool is_concurrent_arg,
			       enum enum_duplicates handle_dup,
			       bool ignore, bool using_trans)
  :Log_event(thd_arg,
             thd_arg->thread_specific_used ? LOG_EVENT_THREAD_SPECIFIC_F : 0,
             using_trans ? Log_event::EVENT_TRANSACTIONAL_CACHE :
                           Log_event::EVENT_STMT_CACHE,
             Log_event::EVENT_NORMAL_LOGGING),
   thread_id(thd_arg->thread_id),
   slave_proxy_id(thd_arg->variables.pseudo_thread_id),
   num_fields(0),fields(0),
   field_lens(0),field_block_len(0),
   table_name(table_name_arg ? table_name_arg : ""),
   db(db_arg), fname(ex->file_name), local_fname(FALSE),
   is_concurrent(is_concurrent_arg)
{
  time_t end_time;
  time(&end_time);
  exec_time = (ulong) (end_time  - thd_arg->start_time.tv_sec);
  /* db can never be a zero pointer in 4.0 */
  db_len = (uint32) strlen(db);
  table_name_len = (uint32) strlen(table_name);
  fname_len = (fname) ? (uint) strlen(fname) : 0;
  sql_ex.field_term = (char*) ex->field_term->ptr();
  sql_ex.field_term_len = (uint8) ex->field_term->length();
  sql_ex.enclosed = (char*) ex->enclosed->ptr();
  sql_ex.enclosed_len = (uint8) ex->enclosed->length();
  sql_ex.line_term = (char*) ex->line_term->ptr();
  sql_ex.line_term_len = (uint8) ex->line_term->length();
  sql_ex.line_start = (char*) ex->line_start->ptr();
  sql_ex.line_start_len = (uint8) ex->line_start->length();
  sql_ex.escaped = (char*) ex->escaped->ptr();
  sql_ex.escaped_len = (uint8) ex->escaped->length();
  sql_ex.opt_flags = 0;
  sql_ex.cached_new_format = -1;
    
  if (ex->dumpfile)
    sql_ex.opt_flags|= DUMPFILE_FLAG;
  if (ex->opt_enclosed)
    sql_ex.opt_flags|= OPT_ENCLOSED_FLAG;

  sql_ex.empty_flags= 0;

  switch (handle_dup) {
  case DUP_REPLACE:
    sql_ex.opt_flags|= REPLACE_FLAG;
    break;
  case DUP_UPDATE:				// Impossible here
  case DUP_ERROR:
    break;	
  }
  if (ignore)
    sql_ex.opt_flags|= IGNORE_FLAG;

  if (!ex->field_term->length())
    sql_ex.empty_flags |= FIELD_TERM_EMPTY;
  if (!ex->enclosed->length())
    sql_ex.empty_flags |= ENCLOSED_EMPTY;
  if (!ex->line_term->length())
    sql_ex.empty_flags |= LINE_TERM_EMPTY;
  if (!ex->line_start->length())
    sql_ex.empty_flags |= LINE_START_EMPTY;
  if (!ex->escaped->length())
    sql_ex.empty_flags |= ESCAPED_EMPTY;
    
  skip_lines = ex->skip_lines;

  List_iterator<Item> li(fields_arg);
  field_lens_buf.length(0);
  fields_buf.length(0);
  Item* item;
  while ((item = li++))
  {
    num_fields++;
    uchar len= (uchar) item->item_name.length();
    field_block_len += len + 1;
    fields_buf.append(item->item_name.ptr(), len + 1);
    field_lens_buf.append((char*)&len, 1);
  }

  field_lens = (const uchar*)field_lens_buf.ptr();
  fields = fields_buf.ptr();
}
#endif /* !MYSQL_CLIENT */


/**
  @note
    The caller must do buf[event_len] = 0 before he starts using the
    constructed event.
*/
Load_log_event::Load_log_event(const char *buf, uint event_len,
                               const Format_description_log_event *description_event)
  :Log_event(buf, description_event), num_fields(0), fields(0),
   field_lens(0),field_block_len(0),
   table_name(0), db(0), fname(0), local_fname(FALSE),
   /*
     Load_log_event which comes from the binary log does not contain
     information about the type of insert which was used on the master.
     Assume that it was an ordinary, non-concurrent LOAD DATA.
    */
   is_concurrent(FALSE)
{
  DBUG_ENTER("Load_log_event");
  /*
    I (Guilhem) manually tested replication of LOAD DATA INFILE for 3.23->5.0,
    4.0->5.0 and 5.0->5.0 and it works.
  */
  if (event_len)
    copy_log_event(buf, event_len,
                   ((buf[EVENT_TYPE_OFFSET] == LOAD_EVENT) ?
                    LOAD_HEADER_LEN + 
                    description_event->common_header_len :
                    LOAD_HEADER_LEN + LOG_EVENT_HEADER_LEN),
                   description_event);
  /* otherwise it's a derived class, will call copy_log_event() itself */
  DBUG_VOID_RETURN;
}


/*
  Load_log_event::copy_log_event()
*/

int Load_log_event::copy_log_event(const char *buf, ulong event_len,
                                   int body_offset,
                                   const Format_description_log_event *description_event)
{
  DBUG_ENTER("Load_log_event::copy_log_event");
  uint data_len;
  char* buf_end = (char*)buf + event_len;
  /* this is the beginning of the post-header */
  const char* data_head = buf + description_event->common_header_len;
  slave_proxy_id= thread_id= uint4korr(data_head + L_THREAD_ID_OFFSET);
  exec_time = uint4korr(data_head + L_EXEC_TIME_OFFSET);
  skip_lines = uint4korr(data_head + L_SKIP_LINES_OFFSET);
  table_name_len = (uint)data_head[L_TBL_LEN_OFFSET];
  db_len = (uint)data_head[L_DB_LEN_OFFSET];
  num_fields = uint4korr(data_head + L_NUM_FIELDS_OFFSET);
	  
  if ((int) event_len < body_offset)
    DBUG_RETURN(1);
  /*
    Sql_ex.init() on success returns the pointer to the first byte after
    the sql_ex structure, which is the start of field lengths array.
  */
  if (!(field_lens= (uchar*)sql_ex.init((char*)buf + body_offset,
                                        buf_end,
                                        buf[EVENT_TYPE_OFFSET] != LOAD_EVENT)))
    DBUG_RETURN(1);
  
  data_len = event_len - body_offset;
  if (num_fields > data_len) // simple sanity check against corruption
    DBUG_RETURN(1);
  for (uint i = 0; i < num_fields; i++)
    field_block_len += (uint)field_lens[i] + 1;

  fields = (char*)field_lens + num_fields;
  table_name  = fields + field_block_len;
  db = table_name + table_name_len + 1;
  fname = db + db_len + 1;
  fname_len = (uint) strlen(fname);
  // null termination is accomplished by the caller doing buf[event_len]=0

  DBUG_RETURN(0);
}


/*
  Load_log_event::print()
*/

#ifdef MYSQL_CLIENT
void Load_log_event::print(FILE* file, PRINT_EVENT_INFO* print_event_info)
{
  print(file, print_event_info, 0);
}


void Load_log_event::print(FILE* file_arg, PRINT_EVENT_INFO* print_event_info,
			   bool commented)
{
  IO_CACHE *const head= &print_event_info->head_cache;
  size_t id_len= 0;
  char temp_buf[1 + 2*FN_REFLEN + 2];

  DBUG_ENTER("Load_log_event::print");
  if (!print_event_info->short_form)
  {
    print_header(head, print_event_info, FALSE);
    my_b_printf(head, "\tQuery\tthread_id=%ld\texec_time=%ld\n",
                thread_id, exec_time);
  }

  bool different_db= 1;
  if (db)
  {
    /*
      If the database is different from the one of the previous statement, we
      need to print the "use" command, and we update the last_db.
      But if commented, the "use" is going to be commented so we should not
      update the last_db.
    */
    if ((different_db= memcmp(print_event_info->db, db, db_len + 1)) &&
        !commented)
      memcpy(print_event_info->db, db, db_len + 1);
  }
  
  if (db && db[0] && different_db)
  {
#ifdef MYSQL_SERVER
    id_len= my_strmov_quoted_identifier(this->thd, temp_buf, db, 0);
#else
    id_len= my_strmov_quoted_identifier(temp_buf, db);
#endif
    temp_buf[id_len]= '\0';
    my_b_printf(head, "%suse %s%s\n",
                commented ? "# " : "", temp_buf, print_event_info->delimiter);
  }
  if (flags & LOG_EVENT_THREAD_SPECIFIC_F)
    my_b_printf(head,"%sSET @@session.pseudo_thread_id=%lu%s\n",
            commented ? "# " : "", (ulong)thread_id,
            print_event_info->delimiter);
  my_b_printf(head, "%sLOAD DATA ",
              commented ? "# " : "");
  if (check_fname_outside_temp_buf())
    my_b_printf(head, "LOCAL ");
  my_b_printf(head, "INFILE '%-*s' ", fname_len, fname);

  if (sql_ex.opt_flags & REPLACE_FLAG)
    my_b_printf(head,"REPLACE ");
  else if (sql_ex.opt_flags & IGNORE_FLAG)
    my_b_printf(head,"IGNORE ");

#ifdef MYSQL_SERVER
    id_len= my_strmov_quoted_identifier(this->thd, temp_buf, table_name, 0);
#else
    id_len= my_strmov_quoted_identifier(temp_buf, table_name);
#endif
  temp_buf[id_len]= '\0';
  my_b_printf(head, "INTO TABLE %s", temp_buf);

  my_b_printf(head, " FIELDS TERMINATED BY ");
  pretty_print_str(head, sql_ex.field_term, sql_ex.field_term_len);

  if (sql_ex.opt_flags & OPT_ENCLOSED_FLAG)
    my_b_printf(head," OPTIONALLY ");
  my_b_printf(head, " ENCLOSED BY ");
  pretty_print_str(head, sql_ex.enclosed, sql_ex.enclosed_len);
     
  my_b_printf(head, " ESCAPED BY ");
  pretty_print_str(head, sql_ex.escaped, sql_ex.escaped_len);
     
  my_b_printf(head," LINES TERMINATED BY ");
  pretty_print_str(head, sql_ex.line_term, sql_ex.line_term_len);


  if (sql_ex.line_start)
  {
    my_b_printf(head," STARTING BY ");
    pretty_print_str(head, sql_ex.line_start, sql_ex.line_start_len);
  }
  if ((long) skip_lines > 0)
    my_b_printf(head, " IGNORE %ld LINES", (long) skip_lines);

  if (num_fields)
  {
    uint i;
    const char* field = fields;
    my_b_printf(head, " (");
    for (i = 0; i < num_fields; i++)
    {
      if (i)
        my_b_printf(head, ",");
      id_len= my_strmov_quoted_identifier((char *) temp_buf, field);
      temp_buf[id_len]= '\0';
      my_b_printf(head, "%s", temp_buf);

      field += field_lens[i]  + 1;
    }
    my_b_printf(head, ")");
  }

  my_b_printf(head, "%s\n", print_event_info->delimiter);
  DBUG_VOID_RETURN;
}
#endif /* MYSQL_CLIENT */

#ifndef MYSQL_CLIENT

/**
  Load_log_event::set_fields()

  @note
    This function can not use the member variable 
    for the database, since LOAD DATA INFILE on the slave
    can be for a different database than the current one.
    This is the reason for the affected_db argument to this method.
*/

void Load_log_event::set_fields(const char* affected_db, 
				List<Item> &field_list,
                                Name_resolution_context *context)
{
  uint i;
  const char* field = fields;
  for (i= 0; i < num_fields; i++)
  {
    field_list.push_back(new Item_field(context,
                                        affected_db, table_name, field));
    field+= field_lens[i]  + 1;
  }
}
#endif /* !MYSQL_CLIENT */


#if defined(HAVE_REPLICATION) && !defined(MYSQL_CLIENT)
/**
  Does the data loading job when executing a LOAD DATA on the slave.

  @param net
  @param rli
  @param use_rli_only_for_errors     If set to 1, rli is provided to
                                     Load_log_event::exec_event only for this
                                     function to have rli->get_rpl_log_name and
                                     rli->last_slave_error, both being used by
                                     error reports. rli's position advancing
                                     is skipped (done by the caller which is
                                     Execute_load_log_event::exec_event).
                                     If set to 0, rli is provided for full use,
                                     i.e. for error reports and position
                                     advancing.

  @todo
    fix this; this can be done by testing rules in
    Create_file_log_event::exec_event() and then discarding Append_block and
    al.
  @todo
    this is a bug - this needs to be moved to the I/O thread

  @retval
    0           Success
  @retval
    1           Failure
*/

int Load_log_event::do_apply_event(NET* net, Relay_log_info const *rli,
                                   bool use_rli_only_for_errors)
{
  DBUG_ASSERT(thd->query() == 0);
  thd->reset_query_inner();                    // Should not be needed
  set_thd_db(thd, db, db_len);
  thd->is_slave_error= 0;
  clear_all_errors(thd, const_cast<Relay_log_info*>(rli));

  /* see Query_log_event::do_apply_event() and BUG#13360 */
  DBUG_ASSERT(!rli->m_table_map.count());
  /*
    Usually lex_start() is called by mysql_parse(), but we need it here
    as the present method does not call mysql_parse().
  */
  lex_start(thd);
  thd->lex->local_file= local_fname;
  mysql_reset_thd_for_next_command(thd);

  if (!use_rli_only_for_errors)
  {
    /*
      Saved for InnoDB, see comment in
      Query_log_event::do_apply_event()
    */
    const_cast<Relay_log_info*>(rli)->set_future_group_master_log_pos(log_pos);
    DBUG_PRINT("info", ("log_pos: %lu", (ulong) log_pos));
  }
 
   /*
    We test replicate_*_db rules. Note that we have already prepared
    the file to load, even if we are going to ignore and delete it
    now. So it is possible that we did a lot of disk writes for
    nothing. In other words, a big LOAD DATA INFILE on the master will
    still consume a lot of space on the slave (space in the relay log
    + space of temp files: twice the space of the file to load...)
    even if it will finally be ignored.  TODO: fix this; this can be
    done by testing rules in Create_file_log_event::do_apply_event()
    and then discarding Append_block and al. Another way is do the
    filtering in the I/O thread (more efficient: no disk writes at
    all).


    Note:   We do not need to execute reset_one_shot_variables() if this
            db_ok() test fails.
    Reason: The db stored in binlog events is the same for SET and for
            its companion query.  If the SET is ignored because of
            db_ok(), the companion query will also be ignored, and if
            the companion query is ignored in the db_ok() test of
            ::do_apply_event(), then the companion SET also have so
            we don't need to reset_one_shot_variables().
  */
  if (rpl_filter->db_ok(thd->db))
  {
    thd->set_time(&when);
    thd->set_query_id(next_query_id());
    thd->get_stmt_da()->opt_clear_warning_info(thd->query_id);

    TABLE_LIST tables;
    char table_buf[NAME_LEN + 1];
    strmov(table_buf, table_name);
    if (lower_case_table_names == 1)
      my_casedn_str(system_charset_info, table_buf);
    tables.init_one_table(thd->strmake(thd->db, thd->db_length),
                          thd->db_length,
                          table_buf, strlen(table_buf),
                          table_buf, TL_WRITE);
    tables.updating= 1;

    // the table will be opened in mysql_load    
    if (rpl_filter->is_on() && !rpl_filter->tables_ok(thd->db, &tables))
    {
      // TODO: this is a bug - this needs to be moved to the I/O thread
      if (net)
        skip_load_data_infile(net);
    }
    else
    {
      char llbuff[22];
      char *end;
      enum enum_duplicates handle_dup;
      bool ignore= 0;
      char *load_data_query;

      /*
        Forge LOAD DATA INFILE query which will be used in SHOW PROCESS LIST
        and written to slave's binlog if binlogging is on.
      */
      if (!(load_data_query= (char *)thd->alloc(get_query_buffer_length() + 1)))
      {
        /*
          This will set thd->fatal_error in case of OOM. So we surely will notice
          that something is wrong.
        */
        goto error;
      }

      print_query(FALSE, NULL, load_data_query, &end, NULL, NULL);
      *end= 0;
      thd->set_query(load_data_query, (uint) (end - load_data_query));

      if (sql_ex.opt_flags & REPLACE_FLAG)
        handle_dup= DUP_REPLACE;
      else if (sql_ex.opt_flags & IGNORE_FLAG)
      {
        ignore= 1;
        handle_dup= DUP_ERROR;
      }
      else
      {
        /*
          When replication is running fine, if it was DUP_ERROR on the
          master then we could choose IGNORE here, because if DUP_ERROR
          suceeded on master, and data is identical on the master and slave,
          then there should be no uniqueness errors on slave, so IGNORE is
          the same as DUP_ERROR. But in the unlikely case of uniqueness errors
          (because the data on the master and slave happen to be different
          (user error or bug), we want LOAD DATA to print an error message on
          the slave to discover the problem.

          If reading from net (a 3.23 master), mysql_load() will change this
          to IGNORE.
        */
        handle_dup= DUP_ERROR;
      }
      /*
        We need to set thd->lex->sql_command and thd->lex->duplicates
        since InnoDB tests these variables to decide if this is a LOAD
        DATA ... REPLACE INTO ... statement even though mysql_parse()
        is not called.  This is not needed in 5.0 since there the LOAD
        DATA ... statement is replicated using mysql_parse(), which
        sets the thd->lex fields correctly.
      */
      thd->lex->sql_command= SQLCOM_LOAD;
      thd->lex->duplicates= handle_dup;

      sql_exchange ex((char*)fname, sql_ex.opt_flags & DUMPFILE_FLAG);
      String field_term(sql_ex.field_term,sql_ex.field_term_len,log_cs);
      String enclosed(sql_ex.enclosed,sql_ex.enclosed_len,log_cs);
      String line_term(sql_ex.line_term,sql_ex.line_term_len,log_cs);
      String line_start(sql_ex.line_start,sql_ex.line_start_len,log_cs);
      String escaped(sql_ex.escaped,sql_ex.escaped_len, log_cs);
      const String empty_str("", 0, log_cs);
      ex.field_term= &field_term;
      ex.enclosed= &enclosed;
      ex.line_term= &line_term;
      ex.line_start= &line_start;
      ex.escaped= &escaped;

      ex.opt_enclosed = (sql_ex.opt_flags & OPT_ENCLOSED_FLAG);
      if (sql_ex.empty_flags & FIELD_TERM_EMPTY)
        ex.field_term= &empty_str;

      ex.skip_lines = skip_lines;
      List<Item> field_list;
      thd->lex->select_lex.context.resolve_in_table_list_only(&tables);
      set_fields(tables.db, field_list, &thd->lex->select_lex.context);
      thd->variables.pseudo_thread_id= thread_id;
      if (net)
      {
        // mysql_load will use thd->net to read the file
        thd->net.vio = net->vio;
        // Make sure the client does not get confused about the packet sequence
        thd->net.pkt_nr = net->pkt_nr;
      }
      /*
        It is safe to use tmp_list twice because we are not going to
        update it inside mysql_load().
      */
      List<Item> tmp_list;
      if (open_temporary_tables(thd, &tables) ||
          mysql_load(thd, &ex, &tables, field_list, tmp_list, tmp_list,
                     handle_dup, ignore, net != 0))
        thd->is_slave_error= 1;
      if (thd->cuted_fields)
      {
        /* log_pos is the position of the LOAD event in the master log */
        sql_print_warning("Slave: load data infile on table '%s' at "
                          "log position %s in log '%s' produced %ld "
                          "warning(s). Default database: '%s'",
                          (char*) table_name,
                          llstr(log_pos,llbuff),
                          const_cast<Relay_log_info*>(rli)->get_rpl_log_name(),
                          (ulong) thd->cuted_fields,
                          print_slave_db_safe(thd->db));
      }
      if (net)
        net->pkt_nr= thd->net.pkt_nr;
    }
  }
  else
  {
    /*
      We will just ask the master to send us /dev/null if we do not
      want to load the data.
      TODO: this a bug - needs to be done in I/O thread
    */
    if (net)
      skip_load_data_infile(net);
  }

error:
  thd->net.vio = 0; 
  const char *remember_db= thd->db;
  thd->catalog= 0;
  thd->set_db(NULL, 0);                   /* will free the current database */
  thd->reset_query();
  thd->get_stmt_da()->set_overwrite_status(true);
  thd->is_error() ? trans_rollback_stmt(thd) : trans_commit_stmt(thd);
  thd->get_stmt_da()->set_overwrite_status(false);
  close_thread_tables(thd);
  /*
    - If inside a multi-statement transaction,
    defer the release of metadata locks until the current
    transaction is either committed or rolled back. This prevents
    other statements from modifying the table for the entire
    duration of this transaction.  This provides commit ordering
    and guarantees serializability across multiple transactions.
    - If in autocommit mode, or outside a transactional context,
    automatically release metadata locks of the current statement.
  */
  if (! thd->in_multi_stmt_transaction_mode())
    thd->mdl_context.release_transactional_locks();
  else
    thd->mdl_context.release_statement_locks();

  DBUG_EXECUTE_IF("LOAD_DATA_INFILE_has_fatal_error",
                  thd->is_slave_error= 0; thd->is_fatal_error= 1;);

  if (thd->is_slave_error)
  {
    /* this err/sql_errno code is copy-paste from net_send_error() */
    const char *err;
    int sql_errno;
    if (thd->is_error())
    {
      err= thd->get_stmt_da()->message();
      sql_errno= thd->get_stmt_da()->sql_errno();
    }
    else
    {
      sql_errno=ER_UNKNOWN_ERROR;
      err=ER(sql_errno);       
    }
    rli->report(ERROR_LEVEL, sql_errno,"\
Error '%s' running LOAD DATA INFILE on table '%s'. Default database: '%s'",
                    err, (char*)table_name, print_slave_db_safe(remember_db));
    free_root(thd->mem_root,MYF(MY_KEEP_PREALLOC));
    return 1;
  }
  free_root(thd->mem_root,MYF(MY_KEEP_PREALLOC));

  if (thd->is_fatal_error)
  {
    char buf[256];
    my_snprintf(buf, sizeof(buf),
                "Running LOAD DATA INFILE on table '%-.64s'."
                " Default database: '%-.64s'",
                (char*)table_name,
                print_slave_db_safe(remember_db));

    rli->report(ERROR_LEVEL, ER_SLAVE_FATAL_ERROR,
                ER(ER_SLAVE_FATAL_ERROR), buf);
    return 1;
  }

  return ( use_rli_only_for_errors ? 0 : Log_event::do_apply_event(rli) ); 
}
#endif


/**************************************************************************
  Rotate_log_event methods
**************************************************************************/

/*
  Rotate_log_event::pack_info()
*/

#if defined(HAVE_REPLICATION) && !defined(MYSQL_CLIENT)
int Rotate_log_event::pack_info(Protocol *protocol)
{
  char buf1[256], buf[22];
  String tmp(buf1, sizeof(buf1), log_cs);
  tmp.length(0);
  tmp.append(new_log_ident, ident_len);
  tmp.append(STRING_WITH_LEN(";pos="));
  tmp.append(llstr(pos,buf));
  protocol->store(tmp.ptr(), tmp.length(), &my_charset_bin);
  return 0;
}
#endif


/*
  Rotate_log_event::print()
*/

#ifdef MYSQL_CLIENT
void Rotate_log_event::print(FILE* file, PRINT_EVENT_INFO* print_event_info)
{
  char buf[22];
  IO_CACHE *const head= &print_event_info->head_cache;

  if (print_event_info->short_form)
    return;
  print_header(head, print_event_info, FALSE);
  my_b_printf(head, "\tRotate to ");
  if (new_log_ident)
    my_b_write(head, (uchar*) new_log_ident, (uint)ident_len);
  my_b_printf(head, "  pos: %s\n", llstr(pos, buf));
}
#endif /* MYSQL_CLIENT */



/*
  Rotate_log_event::Rotate_log_event() (2 constructors)
*/


#ifndef MYSQL_CLIENT
Rotate_log_event::Rotate_log_event(const char* new_log_ident_arg,
                                   uint ident_len_arg, ulonglong pos_arg,
                                   uint flags_arg)
  :Log_event(Log_event::EVENT_NO_CACHE, Log_event::EVENT_IMMEDIATE_LOGGING),
   new_log_ident(new_log_ident_arg), pos(pos_arg),ident_len(ident_len_arg ?
   ident_len_arg : (uint) strlen(new_log_ident_arg)), flags(flags_arg)
{
#ifndef DBUG_OFF
  char buff[22];
  DBUG_ENTER("Rotate_log_event::Rotate_log_event(...,flags)");
  DBUG_PRINT("enter",("new_log_ident: %s  pos: %s  flags: %lu", new_log_ident_arg,
                      llstr(pos_arg, buff), (ulong) flags));
#endif
  if (flags & DUP_NAME)
    new_log_ident= my_strndup(new_log_ident_arg, ident_len, MYF(MY_WME));
  if (flags & RELAY_LOG)
    set_relay_log_event();
  DBUG_VOID_RETURN;
}
#endif


Rotate_log_event::Rotate_log_event(const char* buf, uint event_len,
                                   const Format_description_log_event* description_event)
  :Log_event(buf, description_event) ,new_log_ident(0), flags(DUP_NAME)
{
  DBUG_ENTER("Rotate_log_event::Rotate_log_event(char*,...)");
  // The caller will ensure that event_len is what we have at EVENT_LEN_OFFSET
  uint8 header_size= description_event->common_header_len;
  uint8 post_header_len= description_event->post_header_len[ROTATE_EVENT-1];
  uint ident_offset;
  if (event_len < header_size)
    DBUG_VOID_RETURN;
  buf += header_size;
  pos = post_header_len ? uint8korr(buf + R_POS_OFFSET) : 4;
  ident_len = (uint)(event_len -
                     (header_size+post_header_len)); 
  ident_offset = post_header_len; 
  set_if_smaller(ident_len,FN_REFLEN-1);
  new_log_ident= my_strndup(buf + ident_offset, (uint) ident_len, MYF(MY_WME));
  DBUG_PRINT("debug", ("new_log_ident: '%s'", new_log_ident));
  DBUG_VOID_RETURN;
}


/*
  Rotate_log_event::write()
*/

#ifndef MYSQL_CLIENT
bool Rotate_log_event::write(IO_CACHE* file)
{
  char buf[ROTATE_HEADER_LEN];
  int8store(buf + R_POS_OFFSET, pos);
  return (write_header(file, ROTATE_HEADER_LEN + ident_len) || 
          wrapper_my_b_safe_write(file, (uchar*) buf, ROTATE_HEADER_LEN) ||
          wrapper_my_b_safe_write(file, (uchar*) new_log_ident,
                                     (uint) ident_len) ||
          write_footer(file));
}
#endif


#if defined(HAVE_REPLICATION) && !defined(MYSQL_CLIENT)

/*
  Got a rotate log event from the master.

  This is mainly used so that we can later figure out the logname and
  position for the master.

  We can't rotate the slave's BINlog as this will cause infinitive rotations
  in a A -> B -> A setup.
  The NOTES below is a wrong comment which will disappear when 4.1 is merged.

  This must only be called from the Slave SQL thread, since it calls
  flush_relay_log_info().

  @retval
    0	ok
*/
int Rotate_log_event::do_update_pos(Relay_log_info *rli)
{
  int error= 0;
  DBUG_ENTER("Rotate_log_event::do_update_pos");
#ifndef DBUG_OFF
  char buf[32];
#endif

  DBUG_PRINT("info", ("server_id=%lu; ::server_id=%lu",
                      (ulong) this->server_id, (ulong) ::server_id));
  DBUG_PRINT("info", ("new_log_ident: %s", this->new_log_ident));
  DBUG_PRINT("info", ("pos: %s", llstr(this->pos, buf)));

  /*
    If we are in a transaction or in a group: the only normal case is
    when the I/O thread was copying a big transaction, then it was
    stopped and restarted: we have this in the relay log:

    BEGIN
    ...
    ROTATE (a fake one)
    ...
    COMMIT or ROLLBACK

    In that case, we don't want to touch the coordinates which
    correspond to the beginning of the transaction.  Starting from
    5.0.0, there also are some rotates from the slave itself, in the
    relay log, which shall not change the group positions.
  */
  if ((server_id != ::server_id || rli->replicate_same_server_id) &&
      !is_relay_log_event() &&
      ((!rli->is_parallel_exec() && !rli->is_in_group()) ||
       rli->mts_group_status != Relay_log_info::MTS_IN_GROUP))
  {
    if (rli->is_parallel_exec())
    {
      /*
        Rotate events are special events that are handled as a
        synchronization point. For that reason, the checkpoint
        routine is being called here.
      */
      if ((error= mts_checkpoint_routine(rli, 0, false,
                                         true/*need_data_lock=true*/)))
        goto err;
    }

    mysql_mutex_lock(&rli->data_lock);
    DBUG_PRINT("info", ("old group_master_log_name: '%s'  "
                        "old group_master_log_pos: %lu",
                        rli->get_group_master_log_name(),
                        (ulong) rli->get_group_master_log_pos()));

    memcpy((void *)rli->get_group_master_log_name(),
           new_log_ident, ident_len + 1);
    rli->notify_group_master_log_name_update();
    if ((error= rli->inc_group_relay_log_pos(pos,
                                             false/*need_data_lock=false*/)))
    {
      mysql_mutex_unlock(&rli->data_lock);
      goto err;
    }

    DBUG_PRINT("info", ("new group_master_log_name: '%s'  "
                        "new group_master_log_pos: %lu",
                        rli->get_group_master_log_name(),
                        (ulong) rli->get_group_master_log_pos()));
    mysql_mutex_unlock(&rli->data_lock);
    if (rli->is_parallel_exec())
      rli->reset_notified_checkpoint(0, when.tv_sec + (time_t) exec_time,
                                     true/*need_data_lock=true*/);

    /*
      Reset thd->variables.option_bits and sql_mode etc, because this could be the signal of
      a master's downgrade from 5.0 to 4.0.
      However, no need to reset rli_description_event: indeed, if the next
      master is 5.0 (even 5.0.1) we will soon get a Format_desc; if the next
      master is 4.0 then the events are in the slave's format (conversion).
    */
    set_slave_thread_options(thd);
    set_slave_thread_default_charset(thd, rli);
    thd->variables.sql_mode= global_system_variables.sql_mode;
    thd->variables.auto_increment_increment=
      thd->variables.auto_increment_offset= 1;
  }
  else
    rli->inc_event_relay_log_pos();

err:
  DBUG_RETURN(error);
}


Log_event::enum_skip_reason
Rotate_log_event::do_shall_skip(Relay_log_info *rli)
{
  enum_skip_reason reason= Log_event::do_shall_skip(rli);

  switch (reason) {
  case Log_event::EVENT_SKIP_NOT:
  case Log_event::EVENT_SKIP_COUNT:
    return Log_event::EVENT_SKIP_NOT;

  case Log_event::EVENT_SKIP_IGNORE:
    return Log_event::EVENT_SKIP_IGNORE;
  }
  DBUG_ASSERT(0);
  return Log_event::EVENT_SKIP_NOT;             // To keep compiler happy
}

#endif


/**************************************************************************
	Intvar_log_event methods
**************************************************************************/

/*
  Intvar_log_event::pack_info()
*/

#if defined(HAVE_REPLICATION) && !defined(MYSQL_CLIENT)
int Intvar_log_event::pack_info(Protocol *protocol)
{
  char buf[256], *pos;
  pos= strmake(buf, get_var_type_name(), sizeof(buf)-23);
  *pos++= '=';
  pos= longlong10_to_str(val, pos, -10);
  protocol->store(buf, (uint) (pos-buf), &my_charset_bin);
  return 0;
}
#endif


/*
  Intvar_log_event::Intvar_log_event()
*/

Intvar_log_event::Intvar_log_event(const char* buf,
                                   const Format_description_log_event* description_event)
  :Log_event(buf, description_event)
{
  /* The Post-Header is empty. The Varible Data part begins immediately. */
  buf+= description_event->common_header_len +
    description_event->post_header_len[INTVAR_EVENT-1];
  type= buf[I_TYPE_OFFSET];
  val= uint8korr(buf+I_VAL_OFFSET);
}


/*
  Intvar_log_event::get_var_type_name()
*/

const char* Intvar_log_event::get_var_type_name()
{
  switch(type) {
  case LAST_INSERT_ID_EVENT: return "LAST_INSERT_ID";
  case INSERT_ID_EVENT: return "INSERT_ID";
  default: /* impossible */ return "UNKNOWN";
  }
}


/*
  Intvar_log_event::write()
*/

#ifndef MYSQL_CLIENT
bool Intvar_log_event::write(IO_CACHE* file)
{
  uchar buf[9];
  buf[I_TYPE_OFFSET]= (uchar) type;
  int8store(buf + I_VAL_OFFSET, val);
  return (write_header(file, sizeof(buf)) ||
          wrapper_my_b_safe_write(file, buf, sizeof(buf)) ||
	  write_footer(file));
}
#endif


/*
  Intvar_log_event::print()
*/

#ifdef MYSQL_CLIENT
void Intvar_log_event::print(FILE* file, PRINT_EVENT_INFO* print_event_info)
{
  char llbuff[22];
  const char *msg;
  LINT_INIT(msg);
  IO_CACHE *const head= &print_event_info->head_cache;

  if (!print_event_info->short_form)
  {
    print_header(head, print_event_info, FALSE);
    my_b_printf(head, "\tIntvar\n");
  }

  my_b_printf(head, "SET ");
  switch (type) {
  case LAST_INSERT_ID_EVENT:
    msg="LAST_INSERT_ID";
    break;
  case INSERT_ID_EVENT:
    msg="INSERT_ID";
    break;
  case INVALID_INT_EVENT:
  default: // cannot happen
    msg="INVALID_INT";
    break;
  }
  my_b_printf(head, "%s=%s%s\n",
              msg, llstr(val,llbuff), print_event_info->delimiter);
}
#endif


#if defined(HAVE_REPLICATION)&& !defined(MYSQL_CLIENT)

/*
  Intvar_log_event::do_apply_event()
*/

int Intvar_log_event::do_apply_event(Relay_log_info const *rli)
{
  /*
    We are now in a statement until the associated query log event has
    been processed.
   */
  const_cast<Relay_log_info*>(rli)->set_flag(Relay_log_info::IN_STMT);

  if (rli->deferred_events_collecting)
    return rli->deferred_events->add(this);

  switch (type) {
  case LAST_INSERT_ID_EVENT:
    thd->stmt_depends_on_first_successful_insert_id_in_prev_stmt= 1;
    thd->first_successful_insert_id_in_prev_stmt= val;
    break;
  case INSERT_ID_EVENT:
    thd->force_one_auto_inc_interval(val);
    break;
  }
  return 0;
}

int Intvar_log_event::do_update_pos(Relay_log_info *rli)
{
  rli->inc_event_relay_log_pos();
  return 0;
}


Log_event::enum_skip_reason
Intvar_log_event::do_shall_skip(Relay_log_info *rli)
{
  /*
    It is a common error to set the slave skip counter to 1 instead of
    2 when recovering from an insert which used a auto increment,
    rand, or user var.  Therefore, if the slave skip counter is 1, we
    just say that this event should be skipped by ignoring it, meaning
    that we do not change the value of the slave skip counter since it
    will be decreased by the following insert event.
  */
  return continue_group(rli);
}

#endif


/**************************************************************************
  Rand_log_event methods
**************************************************************************/

#if defined(HAVE_REPLICATION) && !defined(MYSQL_CLIENT)
int Rand_log_event::pack_info(Protocol *protocol)
{
  char buf1[256], *pos;
  pos= strmov(buf1,"rand_seed1=");
  pos= int10_to_str((long) seed1, pos, 10);
  pos= strmov(pos, ",rand_seed2=");
  pos= int10_to_str((long) seed2, pos, 10);
  protocol->store(buf1, (uint) (pos-buf1), &my_charset_bin);
  return 0;
}
#endif


Rand_log_event::Rand_log_event(const char* buf,
                               const Format_description_log_event* description_event)
  :Log_event(buf, description_event)
{
  /* The Post-Header is empty. The Variable Data part begins immediately. */
  buf+= description_event->common_header_len +
    description_event->post_header_len[RAND_EVENT-1];
  seed1= uint8korr(buf+RAND_SEED1_OFFSET);
  seed2= uint8korr(buf+RAND_SEED2_OFFSET);
}


#ifndef MYSQL_CLIENT
bool Rand_log_event::write(IO_CACHE* file)
{
  uchar buf[16];
  int8store(buf + RAND_SEED1_OFFSET, seed1);
  int8store(buf + RAND_SEED2_OFFSET, seed2);
  return (write_header(file, sizeof(buf)) ||
          wrapper_my_b_safe_write(file, buf, sizeof(buf)) ||
	  write_footer(file));
}
#endif


#ifdef MYSQL_CLIENT
void Rand_log_event::print(FILE* file, PRINT_EVENT_INFO* print_event_info)
{
  IO_CACHE *const head= &print_event_info->head_cache;

  char llbuff[22],llbuff2[22];
  if (!print_event_info->short_form)
  {
    print_header(head, print_event_info, FALSE);
    my_b_printf(head, "\tRand\n");
  }
  my_b_printf(head, "SET @@RAND_SEED1=%s, @@RAND_SEED2=%s%s\n",
              llstr(seed1, llbuff),llstr(seed2, llbuff2),
              print_event_info->delimiter);
}
#endif /* MYSQL_CLIENT */


#if defined(HAVE_REPLICATION) && !defined(MYSQL_CLIENT)
int Rand_log_event::do_apply_event(Relay_log_info const *rli)
{
  /*
    We are now in a statement until the associated query log event has
    been processed.
   */
  const_cast<Relay_log_info*>(rli)->set_flag(Relay_log_info::IN_STMT);

  if (rli->deferred_events_collecting)
    return rli->deferred_events->add(this);

  thd->rand.seed1= (ulong) seed1;
  thd->rand.seed2= (ulong) seed2;
  return 0;
}

int Rand_log_event::do_update_pos(Relay_log_info *rli)
{
  rli->inc_event_relay_log_pos();
  return 0;
}


Log_event::enum_skip_reason
Rand_log_event::do_shall_skip(Relay_log_info *rli)
{
  /*
    It is a common error to set the slave skip counter to 1 instead of
    2 when recovering from an insert which used a auto increment,
    rand, or user var.  Therefore, if the slave skip counter is 1, we
    just say that this event should be skipped by ignoring it, meaning
    that we do not change the value of the slave skip counter since it
    will be decreased by the following insert event.
  */
  return continue_group(rli);
}

/**
   Exec deferred Int-, Rand- and User- var events prefixing
   a Query-log-event event.

   @param thd THD handle

   @return false on success, true if a failure in an event applying occurred.
*/
bool slave_execute_deferred_events(THD *thd)
{
  bool res= false;
  Relay_log_info *rli= thd->rli_slave;

  DBUG_ASSERT(rli && (!rli->deferred_events_collecting || rli->deferred_events));

  if (!rli->deferred_events_collecting || rli->deferred_events->is_empty())
    return res;

  res= rli->deferred_events->execute(rli);

  return res;
}

#endif /* !MYSQL_CLIENT */


/**************************************************************************
  Xid_log_event methods
**************************************************************************/

#if defined(HAVE_REPLICATION) && !defined(MYSQL_CLIENT)
int Xid_log_event::pack_info(Protocol *protocol)
{
  char buf[128], *pos;
  pos= strmov(buf, "COMMIT /* xid=");
  pos= longlong10_to_str(xid, pos, 10);
  pos= strmov(pos, " */");
  protocol->store(buf, (uint) (pos-buf), &my_charset_bin);
  return 0;
}
#endif

/**
  @note
  It's ok not to use int8store here,
  as long as xid_t::set(ulonglong) and
  xid_t::get_my_xid doesn't do it either.
  We don't care about actual values of xids as long as
  identical numbers compare identically
*/

Xid_log_event::
Xid_log_event(const char* buf,
              const Format_description_log_event *description_event)
  :Log_event(buf, description_event)
{
  /* The Post-Header is empty. The Variable Data part begins immediately. */
  buf+= description_event->common_header_len +
    description_event->post_header_len[XID_EVENT-1];
  memcpy((char*) &xid, buf, sizeof(xid));
}


#ifndef MYSQL_CLIENT
bool Xid_log_event::write(IO_CACHE* file)
{
  DBUG_EXECUTE_IF("do_not_write_xid", return 0;);
  return (write_header(file, sizeof(xid)) ||
	  wrapper_my_b_safe_write(file, (uchar*) &xid, sizeof(xid)) ||
	  write_footer(file));
}
#endif


#ifdef MYSQL_CLIENT
void Xid_log_event::print(FILE* file, PRINT_EVENT_INFO* print_event_info)
{
  IO_CACHE *const head= &print_event_info->head_cache;

  if (!print_event_info->short_form)
  {
    char buf[64];
    longlong10_to_str(xid, buf, 10);

    print_header(head, print_event_info, FALSE);
    my_b_printf(head, "\tXid = %s\n", buf);
  }
  my_b_printf(head, "COMMIT%s\n", print_event_info->delimiter);
}
#endif /* MYSQL_CLIENT */


#if defined(HAVE_REPLICATION) && !defined(MYSQL_CLIENT)
/**
   The methods combines few commit actions to make it useable
   as in the single- so multi- threaded case.

   @param  thd    a pointer to THD handle
   @return false  as success and
           true   as an error 
*/

bool Xid_log_event::do_commit(THD *thd)
{
  bool error= trans_commit(thd); /* Automatically rolls back on error. */
  DBUG_EXECUTE_IF("crash_after_apply", 
                  sql_print_information("Crashing crash_after_apply.");
                  DBUG_SUICIDE(););
  thd->mdl_context.release_transactional_locks();

  if (thd->variables.gtid_next.type == GTID_GROUP &&
      thd->owned_gtid.sidno != 0)
  {
    // GTID logging and cleanup runs regardless of the current res
    error |= gtid_empty_group_log_and_cleanup(thd);
  }

  /*
    Increment the global status commit count variable
  */
  if (!error)
    status_var_increment(thd->status_var.com_stat[SQLCOM_COMMIT]);

  return error;
}

/**
   Worker commits Xid transaction and in case of its transactional
   info table marks the current group as done in the Coordnator's 
   Group Assigned Queue.

   @return zero as success or non-zero as an error 
*/
int Xid_log_event::do_apply_event_worker(Slave_worker *w)
{
  int error= 0;
  Slave_committed_queue *coordinator_gaq= w->c_rli->gaq;

  /* For a slave Xid_log_event is COMMIT */
  general_log_print(thd, COM_QUERY,
                    "COMMIT /* implicit, from Xid_log_event */");

  DBUG_PRINT("mts", ("do_apply group master %s %llu  group relay %s %llu event %s %llu.",
                     w->get_group_master_log_name(),
                     w->get_group_master_log_pos(),
                     w->get_group_relay_log_name(),
                     w->get_group_relay_log_pos(),
                     w->get_event_relay_log_name(),
                     w->get_event_relay_log_pos()));

  DBUG_EXECUTE_IF("crash_before_update_pos",
                  sql_print_information("Crashing crash_before_update_pos.");
                  DBUG_SUICIDE(););

  ulong gaq_idx= mts_group_idx;
  Slave_job_group *ptr_group= coordinator_gaq->get_job_group(gaq_idx);

  if ((error= w->commit_positions(this, ptr_group,
                                  w->c_rli->is_transactional())))
    goto err;

  DBUG_PRINT("mts", ("do_apply group master %s %llu  group relay %s %llu event %s %llu.",
                     w->get_group_master_log_name(),
                     w->get_group_master_log_pos(),
                     w->get_group_relay_log_name(),
                     w->get_group_relay_log_pos(),
                     w->get_event_relay_log_name(),
                     w->get_event_relay_log_pos()));

  DBUG_EXECUTE_IF("crash_after_update_pos_before_apply",
                  sql_print_information("Crashing crash_after_update_pos_before_apply.");
                  DBUG_SUICIDE(););

  error= do_commit(thd);
err:
  return error;
}

int Xid_log_event::do_apply_event(Relay_log_info const *rli)
{
  int error= 0;
  lex_start(thd);
  mysql_reset_thd_for_next_command(thd);
  Relay_log_info *rli_ptr= const_cast<Relay_log_info *>(rli);

  /* For a slave Xid_log_event is COMMIT */
  general_log_print(thd, COM_QUERY,
                    "COMMIT /* implicit, from Xid_log_event */");

  mysql_mutex_lock(&rli_ptr->data_lock);

  DBUG_PRINT("info", ("do_apply group master %s %llu  group relay %s %llu event %s %llu\n",
    rli_ptr->get_group_master_log_name(),
    rli_ptr->get_group_master_log_pos(),
    rli_ptr->get_group_relay_log_name(),
    rli_ptr->get_group_relay_log_pos(),
    rli_ptr->get_event_relay_log_name(),
    rli_ptr->get_event_relay_log_pos()));

  DBUG_EXECUTE_IF("crash_before_update_pos",
                  sql_print_information("Crashing crash_before_update_pos.");
                  DBUG_SUICIDE(););

  /*
    We need to update the positions in here to make it transactional.  
  */
  rli_ptr->inc_event_relay_log_pos();
  rli_ptr->set_group_relay_log_pos(rli_ptr->get_event_relay_log_pos());
  rli_ptr->set_group_relay_log_name(rli_ptr->get_event_relay_log_name());

  rli_ptr->notify_group_relay_log_name_update();

  if (log_pos) // 3.23 binlogs don't have log_posx
    rli_ptr->set_group_master_log_pos(log_pos);
  
  if ((error= rli_ptr->flush_info(rli_ptr->is_transactional())))
    goto err;

  DBUG_PRINT("info", ("do_apply group master %s %llu  group relay %s %llu event %s %llu\n",
    rli_ptr->get_group_master_log_name(),
    rli_ptr->get_group_master_log_pos(),
    rli_ptr->get_group_relay_log_name(),
    rli_ptr->get_group_relay_log_pos(),
    rli_ptr->get_event_relay_log_name(),
    rli_ptr->get_event_relay_log_pos()));

  DBUG_EXECUTE_IF("crash_after_update_pos_before_apply",
                  sql_print_information("Crashing crash_after_update_pos_before_apply.");
                  DBUG_SUICIDE(););

  /**
    Commit operation expects the global transaction state variable 'xa_state'to
    be set to 'XA_NOTR'. In order to simulate commit failure we set
    the 'xa_state' to 'XA_IDLE' so that the commit reports 'ER_XAER_RMFAIL'
    error.
   */
  DBUG_EXECUTE_IF("simulate_commit_failure",
                  {
                  thd->transaction.xid_state.xa_state = XA_IDLE;
                  });
  error= do_commit(thd);
  if(error)
    rli->report(ERROR_LEVEL, thd->get_stmt_da()->sql_errno(),
                "Error in Xid_log_event: Commit could not be completed, '%s'",
                thd->get_stmt_da()->message());
err:
  mysql_cond_broadcast(&rli_ptr->data_cond);
  mysql_mutex_unlock(&rli_ptr->data_lock);

  return error;
}

Log_event::enum_skip_reason
Xid_log_event::do_shall_skip(Relay_log_info *rli)
{
  DBUG_ENTER("Xid_log_event::do_shall_skip");
  if (rli->slave_skip_counter > 0) {
    thd->variables.option_bits&= ~OPTION_BEGIN;
    DBUG_RETURN(Log_event::EVENT_SKIP_COUNT);
  }
  DBUG_RETURN(Log_event::do_shall_skip(rli));
}
#endif /* !MYSQL_CLIENT */


/**************************************************************************
  User_var_log_event methods
**************************************************************************/

#if defined(HAVE_REPLICATION) && !defined(MYSQL_CLIENT)
int User_var_log_event::pack_info(Protocol* protocol)
{
  char *buf= 0;
  char quoted_id[1 + FN_REFLEN * 2 + 2];// quoted identifier
  int id_len= my_strmov_quoted_identifier(this->thd, quoted_id, name, name_len);
  quoted_id[id_len]= '\0';
  uint val_offset= 2 + id_len;
  uint event_len= val_offset;

  if (is_null)
  {
    if (!(buf= (char*) my_malloc(val_offset + 5, MYF(MY_WME))))
      return 1;
    strmov(buf + val_offset, "NULL");
    event_len= val_offset + 4;
  }
  else
  {
    switch (type) {
    case REAL_RESULT:
      double real_val;
      float8get(real_val, val);
      if (!(buf= (char*) my_malloc(val_offset + MY_GCVT_MAX_FIELD_WIDTH + 1,
                                   MYF(MY_WME))))
        return 1;
      event_len+= my_gcvt(real_val, MY_GCVT_ARG_DOUBLE, MY_GCVT_MAX_FIELD_WIDTH,
                          buf + val_offset, NULL);
      break;
    case INT_RESULT:
      if (!(buf= (char*) my_malloc(val_offset + 22, MYF(MY_WME))))
        return 1;
      event_len= longlong10_to_str(uint8korr(val), buf + val_offset, 
                                   ((flags & User_var_log_event::UNSIGNED_F) ? 
                                    10 : -10))-buf;
      break;
    case DECIMAL_RESULT:
    {
      if (!(buf= (char*) my_malloc(val_offset + DECIMAL_MAX_STR_LENGTH + 1,
                                   MYF(MY_WME))))
        return 1;
      String str(buf+val_offset, DECIMAL_MAX_STR_LENGTH + 1, &my_charset_bin);
      my_decimal dec;
      binary2my_decimal(E_DEC_FATAL_ERROR, (uchar*) (val+2), &dec, val[0],
                        val[1]);
      my_decimal2string(E_DEC_FATAL_ERROR, &dec, 0, 0, 0, &str);
      event_len= str.length() + val_offset;
      break;
    } 
    case STRING_RESULT:
      /* 15 is for 'COLLATE' and other chars */
      buf= (char*) my_malloc(event_len+val_len*2+1+2*MY_CS_NAME_SIZE+15,
                             MYF(MY_WME));
      CHARSET_INFO *cs;
      if (!buf)
        return 1;
      if (!(cs= get_charset(charset_number, MYF(0))))
      {
        strmov(buf+val_offset, "???");
        event_len+= 3;
      }
      else
      {
        char *p= strxmov(buf + val_offset, "_", cs->csname, " ", NullS);
        p= str_to_hex(p, val, val_len);
        p= strxmov(p, " COLLATE ", cs->name, NullS);
        event_len= p-buf;
      }
      break;
    case ROW_RESULT:
    default:
      DBUG_ASSERT(1);
      return 1;
    }
  }
  buf[0]= '@';
  memcpy(buf + 1, quoted_id, id_len);
  buf[1 + id_len]= '=';
  protocol->store(buf, event_len, &my_charset_bin);
  my_free(buf);
  return 0;
}
#endif /* !MYSQL_CLIENT */


User_var_log_event::
User_var_log_event(const char* buf, uint event_len,
                   const Format_description_log_event* description_event)
  :Log_event(buf, description_event)
#ifndef MYSQL_CLIENT
  , deferred(false)
#endif
{
  bool error= false;
  const char* buf_start= buf;
  /* The Post-Header is empty. The Variable Data part begins immediately. */
  const char *start= buf;
  buf+= description_event->common_header_len +
    description_event->post_header_len[USER_VAR_EVENT-1];
  name_len= uint4korr(buf);
  name= (char *) buf + UV_NAME_LEN_SIZE;

  /*
    We don't know yet is_null value, so we must assume that name_len
    may have the bigger value possible, is_null= True and there is no
    payload for val.
  */
  if (0 == name_len ||
      !valid_buffer_range<uint>(name_len, buf_start, name,
                                event_len - UV_VAL_IS_NULL))
  {
    error= true;
    goto err;
  }

  buf+= UV_NAME_LEN_SIZE + name_len;
  is_null= (bool) *buf;
  flags= User_var_log_event::UNDEF_F;    // defaults to UNDEF_F
  if (is_null)
  {
    type= STRING_RESULT;
    charset_number= my_charset_bin.number;
    val_len= 0;
    val= 0;  
  }
  else
  {
    if (!valid_buffer_range<uint>(UV_VAL_IS_NULL + UV_VAL_TYPE_SIZE
                                  + UV_CHARSET_NUMBER_SIZE + UV_VAL_LEN_SIZE,
                                  buf_start, buf, event_len))
    {
      error= true;
      goto err;
    }

    type= (Item_result) buf[UV_VAL_IS_NULL];
    charset_number= uint4korr(buf + UV_VAL_IS_NULL + UV_VAL_TYPE_SIZE);
    val_len= uint4korr(buf + UV_VAL_IS_NULL + UV_VAL_TYPE_SIZE +
                       UV_CHARSET_NUMBER_SIZE);
    val= (char *) (buf + UV_VAL_IS_NULL + UV_VAL_TYPE_SIZE +
                   UV_CHARSET_NUMBER_SIZE + UV_VAL_LEN_SIZE);

    if (!valid_buffer_range<uint>(val_len, buf_start, val, event_len))
    {
      error= true;
      goto err;
    }

    /**
      We need to check if this is from an old server
      that did not pack information for flags.
      We do this by checking if there are extra bytes
      after the packed value. If there are we take the
      extra byte and it's value is assumed to contain
      the flags value.

      Old events will not have this extra byte, thence,
      we keep the flags set to UNDEF_F.
    */
    uint bytes_read= ((val + val_len) - start);
#ifndef DBUG_OFF
    bool old_pre_checksum_fd= description_event->is_version_before_checksum();
#endif
    DBUG_ASSERT((bytes_read == data_written -
                 (old_pre_checksum_fd ||
                  (description_event->checksum_alg ==
                   BINLOG_CHECKSUM_ALG_OFF)) ?
                 0 : BINLOG_CHECKSUM_LEN)
                ||
                (bytes_read == data_written -1 -
                 (old_pre_checksum_fd ||
                  (description_event->checksum_alg ==
                   BINLOG_CHECKSUM_ALG_OFF)) ?
                 0 : BINLOG_CHECKSUM_LEN));
    if ((data_written - bytes_read) > 0)
    {
      flags= (uint) *(buf + UV_VAL_IS_NULL + UV_VAL_TYPE_SIZE +
                    UV_CHARSET_NUMBER_SIZE + UV_VAL_LEN_SIZE +
                    val_len);
    }
  }

err:
  if (error)
    name= 0;
}


#ifndef MYSQL_CLIENT
bool User_var_log_event::write(IO_CACHE* file)
{
  char buf[UV_NAME_LEN_SIZE];
  char buf1[UV_VAL_IS_NULL + UV_VAL_TYPE_SIZE + 
	    UV_CHARSET_NUMBER_SIZE + UV_VAL_LEN_SIZE];
  uchar buf2[MY_MAX(8, DECIMAL_MAX_FIELD_SIZE + 2)], *pos= buf2;
  uint unsigned_len= 0;
  uint buf1_length;
  ulong event_length;

  int4store(buf, name_len);
  
  if ((buf1[0]= is_null))
  {
    buf1_length= 1;
    val_len= 0;                                 // Length of 'pos'
  }    
  else
  {
    buf1[1]= type;
    int4store(buf1 + 2, charset_number);

    switch (type) {
    case REAL_RESULT:
      float8store(buf2, *(double*) val);
      break;
    case INT_RESULT:
      int8store(buf2, *(longlong*) val);
      unsigned_len= 1;
      break;
    case DECIMAL_RESULT:
    {
      my_decimal *dec= (my_decimal *)val;
      dec->fix_buffer_pointer();
      buf2[0]= (char)(dec->intg + dec->frac);
      buf2[1]= (char)dec->frac;
      decimal2bin((decimal_t*)val, buf2+2, buf2[0], buf2[1]);
      val_len= decimal_bin_size(buf2[0], buf2[1]) + 2;
      break;
    }
    case STRING_RESULT:
      pos= (uchar*) val;
      break;
    case ROW_RESULT:
    default:
      DBUG_ASSERT(1);
      return 0;
    }
    int4store(buf1 + 2 + UV_CHARSET_NUMBER_SIZE, val_len);
    buf1_length= 10;
  }

  /* Length of the whole event */
  event_length= sizeof(buf)+ name_len + buf1_length + val_len + unsigned_len;

  return (write_header(file, event_length) ||
          wrapper_my_b_safe_write(file, (uchar*) buf, sizeof(buf))   ||
	  wrapper_my_b_safe_write(file, (uchar*) name, name_len)     ||
	  wrapper_my_b_safe_write(file, (uchar*) buf1, buf1_length) ||
	  wrapper_my_b_safe_write(file, pos, val_len) ||
          wrapper_my_b_safe_write(file, &flags, unsigned_len) ||
	  write_footer(file));
}
#endif


/*
  User_var_log_event::print()
*/

#ifdef MYSQL_CLIENT
void User_var_log_event::print(FILE* file, PRINT_EVENT_INFO* print_event_info)
{
  IO_CACHE *const head= &print_event_info->head_cache;
  char quoted_id[1 + NAME_LEN * 2 + 2];// quoted length of the identifier
  char name_id[NAME_LEN];
  int quoted_len= 0;

  if (!print_event_info->short_form)
  {
    print_header(head, print_event_info, FALSE);
    my_b_printf(head, "\tUser_var\n");
  }
  strmov(name_id, name);
  name_id[name_len]= '\0';
  my_b_printf(head, "SET @");
  quoted_len= my_strmov_quoted_identifier((char *) quoted_id,
                                          (const char *) name_id);
  quoted_id[quoted_len]= '\0';
  my_b_write(head, (uchar*) quoted_id, quoted_len);

  if (is_null)
  {
    my_b_printf(head, ":=NULL%s\n", print_event_info->delimiter);
  }
  else
  {
    switch (type) {
    case REAL_RESULT:
      double real_val;
      char real_buf[FMT_G_BUFSIZE(14)];
      float8get(real_val, val);
      sprintf(real_buf, "%.14g", real_val);
      my_b_printf(head, ":=%s%s\n", real_buf, print_event_info->delimiter);
      break;
    case INT_RESULT:
      char int_buf[22];
      longlong10_to_str(uint8korr(val), int_buf, 
                        ((flags & User_var_log_event::UNSIGNED_F) ? 10 : -10));
      my_b_printf(head, ":=%s%s\n", int_buf, print_event_info->delimiter);
      break;
    case DECIMAL_RESULT:
    {
      char str_buf[200];
      int str_len= sizeof(str_buf) - 1;
      int precision= (int)val[0];
      int scale= (int)val[1];
      decimal_digit_t dec_buf[10];
      decimal_t dec;
      dec.len= 10;
      dec.buf= dec_buf;

      bin2decimal((uchar*) val+2, &dec, precision, scale);
      decimal2string(&dec, str_buf, &str_len, 0, 0, 0);
      str_buf[str_len]= 0;
      my_b_printf(head, ":=%s%s\n", str_buf, print_event_info->delimiter);
      break;
    }
    case STRING_RESULT:
    {
      /*
        Let's express the string in hex. That's the most robust way. If we
        print it in character form instead, we need to escape it with
        character_set_client which we don't know (we will know it in 5.0, but
        in 4.1 we don't know it easily when we are printing
        User_var_log_event). Explanation why we would need to bother with
        character_set_client (quoting Bar):
        > Note, the parser doesn't switch to another unescaping mode after
        > it has met a character set introducer.
        > For example, if an SJIS client says something like:
        > SET @a= _ucs2 \0a\0b'
        > the string constant is still unescaped according to SJIS, not
        > according to UCS2.
      */
      char *hex_str;
      CHARSET_INFO *cs;

      hex_str= (char *)my_malloc(2*val_len+1+2,MYF(MY_WME)); // 2 hex digits / byte
      if (!hex_str)
        return;
      str_to_hex(hex_str, val, val_len);
      /*
        For proper behaviour when mysqlbinlog|mysql, we need to explicitely
        specify the variable's collation. It will however cause problems when
        people want to mysqlbinlog|mysql into another server not supporting the
        character set. But there's not much to do about this and it's unlikely.
      */
      if (!(cs= get_charset(charset_number, MYF(0))))
        /*
          Generate an unusable command (=> syntax error) is probably the best
          thing we can do here.
        */
        my_b_printf(head, ":=???%s\n", print_event_info->delimiter);
      else
        my_b_printf(head, ":=_%s %s COLLATE `%s`%s\n",
                    cs->csname, hex_str, cs->name,
                    print_event_info->delimiter);
      my_free(hex_str);
    }
      break;
    case ROW_RESULT:
    default:
      DBUG_ASSERT(1);
      return;
    }
  }
}
#endif


/*
  User_var_log_event::do_apply_event()
*/

#if defined(HAVE_REPLICATION) && !defined(MYSQL_CLIENT)
int User_var_log_event::do_apply_event(Relay_log_info const *rli)
{
  Item *it= 0;
  CHARSET_INFO *charset;

  if (rli->deferred_events_collecting)
  {
    set_deferred();
    return rli->deferred_events->add(this);
  }

  if (!(charset= get_charset(charset_number, MYF(MY_WME))))
    return 1;
  double real_val;
  longlong int_val;

  /*
    We are now in a statement until the associated query log event has
    been processed.
   */
  const_cast<Relay_log_info*>(rli)->set_flag(Relay_log_info::IN_STMT);

  if (is_null)
  {
    it= new Item_null();
  }
  else
  {
    switch (type) {
    case REAL_RESULT:
      float8get(real_val, val);
      it= new Item_float(real_val, 0);
      val= (char*) &real_val;		// Pointer to value in native format
      val_len= 8;
      break;
    case INT_RESULT:
      int_val= (longlong) uint8korr(val);
      it= new Item_int(int_val);
      val= (char*) &int_val;		// Pointer to value in native format
      val_len= 8;
      break;
    case DECIMAL_RESULT:
    {
      Item_decimal *dec= new Item_decimal((uchar*) val+2, val[0], val[1]);
      it= dec;
      val= (char *)dec->val_decimal(NULL);
      val_len= sizeof(my_decimal);
      break;
    }
    case STRING_RESULT:
      it= new Item_string(val, val_len, charset);
      break;
    case ROW_RESULT:
    default:
      DBUG_ASSERT(1);
      return 0;
    }
  }
  Item_func_set_user_var *e=
    new Item_func_set_user_var(Name_string(name, name_len, false), it, false);
  /*
    Item_func_set_user_var can't substitute something else on its place =>
    0 can be passed as last argument (reference on item)

    Fix_fields() can fail, in which case a call of update_hash() might
    crash the server, so if fix fields fails, we just return with an
    error.
  */
  if (e->fix_fields(thd, 0))
    return 1;

  /*
    A variable can just be considered as a table with
    a single record and with a single column. Thus, like
    a column value, it could always have IMPLICIT derivation.
   */
  e->update_hash(val, val_len, type, charset, DERIVATION_IMPLICIT,
                 (flags & User_var_log_event::UNSIGNED_F));
  if (!is_deferred())
    free_root(thd->mem_root, 0);

  return 0;
}

int User_var_log_event::do_update_pos(Relay_log_info *rli)
{
  rli->inc_event_relay_log_pos();
  return 0;
}

Log_event::enum_skip_reason
User_var_log_event::do_shall_skip(Relay_log_info *rli)
{
  /*
    It is a common error to set the slave skip counter to 1 instead
    of 2 when recovering from an insert which used a auto increment,
    rand, or user var.  Therefore, if the slave skip counter is 1, we
    just say that this event should be skipped by ignoring it, meaning
    that we do not change the value of the slave skip counter since it
    will be decreased by the following insert event.
  */
  return continue_group(rli);
}
#endif /* !MYSQL_CLIENT */


/**************************************************************************
  Unknown_log_event methods
**************************************************************************/

#ifdef HAVE_REPLICATION
#ifdef MYSQL_CLIENT
void Unknown_log_event::print(FILE* file_arg, PRINT_EVENT_INFO* print_event_info)
{
  if (print_event_info->short_form)
    return;
  print_header(&print_event_info->head_cache, print_event_info, FALSE);
  my_b_printf(&print_event_info->head_cache, "\n# %s", "Unknown event\n");
}
#endif  

/**************************************************************************
	Stop_log_event methods
**************************************************************************/

/*
  Stop_log_event::print()
*/

#ifdef MYSQL_CLIENT
void Stop_log_event::print(FILE* file, PRINT_EVENT_INFO* print_event_info)
{
  if (print_event_info->short_form)
    return;

  print_header(&print_event_info->head_cache, print_event_info, FALSE);
  my_b_printf(&print_event_info->head_cache, "\tStop\n");
}
#endif /* MYSQL_CLIENT */


#ifndef MYSQL_CLIENT
/*
  The master stopped.  We used to clean up all temporary tables but
  this is useless as, as the master has shut down properly, it has
  written all DROP TEMPORARY TABLE (prepared statements' deletion is
  TODO only when we binlog prep stmts).  We used to clean up
  slave_load_tmpdir, but this is useless as it has been cleared at the
  end of LOAD DATA INFILE.  So we have nothing to do here.  The place
  were we must do this cleaning is in
  Start_log_event_v3::do_apply_event(), not here. Because if we come
  here, the master was sane.

  This must only be called from the Slave SQL thread, since it calls
  flush_relay_log_info().
*/
int Stop_log_event::do_update_pos(Relay_log_info *rli)
{
  int error_inc= 0;
  int error_flush= 0;
  /*
    We do not want to update master_log pos because we get a rotate event
    before stop, so by now group_master_log_name is set to the next log.
    If we updated it, we will have incorrect master coordinates and this
    could give false triggers in MASTER_POS_WAIT() that we have reached
    the target position when in fact we have not.
    The group position is always unchanged in MTS mode because the event
    is never executed so can't be scheduled to a Worker.
  */
  if ((thd->variables.option_bits & OPTION_BEGIN) || rli->is_parallel_exec())
    rli->inc_event_relay_log_pos();
  else
  {
    error_inc= rli->inc_group_relay_log_pos(0, true/*need_data_lock=true*/);
    error_flush= rli->flush_info(TRUE);
  }
  return (error_inc || error_flush);
}

#endif /* !MYSQL_CLIENT */
#endif /* HAVE_REPLICATION */


/**************************************************************************
	Create_file_log_event methods
**************************************************************************/

/*
  Create_file_log_event ctor
*/

#ifndef MYSQL_CLIENT
Create_file_log_event::
Create_file_log_event(THD* thd_arg, sql_exchange* ex,
		      const char* db_arg, const char* table_name_arg,
                      List<Item>& fields_arg,
                      bool is_concurrent_arg,
                      enum enum_duplicates handle_dup,
                      bool ignore,
		      uchar* block_arg, uint block_len_arg, bool using_trans)
  :Load_log_event(thd_arg, ex, db_arg, table_name_arg, fields_arg,
                  is_concurrent_arg,
                  handle_dup, ignore, using_trans),
   fake_base(0), block(block_arg), event_buf(0), block_len(block_len_arg),
   file_id(thd_arg->file_id = mysql_bin_log.next_file_id())
{
  DBUG_ENTER("Create_file_log_event");
  sql_ex.force_new_format();
  DBUG_VOID_RETURN;
}


/*
  Create_file_log_event::write_data_body()
*/

bool Create_file_log_event::write_data_body(IO_CACHE* file)
{
  bool res;
  if ((res= Load_log_event::write_data_body(file)) || fake_base)
    return res;
  return (my_b_safe_write(file, (uchar*) "", 1) ||
          my_b_safe_write(file, (uchar*) block, block_len));
}


/*
  Create_file_log_event::write_data_header()
*/

bool Create_file_log_event::write_data_header(IO_CACHE* file)
{
  bool res;
  uchar buf[CREATE_FILE_HEADER_LEN];
  if ((res= Load_log_event::write_data_header(file)) || fake_base)
    return res;
  int4store(buf + CF_FILE_ID_OFFSET, file_id);
  return my_b_safe_write(file, buf, CREATE_FILE_HEADER_LEN) != 0;
}


/*
  Create_file_log_event::write_base()
*/

bool Create_file_log_event::write_base(IO_CACHE* file)
{
  bool res;
  fake_base= 1;                                 // pretend we are Load event
  res= write(file);
  fake_base= 0;
  return res;
}

#endif /* !MYSQL_CLIENT */

/*
  Create_file_log_event ctor
*/

Create_file_log_event::Create_file_log_event(const char* buf, uint len,
                                             const Format_description_log_event* description_event)
  :Load_log_event(buf,0,description_event),fake_base(0),block(0),inited_from_old(0)
{
  DBUG_ENTER("Create_file_log_event::Create_file_log_event(char*,...)");
  uint block_offset;
  uint header_len= description_event->common_header_len;
  uint8 load_header_len= description_event->post_header_len[LOAD_EVENT-1];
  uint8 create_file_header_len= description_event->post_header_len[CREATE_FILE_EVENT-1];
  if (!(event_buf= (char*) my_memdup(buf, len, MYF(MY_WME))) ||
      copy_log_event(event_buf,len,
                     ((buf[EVENT_TYPE_OFFSET] == LOAD_EVENT) ?
                      load_header_len + header_len :
                      (fake_base ? (header_len+load_header_len) :
                       (header_len+load_header_len) +
                       create_file_header_len)),
                     description_event))
    DBUG_VOID_RETURN;
  if (description_event->binlog_version!=1)
  {
    file_id= uint4korr(buf + 
                       header_len +
		       load_header_len + CF_FILE_ID_OFFSET);
    /*
      Note that it's ok to use get_data_size() below, because it is computed
      with values we have already read from this event (because we called
      copy_log_event()); we are not using slave's format info to decode
      master's format, we are really using master's format info.
      Anyway, both formats should be identical (except the common_header_len)
      as these Load events are not changed between 4.0 and 5.0 (as logging of
      LOAD DATA INFILE does not use Load_log_event in 5.0).

      The + 1 is for \0 terminating fname  
    */
    block_offset= (description_event->common_header_len +
                   Load_log_event::get_data_size() +
                   create_file_header_len + 1);
    if (len < block_offset)
      DBUG_VOID_RETURN;
    block = (uchar*)buf + block_offset;
    block_len = len - block_offset;
  }
  else
  {
    sql_ex.force_new_format();
    inited_from_old = 1;
  }
  DBUG_VOID_RETURN;
}


/*
  Create_file_log_event::print()
*/

#ifdef MYSQL_CLIENT
void Create_file_log_event::print(FILE* file, PRINT_EVENT_INFO* print_event_info,
				  bool enable_local)
{
  if (print_event_info->short_form)
  {
    if (enable_local && check_fname_outside_temp_buf())
      Load_log_event::print(file, print_event_info);
    return;
  }

  if (enable_local)
  {
    Load_log_event::print(file, print_event_info,
			  !check_fname_outside_temp_buf());
    /**
      reduce the size of io cache so that the write function is called
      for every call to my_b_printf().
     */
    DBUG_EXECUTE_IF ("simulate_create_event_write_error",
                     {(&print_event_info->head_cache)->write_pos=
                     (&print_event_info->head_cache)->write_end;
                     DBUG_SET("+d,simulate_file_write_error");});
    /* 
       That one is for "file_id: etc" below: in mysqlbinlog we want the #, in
       SHOW BINLOG EVENTS we don't.
    */
    my_b_printf(&print_event_info->head_cache, "#");
  }

  my_b_printf(&print_event_info->head_cache,
              " file_id: %d  block_len: %d\n", file_id, block_len);
}


void Create_file_log_event::print(FILE* file, PRINT_EVENT_INFO* print_event_info)
{
  print(file, print_event_info, 0);
}
#endif /* MYSQL_CLIENT */


/*
  Create_file_log_event::pack_info()
*/

#if defined(HAVE_REPLICATION) && !defined(MYSQL_CLIENT)
int Create_file_log_event::pack_info(Protocol *protocol)
{
  char buf[NAME_LEN*2 + 30 + 21*2], *pos;
  pos= strmov(buf, "db=");
  memcpy(pos, db, db_len);
  pos= strmov(pos + db_len, ";table=");
  memcpy(pos, table_name, table_name_len);
  pos= strmov(pos + table_name_len, ";file_id=");
  pos= int10_to_str((long) file_id, pos, 10);
  pos= strmov(pos, ";block_len=");
  pos= int10_to_str((long) block_len, pos, 10);
  protocol->store(buf, (uint) (pos-buf), &my_charset_bin);
  return 0;
}
#endif /* defined(HAVE_REPLICATION) && !defined(MYSQL_CLIENT) */


/**
  Create_file_log_event::do_apply_event()
  Constructor for Create_file_log_event to intantiate an event
  from the relay log on the slave.

  @retval
    0           Success
  @retval
    1           Failure
*/

#if defined(HAVE_REPLICATION) && !defined(MYSQL_CLIENT)
int Create_file_log_event::do_apply_event(Relay_log_info const *rli)
{
  char fname_buf[FN_REFLEN+TEMP_FILE_MAX_LEN];
  char *ext;
  int fd = -1;
  IO_CACHE file;
  int error = 1;

  lex_start(thd);
  mysql_reset_thd_for_next_command(thd);
  THD_STAGE_INFO(thd, stage_making_temp_file_create_before_load_data);
  memset(&file, 0, sizeof(file));
  ext= slave_load_file_stem(fname_buf, file_id, server_id, ".info");
  /* old copy may exist already */
  mysql_file_delete(key_file_log_event_info, fname_buf, MYF(0));
  /**
    To simulate file creation failure, convert the file name to a
    directory by appending a "/" to the file name.
   */
  DBUG_EXECUTE_IF("simulate_file_create_error_create_log_event",
                  {
                  strcat(fname_buf,"/");
                  });
  if ((fd= mysql_file_create(key_file_log_event_info,
                             fname_buf, CREATE_MODE,
                             O_WRONLY | O_BINARY | O_EXCL | O_NOFOLLOW,
                             MYF(MY_WME))) < 0 ||
      init_io_cache(&file, fd, IO_SIZE, WRITE_CACHE, (my_off_t)0, 0,
		    MYF(MY_WME|MY_NABP)))
  {
    rli->report(ERROR_LEVEL, thd->get_stmt_da()->sql_errno(),
                "Error in Create_file event: could not open file '%s'",
                fname_buf);
    goto err;
  }
  
  // a trick to avoid allocating another buffer
  fname= fname_buf;
  fname_len= (uint) (strmov(ext, ".data") - fname);
  if (write_base(&file))
  {
    strmov(ext, ".info"); // to have it right in the error message
    rli->report(ERROR_LEVEL, my_errno,
                "Error in Create_file event: could not write to file '%s'",
                fname_buf);
    goto err;
  }
  end_io_cache(&file);
  mysql_file_close(fd, MYF(0));
  
  // fname_buf now already has .data, not .info, because we did our trick
  /* old copy may exist already */
  mysql_file_delete(key_file_log_event_data, fname_buf, MYF(0));
  if ((fd= mysql_file_create(key_file_log_event_data,
                             fname_buf, CREATE_MODE,
                             O_WRONLY | O_BINARY | O_EXCL | O_NOFOLLOW,
                             MYF(MY_WME))) < 0)
  {
    rli->report(ERROR_LEVEL, my_errno,
                "Error in Create_file event: could not open file '%s'",
                fname_buf);
    goto err;
  }
  /**
    To simulate file write failure,close the file before the write operation.
    Write will fail with an error reporting file is UNOPENED. 
   */
  DBUG_EXECUTE_IF("simulate_file_write_error_create_log_event",
                  {
                  mysql_file_close(fd, MYF(0));
                  });
  if (mysql_file_write(fd, (uchar*) block, block_len, MYF(MY_WME+MY_NABP)))
  {
    rli->report(ERROR_LEVEL, thd->get_stmt_da()->sql_errno(),
                "Error in Create_file event: write to '%s' failed",
                fname_buf);
    goto err;
  }
  error=0;					// Everything is ok

err:
  if (error)
    end_io_cache(&file);
  if (fd >= 0)
    mysql_file_close(fd, MYF(0));
  return error != 0;
}
#endif /* defined(HAVE_REPLICATION) && !defined(MYSQL_CLIENT) */


/**************************************************************************
	Append_block_log_event methods
**************************************************************************/

/*
  Append_block_log_event ctor
*/

#ifndef MYSQL_CLIENT  
Append_block_log_event::Append_block_log_event(THD *thd_arg,
                                               const char *db_arg,
					       uchar *block_arg,
					       uint block_len_arg,
					       bool using_trans)
  :Log_event(thd_arg, 0,
             using_trans ? Log_event::EVENT_TRANSACTIONAL_CACHE :
                           Log_event::EVENT_STMT_CACHE,
             Log_event::EVENT_NORMAL_LOGGING),
   block(block_arg),
   block_len(block_len_arg), file_id(thd_arg->file_id), db(db_arg)
{
}
#endif


/*
  Append_block_log_event ctor
*/

Append_block_log_event::Append_block_log_event(const char* buf, uint len,
                                               const Format_description_log_event* description_event)
  :Log_event(buf, description_event),block(0)
{
  DBUG_ENTER("Append_block_log_event::Append_block_log_event(char*,...)");
  uint8 common_header_len= description_event->common_header_len; 
  uint8 append_block_header_len=
    description_event->post_header_len[APPEND_BLOCK_EVENT-1];
  uint total_header_len= common_header_len+append_block_header_len;
  if (len < total_header_len)
    DBUG_VOID_RETURN;
  file_id= uint4korr(buf + common_header_len + AB_FILE_ID_OFFSET);
  block= (uchar*)buf + total_header_len;
  block_len= len - total_header_len;
  DBUG_VOID_RETURN;
}


/*
  Append_block_log_event::write()
*/

#ifndef MYSQL_CLIENT
bool Append_block_log_event::write(IO_CACHE* file)
{
  uchar buf[APPEND_BLOCK_HEADER_LEN];
  int4store(buf + AB_FILE_ID_OFFSET, file_id);
  return (write_header(file, APPEND_BLOCK_HEADER_LEN + block_len) ||
          wrapper_my_b_safe_write(file, buf, APPEND_BLOCK_HEADER_LEN) ||
	  wrapper_my_b_safe_write(file, (uchar*) block, block_len) ||
	  write_footer(file));
}
#endif


/*
  Append_block_log_event::print()
*/

#ifdef MYSQL_CLIENT  
void Append_block_log_event::print(FILE* file,
				   PRINT_EVENT_INFO* print_event_info)
{
  if (print_event_info->short_form)
    return;
  print_header(&print_event_info->head_cache, print_event_info, FALSE);
  my_b_printf(&print_event_info->head_cache,
              "\n#%s: file_id: %d  block_len: %d\n",
              get_type_str(), file_id, block_len);
}
#endif /* MYSQL_CLIENT */


/*
  Append_block_log_event::pack_info()
*/

#if defined(HAVE_REPLICATION) && !defined(MYSQL_CLIENT)
int Append_block_log_event::pack_info(Protocol *protocol)
{
  char buf[256];
  size_t length;
  length= my_snprintf(buf, sizeof(buf), ";file_id=%u;block_len=%u",
                      file_id, block_len);
  protocol->store(buf, length, &my_charset_bin);
  return 0;
}


/*
  Append_block_log_event::get_create_or_append()
*/

int Append_block_log_event::get_create_or_append() const
{
  return 0; /* append to the file, fail if not exists */
}

/*
  Append_block_log_event::do_apply_event()
*/

int Append_block_log_event::do_apply_event(Relay_log_info const *rli)
{
  char fname[FN_REFLEN+TEMP_FILE_MAX_LEN];
  int fd;
  int error = 1;
  DBUG_ENTER("Append_block_log_event::do_apply_event");

  THD_STAGE_INFO(thd, stage_making_temp_file_append_before_load_data);
  slave_load_file_stem(fname, file_id, server_id, ".data");
  if (get_create_or_append())
  {
    /*
      Usually lex_start() is called by mysql_parse(), but we need it here
      as the present method does not call mysql_parse().
    */
    lex_start(thd);
    mysql_reset_thd_for_next_command(thd);
    /* old copy may exist already */
    mysql_file_delete(key_file_log_event_data, fname, MYF(0));
    if ((fd= mysql_file_create(key_file_log_event_data,
                               fname, CREATE_MODE,
                               O_WRONLY | O_BINARY | O_EXCL | O_NOFOLLOW,
                               MYF(MY_WME))) < 0)
    {
      rli->report(ERROR_LEVEL, my_errno,
                  "Error in %s event: could not create file '%s'",
                  get_type_str(), fname);
      goto err;
    }
  }
  else if ((fd= mysql_file_open(key_file_log_event_data,
                                fname,
                                O_WRONLY | O_APPEND | O_BINARY | O_NOFOLLOW,
                                MYF(MY_WME))) < 0)
  {
    rli->report(ERROR_LEVEL, my_errno,
                "Error in %s event: could not open file '%s'",
                get_type_str(), fname);
    goto err;
  }

  DBUG_EXECUTE_IF("remove_slave_load_file_before_write",
                  {
                    my_delete_allow_opened(fname, MYF(0));
                  });

  if (mysql_file_write(fd, (uchar*) block, block_len, MYF(MY_WME+MY_NABP)))
  {
    rli->report(ERROR_LEVEL, my_errno,
                "Error in %s event: write to '%s' failed",
                get_type_str(), fname);
    goto err;
  }
  error=0;

err:
  if (fd >= 0)
    mysql_file_close(fd, MYF(0));
  DBUG_RETURN(error);
}
#endif


/**************************************************************************
	Delete_file_log_event methods
**************************************************************************/

/*
  Delete_file_log_event ctor
*/

#ifndef MYSQL_CLIENT
Delete_file_log_event::Delete_file_log_event(THD *thd_arg, const char* db_arg,
					     bool using_trans)
  :Log_event(thd_arg, 0, 
             using_trans ? Log_event::EVENT_TRANSACTIONAL_CACHE :
                           Log_event::EVENT_STMT_CACHE,
             Log_event::EVENT_NORMAL_LOGGING),
  file_id(thd_arg->file_id), db(db_arg)
{
}
#endif

/*
  Delete_file_log_event ctor
*/

Delete_file_log_event::Delete_file_log_event(const char* buf, uint len,
                                             const Format_description_log_event* description_event)
  :Log_event(buf, description_event),file_id(0)
{
  uint8 common_header_len= description_event->common_header_len;
  uint8 delete_file_header_len= description_event->post_header_len[DELETE_FILE_EVENT-1];
  if (len < (uint)(common_header_len + delete_file_header_len))
    return;
  file_id= uint4korr(buf + common_header_len + DF_FILE_ID_OFFSET);
}


/*
  Delete_file_log_event::write()
*/

#ifndef MYSQL_CLIENT
bool Delete_file_log_event::write(IO_CACHE* file)
{
 uchar buf[DELETE_FILE_HEADER_LEN];
 int4store(buf + DF_FILE_ID_OFFSET, file_id);
 return (write_header(file, sizeof(buf)) ||
         wrapper_my_b_safe_write(file, buf, sizeof(buf)) ||
	 write_footer(file));
}
#endif


/*
  Delete_file_log_event::print()
*/

#ifdef MYSQL_CLIENT  
void Delete_file_log_event::print(FILE* file,
				  PRINT_EVENT_INFO* print_event_info)
{
  if (print_event_info->short_form)
    return;
  print_header(&print_event_info->head_cache, print_event_info, FALSE);
  my_b_printf(&print_event_info->head_cache,
              "\n#Delete_file: file_id=%u\n", file_id);
}
#endif /* MYSQL_CLIENT */

/*
  Delete_file_log_event::pack_info()
*/

#if defined(HAVE_REPLICATION) && !defined(MYSQL_CLIENT)
int Delete_file_log_event::pack_info(Protocol *protocol)
{
  char buf[64];
  size_t length;
  length= my_snprintf(buf, sizeof(buf), ";file_id=%u", (uint) file_id);
  protocol->store(buf, length, &my_charset_bin);
  return 0;
}
#endif

/*
  Delete_file_log_event::do_apply_event()
*/

#if defined(HAVE_REPLICATION) && !defined(MYSQL_CLIENT)
int Delete_file_log_event::do_apply_event(Relay_log_info const *rli)
{
  char fname[FN_REFLEN+TEMP_FILE_MAX_LEN];
  lex_start(thd);
  mysql_reset_thd_for_next_command(thd);
  char *ext= slave_load_file_stem(fname, file_id, server_id, ".data");
  mysql_file_delete(key_file_log_event_data, fname, MYF(MY_WME));
  strmov(ext, ".info");
  mysql_file_delete(key_file_log_event_info, fname, MYF(MY_WME));
  return 0;
}
#endif /* defined(HAVE_REPLICATION) && !defined(MYSQL_CLIENT) */


/**************************************************************************
	Execute_load_log_event methods
**************************************************************************/

/*
  Execute_load_log_event ctor
*/

#ifndef MYSQL_CLIENT  
Execute_load_log_event::Execute_load_log_event(THD *thd_arg,
                                               const char* db_arg,
					       bool using_trans)
  :Log_event(thd_arg, 0,
             using_trans ? Log_event::EVENT_TRANSACTIONAL_CACHE :
                           Log_event::EVENT_STMT_CACHE,
             Log_event::EVENT_NORMAL_LOGGING),
  file_id(thd_arg->file_id), db(db_arg)
{
}
#endif
  

/*
  Execute_load_log_event ctor
*/

Execute_load_log_event::Execute_load_log_event(const char* buf, uint len,
                                               const Format_description_log_event* description_event)
  :Log_event(buf, description_event), file_id(0)
{
  uint8 common_header_len= description_event->common_header_len;
  uint8 exec_load_header_len= description_event->post_header_len[EXEC_LOAD_EVENT-1];
  if (len < (uint)(common_header_len+exec_load_header_len))
    return;
  file_id= uint4korr(buf + common_header_len + EL_FILE_ID_OFFSET);
}


/*
  Execute_load_log_event::write()
*/

#ifndef MYSQL_CLIENT
bool Execute_load_log_event::write(IO_CACHE* file)
{
  uchar buf[EXEC_LOAD_HEADER_LEN];
  int4store(buf + EL_FILE_ID_OFFSET, file_id);
  return (write_header(file, sizeof(buf)) || 
          wrapper_my_b_safe_write(file, buf, sizeof(buf)) ||
	  write_footer(file));
}
#endif


/*
  Execute_load_log_event::print()
*/

#ifdef MYSQL_CLIENT  
void Execute_load_log_event::print(FILE* file,
				   PRINT_EVENT_INFO* print_event_info)
{
  if (print_event_info->short_form)
    return;
  print_header(&print_event_info->head_cache, print_event_info, FALSE);
  my_b_printf(&print_event_info->head_cache, "\n#Exec_load: file_id=%d\n",
              file_id);
}
#endif

/*
  Execute_load_log_event::pack_info()
*/

#if defined(HAVE_REPLICATION) && !defined(MYSQL_CLIENT)
int Execute_load_log_event::pack_info(Protocol *protocol)
{
  char buf[64];
  size_t length;
  length= my_snprintf(buf, sizeof(buf), ";file_id=%u", (uint) file_id);
  protocol->store(buf, length, &my_charset_bin);
  return 0;
}


/*
  Execute_load_log_event::do_apply_event()
*/

int Execute_load_log_event::do_apply_event(Relay_log_info const *rli)
{
  char fname[FN_REFLEN+TEMP_FILE_MAX_LEN];
  char *ext;
  int fd;
  int error= 1;
  IO_CACHE file;
  Load_log_event *lev= 0;

  lex_start(thd);
  mysql_reset_thd_for_next_command(thd);
  ext= slave_load_file_stem(fname, file_id, server_id, ".info");
  /**
    To simulate file open failure, convert the file name to a
    directory by appending a "/" to the file name. File open
    will fail with an error reporting it is not a directory.
   */
  DBUG_EXECUTE_IF("simulate_file_open_error_exec_event",
                  {
                  strcat(fname,"/");
                  });
  if ((fd= mysql_file_open(key_file_log_event_info,
                           fname, O_RDONLY | O_BINARY | O_NOFOLLOW,
                           MYF(MY_WME))) < 0 ||
      init_io_cache(&file, fd, IO_SIZE, READ_CACHE, (my_off_t)0, 0,
		    MYF(MY_WME|MY_NABP)))
  {
    rli->report(ERROR_LEVEL, thd->get_stmt_da()->sql_errno(),
                "Error in Exec_load event: could not open file '%s'",
                fname);
    goto err;
  }
  if (!(lev= (Load_log_event*)
        Log_event::read_log_event(&file,
                                  (mysql_mutex_t*) 0,
                                  rli->get_rli_description_event(),
                                  opt_slave_sql_verify_checksum)) ||
      lev->get_type_code() != NEW_LOAD_EVENT)
  {
    rli->report(ERROR_LEVEL, 0, "Error in Exec_load event: "
                    "file '%s' appears corrupted", fname);
    goto err;
  }
  lev->thd = thd;
  /*
    lev->do_apply_event should use rli only for errors i.e. should
    not advance rli's position.

    lev->do_apply_event is the place where the table is loaded (it
    calls mysql_load()).
  */
  const_cast<Relay_log_info*>(rli)->set_future_group_master_log_pos(log_pos);
  if (lev->do_apply_event(0,rli,1)) 
  {
    /*
      We want to indicate the name of the file that could not be loaded
      (SQL_LOADxxx).
      But as we are here we are sure the error is in rli->last_slave_error and
      rli->last_slave_errno (example of error: duplicate entry for key), so we
      don't want to overwrite it with the filename.
      What we want instead is add the filename to the current error message.
    */
    char *tmp= my_strdup(rli->last_error().message, MYF(MY_WME));
    if (tmp)
    {
      rli->report(ERROR_LEVEL, rli->last_error().number,
                  "%s. Failed executing load from '%s'", tmp, fname);
      my_free(tmp);
    }
    goto err;
  }
  /*
    We have an open file descriptor to the .info file; we need to close it
    or Windows will refuse to delete the file in mysql_file_delete().
  */
  if (fd >= 0)
  {
    mysql_file_close(fd, MYF(0));
    end_io_cache(&file);
    fd= -1;
  }
  mysql_file_delete(key_file_log_event_info, fname, MYF(MY_WME));
  memcpy(ext, ".data", 6);
  mysql_file_delete(key_file_log_event_data, fname, MYF(MY_WME));
  error = 0;

err:
  delete lev;
  if (fd >= 0)
  {
    mysql_file_close(fd, MYF(0));
    end_io_cache(&file);
  }
  return error;
}

#endif /* defined(HAVE_REPLICATION) && !defined(MYSQL_CLIENT) */


/**************************************************************************
	Begin_load_query_log_event methods
**************************************************************************/

#ifndef MYSQL_CLIENT
Begin_load_query_log_event::
Begin_load_query_log_event(THD* thd_arg, const char* db_arg, uchar* block_arg,
                           uint block_len_arg, bool using_trans)
  :Append_block_log_event(thd_arg, db_arg, block_arg, block_len_arg,
                          using_trans)
{
   file_id= thd_arg->file_id= mysql_bin_log.next_file_id();
}
#endif


Begin_load_query_log_event::
Begin_load_query_log_event(const char* buf, uint len,
                           const Format_description_log_event* desc_event)
  :Append_block_log_event(buf, len, desc_event)
{
}


#if defined( HAVE_REPLICATION) && !defined(MYSQL_CLIENT)
int Begin_load_query_log_event::get_create_or_append() const
{
  return 1; /* create the file */
}
#endif /* defined( HAVE_REPLICATION) && !defined(MYSQL_CLIENT) */


#if !defined(MYSQL_CLIENT) && defined(HAVE_REPLICATION)
Log_event::enum_skip_reason
Begin_load_query_log_event::do_shall_skip(Relay_log_info *rli)
{
  /*
    If the slave skip counter is 1, then we should not start executing
    on the next event.
  */
  return continue_group(rli);
}
#endif


/**************************************************************************
	Execute_load_query_log_event methods
**************************************************************************/


#ifndef MYSQL_CLIENT
Execute_load_query_log_event::
Execute_load_query_log_event(THD *thd_arg, const char* query_arg,
                             ulong query_length_arg, uint fn_pos_start_arg,
                             uint fn_pos_end_arg,
                             enum_load_dup_handling dup_handling_arg,
                             bool using_trans, bool immediate, bool suppress_use,
                             int errcode):
  Query_log_event(thd_arg, query_arg, query_length_arg, using_trans, immediate,
                  suppress_use, errcode),
  file_id(thd_arg->file_id), fn_pos_start(fn_pos_start_arg),
  fn_pos_end(fn_pos_end_arg), dup_handling(dup_handling_arg)
{
}
#endif /* !MYSQL_CLIENT */


Execute_load_query_log_event::
Execute_load_query_log_event(const char* buf, uint event_len,
                             const Format_description_log_event* desc_event):
  Query_log_event(buf, event_len, desc_event, EXECUTE_LOAD_QUERY_EVENT),
  file_id(0), fn_pos_start(0), fn_pos_end(0)
{
  if (!Query_log_event::is_valid())
    return;

  buf+= desc_event->common_header_len;

  fn_pos_start= uint4korr(buf + ELQ_FN_POS_START_OFFSET);
  fn_pos_end= uint4korr(buf + ELQ_FN_POS_END_OFFSET);
  dup_handling= (enum_load_dup_handling)(*(buf + ELQ_DUP_HANDLING_OFFSET));

  if (fn_pos_start > q_len || fn_pos_end > q_len ||
      dup_handling > LOAD_DUP_REPLACE)
    return;

  file_id= uint4korr(buf + ELQ_FILE_ID_OFFSET);
}


ulong Execute_load_query_log_event::get_post_header_size_for_derived()
{
  return EXECUTE_LOAD_QUERY_EXTRA_HEADER_LEN;
}


#ifndef MYSQL_CLIENT
bool
Execute_load_query_log_event::write_post_header_for_derived(IO_CACHE* file)
{
  uchar buf[EXECUTE_LOAD_QUERY_EXTRA_HEADER_LEN];
  int4store(buf, file_id);
  int4store(buf + 4, fn_pos_start);
  int4store(buf + 4 + 4, fn_pos_end);
  *(buf + 4 + 4 + 4)= (uchar) dup_handling;
  return wrapper_my_b_safe_write(file, buf, EXECUTE_LOAD_QUERY_EXTRA_HEADER_LEN);
}
#endif


#ifdef MYSQL_CLIENT
void Execute_load_query_log_event::print(FILE* file,
                                         PRINT_EVENT_INFO* print_event_info)
{
  print(file, print_event_info, 0);
}

/**
  Prints the query as LOAD DATA LOCAL and with rewritten filename.
*/
void Execute_load_query_log_event::print(FILE* file,
                                         PRINT_EVENT_INFO* print_event_info,
                                         const char *local_fname)
{
  IO_CACHE *const head= &print_event_info->head_cache;

  print_query_header(head, print_event_info);
  /**
    reduce the size of io cache so that the write function is called
    for every call to my_b_printf().
   */
  DBUG_EXECUTE_IF ("simulate_execute_event_write_error",
                   {head->write_pos= head->write_end;
                   DBUG_SET("+d,simulate_file_write_error");});

  if (local_fname)
  {
    my_b_write(head, (uchar*) query, fn_pos_start);
    my_b_printf(head, " LOCAL INFILE \'");
    my_b_printf(head, "%s", local_fname);
    my_b_printf(head, "\'");
    if (dup_handling == LOAD_DUP_REPLACE)
      my_b_printf(head, " REPLACE");
    my_b_printf(head, " INTO");
    my_b_write(head, (uchar*) query + fn_pos_end, q_len-fn_pos_end);
    my_b_printf(head, "\n%s\n", print_event_info->delimiter);
  }
  else
  {
    my_b_write(head, (uchar*) query, q_len);
    my_b_printf(head, "\n%s\n", print_event_info->delimiter);
  }

  if (!print_event_info->short_form)
    my_b_printf(head, "# file_id: %d \n", file_id);
}
#endif


#if defined(HAVE_REPLICATION) && !defined(MYSQL_CLIENT)
int Execute_load_query_log_event::pack_info(Protocol *protocol)
{
  char *buf, *pos;
  if (!(buf= (char*) my_malloc(9 + (db_len * 2) + 2 + q_len + 10 + 21,
                               MYF(MY_WME))))
    return 1;
  pos= buf;
  if (db && db_len)
  {
    /*
      Statically allocates room to store '\0' and an identifier
      that may have NAME_LEN * 2 due to quoting and there are
      two quoting characters that wrap them.
    */
    char quoted_db[1 + NAME_LEN * 2 + 2];// quoted length of the identifier
    size_t size= 0;
    size= my_strmov_quoted_identifier(this->thd, quoted_db, db, 0);
    pos= strmov(buf, "use ");
    memcpy(pos, quoted_db, size);
    pos= strmov(pos + size, "; ");
  }
  if (query && q_len)
  {
    memcpy(pos, query, q_len);
    pos+= q_len;
  }
  pos= strmov(pos, " ;file_id=");
  pos= int10_to_str((long) file_id, pos, 10);
  protocol->store(buf, pos-buf, &my_charset_bin);
  my_free(buf);
  return 0;
}


int
Execute_load_query_log_event::do_apply_event(Relay_log_info const *rli)
{
  char *p;
  char *buf;
  char *fname;
  char *fname_end;
  int error;

  buf= (char*) my_malloc(q_len + 1 - (fn_pos_end - fn_pos_start) +
                         (FN_REFLEN + TEMP_FILE_MAX_LEN) + 10 + 8 + 5, MYF(MY_WME));

  DBUG_EXECUTE_IF("LOAD_DATA_INFILE_has_fatal_error", my_free(buf); buf= NULL;);

  /* Replace filename and LOCAL keyword in query before executing it */
  if (buf == NULL)
  {
    rli->report(ERROR_LEVEL, ER_SLAVE_FATAL_ERROR,
                ER(ER_SLAVE_FATAL_ERROR), "Not enough memory");
    return 1;
  }

  p= buf;
  memcpy(p, query, fn_pos_start);
  p+= fn_pos_start;
  fname= (p= strmake(p, STRING_WITH_LEN(" INFILE \'")));
  p= slave_load_file_stem(p, file_id, server_id, ".data");
  fname_end= p= strend(p);                      // Safer than p=p+5
  *(p++)='\'';
  switch (dup_handling) {
  case LOAD_DUP_IGNORE:
    p= strmake(p, STRING_WITH_LEN(" IGNORE"));
    break;
  case LOAD_DUP_REPLACE:
    p= strmake(p, STRING_WITH_LEN(" REPLACE"));
    break;
  default:
    /* Ordinary load data */
    break;
  }
  p= strmake(p, STRING_WITH_LEN(" INTO "));
  p= strmake(p, query+fn_pos_end, q_len-fn_pos_end);

  error= Query_log_event::do_apply_event(rli, buf, p-buf);

  /* Forging file name for deletion in same buffer */
  *fname_end= 0;

  /*
    If there was an error the slave is going to stop, leave the
    file so that we can re-execute this event at START SLAVE.
  */
  if (!error)
    mysql_file_delete(key_file_log_event_data, fname, MYF(MY_WME));

  my_free(buf);
  return error;
}
#endif


/**************************************************************************
	sql_ex_info methods
**************************************************************************/

/*
  sql_ex_info::write_data()
*/

bool sql_ex_info::write_data(IO_CACHE* file)
{
  if (new_format())
  {
    return (write_str_at_most_255_bytes(file, field_term, (uint) field_term_len) ||
	    write_str_at_most_255_bytes(file, enclosed,   (uint) enclosed_len) ||
	    write_str_at_most_255_bytes(file, line_term,  (uint) line_term_len) ||
	    write_str_at_most_255_bytes(file, line_start, (uint) line_start_len) ||
	    write_str_at_most_255_bytes(file, escaped,    (uint) escaped_len) ||
	    my_b_safe_write(file,(uchar*) &opt_flags,1));
  }
  else
  {
    /**
      @todo This is sensitive to field padding. We should write a
      char[7], not an old_sql_ex. /sven
    */
    old_sql_ex old_ex;
    old_ex.field_term= *field_term;
    old_ex.enclosed=   *enclosed;
    old_ex.line_term=  *line_term;
    old_ex.line_start= *line_start;
    old_ex.escaped=    *escaped;
    old_ex.opt_flags=  opt_flags;
    old_ex.empty_flags=empty_flags;
    return my_b_safe_write(file, (uchar*) &old_ex, sizeof(old_ex)) != 0;
  }
}


/*
  sql_ex_info::init()
*/

const char *sql_ex_info::init(const char *buf, const char *buf_end,
                              bool use_new_format)
{
  cached_new_format = use_new_format;
  if (use_new_format)
  {
    empty_flags=0;
    /*
      The code below assumes that buf will not disappear from
      under our feet during the lifetime of the event. This assumption
      holds true in the slave thread if the log is in new format, but is not
      the case when we have old format because we will be reusing net buffer
      to read the actual file before we write out the Create_file event.
    */
    if (read_str_at_most_255_bytes(&buf, buf_end, &field_term, &field_term_len) ||
        read_str_at_most_255_bytes(&buf, buf_end, &enclosed,   &enclosed_len) ||
        read_str_at_most_255_bytes(&buf, buf_end, &line_term,  &line_term_len) ||
        read_str_at_most_255_bytes(&buf, buf_end, &line_start, &line_start_len) ||
        read_str_at_most_255_bytes(&buf, buf_end, &escaped,    &escaped_len))
      return 0;
    opt_flags = *buf++;
  }
  else
  {
    field_term_len= enclosed_len= line_term_len= line_start_len= escaped_len=1;
    field_term = buf++;			// Use first byte in string
    enclosed=	 buf++;
    line_term=   buf++;
    line_start=  buf++;
    escaped=     buf++;
    opt_flags =  *buf++;
    empty_flags= *buf++;
    if (empty_flags & FIELD_TERM_EMPTY)
      field_term_len=0;
    if (empty_flags & ENCLOSED_EMPTY)
      enclosed_len=0;
    if (empty_flags & LINE_TERM_EMPTY)
      line_term_len=0;
    if (empty_flags & LINE_START_EMPTY)
      line_start_len=0;
    if (empty_flags & ESCAPED_EMPTY)
      escaped_len=0;
  }
  return buf;
}

#ifndef DBUG_OFF
#ifndef MYSQL_CLIENT
static uchar dbug_extra_row_data_val= 0;

/**
   set_extra_data

   Called during self-test to generate various
   self-consistent binlog row event extra
   thread data structures which can be checked
   when reading the binlog.

   @param arr  Buffer to use
*/
const uchar* set_extra_data(uchar* arr)
{
  uchar val= (dbug_extra_row_data_val++) %
    (EXTRA_ROW_INFO_MAX_PAYLOAD + 1); /* 0 .. MAX_PAYLOAD + 1 */
  arr[EXTRA_ROW_INFO_LEN_OFFSET]= val + EXTRA_ROW_INFO_HDR_BYTES;
  arr[EXTRA_ROW_INFO_FORMAT_OFFSET]= val;
  for (uchar i=0; i<val; i++)
    arr[EXTRA_ROW_INFO_HDR_BYTES+i]= val;

  return arr;
}

#endif // #ifndef MYSQL_CLIENT

/**
   check_extra_data

   Called during self-test to check that
   binlog row event extra data is self-
   consistent as defined by the set_extra_data
   function above.

   Will assert(false) if not.

   @param extra_row_data
*/
void check_extra_data(uchar* extra_row_data)
{
  assert(extra_row_data);
  uint16 len= extra_row_data[EXTRA_ROW_INFO_LEN_OFFSET];
  uint8 val= len - EXTRA_ROW_INFO_HDR_BYTES;
  assert(extra_row_data[EXTRA_ROW_INFO_FORMAT_OFFSET] == val);
  for (uint16 i= 0; i < val; i++)
  {
    assert(extra_row_data[EXTRA_ROW_INFO_HDR_BYTES + i] == val);
  }
}

#endif  // #ifndef DBUG_OFF

/**************************************************************************
	Rows_log_event member functions
**************************************************************************/

#ifndef MYSQL_CLIENT
Rows_log_event::Rows_log_event(THD *thd_arg, TABLE *tbl_arg, ulong tid,
                               MY_BITMAP const *cols, bool using_trans,
                               Log_event_type event_type,
                               const uchar* extra_row_info)
  : Log_event(thd_arg, 0,
             using_trans ? Log_event::EVENT_TRANSACTIONAL_CACHE :
                           Log_event::EVENT_STMT_CACHE,
             Log_event::EVENT_NORMAL_LOGGING),
    m_row_count(0),
    m_table(tbl_arg),
    m_table_id(tid),
    m_width(tbl_arg ? tbl_arg->s->fields : 1),
    m_rows_buf(0), m_rows_cur(0), m_rows_end(0), m_flags(0),
    m_type(event_type), m_extra_row_data(0)
#ifdef HAVE_REPLICATION
    , m_curr_row(NULL), m_curr_row_end(NULL), m_key(NULL), last_hashed_key(NULL)
#endif
{
  /*
    We allow a special form of dummy event when the table, and cols
    are null and the table id is ~0UL.  This is a temporary
    solution, to be able to terminate a started statement in the
    binary log: the extraneous events will be removed in the future.
   */
  DBUG_ASSERT((tbl_arg && tbl_arg->s && tid != ~0UL) ||
              (!tbl_arg && !cols && tid == ~0UL));

  if (thd_arg->variables.option_bits & OPTION_NO_FOREIGN_KEY_CHECKS)
      set_flags(NO_FOREIGN_KEY_CHECKS_F);
  if (thd_arg->variables.option_bits & OPTION_RELAXED_UNIQUE_CHECKS)
      set_flags(RELAXED_UNIQUE_CHECKS_F);
#ifndef DBUG_OFF
  uchar extra_data[255];
  DBUG_EXECUTE_IF("extra_row_data_set",
                  /* Set extra row data to a known value */
                  extra_row_info = set_extra_data(extra_data););
#endif
  if (extra_row_info)
  {
    /* Copy Extra data from thd into new event */
    uint8 extra_data_len= extra_row_info[EXTRA_ROW_INFO_LEN_OFFSET];
    assert(extra_data_len >= EXTRA_ROW_INFO_HDR_BYTES);

    m_extra_row_data= (uchar*) my_malloc(extra_data_len, MYF(MY_WME));

    if (likely(m_extra_row_data != NULL))
    {
      memcpy(m_extra_row_data, extra_row_info,
             extra_data_len);
    }
  }

  /* if bitmap_init fails, caught in is_valid() */
  if (likely(!bitmap_init(&m_cols,
                          m_width <= sizeof(m_bitbuf)*8 ? m_bitbuf : NULL,
                          m_width,
                          false)))
  {
    /* Cols can be zero if this is a dummy binrows event */
    if (likely(cols != NULL))
    {
      memcpy(m_cols.bitmap, cols->bitmap, no_bytes_in_map(cols));
      create_last_word_mask(&m_cols);
    }
  }
  else
  {
    // Needed because bitmap_init() does not set it to null on failure
    m_cols.bitmap= 0;
  }
}
#endif

Rows_log_event::Rows_log_event(const char *buf, uint event_len,
                               const Format_description_log_event
                               *description_event)
  : Log_event(buf, description_event),
    m_row_count(0),
#ifndef MYSQL_CLIENT
    m_table(NULL),
#endif
    m_table_id(0), m_rows_buf(0), m_rows_cur(0), m_rows_end(0),
    m_extra_row_data(0)
#if !defined(MYSQL_CLIENT) && defined(HAVE_REPLICATION)
    , m_curr_row(NULL), m_curr_row_end(NULL), m_key(NULL), last_hashed_key(NULL)
#endif
{
  DBUG_ENTER("Rows_log_event::Rows_log_event(const char*,...)");
  uint8 const common_header_len= description_event->common_header_len;
  Log_event_type event_type= (Log_event_type) buf[EVENT_TYPE_OFFSET];
  m_type= event_type;
  
  uint8 const post_header_len= description_event->post_header_len[event_type-1];

  DBUG_PRINT("enter",("event_len: %u  common_header_len: %d  "
		      "post_header_len: %d",
		      event_len, common_header_len,
		      post_header_len));

  const char *post_start= buf + common_header_len;
  post_start+= RW_MAPID_OFFSET;
  if (post_header_len == 6)
  {
    /* Master is of an intermediate source tree before 5.1.4. Id is 4 bytes */
    m_table_id= uint4korr(post_start);
    post_start+= 4;
  }
  else
  {
    m_table_id= (ulong) uint6korr(post_start);
    post_start+= RW_FLAGS_OFFSET;
  }

  m_flags= uint2korr(post_start);
  post_start+= 2;

  uint16 var_header_len= 0;
  if (post_header_len == ROWS_HEADER_LEN_V2)
  {
    /*
      Have variable length header, check length,
      which includes length bytes
    */
    var_header_len= uint2korr(post_start);
    assert(var_header_len >= 2);
    var_header_len-= 2;

    /* Iterate over var-len header, extracting 'chunks' */
    const char* start= post_start + 2;
    const char* end= start + var_header_len;
    for (const char* pos= start; pos < end;)
    {
      switch(*pos++)
      {
      case RW_V_EXTRAINFO_TAG:
      {
        /* Have an 'extra info' section, read it in */
        assert((end - pos) >= EXTRA_ROW_INFO_HDR_BYTES);
        uint8 infoLen= pos[EXTRA_ROW_INFO_LEN_OFFSET];
        assert((end - pos) >= infoLen);
        /* Just store/use the first tag of this type, skip others */
        if (likely(!m_extra_row_data))
        {
          m_extra_row_data= (uchar*) my_malloc(infoLen,
                                               MYF(MY_WME));
          if (likely(m_extra_row_data != NULL))
          {
            memcpy(m_extra_row_data, pos, infoLen);
          }
          DBUG_EXECUTE_IF("extra_row_data_check",
                          /* Check extra data has expected value */
                          check_extra_data(m_extra_row_data););
        }
        pos+= infoLen;
        break;
      }
      default:
        /* Unknown code, we will not understand anything further here */
        pos= end; /* Break loop */
      }
    }
  }

  uchar const *const var_start=
    (const uchar *)buf + common_header_len + post_header_len + var_header_len;
  uchar const *const ptr_width= var_start;
  uchar *ptr_after_width= (uchar*) ptr_width;
  DBUG_PRINT("debug", ("Reading from %p", ptr_after_width));
  m_width = net_field_length(&ptr_after_width);
  DBUG_PRINT("debug", ("m_width=%lu", m_width));
  /* if bitmap_init fails, catched in is_valid() */
  if (likely(!bitmap_init(&m_cols,
                          m_width <= sizeof(m_bitbuf)*8 ? m_bitbuf : NULL,
                          m_width,
                          false)))
  {
    DBUG_PRINT("debug", ("Reading from %p", ptr_after_width));
    memcpy(m_cols.bitmap, ptr_after_width, (m_width + 7) / 8);
    create_last_word_mask(&m_cols);
    ptr_after_width+= (m_width + 7) / 8;
    DBUG_DUMP("m_cols", (uchar*) m_cols.bitmap, no_bytes_in_map(&m_cols));
  }
  else
  {
    // Needed because bitmap_init() does not set it to null on failure
    m_cols.bitmap= NULL;
    DBUG_VOID_RETURN;
  }

  m_cols_ai.bitmap= m_cols.bitmap; /* See explanation in is_valid() */

  if ((event_type == UPDATE_ROWS_EVENT) ||
      (event_type == UPDATE_ROWS_EVENT_V1))
  {
    DBUG_PRINT("debug", ("Reading from %p", ptr_after_width));

    /* if bitmap_init fails, caught in is_valid() */
    if (likely(!bitmap_init(&m_cols_ai,
                            m_width <= sizeof(m_bitbuf_ai)*8 ? m_bitbuf_ai : NULL,
                            m_width,
                            false)))
    {
      DBUG_PRINT("debug", ("Reading from %p", ptr_after_width));
      memcpy(m_cols_ai.bitmap, ptr_after_width, (m_width + 7) / 8);
      create_last_word_mask(&m_cols_ai);
      ptr_after_width+= (m_width + 7) / 8;
      DBUG_DUMP("m_cols_ai", (uchar*) m_cols_ai.bitmap,
                no_bytes_in_map(&m_cols_ai));
    }
    else
    {
      // Needed because bitmap_init() does not set it to null on failure
      m_cols_ai.bitmap= 0;
      DBUG_VOID_RETURN;
    }
  }

  const uchar* const ptr_rows_data= (const uchar*) ptr_after_width;

  size_t const data_size= event_len - (ptr_rows_data - (const uchar *) buf);
  DBUG_PRINT("info",("m_table_id: %lu  m_flags: %d  m_width: %lu  data_size: %lu",
                     m_table_id, m_flags, m_width, (ulong) data_size));

  // Allocate one extra byte, in case we have to do uint3korr!
  m_rows_buf= (uchar*) my_malloc(data_size + 1, MYF(MY_WME)); // didrik
  if (likely((bool)m_rows_buf))
  {
#if !defined(MYSQL_CLIENT) && defined(HAVE_REPLICATION)
    m_curr_row= m_rows_buf;
#endif
    m_rows_end= m_rows_buf + data_size;
    m_rows_cur= m_rows_end;
    memcpy(m_rows_buf, ptr_rows_data, data_size);
  }
  else
    m_cols.bitmap= 0; // to not free it

  DBUG_VOID_RETURN;
}

Rows_log_event::~Rows_log_event()
{
  if (m_cols.bitmap == m_bitbuf) // no my_malloc happened
    m_cols.bitmap= 0; // so no my_free in bitmap_free
  bitmap_free(&m_cols); // To pair with bitmap_init().
  my_free(m_rows_buf);
  my_free(m_extra_row_data);
}

int Rows_log_event::get_data_size()
{
  int const general_type_code= get_general_type_code();

  uchar buf[sizeof(m_width) + 1];
  uchar *end= net_store_length(buf, m_width);

  DBUG_EXECUTE_IF("old_row_based_repl_4_byte_map_id_master",
                  return 6 + no_bytes_in_map(&m_cols) + (end - buf) +
                  (general_type_code == UPDATE_ROWS_EVENT ? no_bytes_in_map(&m_cols_ai) : 0) +
                  (m_rows_cur - m_rows_buf););

  int data_size= 0;
  bool is_v2_event= get_type_code() > DELETE_ROWS_EVENT_V1;
  if (is_v2_event)
  {
    data_size= ROWS_HEADER_LEN_V2 +
      (m_extra_row_data ?
       RW_V_TAG_LEN + m_extra_row_data[EXTRA_ROW_INFO_LEN_OFFSET]:
       0);
  }
  else
  {
    data_size= ROWS_HEADER_LEN_V1;
  }
  data_size+= no_bytes_in_map(&m_cols);
  data_size+= (uint) (end - buf);

  if (general_type_code == UPDATE_ROWS_EVENT)
    data_size+= no_bytes_in_map(&m_cols_ai);

  data_size+= (uint) (m_rows_cur - m_rows_buf);
  return data_size; 
}


#ifndef MYSQL_CLIENT
int Rows_log_event::do_add_row_data(uchar *row_data, size_t length)
{
  /*
    When the table has a primary key, we would probably want, by default, to
    log only the primary key value instead of the entire "before image". This
    would save binlog space. TODO
  */
  DBUG_ENTER("Rows_log_event::do_add_row_data");
  DBUG_PRINT("enter", ("row_data: 0x%lx  length: %lu", (ulong) row_data,
                       (ulong) length));

  /*
    If length is zero, there is nothing to write, so we just
    return. Note that this is not an optimization, since calling
    realloc() with size 0 means free().
   */
  if (length == 0)
  {
    m_row_count++;
    DBUG_RETURN(0);
  }

  /*
    Don't print debug messages when running valgrind since they can
    trigger false warnings.
   */
#ifndef HAVE_purify
  DBUG_DUMP("row_data", row_data, min<size_t>(length, 32));
#endif

  DBUG_ASSERT(m_rows_buf <= m_rows_cur);
  DBUG_ASSERT(!m_rows_buf || (m_rows_end && m_rows_buf < m_rows_end));
  DBUG_ASSERT(m_rows_cur <= m_rows_end);

  /* The cast will always work since m_rows_cur <= m_rows_end */
  if (static_cast<size_t>(m_rows_end - m_rows_cur) <= length)
  {
    size_t const block_size= 1024;
    my_ptrdiff_t const cur_size= m_rows_cur - m_rows_buf;
    my_ptrdiff_t const new_alloc= 
        block_size * ((cur_size + length + block_size - 1) / block_size);

    // Allocate one extra byte, in case we have to do uint3korr!
    uchar* const new_buf=
      (uchar*)my_realloc((uchar*)m_rows_buf, (uint) new_alloc + 1,
                         MYF(MY_ALLOW_ZERO_PTR|MY_WME));
    if (unlikely(!new_buf))
      DBUG_RETURN(HA_ERR_OUT_OF_MEM);

    /* If the memory moved, we need to move the pointers */
    if (new_buf != m_rows_buf)
    {
      m_rows_buf= new_buf;
      m_rows_cur= m_rows_buf + cur_size;
    }

    /*
       The end pointer should always be changed to point to the end of
       the allocated memory.
    */
    m_rows_end= m_rows_buf + new_alloc;
  }

  DBUG_ASSERT(m_rows_cur + length <= m_rows_end);
  memcpy(m_rows_cur, row_data, length);
  m_rows_cur+= length;
  m_row_count++;
  DBUG_RETURN(0);
}
#endif

#if !defined(MYSQL_CLIENT) && defined(HAVE_REPLICATION)

/**
  Checks if any of the columns in the given table is
  signaled in the bitmap.

  For each column in the given table checks if it is
  signaled in the bitmap. This is most useful when deciding
  whether a before image (BI) can be used or not for
  searching a row. If no column is signaled, then the
  image cannot be used for searching a record (regardless
  of using position(), index scan or table scan). Here is
  an example:

  MASTER> SET @@binlog_row_image='MINIMAL';
  MASTER> CREATE TABLE t1 (a int, b int, c int, primary key(c));
  SLAVE>  CREATE TABLE t1 (a int, b int);
  MASTER> INSERT INTO t1 VALUES (1,2,3);
  MASTER> UPDATE t1 SET a=2 WHERE b=2;

  For the update statement only the PK (column c) is
  logged in the before image (BI). As such, given that
  the slave has no column c, it will not be able to
  find the row, because BI has no values for the columns
  the slave knows about (column a and b).

  @param table   the table reference on the slave.
  @param cols the bitmap signaling columns available in
                 the BI.

  @return TRUE if BI contains usable colums for searching,
          FALSE otherwise.
*/
static
my_bool is_any_column_signaled_for_table(TABLE *table, MY_BITMAP *cols)
{
  DBUG_ENTER("is_any_column_signaled_for_table");

  for (Field **ptr= table->field ;
       *ptr && ((*ptr)->field_index < cols->n_bits);
       ptr++)
  {
    if (bitmap_is_set(cols, (*ptr)->field_index))
      DBUG_RETURN(TRUE);
  }

  DBUG_RETURN (FALSE);
}

/**
  Checks if the fields in the given key are signaled in
  the bitmap.

  Validates whether the before image is usable for the
  given key. It can be the case that the before image
  does not contain values for the key (eg, master was
  using 'minimal' option for image logging and slave has
  different index structure on the table). Here is an
  example:

  MASTER> SET @@binlog_row_image='MINIMAL';
  MASTER> CREATE TABLE t1 (a int, b int, c int, primary key(c));
  SLAVE> CREATE TABLE t1 (a int, b int, c int, key(a,c));
  MASTER> INSERT INTO t1 VALUES (1,2,3);
  MASTER> UPDATE t1 SET a=2 WHERE b=2;

  When finding the row on the slave, one cannot use the
  index (a,c) to search for the row, because there is only
  data in the before image for column c. This function
  checks the fields needed for a given key and searches
  the bitmap to see if all the fields required are
  signaled.

  @param keyinfo  reference to key.
  @param cols     the bitmap signaling which columns
                  have available data.

  @return TRUE if all fields are signaled in the bitmap
          for the given key, FALSE otherwise.
*/
static
my_bool are_all_columns_signaled_for_key(KEY *keyinfo, MY_BITMAP *cols)
{
  DBUG_ENTER("are_all_columns_signaled_for_key");

  for (uint i=0 ; i < keyinfo->user_defined_key_parts ;i++)
  {
    uint fieldnr= keyinfo->key_part[i].fieldnr - 1;
    if (fieldnr >= cols->n_bits ||
        !bitmap_is_set(cols, fieldnr))
      DBUG_RETURN(FALSE);
  }

  DBUG_RETURN(TRUE);
}

/**
  Searches the table for a given key that can be used
  according to the existing values, ie, columns set
  in the bitmap.

  The caller can specify which type of key to find by
  setting the following flags in the key_type parameter:

    - PRI_KEY_FLAG
      Returns the primary key.

    - UNIQUE_KEY_FLAG
      Returns a unique key (flagged with HA_NOSAME)

    - MULTIPLE_KEY_FLAG
      Returns a key that is not unique (flagged with HA_NOSAME
      and without HA_NULL_PART_KEY) nor PK.

  The above flags can be used together, in which case, the
  search is conducted in the above listed order. Eg, the
  following flag:

    (PRI_KEY_FLAG | UNIQUE_KEY_FLAG | MULTIPLE_KEY_FLAG)

  means that a primary key is returned if it is suitable. If
  not then the unique keys are searched. If no unique key is
  suitable, then the keys are searched. Finally, if no key
  is suitable, MAX_KEY is returned.

  @param table    reference to the table.
  @param bi_cols  a bitmap that filters out columns that should
                  not be considered while searching the key.
                  Columns that should be considered are set.
  @param key_type the type of key to search for.

  @return MAX_KEY if no key, according to the key_type specified
          is suitable. Returns the key otherwise.

*/
static
uint
search_key_in_table(TABLE *table, MY_BITMAP *bi_cols, uint key_type)
{
  DBUG_ENTER("search_key_in_table");

  KEY *keyinfo;
  uint res= MAX_KEY;
  uint key;

  if (key_type & PRI_KEY_FLAG &&
      (table->s->primary_key < MAX_KEY))
  {
    DBUG_PRINT("debug", ("Searching for PK"));
    keyinfo= table->s->key_info + (uint) table->s->primary_key;
    if (are_all_columns_signaled_for_key(keyinfo, bi_cols))
      DBUG_RETURN(table->s->primary_key);
  }

  DBUG_PRINT("debug", ("Unique keys count: %u", table->s->uniques));

  if (key_type & UNIQUE_KEY_FLAG && table->s->uniques)
  {
    DBUG_PRINT("debug", ("Searching for UK"));
    for (key=0,keyinfo= table->key_info ;
         (key < table->s->keys) && (res == MAX_KEY);
         key++,keyinfo++)
    {
      /*
        - Unique keys cannot be disabled, thence we skip the check.
        - Skip unique keys with nullable parts
        - Skip primary keys
      */
      if (!((keyinfo->flags & (HA_NOSAME | HA_NULL_PART_KEY)) == HA_NOSAME) ||
          (key == table->s->primary_key))
        continue;
      res= are_all_columns_signaled_for_key(keyinfo, bi_cols) ?
           key : MAX_KEY;

      if (res < MAX_KEY)
        DBUG_RETURN(res);
    }
    DBUG_PRINT("debug", ("UK has NULLABLE parts or not all columns signaled."));
  }

  if (key_type & MULTIPLE_KEY_FLAG && table->s->keys)
  {
    DBUG_PRINT("debug", ("Searching for K."));
    for (key=0,keyinfo= table->key_info ;
         (key < table->s->keys) && (res == MAX_KEY);
         key++,keyinfo++)
    {
      /*
        - Skip innactive keys
        - Skip unique keys without nullable parts
        - Skip indices that do not support ha_index_next() e.g. full-text
        - Skip primary keys
      */
      if (!(table->s->keys_in_use.is_set(key)) ||
          ((keyinfo->flags & (HA_NOSAME | HA_NULL_PART_KEY)) == HA_NOSAME) ||
          !(table->file->index_flags(key, 0, true) & HA_READ_NEXT) ||
          (key == table->s->primary_key))
        continue;

      res= are_all_columns_signaled_for_key(keyinfo, bi_cols) ?
           key : MAX_KEY;

      if (res < MAX_KEY)
        DBUG_RETURN(res);
    }
    DBUG_PRINT("debug", ("Not all columns signaled for K."));
  }

  DBUG_RETURN(res);
}

void
Rows_log_event::decide_row_lookup_algorithm_and_key()
{

  DBUG_ENTER("decide_row_lookup_algorithm_and_key");

  /*
    Decision table:
    - I  --> Index scan / search
    - T  --> Table scan
    - Hi --> Hash over index
    - Ht --> Hash over the entire table

    |--------------+-----------+------+------+------|
    | Index\Option | I , T , H | I, T | I, H | T, H |
    |--------------+-----------+------+------+------|
    | PK / UK      | I         | I    | I    | Hi   |
    | K            | Hi        | I    | Hi   | Hi   |
    | No Index     | Ht        | T    | Ht   | Ht   |
    |--------------+-----------+------+------+------|

  */

  TABLE *table= this->m_table;
  uint event_type= this->get_general_type_code();
  MY_BITMAP *cols= &this->m_cols;
  this->m_rows_lookup_algorithm= ROW_LOOKUP_NOT_NEEDED;
  this->m_key_index= MAX_KEY;

  if (event_type == WRITE_ROWS_EVENT)  // row lookup not needed
    DBUG_VOID_RETURN;

  if (!(slave_rows_search_algorithms_options & SLAVE_ROWS_INDEX_SCAN))
    goto TABLE_OR_INDEX_HASH_SCAN;

  /* PK or UK => use LOOKUP_INDEX_SCAN */
  this->m_key_index= search_key_in_table(table, cols, (PRI_KEY_FLAG | UNIQUE_KEY_FLAG));
  if (this->m_key_index != MAX_KEY)
  {
    DBUG_PRINT("info", ("decide_row_lookup_algorithm_and_key: decided - INDEX_SCAN"));
    this->m_rows_lookup_algorithm= ROW_LOOKUP_INDEX_SCAN;
    goto end;
  }

TABLE_OR_INDEX_HASH_SCAN:

  /*
     NOTE: Engines like Blackhole cannot use HASH_SCAN, because
           they do not syncronize reads .
   */
  if (!(slave_rows_search_algorithms_options & SLAVE_ROWS_HASH_SCAN) ||
      (table->file->ha_table_flags() & HA_READ_OUT_OF_SYNC))
    goto TABLE_OR_INDEX_FULL_SCAN;

  /* search for a key to see if we can narrow the lookup domain further. */
  this->m_key_index= search_key_in_table(table, cols, (PRI_KEY_FLAG | UNIQUE_KEY_FLAG | MULTIPLE_KEY_FLAG));
  this->m_rows_lookup_algorithm= ROW_LOOKUP_HASH_SCAN;
  DBUG_PRINT("info", ("decide_row_lookup_algorithm_and_key: decided - HASH_SCAN"));
  goto end;

TABLE_OR_INDEX_FULL_SCAN:

  this->m_key_index= MAX_KEY;

  /* If we can use an index, try to narrow the scan a bit further. */
  if (slave_rows_search_algorithms_options & SLAVE_ROWS_INDEX_SCAN)
    this->m_key_index= search_key_in_table(table, cols, (PRI_KEY_FLAG | UNIQUE_KEY_FLAG | MULTIPLE_KEY_FLAG));

  if (this->m_key_index != MAX_KEY)
  {
    DBUG_PRINT("info", ("decide_row_lookup_algorithm_and_key: decided - INDEX_SCAN"));
    this->m_rows_lookup_algorithm= ROW_LOOKUP_INDEX_SCAN;
  }
  else
  {
    DBUG_PRINT("info", ("decide_row_lookup_algorithm_and_key: decided - TABLE_SCAN"));
    this->m_rows_lookup_algorithm= ROW_LOOKUP_TABLE_SCAN;
  }

end:
#ifndef DBUG_OFF
  const char* s= ((m_rows_lookup_algorithm == Rows_log_event::ROW_LOOKUP_TABLE_SCAN) ? "TABLE_SCAN" :
                  ((m_rows_lookup_algorithm == Rows_log_event::ROW_LOOKUP_HASH_SCAN) ? "HASH_SCAN" :
                   "INDEX_SCAN"));

  // only for testing purposes
  slave_rows_last_search_algorithm_used= m_rows_lookup_algorithm;
  DBUG_PRINT("debug", ("Row lookup method: %s", s));
#endif

  DBUG_VOID_RETURN;
}

/*
  Encapsulates the  operations to be done before applying
  row events for update and delete.

  @ret value error code
             0 success
*/
int
Rows_log_event::row_operations_scan_and_key_setup()
{
  int error= 0;
  DBUG_ENTER("Row_log_event::row_operations_scan_and_key_setup");

  /*
     Prepare memory structures for search operations. If
     search is performed:

     1. using hash search => initialize the hash
     2. using key => decide on key to use and allocate mem structures
     3. using table scan => do nothing
   */
  decide_row_lookup_algorithm_and_key();

  switch (m_rows_lookup_algorithm)
  {
  case ROW_LOOKUP_HASH_SCAN:
    {
      if (m_hash.init())
        error= HA_ERR_OUT_OF_MEM;
      goto err;
    }
  case ROW_LOOKUP_INDEX_SCAN:
    {
      DBUG_ASSERT (m_key_index < MAX_KEY);
      // Allocate buffer for key searches
      m_key= (uchar*)my_malloc(MAX_KEY_LENGTH, MYF(MY_WME));
      if (!m_key)
        error= HA_ERR_OUT_OF_MEM;
      goto err;
    }
  case ROW_LOOKUP_TABLE_SCAN:
  default: break;
  }
err:
  DBUG_RETURN(error);
}

/*
  Encapsulates the  operations to be done after applying
  row events for update and delete.

  @ret value error code
             0 success
*/

int
Rows_log_event::row_operations_scan_and_key_teardown(int error)
{
  DBUG_ENTER("Rows_log_event::row_operations_scan_and_key_teardown");

  DBUG_ASSERT(!m_table->file->inited);
  switch (m_rows_lookup_algorithm)
  {
  case ROW_LOOKUP_HASH_SCAN:
    {
      m_hash.deinit(); // we don't need the hash anymore.
      goto err;
    }

  case ROW_LOOKUP_INDEX_SCAN:
    {
      if (m_table->s->keys > 0)
      {
        my_free(m_key); // Free for multi_malloc
        m_key= NULL;
        m_key_index= MAX_KEY;
      }
     goto err;
    }

  case ROW_LOOKUP_TABLE_SCAN:
  default: break;
  }

err:
  m_rows_lookup_algorithm= ROW_LOOKUP_UNDEFINED;
  DBUG_RETURN(error);
}

/*
  Compares table->record[0] and table->record[1]

  Returns TRUE if different.
*/
static bool record_compare(TABLE *table, MY_BITMAP *cols)
{
  DBUG_ENTER("record_compare");

  /*
    Need to set the X bit and the filler bits in both records since
    there are engines that do not set it correctly.

    In addition, since MyISAM checks that one hasn't tampered with the
    record, it is necessary to restore the old bytes into the record
    after doing the comparison.

    TODO[record format ndb]: Remove it once NDB returns correct
    records. Check that the other engines also return correct records.
   */

  DBUG_DUMP("record[0]", table->record[0], table->s->reclength);
  DBUG_DUMP("record[1]", table->record[1], table->s->reclength);

  bool result= FALSE;
  uchar saved_x[2]= {0, 0}, saved_filler[2]= {0, 0};

  if (table->s->null_bytes > 0)
  {
    for (int i = 0 ; i < 2 ; ++i)
    {
      /*
        If we have an X bit then we need to take care of it.
      */
      if (!(table->s->db_options_in_use & HA_OPTION_PACK_RECORD))
      {
        saved_x[i]= table->record[i][0];
        table->record[i][0]|= 1U;
      }

      /*
         If (last_null_bit_pos == 0 && null_bytes > 1), then:

         X bit (if any) + N nullable fields + M Field_bit fields = 8 bits

         Ie, the entire byte is used.
      */
      if (table->s->last_null_bit_pos > 0)
      {
        saved_filler[i]= table->record[i][table->s->null_bytes - 1];
        table->record[i][table->s->null_bytes - 1]|=
          256U - (1U << table->s->last_null_bit_pos);
      }
    }
  }

  if (table->s->blob_fields + table->s->varchar_fields == 0 &&
      bitmap_is_set_all(cols))
  {
    result= cmp_record(table,record[1]);
    goto record_compare_exit;
  }

  /* Compare null bits */
  if (bitmap_is_set_all(cols) &&
      memcmp(table->null_flags,
       table->null_flags+table->s->rec_buff_length,
       table->s->null_bytes))
  {
    result= TRUE;       // Diff in NULL value
    goto record_compare_exit;
  }

  /* Compare updated fields */
  for (Field **ptr= table->field ;
       *ptr && ((*ptr)->field_index < cols->n_bits);
       ptr++)
  {
    if (bitmap_is_set(cols, (*ptr)->field_index))
    {
      if ((*ptr)->cmp_binary_offset(table->s->rec_buff_length))
      {
        result= TRUE;
        goto record_compare_exit;
      }
    }
  }

record_compare_exit:
  /*
    Restore the saved bytes.

    TODO[record format ndb]: Remove this code once NDB returns the
    correct record format.
  */
  if (table->s->null_bytes > 0)
  {
    for (int i = 0 ; i < 2 ; ++i)
    {
      if (!(table->s->db_options_in_use & HA_OPTION_PACK_RECORD))
        table->record[i][0]= saved_x[i];

      if (table->s->last_null_bit_pos)
        table->record[i][table->s->null_bytes - 1]= saved_filler[i];
    }
  }

  DBUG_RETURN(result);
}

void Rows_log_event::do_post_row_operations(Relay_log_info const *rli, int error)
{

  /*
    If m_curr_row_end  was not set during event execution (e.g., because
    of errors) we can't proceed to the next row. If the error is transient
    (i.e., error==0 at this point) we must call unpack_current_row() to set
    m_curr_row_end.
  */

  DBUG_PRINT("info", ("curr_row: 0x%lu; curr_row_end: 0x%lu; rows_end: 0x%lu",
                      (ulong) m_curr_row, (ulong) m_curr_row_end, (ulong) m_rows_end));

  if (!m_curr_row_end && !error)
  {
    error= unpack_current_row(rli, &m_cols);
  }

  // at this moment m_curr_row_end should be set
  DBUG_ASSERT(error || m_curr_row_end != NULL);
  DBUG_ASSERT(error || m_curr_row <= m_curr_row_end);
  DBUG_ASSERT(error || m_curr_row_end <= m_rows_end);

  m_curr_row= m_curr_row_end;

  if (error == 0 && !m_table->file->has_transactions())
  {
    thd->transaction.all.set_unsafe_rollback_flags(TRUE);
    thd->transaction.stmt.set_unsafe_rollback_flags(TRUE);
  }
}

int Rows_log_event::handle_idempotent_and_ignored_errors(Relay_log_info const *rli, int *err)
{
  int error= *err;
  if (error)
  {
    int actual_error= convert_handler_error(error, thd, m_table);
    bool idempotent_error= (idempotent_error_code(error) &&
                           (slave_exec_mode == SLAVE_EXEC_MODE_IDEMPOTENT));
    bool ignored_error= (idempotent_error == 0 ?
                         ignored_error_code(actual_error) : 0);

    if (idempotent_error || ignored_error)
    {
      if ( (idempotent_error && log_warnings) || 
		(ignored_error && log_warnings > 1) )
        slave_rows_error_report(WARNING_LEVEL, error, rli, thd, m_table,
                                get_type_str(),
                                const_cast<Relay_log_info*>(rli)->get_rpl_log_name(),
                                (ulong) log_pos);
      thd->get_stmt_da()->clear_warning_info(thd->query_id);
      clear_all_errors(thd, const_cast<Relay_log_info*>(rli));
      *err= 0;
      if (idempotent_error == 0)
        return ignored_error;
    }
  }

  return *err;
}

int Rows_log_event::do_apply_row(Relay_log_info const *rli)
{
  DBUG_ENTER("Rows_log_event::do_apply_row");

  int error= 0;

  /* in_use can have been set to NULL in close_tables_for_reopen */
  THD* old_thd= m_table->in_use;
  if (!m_table->in_use)
    m_table->in_use= thd;

  error= do_exec_row(rli);

  if(error)
  {
    DBUG_PRINT("info", ("error: %s", HA_ERR(error)));
    DBUG_ASSERT(error != HA_ERR_RECORD_DELETED);
  }

  m_table->in_use = old_thd;

  DBUG_RETURN(error);
}

/**
   Does the cleanup
     -  deallocates all the elements in m_distinct_key_list if any
     -  closes the index if opened by open_record_scan
     -  closes the table if opened for scanning.
*/
int
Rows_log_event::close_record_scan()
{
  DBUG_ENTER("Rows_log_event::close_record_scan");
  int error= 0;

  // if there is something to actually close
  if (m_key_index < MAX_KEY)
  {
    if (m_table->file->inited)
      error= m_table->file->ha_index_end();

    if(m_rows_lookup_algorithm == ROW_LOOKUP_HASH_SCAN)
    {
      uchar *key_val;
      /* free the allocated memory for each key values */
      List_iterator_fast<uchar> it(m_distinct_key_list);
      while((key_val= it++) && (key_val))
        my_free(key_val);
    }
  }
  else if (m_table->file->inited)
    error= m_table->file->ha_rnd_end();

  DBUG_RETURN(error);
}

/**
  Fetches next row. If it is a HASH_SCAN over an index, it populates
  table->record[0] with the next row corresponding to the index. If
  the indexes are in non-contigous ranges it fetches record corresponding
  to the key value in the next range.

  @parms: bool first_read : signifying if this is the first time we are reading a row
          over an index.
  @return_value: -  error code when there are no more reeords to be fetched or some other
                    error occured,
                 -  0 otherwise.
*/
int
Rows_log_event::next_record_scan(bool first_read)
{
  DBUG_ENTER("Rows_log_event::next_record_scan");
  DBUG_ASSERT(m_table->file->inited);
  TABLE *table= m_table;
  int error= 0;

  if (m_key_index >= MAX_KEY)
    error= table->file->ha_rnd_next(table->record[0]);
  else
  {
    KEY *keyinfo= m_table->key_info + m_key_index;
    /*
      We need to set the null bytes to ensure that the filler bit are
      all set when returning.  There are storage engines that just set
      the necessary bits on the bytes and don't set the filler bits
      correctly.
    */
    if (table->s->null_bytes > 0)
      table->record[0][table->s->null_bytes - 1]|=
        256U - (1U << table->s->last_null_bit_pos);

    if (!first_read)
    {
      /*
        if we fail to fetch next record corresponding to an index value, we
        move to the next key value. If we are out of key values as well an error
        will be returned.
       */
      error= table->file->ha_index_next(table->record[0]);
      if(m_rows_lookup_algorithm == ROW_LOOKUP_HASH_SCAN)
        /*
          if we are out of rows for this particular key value
          or we have jumped to the next key value, we reposition the
          marker according to the next key value that we have in the
          list.
         */
        if ((error) ||
            (key_cmp(keyinfo->key_part, m_key, keyinfo->key_length) != 0))
        {
          if ((m_key= m_itr++))
            first_read= true;
          else
            error= HA_ERR_KEY_NOT_FOUND;
        }
    }

    if (first_read)
      if ((error= table->file->ha_index_read_map(table->record[0], m_key,
                                                 HA_WHOLE_KEY,
                                                 HA_READ_KEY_EXACT)))
      {
        DBUG_PRINT("info",("no record matching the key found in the table"));
        if (error == HA_ERR_RECORD_DELETED)
          error= HA_ERR_KEY_NOT_FOUND;
      }
  }

  DBUG_RETURN(error);
}

/**
  Initializes scanning of rows. Opens an index and initializes an iterator
  over a list of distinct keys (m_distinct_key_list) if it is a HASH_SCAN
  over an index or the table if its a HASH_SCAN over the table.
*/
int
Rows_log_event::open_record_scan()
{
  int error= 0;
  TABLE *table= m_table;
  DBUG_ENTER("Rows_log_event::open_record_scan");

  if (m_key_index < MAX_KEY )
  {
    KEY *keyinfo= m_table->key_info + m_key_index;
    if(m_rows_lookup_algorithm == ROW_LOOKUP_HASH_SCAN)
    {
      /* initialize the iterator over the list of distinct keys that we have */
      m_itr.init(m_distinct_key_list);

      /* get the first element from the list of keys and increment the
         iterator
       */
      m_key= m_itr++;
    }
    else {
      /* this is an INDEX_SCAN we need to store the key in m_key */
      DBUG_ASSERT((m_rows_lookup_algorithm == ROW_LOOKUP_INDEX_SCAN) && m_key);
      key_copy(m_key, m_table->record[0], keyinfo, 0);
    }

    /*
      Save copy of the record in table->record[1]. It might be needed
      later if linear search is used to find exact match.
     */
    store_record(table,record[1]);

    DBUG_PRINT("info",("locating record using a key (index_read)"));

    /* The m_key_index'th key is active and usable: search the table using the index */
    if (!table->file->inited && (error= table->file->ha_index_init(m_key_index, FALSE)))
    {
      DBUG_PRINT("info",("ha_index_init returns error %d",error));
      goto end;
    }

    /*
      Don't print debug messages when running valgrind since they can
      trigger false warnings.
     */
#ifndef HAVE_purify
    DBUG_DUMP("key data", m_key, keyinfo->key_length);
#endif
  }
  else
  {
    if ((error= table->file->ha_rnd_init(1)))
    {
      DBUG_PRINT("info",("error initializing table scan"
          " (ha_rnd_init returns %d)",error));
      table->file->print_error(error, MYF(0));
    }
  }

end:
  DBUG_RETURN(error);
}

/**
  Populates the m_distinct_key_list with unique keys to be modified
  during HASH_SCAN over keys.
  @return_value -0 success
                -Err_code
*/
int
Rows_log_event::add_key_to_distinct_keyset()
{
  int error= 0;
  bool distinct= true;
  DBUG_ENTER("Rows_log_event::add_key_to_distinct_keyset");
  DBUG_ASSERT(m_key_index < MAX_KEY);
  KEY *cur_key_info= m_table->key_info + m_key_index;

  if ((last_hashed_key))
    distinct= key_cmp(cur_key_info->key_part, last_hashed_key,
                      cur_key_info->key_length);

  if (distinct)
  {
    uchar *cur_key= (uchar *)my_malloc(cur_key_info->key_length,
                                       MYF(MY_WME));
    if (!cur_key )
    {
      error= HA_ERR_OUT_OF_MEM;
      goto err;
    }
    m_distinct_key_list.push_back(cur_key);
    last_hashed_key= cur_key;
    key_copy(cur_key, m_table->record[0], cur_key_info, 0);
  }

err:
  DBUG_RETURN(error);
}


int Rows_log_event::do_index_scan_and_update(Relay_log_info const *rli)
{
  DBUG_ENTER("Rows_log_event::do_index_scan_and_update");
  DBUG_ASSERT(m_table && m_table->in_use != NULL);

  KEY *keyinfo= NULL;
  TABLE *table= m_table;
  int error= 0;
  const uchar *saved_m_curr_row= m_curr_row;

  /*
    rpl_row_tabledefs.test specifies that
    if the extra field on the slave does not have a default value
    and this is okay with Delete or Update events.
    Todo: fix wl3228 hld that requires defaults for all types of events
  */

  prepare_record(table, &m_cols, FALSE);
  if ((error= unpack_current_row(rli, &m_cols)))
    goto end;

  // Temporary fix to find out why it fails [/Matz]
  memcpy(m_table->read_set->bitmap, m_cols.bitmap, (m_table->read_set->n_bits + 7) / 8);

  /*
    Trying to do an index scan without a usable key
    This is a valid state because we allow the user
    to set Slave_rows_search_algorithm= 'INDEX_SCAN'.

    Therefore on tables with no indexes we will end
    up here.
   */
  if (m_key_index >= MAX_KEY)
  {
    error= HA_ERR_END_OF_FILE;
    goto end;
  }

#ifndef DBUG_OFF
  DBUG_PRINT("info",("looking for the following record"));
  DBUG_DUMP("record[0]", table->record[0], table->s->reclength);
#endif

  if (m_key_index != m_table->s->primary_key)
    /* we dont have a PK, or PK is not usable */
    goto INDEX_SCAN;

  if ((table->file->ha_table_flags() & HA_READ_BEFORE_WRITE_REMOVAL))
  {
    /*
      Read removal is possible since the engine supports write without
      previous read using full primary key
    */
    DBUG_PRINT("info", ("using read before write removal"));
    DBUG_ASSERT(m_key_index == m_table->s->primary_key);

    /*
      Tell the handler to ignore if key exists or not, since it's
      not yet known if the key does exist(when using rbwr)
    */
    table->file->extra(HA_EXTRA_IGNORE_NO_KEY);

    goto end;
  }

  if ((table->file->ha_table_flags() & HA_PRIMARY_KEY_REQUIRED_FOR_POSITION))
  {
    /*
      Use a more efficient method to fetch the record given by
      table->record[0] if the engine allows it.  We first compute a
      row reference using the position() member function (it will be
      stored in table->file->ref) and then use rnd_pos() to position
      the "cursor" (i.e., record[0] in this case) at the correct row.

      TODO: Check that the correct record has been fetched by
      comparing it with the original record. Take into account that the
      record on the master and slave can be of different
      length. Something along these lines should work:

      ADD>>>  store_record(table,record[1]);
              int error= table->file->rnd_pos(table->record[0], table->file->ref);
      ADD>>>  DBUG_ASSERT(memcmp(table->record[1], table->record[0],
                                 table->s->reclength) == 0);

    */

    DBUG_PRINT("info",("locating record using primary key (position)"));
    if (table->file->inited && (error= table->file->ha_index_end()))
      goto end;

    if ((error= table->file->ha_rnd_init(FALSE)))
      goto end;

    error= table->file->rnd_pos_by_record(table->record[0]);

    table->file->ha_rnd_end();
    if (error)
    {
      DBUG_PRINT("info",("rnd_pos returns error %d",error));
      if (error == HA_ERR_RECORD_DELETED)
        error= HA_ERR_KEY_NOT_FOUND;
    }

    goto end;
  }

  // We can't use position() - try other methods.

INDEX_SCAN:

  /* Use the m_key_index'th key */
  keyinfo= table->key_info + m_key_index;

  if ((error= open_record_scan()))
    goto end;

  error= next_record_scan(true);
  if (error)
  {
    DBUG_PRINT("info",("no record matching the key found in the table"));
    if (error == HA_ERR_RECORD_DELETED)
      error= HA_ERR_KEY_NOT_FOUND;
    goto end;
  }


  /*
    Don't print debug messages when running valgrind since they can
    trigger false warnings.
   */
#ifndef HAVE_purify
  DBUG_PRINT("info",("found first matching record"));
  DBUG_DUMP("record[0]", table->record[0], table->s->reclength);
#endif
  /*
    Below is a minor "optimization".  If the key (i.e., key number
    0) has the HA_NOSAME flag set, we know that we have found the
    correct record (since there can be no duplicates); otherwise, we
    have to compare the record with the one found to see if it is
    the correct one.

    CAVEAT! This behaviour is essential for the replication of,
    e.g., the mysql.proc table since the correct record *shall* be
    found using the primary key *only*.  There shall be no
    comparison of non-PK columns to decide if the correct record is
    found.  I can see no scenario where it would be incorrect to
    chose the row to change only using a PK or an UNNI.
  */
  if (keyinfo->flags & HA_NOSAME || m_key_index == table->s->primary_key)
  {
    /* Unique does not have non nullable part */
    if (!(keyinfo->flags & (HA_NULL_PART_KEY)))
      goto end;  // record found
    else
    {
      /*
        Unique has nullable part. We need to check if there is any field in the
        BI image that is null and part of UNNI.
      */
      bool null_found= FALSE;
      for (uint i=0; i < keyinfo->user_defined_key_parts && !null_found; i++)
      {
        uint fieldnr= keyinfo->key_part[i].fieldnr - 1;
        Field **f= table->field+fieldnr;
        null_found= (*f)->is_null();
      }

      if (!null_found)
        goto end;           // record found

      /* else fall through to index scan */
    }
  }

  /*
    In case key is not unique, we still have to iterate over records found
    and find the one which is identical to the row given. A copy of the
    record we are looking for is stored in record[1].
   */
  DBUG_PRINT("info",("non-unique index, scanning it to find matching record"));

  while (record_compare(table, &m_cols))
  {
    while((error= next_record_scan(false)))
    {
      /* We just skip records that has already been deleted */
      if (error == HA_ERR_RECORD_DELETED)
        continue;
      DBUG_PRINT("info",("no record matching the given row found"));
      goto end;
    }
  }

end:

  DBUG_ASSERT(error != HA_ERR_RECORD_DELETED);

  if (error && error != HA_ERR_RECORD_DELETED)
    table->file->print_error(error, MYF(0));
  else
    error= do_apply_row(rli);

  if (!error)
    error= close_record_scan();  
  else
    /* 
      we are already with errors. Keep the error code and 
      try to close the scan anyway.
    */
    (void) close_record_scan(); 

  if ((get_general_type_code() == UPDATE_ROWS_EVENT) &&
      (saved_m_curr_row == m_curr_row))
  {
    /* we need to unpack the AI so that positions get updated */
    m_curr_row= m_curr_row_end;
    unpack_current_row(rli, &m_cols);
  }
  table->default_column_bitmaps();
  DBUG_RETURN(error);

}


int Rows_log_event::do_hash_scan_and_update(Relay_log_info const *rli)
{
  DBUG_ASSERT(m_table && m_table->in_use != NULL);
  TABLE *table= m_table;

  int error= 0;
  const uchar *saved_last_m_curr_row= NULL;
  const uchar *bi_start= NULL;
  const uchar *bi_ends= NULL;
  const uchar *ai_start= NULL;
  const uchar *ai_ends= NULL;
  HASH_ROW_ENTRY* entry;
  int idempotent_errors= 0;

  DBUG_ENTER("Rows_log_event::do_hash_scan_and_update");

  bi_start= m_curr_row;
  if ((error= unpack_current_row(rli, &m_cols)))
    goto err;
  bi_ends= m_curr_row_end;

  store_record(m_table, record[1]);

<<<<<<< HEAD
  if (get_general_type_code() == UPDATE_ROWS_EVENT)
=======
  table_list->table_id= DBUG_EVALUATE_IF("inject_tblmap_same_id_maps_diff_table", 0, m_table_id);
  table_list->updating= 1;
  table_list->required_type= FRMTYPE_TABLE;
  DBUG_PRINT("debug", ("table: %s is mapped to %u", table_list->table_name, table_list->table_id));
  enum_tbl_map_status tblmap_status= check_table_map(rli, table_list);
  if (tblmap_status == OK_TO_PROCESS)
>>>>>>> 89f31d9d
  {
    /*
      This is the situation after hashing the BI:

      ===|=== before image ====|=== after image ===|===
         ^                     ^
         m_curr_row            m_curr_row_end

      We need to skip the AI as well, before moving on to the
      next row.
    */
    ai_start= m_curr_row= m_curr_row_end;
    error= unpack_current_row(rli, &m_cols_ai);
    ai_ends= m_curr_row_end;
  }

  /* move BI to index 0 */
  memcpy(m_table->record[0], m_table->record[1], m_table->s->reclength);

  /* create an entry to add to the hash table */
  entry= m_hash.make_entry(bi_start, bi_ends, ai_start, ai_ends);

  /* add it to the hash table */
  m_hash.put(m_table, &m_cols, entry);
  if (m_key_index < MAX_KEY)
    add_key_to_distinct_keyset();

  /*
    Last row hashed. We are handling the last (pair of) row(s).  So
    now we do the table scan and match against the entries in the hash
    table.
   */
  if (m_curr_row_end == m_rows_end)
  {
    saved_last_m_curr_row=m_curr_row;

    DBUG_PRINT("info",("Hash was populated with %d records!", m_hash.size()));

    /* open table or index depending on whether we have set m_key_index or not. */
    if ((error= open_record_scan()))
      goto err;

    /*
       Scan the table only once and compare against entries in hash.
       When a match is found, apply the changes.
     */
    int i= 0;
    do
    {
      /* get the next record from the table */
      error= next_record_scan(i == 0);
      i++;

      if(error)
        DBUG_PRINT("info", ("error: %s", HA_ERR(error)));
      switch (error) {
        case 0:
        {
          entry= m_hash.get(table, &m_cols);
          store_record(table, record[1]);

          /**
             If there are collisions we need to be sure that this is
             indeed the record we want.  Loop through all records for
             the given key and explicitly compare them against the
             record we got from the storage engine.
           */
          while(entry)
          {
            m_curr_row= entry->positions->bi_start;
            m_curr_row_end= entry->positions->bi_ends;

            if ((error= unpack_current_row(rli, &m_cols)))
              goto close_table;

            if (record_compare(m_table, &m_cols))
              m_hash.next(&entry);
            else
              break;   // we found a match
          }

          /**
             We found the entry we needed, just apply the changes.
           */
          if (entry)
          {
            // just to be safe, copy the record from the SE to table->record[0]
            memcpy(table->record[0], table->record[1], table->s->reclength);

            /**
               At this point, both table->record[0] and
               table->record[1] have the SE row that matched the one
               in the hash table.

               Thence if this is a DELETE we wouldn't need to mess
               around with positions anymore, but since this can be an
               update, we need to provide positions so that AI is
               unpacked correctly to table->record[0] in UPDATE
               implementation of do_exec_row().
            */
            m_curr_row= entry->positions->bi_start;
            m_curr_row_end= entry->positions->bi_ends;

            /* we don't need this entry anymore, just delete it */
            if ((error= m_hash.del(entry)))
              goto err;

            if ((error= do_apply_row(rli)))
            {
              if (handle_idempotent_and_ignored_errors(rli, &error))
                goto close_table;

              do_post_row_operations(rli, error);
            }
          }
        }
        break;

        case HA_ERR_RECORD_DELETED:
          // get next
          continue;

        case HA_ERR_KEY_NOT_FOUND:
          /* If the slave exec mode is idempotent or the error is
              skipped error, then don't break */
          if (handle_idempotent_and_ignored_errors(rli, &error))
            goto close_table;
          idempotent_errors++;
          continue;

        case HA_ERR_END_OF_FILE:
        default:
          // exception (hash is not empty and we have reached EOF or
          // other error happened)
          goto close_table;
      }
    }
   /**
     if the slave_exec_mode is set to Idempotent, we cannot expect the hash to
     be empty. In such cases we count the number of idempotent errors and check
     if it is equal to or greater than the number of rows left in the hash.
    */
    while (((idempotent_errors < m_hash.size()) && !m_hash.is_empty()) &&
           (!error || (error == HA_ERR_RECORD_DELETED)));

close_table:
    if (error)
    {
      m_table->file->print_error(error, MYF(0));
      DBUG_PRINT("info", ("Failed to get next record"
                          " (ha_rnd_next returns %d)",error));
    }

    if (!error)
      error= close_record_scan();  
    else
      /* 
        we are already with errors. Keep the error code and 
        try to close the scan anyway.
      */
      (void) close_record_scan(); 

    if (error == HA_ERR_RECORD_DELETED)
      error= 0;

    DBUG_ASSERT((m_hash.is_empty() && !error) ||
                (!m_hash.is_empty() &&
                 ((error) || (idempotent_errors >= m_hash.size()))));
  }

err:

  if ((m_hash.is_empty() && !error) || (idempotent_errors >= m_hash.size()))
  {
    /**
       Reset the last positions, because the positions are lost while
       handling entries in the hash.
     */
    m_curr_row= saved_last_m_curr_row;
    m_curr_row_end= m_rows_end;
  }

  DBUG_RETURN(error);
}

int Rows_log_event::do_table_scan_and_update(Relay_log_info const *rli)
{
  int error= 0;
  const uchar* saved_m_curr_row= m_curr_row;
  TABLE* table= m_table;

  DBUG_ENTER("Rows_log_event::do_table_scan_and_update");
  DBUG_ASSERT(m_curr_row != m_rows_end);
  DBUG_PRINT("info",("locating record using table scan (ha_rnd_next)"));

  saved_m_curr_row= m_curr_row;

  /** unpack the before image */
  prepare_record(table, &m_cols, FALSE);
  if (!(error= unpack_current_row(rli, &m_cols)))
  {
    // Temporary fix to find out why it fails [/Matz]
    memcpy(m_table->read_set->bitmap, m_cols.bitmap, (m_table->read_set->n_bits + 7) / 8);

    /** save a copy so that we can compare against it later */
    store_record(m_table, record[1]);

    int restart_count= 0; // Number of times scanning has restarted from top

    if ((error= m_table->file->ha_rnd_init(1)))
    {
      DBUG_PRINT("info",("error initializing table scan"
                         " (ha_rnd_init returns %d)",error));
      goto end;
    }

    /* Continue until we find the right record or have made a full loop */
    do
    {
      error= m_table->file->ha_rnd_next(m_table->record[0]);
      if (error)
        DBUG_PRINT("info", ("error: %s", HA_ERR(error)));
      switch (error) {
      case HA_ERR_END_OF_FILE:
        // restart scan from top
        if (++restart_count < 2)
          error= m_table->file->ha_rnd_init(1);
        break;

      case HA_ERR_RECORD_DELETED:
        // fetch next
      case 0:
        // we're good, check if record matches
        break;

      default:
        // exception
        goto end;
      }
    }
    while ((error == HA_ERR_END_OF_FILE && restart_count < 2) ||
           (error == HA_ERR_RECORD_DELETED) ||
           (!error && record_compare(m_table, &m_cols)));
  }

end:

  DBUG_ASSERT(error != HA_ERR_RECORD_DELETED);

  /* either we report error or apply the changes */
  if (error && error != HA_ERR_RECORD_DELETED)
  {
    DBUG_PRINT("info", ("Failed to get next record"
                        " (ha_rnd_next returns %d)",error));
    m_table->file->print_error(error, MYF(0));
  }
  else
    error= do_apply_row(rli);


  if (!error)
    error= close_record_scan();  
  else
    /* 
      we are already with errors. Keep the error code and 
      try to close the scan anyway.
    */
    (void) close_record_scan(); 

  if ((get_general_type_code() == UPDATE_ROWS_EVENT) &&
      (saved_m_curr_row == m_curr_row)) // we need to unpack the AI
  {
    m_curr_row= m_curr_row_end;
    unpack_current_row(rli, &m_cols);
  }

  table->default_column_bitmaps();
  DBUG_RETURN(error);
}

int Rows_log_event::do_apply_event(Relay_log_info const *rli)
{
  DBUG_ENTER("Rows_log_event::do_apply_event(Relay_log_info*)");
  int error= 0;

  if (opt_bin_log)
  {
    enum_gtid_statement_status state= gtid_pre_statement_checks(thd);
    if (state == GTID_STATEMENT_CANCEL)
      // error has already been printed; don't print anything more here
      DBUG_RETURN(-1);
    else if (state == GTID_STATEMENT_SKIP)
      DBUG_RETURN(0);
  }

  /*
    If m_table_id == ~0UL, then we have a dummy event that does not
    contain any data.  In that case, we just remove all tables in the
    tables_to_lock list, close the thread tables, and return with
    success.
   */
  if (m_table_id == ~0UL)
  {
    /*
       This one is supposed to be set: just an extra check so that
       nothing strange has happened.
     */
    DBUG_ASSERT(get_flags(STMT_END_F));

    const_cast<Relay_log_info*>(rli)->slave_close_thread_tables(thd);
    thd->clear_error();
    DBUG_RETURN(0);
  }

  /*
    'thd' has been set by exec_relay_log_event(), just before calling
    do_apply_event(). We still check here to prevent future coding
    errors.
  */
  DBUG_ASSERT(rli->info_thd == thd);

  /*
    If there is no locks taken, this is the first binrow event seen
    after the table map events.  We should then lock all the tables
    used in the transaction and proceed with execution of the actual
    event.
  */
  if (!thd->lock)
  {
    /*
      Lock_tables() reads the contents of thd->lex, so they must be
      initialized.

      We also call the mysql_reset_thd_for_next_command(), since this
      is the logical start of the next "statement". Note that this
      call might reset the value of current_stmt_binlog_format, so
      we need to do any changes to that value after this function.
    */
    lex_start(thd);
    mysql_reset_thd_for_next_command(thd);
    /*
      The current statement is just about to begin and 
      has not yet modified anything. Note, all.modified is reset
      by mysql_reset_thd_for_next_command.
    */
    thd->transaction.stmt.reset_unsafe_rollback_flags();
    /*
      This is a row injection, so we flag the "statement" as
      such. Note that this code is called both when the slave does row
      injections and when the BINLOG statement is used to do row
      injections.
    */
    thd->lex->set_stmt_row_injection();

    /*
      There are a few flags that are replicated with each row event.
      Make sure to set/clear them before executing the main body of
      the event.
    */
    if (get_flags(NO_FOREIGN_KEY_CHECKS_F))
        thd->variables.option_bits|= OPTION_NO_FOREIGN_KEY_CHECKS;
    else
        thd->variables.option_bits&= ~OPTION_NO_FOREIGN_KEY_CHECKS;

    if (get_flags(RELAXED_UNIQUE_CHECKS_F))
        thd->variables.option_bits|= OPTION_RELAXED_UNIQUE_CHECKS;
    else
        thd->variables.option_bits&= ~OPTION_RELAXED_UNIQUE_CHECKS;

    thd->binlog_row_event_extra_data = m_extra_row_data;

    /* A small test to verify that objects have consistent types */
    DBUG_ASSERT(sizeof(thd->variables.option_bits) == sizeof(OPTION_RELAXED_UNIQUE_CHECKS));

    if (open_and_lock_tables(thd, rli->tables_to_lock, FALSE, 0))
    {
      uint actual_error= thd->get_stmt_da()->sql_errno();
      if (thd->is_slave_error || thd->is_fatal_error)
      {
        /*
          Error reporting borrowed from Query_log_event with many excessive
          simplifications. 
          We should not honour --slave-skip-errors at this point as we are
          having severe errors which should not be skiped.
        */
        rli->report(ERROR_LEVEL, actual_error,
                    "Error executing row event: '%s'",
                    (actual_error ? thd->get_stmt_da()->message() :
                     "unexpected success or fatal error"));
        thd->is_slave_error= 1;
      }
      const_cast<Relay_log_info*>(rli)->slave_close_thread_tables(thd);
      DBUG_RETURN(actual_error);
    }

    /*
      When the open and locking succeeded, we check all tables to
      ensure that they still have the correct type.

      We can use a down cast here since we know that every table added
      to the tables_to_lock is a RPL_TABLE_LIST.
    */

    {
      DBUG_PRINT("debug", ("Checking compability of tables to lock - tables_to_lock: %p",
                           rli->tables_to_lock));

      /**
        When using RBR and MyISAM MERGE tables the base tables that make
        up the MERGE table can be appended to the list of tables to lock.
  
        Thus, we just check compatibility for those that tables that have
        a correspondent table map event (ie, those that are actually going
        to be accessed while applying the event). That's why the loop stops
        at rli->tables_to_lock_count .

        NOTE: The base tables are added here are removed when 
              close_thread_tables is called.
       */
      RPL_TABLE_LIST *ptr= rli->tables_to_lock;
      for (uint i= 0 ; ptr && (i < rli->tables_to_lock_count);
           ptr= static_cast<RPL_TABLE_LIST*>(ptr->next_global), i++)
      {
        DBUG_ASSERT(ptr->m_tabledef_valid);
        TABLE *conv_table;
        if (!ptr->m_tabledef.compatible_with(thd, const_cast<Relay_log_info*>(rli),
                                             ptr->table, &conv_table))
        {
          DBUG_PRINT("debug", ("Table: %s.%s is not compatible with master",
                               ptr->table->s->db.str,
                               ptr->table->s->table_name.str));
          /*
            We should not honour --slave-skip-errors at this point as we are
            having severe errors which should not be skiped.
          */
          thd->is_slave_error= 1;
          const_cast<Relay_log_info*>(rli)->slave_close_thread_tables(thd);
          DBUG_RETURN(ERR_BAD_TABLE_DEF);
        }
        DBUG_PRINT("debug", ("Table: %s.%s is compatible with master"
                             " - conv_table: %p",
                             ptr->table->s->db.str,
                             ptr->table->s->table_name.str, conv_table));
        ptr->m_conv_table= conv_table;
      }
    }

    /*
      ... and then we add all the tables to the table map and but keep
      them in the tables to lock list.

      We also invalidate the query cache for all the tables, since
      they will now be changed.

      TODO [/Matz]: Maybe the query cache should not be invalidated
      here? It might be that a table is not changed, even though it
      was locked for the statement.  We do know that each
      Rows_log_event contain at least one row, so after processing one
      Rows_log_event, we can invalidate the query cache for the
      associated table.
     */
    TABLE_LIST *ptr= rli->tables_to_lock;
    for (uint i=0 ;  ptr && (i < rli->tables_to_lock_count); ptr= ptr->next_global, i++)
      const_cast<Relay_log_info*>(rli)->m_table_map.set_table(ptr->table_id, ptr->table);

#ifdef HAVE_QUERY_CACHE
    query_cache.invalidate_locked_for_write(rli->tables_to_lock);
#endif
  }

  TABLE* 
    table= 
    m_table= const_cast<Relay_log_info*>(rli)->m_table_map.get_table(m_table_id);

  DBUG_PRINT("debug", ("m_table: 0x%lx, m_table_id: %lu", (ulong) m_table, m_table_id));

  if (table)
  {
    /*
      table == NULL means that this table should not be replicated
      (this was set up by Table_map_log_event::do_apply_event()
      which tested replicate-* rules).
    */

    /*
      It's not needed to set_time() but
      1) it continues the property that "Time" in SHOW PROCESSLIST shows how
      much slave is behind
      2) it will be needed when we allow replication from a table with no
      TIMESTAMP column to a table with one.
      So we call set_time(), like in SBR. Presently it changes nothing.
    */
    thd->set_time(&when);

    thd->binlog_row_event_extra_data = m_extra_row_data;

    /*
      Now we are in a statement and will stay in a statement until we
      see a STMT_END_F.

      We set this flag here, before actually applying any rows, in
      case the SQL thread is stopped and we need to detect that we're
      inside a statement and halting abruptly might cause problems
      when restarting.
     */
    const_cast<Relay_log_info*>(rli)->set_flag(Relay_log_info::IN_STMT);

     if ( m_width == table->s->fields && bitmap_is_set_all(&m_cols))
      set_flags(COMPLETE_ROWS_F);

    /*
      Set tables write and read sets.

      Read_set contains all slave columns (in case we are going to fetch
      a complete record from slave)

      Write_set equals the m_cols bitmap sent from master but it can be
      longer if slave has extra columns.
     */

    DBUG_PRINT_BITSET("debug", "Setting table's read_set from: %s", &m_cols);

    bitmap_set_all(table->read_set);
    if (get_general_type_code() == DELETE_ROWS_EVENT ||
        get_general_type_code() == UPDATE_ROWS_EVENT)
        bitmap_intersect(table->read_set,&m_cols);

    bitmap_set_all(table->write_set);

    /* WRITE ROWS EVENTS store the bitmap in m_cols instead of m_cols_ai */
    MY_BITMAP *after_image= ((get_general_type_code() == UPDATE_ROWS_EVENT) ?
                             &m_cols_ai : &m_cols);
    bitmap_intersect(table->write_set, after_image);

    this->slave_exec_mode= slave_exec_mode_options; // fix the mode

    // Do event specific preparations
    error= do_before_row_operations(rli);

    /*
      Bug#56662 Assertion failed: next_insert_id == 0, file handler.cc
      Don't allow generation of auto_increment value when processing
      rows event by setting 'MODE_NO_AUTO_VALUE_ON_ZERO'.
    */
    ulong saved_sql_mode= thd->variables.sql_mode;
    thd->variables.sql_mode= MODE_NO_AUTO_VALUE_ON_ZERO;

    // row processing loop

    /*
      set the initial time of this ROWS statement if it was not done
      before in some other ROWS event.
     */
    const_cast<Relay_log_info*>(rli)->set_row_stmt_start_timestamp();

    const uchar *saved_m_curr_row= m_curr_row;

    int (Rows_log_event::*do_apply_row_ptr)(Relay_log_info const *)= NULL;

    /**
       Skip update rows events that don't have data for this slave's
       table.
     */
    if ((get_general_type_code() == UPDATE_ROWS_EVENT) &&
        !is_any_column_signaled_for_table(table, &m_cols_ai))
      goto AFTER_MAIN_EXEC_ROW_LOOP;

    /**
       If there are no columns marked in the read_set for this table,
       that means that we cannot lookup any row using the available BI
       in the binarr log. Thence, we immediatly raise an error:
       HA_ERR_END_OF_FILE.
     */

    if ((m_rows_lookup_algorithm != ROW_LOOKUP_NOT_NEEDED) &&
        !is_any_column_signaled_for_table(table, &m_cols))
    {
      error= HA_ERR_END_OF_FILE;
      goto AFTER_MAIN_EXEC_ROW_LOOP;
    }
    switch (m_rows_lookup_algorithm)
    {
      case ROW_LOOKUP_HASH_SCAN:
        do_apply_row_ptr= &Rows_log_event::do_hash_scan_and_update;
        break;

      case ROW_LOOKUP_INDEX_SCAN:
        do_apply_row_ptr= &Rows_log_event::do_index_scan_and_update;
        break;

      case ROW_LOOKUP_TABLE_SCAN:
        do_apply_row_ptr= &Rows_log_event::do_table_scan_and_update;
        break;

      case ROW_LOOKUP_NOT_NEEDED:
        DBUG_ASSERT(get_general_type_code() == WRITE_ROWS_EVENT);

        /* No need to scan for rows, just apply it */
        do_apply_row_ptr= &Rows_log_event::do_apply_row;
        break;

      default:
        DBUG_ASSERT(0);
        error= 1;
        goto AFTER_MAIN_EXEC_ROW_LOOP;
        break;
    }

    do {

      error= (this->*do_apply_row_ptr)(rli);

      if (handle_idempotent_and_ignored_errors(rli, &error))
        break;

      /* this advances m_curr_row */
      do_post_row_operations(rli, error);

    } while (!error && (m_curr_row != m_rows_end));

AFTER_MAIN_EXEC_ROW_LOOP:

    if (saved_m_curr_row != m_curr_row && !table->file->has_transactions())
    {
      /*
        Usually, the trans_commit_stmt() propagates unsafe_rollback_flags
        from statement to transaction level. However, we cannot rely on
        this when row format is in use as several events can be processed
        before calling this function. This happens because it is called
        only when the latest event generated by a statement is processed.

        There are however upper level functions that execute per event
        and check transaction's status. So if the unsafe_rollback_flags
        are not propagated here, this can lead to errors.

        For example, a transaction that updates non-transactional tables
        may be stopped in the middle thus leading to inconsistencies
        after a restart.
      */
      thd->transaction.stmt.mark_modified_non_trans_table();
      thd->transaction.merge_unsafe_rollback_flags();
    }

    /*
      Restore the sql_mode after the rows event is processed.
    */
    thd->variables.sql_mode= saved_sql_mode;

    {/*
         The following failure injecion works in cooperation with tests
         setting @@global.debug= 'd,stop_slave_middle_group'.
         The sql thread receives the killed status and will proceed
         to shutdown trying to finish incomplete events group.
     */
      DBUG_EXECUTE_IF("stop_slave_middle_group",
                      if (thd->transaction.all.cannot_safely_rollback())
                        const_cast<Relay_log_info*>(rli)->abort_slave= 1;);
    }

    if ((error= do_after_row_operations(rli, error)) &&
        ignored_error_code(convert_handler_error(error, thd, table)))
    {

      if (log_warnings > 1)
        slave_rows_error_report(WARNING_LEVEL, error, rli, thd, table,
                                get_type_str(),
                                const_cast<Relay_log_info*>(rli)->get_rpl_log_name(),
                                (ulong) log_pos);
      thd->get_stmt_da()->clear_warning_info(thd->query_id);
      clear_all_errors(thd, const_cast<Relay_log_info*>(rli));
      error= 0;
    }
  } // if (table)

  if (error)
  {
    slave_rows_error_report(ERROR_LEVEL, error, rli, thd, table,
                             get_type_str(),
                             const_cast<Relay_log_info*>(rli)->get_rpl_log_name(),
                             (ulong) log_pos);
    /*
      @todo We should probably not call
      reset_current_stmt_binlog_format_row() from here.

      Note: this applies to log_event_old.cc too.
      /Sven
    */
    thd->reset_current_stmt_binlog_format_row();
    thd->is_slave_error= 1;
    DBUG_RETURN(error);
  }

  if (get_flags(STMT_END_F) && (error= rows_event_stmt_cleanup(rli, thd)))
    slave_rows_error_report(ERROR_LEVEL,
                            thd->is_error() ? 0 : error,
                            rli, thd, table,
                            get_type_str(),
                            const_cast<Relay_log_info*>(rli)->get_rpl_log_name(),
                            (ulong) log_pos);
  DBUG_RETURN(error);
}

Log_event::enum_skip_reason
Rows_log_event::do_shall_skip(Relay_log_info *rli)
{
  /*
    If the slave skip counter is 1 and this event does not end a
    statement, then we should not start executing on the next event.
    Otherwise, we defer the decision to the normal skipping logic.
  */
  if (rli->slave_skip_counter == 1 && !get_flags(STMT_END_F))
    return Log_event::EVENT_SKIP_IGNORE;
  else
    return Log_event::do_shall_skip(rli);
}

/**
   The function is called at Rows_log_event statement commit time,
   normally from Rows_log_event::do_update_pos() and possibly from
   Query_log_event::do_apply_event() of the COMMIT.
   The function commits the last statement for engines, binlog and
   releases resources have been allocated for the statement.

   @retval  0         Ok.
   @retval  non-zero  Error at the commit.
 */

static int rows_event_stmt_cleanup(Relay_log_info const *rli, THD * thd)
{
  int error;
  {
    /*
      This is the end of a statement or transaction, so close (and
      unlock) the tables we opened when processing the
      Table_map_log_event starting the statement.

      OBSERVER.  This will clear *all* mappings, not only those that
      are open for the table. There is not good handle for on-close
      actions for tables.

      NOTE. Even if we have no table ('table' == 0) we still need to be
      here, so that we increase the group relay log position. If we didn't, we
      could have a group relay log position which lags behind "forever"
      (assume the last master's transaction is ignored by the slave because of
      replicate-ignore rules).
    */
    error= thd->binlog_flush_pending_rows_event(TRUE);

    /*
      If this event is not in a transaction, the call below will, if some
      transactional storage engines are involved, commit the statement into
      them and flush the pending event to binlog.
      If this event is in a transaction, the call will do nothing, but a
      Xid_log_event will come next which will, if some transactional engines
      are involved, commit the transaction and flush the pending event to the
      binlog.
    */
    error|= (error ? trans_rollback_stmt(thd) : trans_commit_stmt(thd));

    /*
      Now what if this is not a transactional engine? we still need to
      flush the pending event to the binlog; we did it with
      thd->binlog_flush_pending_rows_event(). Note that we imitate
      what is done for real queries: a call to
      ha_autocommit_or_rollback() (sometimes only if involves a
      transactional engine), and a call to be sure to have the pending
      event flushed.
    */

    /*
      @todo We should probably not call
      reset_current_stmt_binlog_format_row() from here.

      Note: this applies to log_event_old.cc too

      Btw, the previous comment about transactional engines does not
      seem related to anything that happens here.
      /Sven
    */
    thd->reset_current_stmt_binlog_format_row();

    const_cast<Relay_log_info*>(rli)->cleanup_context(thd, 0);
  }
  return error;
}

/**
   The method either increments the relay log position or
   commits the current statement and increments the master group
   possition if the event is STMT_END_F flagged and
   the statement corresponds to the autocommit query (i.e replicated
   without wrapping in BEGIN/COMMIT)

   @retval 0         Success
   @retval non-zero  Error in the statement commit
 */
int
Rows_log_event::do_update_pos(Relay_log_info *rli)
{
  DBUG_ENTER("Rows_log_event::do_update_pos");
  int error= 0;

  DBUG_PRINT("info", ("flags: %s",
                      get_flags(STMT_END_F) ? "STMT_END_F " : ""));

  /* Worker does not execute binlog update position logics */
  DBUG_ASSERT(!is_mts_worker(rli->info_thd));

  if (get_flags(STMT_END_F))
  {
    /*
      Indicate that a statement is finished.
      Step the group log position if we are not in a transaction,
      otherwise increase the event log position.
    */
    error= rli->stmt_done(log_pos);
  }
  else
  {
    rli->inc_event_relay_log_pos();
  }

  DBUG_RETURN(error);
}

#endif /* !defined(MYSQL_CLIENT) && defined(HAVE_REPLICATION) */

#ifndef MYSQL_CLIENT
bool Rows_log_event::write_data_header(IO_CACHE *file)
{
  uchar buf[ROWS_HEADER_LEN_V2];	// No need to init the buffer
  DBUG_ASSERT(m_table_id != ~0UL);
  DBUG_EXECUTE_IF("old_row_based_repl_4_byte_map_id_master",
                  {
                    int4store(buf + 0, m_table_id);
                    int2store(buf + 4, m_flags);
                    return (wrapper_my_b_safe_write(file, buf, 6));
                  });
  int6store(buf + RW_MAPID_OFFSET, (ulonglong)m_table_id);
  int2store(buf + RW_FLAGS_OFFSET, m_flags);
  int rc = 0;
  if (likely(!log_bin_use_v1_row_events))
  {
    /*
       v2 event, with variable header portion.
       Determine length of variable header payload
    */
    uint16 vhlen= 2;
    uint16 vhpayloadlen= 0;
    uint16 extra_data_len= 0;
    if (m_extra_row_data)
    {
      extra_data_len= m_extra_row_data[EXTRA_ROW_INFO_LEN_OFFSET];
      vhpayloadlen= RW_V_TAG_LEN + extra_data_len;
    }

    /* Var-size header len includes len itself */
    int2store(buf + RW_VHLEN_OFFSET, vhlen + vhpayloadlen);
    rc= wrapper_my_b_safe_write(file, buf, ROWS_HEADER_LEN_V2);

    /* Write var-sized payload, if any */
    if ((vhpayloadlen > 0) &&
        (rc == 0))
    {
      /* Add tag and extra row info */
      uchar type_code= RW_V_EXTRAINFO_TAG;
      rc= wrapper_my_b_safe_write(file, &type_code, RW_V_TAG_LEN);
      if (rc==0)
        rc= wrapper_my_b_safe_write(file, m_extra_row_data, extra_data_len);
    }
  }
  else
  {
    rc= wrapper_my_b_safe_write(file, buf, ROWS_HEADER_LEN_V1);
  }

  return (rc != 0);
}

bool Rows_log_event::write_data_body(IO_CACHE*file)
{
  /*
     Note that this should be the number of *bits*, not the number of
     bytes.
  */
  uchar sbuf[sizeof(m_width) + 1];
  my_ptrdiff_t const data_size= m_rows_cur - m_rows_buf;
  bool res= false;
  uchar *const sbuf_end= net_store_length(sbuf, (size_t) m_width);
  DBUG_ASSERT(static_cast<size_t>(sbuf_end - sbuf) <= sizeof(sbuf));

  DBUG_DUMP("m_width", sbuf, (size_t) (sbuf_end - sbuf));
  res= res || wrapper_my_b_safe_write(file, sbuf, (size_t) (sbuf_end - sbuf));

  DBUG_DUMP("m_cols", (uchar*) m_cols.bitmap, no_bytes_in_map(&m_cols));
  res= res || wrapper_my_b_safe_write(file, (uchar*) m_cols.bitmap,
                              no_bytes_in_map(&m_cols));
  /*
    TODO[refactor write]: Remove the "down cast" here (and elsewhere).
   */
  if (get_general_type_code() == UPDATE_ROWS_EVENT)
  {
    DBUG_DUMP("m_cols_ai", (uchar*) m_cols_ai.bitmap,
              no_bytes_in_map(&m_cols_ai));
    res= res || wrapper_my_b_safe_write(file, (uchar*) m_cols_ai.bitmap,
                                no_bytes_in_map(&m_cols_ai));
  }
  DBUG_DUMP("rows", m_rows_buf, data_size);
  res= res || wrapper_my_b_safe_write(file, m_rows_buf, (size_t) data_size);

  return res;

}
#endif

#if defined(HAVE_REPLICATION) && !defined(MYSQL_CLIENT)
int Rows_log_event::pack_info(Protocol *protocol)
{
  char buf[256];
  char const *const flagstr=
    get_flags(STMT_END_F) ? " flags: STMT_END_F" : "";
  size_t bytes= my_snprintf(buf, sizeof(buf),
                               "table_id: %lu%s", m_table_id, flagstr);
  protocol->store(buf, bytes, &my_charset_bin);
  return 0;
}
#endif

#ifdef MYSQL_CLIENT
void Rows_log_event::print_helper(FILE *file,
                                  PRINT_EVENT_INFO *print_event_info,
                                  char const *const name)
{
  IO_CACHE *const head= &print_event_info->head_cache;
  IO_CACHE *const body= &print_event_info->body_cache;
  if (!print_event_info->short_form)
  {
    bool const last_stmt_event= get_flags(STMT_END_F);
    print_header(head, print_event_info, !last_stmt_event);
    my_b_printf(head, "\t%s: table id %lu%s\n",
                name, m_table_id,
                last_stmt_event ? " flags: STMT_END_F" : "");
    print_base64(body, print_event_info, !last_stmt_event);
  }
}
#endif

/**************************************************************************
	Table_map_log_event member functions and support functions
**************************************************************************/

/**
  @page How replication of field metadata works.
  
  When a table map is created, the master first calls 
  Table_map_log_event::save_field_metadata() which calculates how many 
  values will be in the field metadata. Only those fields that require the 
  extra data are added. The method also loops through all of the fields in 
  the table calling the method Field::save_field_metadata() which returns the
  values for the field that will be saved in the metadata and replicated to
  the slave. Once all fields have been processed, the table map is written to
  the binlog adding the size of the field metadata and the field metadata to
  the end of the body of the table map.

  When a table map is read on the slave, the field metadata is read from the 
  table map and passed to the table_def class constructor which saves the 
  field metadata from the table map into an array based on the type of the 
  field. Field metadata values not present (those fields that do not use extra 
  data) in the table map are initialized as zero (0). The array size is the 
  same as the columns for the table on the slave.

  Additionally, values saved for field metadata on the master are saved as a 
  string of bytes (uchar) in the binlog. A field may require 1 or more bytes
  to store the information. In cases where values require multiple bytes 
  (e.g. values > 255), the endian-safe methods are used to properly encode 
  the values on the master and decode them on the slave. When the field
  metadata values are captured on the slave, they are stored in an array of
  type uint16. This allows the least number of casts to prevent casting bugs
  when the field metadata is used in comparisons of field attributes. When
  the field metadata is used for calculating addresses in pointer math, the
  type used is uint32. 
*/

#if !defined(MYSQL_CLIENT)
/**
  Save the field metadata based on the real_type of the field.
  The metadata saved depends on the type of the field. Some fields
  store a single byte for pack_length() while others store two bytes
  for field_length (max length).
  
  @retval  0  Ok.

  @todo
  We may want to consider changing the encoding of the information.
  Currently, the code attempts to minimize the number of bytes written to 
  the tablemap. There are at least two other alternatives; 1) using 
  net_store_length() to store the data allowing it to choose the number of
  bytes that are appropriate thereby making the code much easier to 
  maintain (only 1 place to change the encoding), or 2) use a fixed number
  of bytes for each field. The problem with option 1 is that net_store_length()
  will use one byte if the value < 251, but 3 bytes if it is > 250. Thus,
  for fields like CHAR which can be no larger than 255 characters, the method
  will use 3 bytes when the value is > 250. Further, every value that is
  encoded using 2 parts (e.g., pack_length, field_length) will be numerically
  > 250 therefore will use 3 bytes for eah value. The problem with option 2
  is less wasteful for space but does waste 1 byte for every field that does
  not encode 2 parts. 
*/
int Table_map_log_event::save_field_metadata()
{
  DBUG_ENTER("Table_map_log_event::save_field_metadata");
  int index= 0;
  for (unsigned int i= 0 ; i < m_table->s->fields ; i++)
  {
    DBUG_PRINT("debug", ("field_type: %d", m_coltype[i]));
    index+= m_table->s->field[i]->save_field_metadata(&m_field_metadata[index]);
  }
  DBUG_RETURN(index);
}
#endif /* !defined(MYSQL_CLIENT) */

/*
  Constructor used to build an event for writing to the binary log.
  Mats says tbl->s lives longer than this event so it's ok to copy pointers
  (tbl->s->db etc) and not pointer content.
 */
#if !defined(MYSQL_CLIENT)
Table_map_log_event::Table_map_log_event(THD *thd, TABLE *tbl, ulong tid,
                                         bool using_trans)
  : Log_event(thd, 0,
              using_trans ? Log_event::EVENT_TRANSACTIONAL_CACHE :
                            Log_event::EVENT_STMT_CACHE,
              Log_event::EVENT_NORMAL_LOGGING),
    m_table(tbl),
    m_dbnam(tbl->s->db.str),
    m_dblen(m_dbnam ? tbl->s->db.length : 0),
    m_tblnam(tbl->s->table_name.str),
    m_tbllen(tbl->s->table_name.length),
    m_colcnt(tbl->s->fields),
    m_memory(NULL),
    m_table_id(tid),
    m_flags(TM_BIT_LEN_EXACT_F),
    m_data_size(0),
    m_field_metadata(0),
    m_field_metadata_size(0),
    m_null_bits(0),
    m_meta_memory(NULL)
{
  uchar cbuf[sizeof(m_colcnt) + 1];
  uchar *cbuf_end;
  DBUG_ASSERT(m_table_id != ~0UL);
  /*
    In TABLE_SHARE, "db" and "table_name" are 0-terminated (see this comment in
    table.cc / alloc_table_share():
      Use the fact the key is db/0/table_name/0
    As we rely on this let's assert it.
  */
  DBUG_ASSERT((tbl->s->db.str == 0) ||
              (tbl->s->db.str[tbl->s->db.length] == 0));
  DBUG_ASSERT(tbl->s->table_name.str[tbl->s->table_name.length] == 0);


  m_data_size=  TABLE_MAP_HEADER_LEN;
  DBUG_EXECUTE_IF("old_row_based_repl_4_byte_map_id_master", m_data_size= 6;);
  m_data_size+= m_dblen + 2;	// Include length and terminating \0
  m_data_size+= m_tbllen + 2;	// Include length and terminating \0
  cbuf_end= net_store_length(cbuf, (size_t) m_colcnt);
  DBUG_ASSERT(static_cast<size_t>(cbuf_end - cbuf) <= sizeof(cbuf));
  m_data_size+= (cbuf_end - cbuf) + m_colcnt;	// COLCNT and column types

  /* If malloc fails, caught in is_valid() */
  if ((m_memory= (uchar*) my_malloc(m_colcnt, MYF(MY_WME))))
  {
    m_coltype= reinterpret_cast<uchar*>(m_memory);
    for (unsigned int i= 0 ; i < m_table->s->fields ; ++i)
      m_coltype[i]= m_table->field[i]->binlog_type();
  }

  /*
    Calculate a bitmap for the results of maybe_null() for all columns.
    The bitmap is used to determine when there is a column from the master
    that is not on the slave and is null and thus not in the row data during
    replication.
  */
  uint num_null_bytes= (m_table->s->fields + 7) / 8;
  m_data_size+= num_null_bytes;
  m_meta_memory= (uchar *)my_multi_malloc(MYF(MY_WME),
                                 &m_null_bits, num_null_bytes,
                                 &m_field_metadata, (m_colcnt * 2),
                                 NULL);

  memset(m_field_metadata, 0, (m_colcnt * 2));

  /*
    Create an array for the field metadata and store it.
  */
  m_field_metadata_size= save_field_metadata();
  DBUG_ASSERT(m_field_metadata_size <= (m_colcnt * 2));

  /*
    Now set the size of the data to the size of the field metadata array
    plus one or three bytes (see pack.c:net_store_length) for number of 
    elements in the field metadata array.
  */
  if (m_field_metadata_size < 251)
    m_data_size+= m_field_metadata_size + 1; 
  else
    m_data_size+= m_field_metadata_size + 3; 

  memset(m_null_bits, 0, num_null_bytes);
  for (unsigned int i= 0 ; i < m_table->s->fields ; ++i)
    if (m_table->field[i]->maybe_null())
      m_null_bits[(i / 8)]+= 1 << (i % 8);
  /*
    Marking event to require sequential execution in MTS
    if the query might have updated FK-referenced db.
    Unlike Query_log_event where this fact is encoded through 
    the accessed db list in the Table_map case m_flags is exploited.
  */
  uchar dbs= thd->get_binlog_accessed_db_names() ?
    thd->get_binlog_accessed_db_names()->elements : 0;
  if (dbs == 1)
  {
    char *db_name= thd->get_binlog_accessed_db_names()->head();
    if (!strcmp(db_name, ""))
      m_flags |= TM_REFERRED_FK_DB_F;
  }
}
#endif /* !defined(MYSQL_CLIENT) */

/*
  Constructor used by slave to read the event from the binary log.
 */
#if defined(HAVE_REPLICATION)
Table_map_log_event::Table_map_log_event(const char *buf, uint event_len,
                                         const Format_description_log_event
                                         *description_event)

  : Log_event(buf, description_event),
#ifndef MYSQL_CLIENT
    m_table(NULL),
#endif
    m_dbnam(NULL), m_dblen(0), m_tblnam(NULL), m_tbllen(0),
    m_colcnt(0), m_coltype(0),
    m_memory(NULL), m_table_id(ULONG_MAX), m_flags(0),
    m_data_size(0), m_field_metadata(0), m_field_metadata_size(0),
    m_null_bits(0), m_meta_memory(NULL)
{
  unsigned int bytes_read= 0;
  DBUG_ENTER("Table_map_log_event::Table_map_log_event(const char*,uint,...)");

  uint8 common_header_len= description_event->common_header_len;
  uint8 post_header_len= description_event->post_header_len[TABLE_MAP_EVENT-1];
  DBUG_PRINT("info",("event_len: %u  common_header_len: %d  post_header_len: %d",
                     event_len, common_header_len, post_header_len));

  /*
    Don't print debug messages when running valgrind since they can
    trigger false warnings.
   */
#ifndef HAVE_purify
  DBUG_DUMP("event buffer", (uchar*) buf, event_len);
#endif

  /* Read the post-header */
  const char *post_start= buf + common_header_len;

  post_start+= TM_MAPID_OFFSET;
  if (post_header_len == 6)
  {
    /* Master is of an intermediate source tree before 5.1.4. Id is 4 bytes */
    m_table_id= uint4korr(post_start);
    post_start+= 4;
  }
  else
  {
    DBUG_ASSERT(post_header_len == TABLE_MAP_HEADER_LEN);
    m_table_id= (ulong) uint6korr(post_start);
    post_start+= TM_FLAGS_OFFSET;
  }

  DBUG_ASSERT(m_table_id != ~0UL);

  m_flags= uint2korr(post_start);

  /* Read the variable part of the event */
  const char *const vpart= buf + common_header_len + post_header_len;

  /* Extract the length of the various parts from the buffer */
  uchar const *const ptr_dblen= (uchar const*)vpart + 0;
  m_dblen= *(uchar*) ptr_dblen;

  /* Length of database name + counter + terminating null */
  uchar const *const ptr_tbllen= ptr_dblen + m_dblen + 2;
  m_tbllen= *(uchar*) ptr_tbllen;

  /* Length of table name + counter + terminating null */
  uchar const *const ptr_colcnt= ptr_tbllen + m_tbllen + 2;
  uchar *ptr_after_colcnt= (uchar*) ptr_colcnt;
  m_colcnt= net_field_length(&ptr_after_colcnt);

  DBUG_PRINT("info",("m_dblen: %lu  off: %ld  m_tbllen: %lu  off: %ld  m_colcnt: %lu  off: %ld",
                     (ulong) m_dblen, (long) (ptr_dblen-(const uchar*)vpart), 
                     (ulong) m_tbllen, (long) (ptr_tbllen-(const uchar*)vpart),
                     m_colcnt, (long) (ptr_colcnt-(const uchar*)vpart)));

  /* Allocate mem for all fields in one go. If fails, caught in is_valid() */
  m_memory= (uchar*) my_multi_malloc(MYF(MY_WME),
                                     &m_dbnam, (uint) m_dblen + 1,
                                     &m_tblnam, (uint) m_tbllen + 1,
                                     &m_coltype, (uint) m_colcnt,
                                     NullS);

  if (m_memory)
  {
    /* Copy the different parts into their memory */
    strncpy(const_cast<char*>(m_dbnam), (const char*)ptr_dblen  + 1, m_dblen + 1);
    strncpy(const_cast<char*>(m_tblnam), (const char*)ptr_tbllen + 1, m_tbllen + 1);
    memcpy(m_coltype, ptr_after_colcnt, m_colcnt);

    ptr_after_colcnt= ptr_after_colcnt + m_colcnt;
    bytes_read= (uint) (ptr_after_colcnt - (uchar *)buf);
    DBUG_PRINT("info", ("Bytes read: %d.\n", bytes_read));
    if (bytes_read < event_len)
    {
      m_field_metadata_size= net_field_length(&ptr_after_colcnt);
      DBUG_ASSERT(m_field_metadata_size <= (m_colcnt * 2));
      uint num_null_bytes= (m_colcnt + 7) / 8;
      m_meta_memory= (uchar *)my_multi_malloc(MYF(MY_WME),
                                     &m_null_bits, num_null_bytes,
                                     &m_field_metadata, m_field_metadata_size,
                                     NULL);
      memcpy(m_field_metadata, ptr_after_colcnt, m_field_metadata_size);
      ptr_after_colcnt= (uchar*)ptr_after_colcnt + m_field_metadata_size;
      memcpy(m_null_bits, ptr_after_colcnt, num_null_bytes);
    }
  }

  DBUG_VOID_RETURN;
}
#endif

Table_map_log_event::~Table_map_log_event()
{
  my_free(m_meta_memory);
  my_free(m_memory);
}

/*
  Return value is an error code, one of:

      -1     Failure to open table   [from open_tables()]
       0     Success
       1     No room for more tables [from set_table()]
       2     Out of memory           [from set_table()]
       3     Wrong table definition
       4     Daisy-chaining RBR with SBR not possible
 */

#if !defined(MYSQL_CLIENT) && defined(HAVE_REPLICATION)

enum enum_tbl_map_status
{
  /* no duplicate identifier found */
  OK_TO_PROCESS= 0,

  /* this table map must be filtered out */
  FILTERED_OUT= 1,

  /* identifier mapping table with different properties */
  SAME_ID_MAPPING_DIFFERENT_TABLE= 2,
  
  /* a duplicate identifier was found mapping the same table */
  SAME_ID_MAPPING_SAME_TABLE= 3
};

/*
  Checks if this table map event should be processed or not. First
  it checks the filtering rules, and then looks for duplicate identifiers
  in the existing list of rli->tables_to_lock.

  It checks that there hasn't been any corruption by verifying that there
  are no duplicate entries with different properties.

  In some cases, some binary logs could get corrupted, showing several
  tables mapped to the same table_id, 0 (see: BUG#56226). Thus we do this
  early sanity check for such cases and avoid that the server crashes 
  later.

  In some corner cases, the master logs duplicate table map events, i.e.,
  same id, same database name, same table name (see: BUG#37137). This is
  different from the above as it's the same table that is mapped again 
  to the same identifier. Thus we cannot just check for same ids and 
  assume that the event is corrupted we need to check every property. 

  NOTE: in the event that BUG#37137 ever gets fixed, this extra check 
        will still be valid because we would need to support old binary 
        logs anyway.

  @param rli The relay log info reference.
  @param table_list A list element containing the table to check against.
  @return OK_TO_PROCESS 
            if there was no identifier already in rli->tables_to_lock 
            
          FILTERED_OUT
            if the event is filtered according to the filtering rules

          SAME_ID_MAPPING_DIFFERENT_TABLE 
            if the same identifier already maps a different table in 
            rli->tables_to_lock

          SAME_ID_MAPPING_SAME_TABLE 
            if the same identifier already maps the same table in 
            rli->tables_to_lock.
*/
static enum_tbl_map_status
check_table_map(Relay_log_info const *rli, RPL_TABLE_LIST *table_list)
{
  DBUG_ENTER("check_table_map");
  enum_tbl_map_status res= OK_TO_PROCESS;

  if (rli->info_thd->slave_thread /* filtering is for slave only */ &&
      (!rpl_filter->db_ok(table_list->db) ||
       (rpl_filter->is_on() && !rpl_filter->tables_ok("", table_list))))
    res= FILTERED_OUT;
  else
  {
    RPL_TABLE_LIST *ptr= static_cast<RPL_TABLE_LIST*>(rli->tables_to_lock);
    for(uint i=0 ; ptr && (i< rli->tables_to_lock_count); 
        ptr= static_cast<RPL_TABLE_LIST*>(ptr->next_local), i++)
    {
      if (ptr->table_id == table_list->table_id)
      {

        if (strcmp(ptr->db, table_list->db) || 
            strcmp(ptr->alias, table_list->table_name) || 
            ptr->lock_type != TL_WRITE) // the ::do_apply_event always sets TL_WRITE
          res= SAME_ID_MAPPING_DIFFERENT_TABLE;
        else
          res= SAME_ID_MAPPING_SAME_TABLE;

        break;
      }
    }
  }

  DBUG_PRINT("debug", ("check of table map ended up with: %u", res));

  DBUG_RETURN(res);
}

int Table_map_log_event::do_apply_event(Relay_log_info const *rli)
{
  RPL_TABLE_LIST *table_list;
  char *db_mem, *tname_mem, *ptr;
  size_t dummy_len;
  void *memory;
  DBUG_ENTER("Table_map_log_event::do_apply_event(Relay_log_info*)");
  DBUG_ASSERT(rli->info_thd == thd);

  /* Step the query id to mark what columns that are actually used. */
  thd->set_query_id(next_query_id());

  if (!(memory= my_multi_malloc(MYF(MY_WME),
                                &table_list, (uint) sizeof(RPL_TABLE_LIST),
                                &db_mem, (uint) NAME_LEN + 1,
                                &tname_mem, (uint) NAME_LEN + 1,
                                NullS)))
    DBUG_RETURN(HA_ERR_OUT_OF_MEM);

  strmov(db_mem, m_dbnam);
  strmov(tname_mem, m_tblnam);

  if (lower_case_table_names == 1)
  {
    my_casedn_str(system_charset_info, db_mem);
    my_casedn_str(system_charset_info, tname_mem);
  }

  /* rewrite rules changed the database */
  if (((ptr= (char*) rpl_filter->get_rewrite_db(db_mem, &dummy_len)) != db_mem))
    strmov(db_mem, ptr);

  table_list->init_one_table(db_mem, strlen(db_mem),
                             tname_mem, strlen(tname_mem),
                             tname_mem, TL_WRITE);

  table_list->table_id= DBUG_EVALUATE_IF("inject_tblmap_same_id_maps_diff_table", 0, m_table_id);
  table_list->updating= 1;
  DBUG_PRINT("debug", ("table: %s is mapped to %u", table_list->table_name, table_list->table_id));
  enum_tbl_map_status tblmap_status= check_table_map(rli, table_list);
  if (tblmap_status == OK_TO_PROCESS)
  {
    DBUG_ASSERT(thd->lex->query_tables != table_list);

    /*
      Use placement new to construct the table_def instance in the
      memory allocated for it inside table_list.

      The memory allocated by the table_def structure (i.e., not the
      memory allocated *for* the table_def structure) is released
      inside Relay_log_info::clear_tables_to_lock() by calling the
      table_def destructor explicitly.
    */
    new (&table_list->m_tabledef)
      table_def(m_coltype, m_colcnt,
                m_field_metadata, m_field_metadata_size,
                m_null_bits, m_flags);
    table_list->m_tabledef_valid= TRUE;
    table_list->m_conv_table= NULL;
    table_list->open_type= OT_BASE_ONLY;

    /*
      We record in the slave's information that the table should be
      locked by linking the table into the list of tables to lock.
    */
    table_list->next_global= table_list->next_local= rli->tables_to_lock;
    const_cast<Relay_log_info*>(rli)->tables_to_lock= table_list;
    const_cast<Relay_log_info*>(rli)->tables_to_lock_count++;
    /* 'memory' is freed in clear_tables_to_lock */
  }
  else  // FILTERED_OUT, SAME_ID_MAPPING_*
  {
    /*
      If mapped already but with different properties, we raise an
      error.
      If mapped already but with same properties we skip the event.
      If filtered out we skip the event.

      In all three cases, we need to free the memory previously 
      allocated.
     */
    if (tblmap_status == SAME_ID_MAPPING_DIFFERENT_TABLE)
    {
      /*
        Something bad has happened. We need to stop the slave as strange things
        could happen if we proceed: slave crash, wrong table being updated, ...
        As a consequence we push an error in this case.
       */

      char buf[256];

      my_snprintf(buf, sizeof(buf), 
                  "Found table map event mapping table id %u which "
                  "was already mapped but with different settings.",
                  table_list->table_id);

      if (thd->slave_thread)
        rli->report(ERROR_LEVEL, ER_SLAVE_FATAL_ERROR, 
                    ER(ER_SLAVE_FATAL_ERROR), buf);
      else
        /* 
          For the cases in which a 'BINLOG' statement is set to 
          execute in a user session 
         */
        my_printf_error(ER_SLAVE_FATAL_ERROR, ER(ER_SLAVE_FATAL_ERROR), 
                        MYF(0), buf);
    } 
    
    my_free(memory);
  }

  DBUG_RETURN(tblmap_status == SAME_ID_MAPPING_DIFFERENT_TABLE);
}

Log_event::enum_skip_reason
Table_map_log_event::do_shall_skip(Relay_log_info *rli)
{
  /*
    If the slave skip counter is 1, then we should not start executing
    on the next event.
  */
  return continue_group(rli);
}

int Table_map_log_event::do_update_pos(Relay_log_info *rli)
{
  rli->inc_event_relay_log_pos();
  return 0;
}

#endif /* !defined(MYSQL_CLIENT) && defined(HAVE_REPLICATION) */

#ifndef MYSQL_CLIENT
bool Table_map_log_event::write_data_header(IO_CACHE *file)
{
  DBUG_ASSERT(m_table_id != ~0UL);
  uchar buf[TABLE_MAP_HEADER_LEN];
  DBUG_EXECUTE_IF("old_row_based_repl_4_byte_map_id_master",
                  {
                    int4store(buf + 0, m_table_id);
                    int2store(buf + 4, m_flags);
                    return (wrapper_my_b_safe_write(file, buf, 6));
                  });
  int6store(buf + TM_MAPID_OFFSET, (ulonglong)m_table_id);
  int2store(buf + TM_FLAGS_OFFSET, m_flags);
  return (wrapper_my_b_safe_write(file, buf, TABLE_MAP_HEADER_LEN));
}

bool Table_map_log_event::write_data_body(IO_CACHE *file)
{
  DBUG_ASSERT(m_dbnam != NULL);
  DBUG_ASSERT(m_tblnam != NULL);
  /* We use only one byte per length for storage in event: */
  DBUG_ASSERT(m_dblen < 128);
  DBUG_ASSERT(m_tbllen < 128);

  uchar const dbuf[]= { (uchar) m_dblen };
  uchar const tbuf[]= { (uchar) m_tbllen };

  uchar cbuf[sizeof(m_colcnt) + 1];
  uchar *const cbuf_end= net_store_length(cbuf, (size_t) m_colcnt);
  DBUG_ASSERT(static_cast<size_t>(cbuf_end - cbuf) <= sizeof(cbuf));

  /*
    Store the size of the field metadata.
  */
  uchar mbuf[sizeof(m_field_metadata_size)];
  uchar *const mbuf_end= net_store_length(mbuf, m_field_metadata_size);

  return (wrapper_my_b_safe_write(file, dbuf,      sizeof(dbuf)) ||
          wrapper_my_b_safe_write(file, (const uchar*)m_dbnam,   m_dblen+1) ||
          wrapper_my_b_safe_write(file, tbuf,      sizeof(tbuf)) ||
          wrapper_my_b_safe_write(file, (const uchar*)m_tblnam,  m_tbllen+1) ||
          wrapper_my_b_safe_write(file, cbuf, (size_t) (cbuf_end - cbuf)) ||
          wrapper_my_b_safe_write(file, m_coltype, m_colcnt) ||
          wrapper_my_b_safe_write(file, mbuf, (size_t) (mbuf_end - mbuf)) ||
          wrapper_my_b_safe_write(file, m_field_metadata, m_field_metadata_size),
          wrapper_my_b_safe_write(file, m_null_bits, (m_colcnt + 7) / 8));
 }
#endif

#if defined(HAVE_REPLICATION) && !defined(MYSQL_CLIENT)

/*
  Print some useful information for the SHOW BINARY LOG information
  field.
 */

#if defined(HAVE_REPLICATION) && !defined(MYSQL_CLIENT)
int Table_map_log_event::pack_info(Protocol *protocol)
{
  char buf[256];
  size_t bytes= my_snprintf(buf, sizeof(buf),
                            "table_id: %lu (%s.%s)",
                            m_table_id, m_dbnam, m_tblnam);
  protocol->store(buf, bytes, &my_charset_bin);
  return 0;
}
#endif


#endif


#ifdef MYSQL_CLIENT
void Table_map_log_event::print(FILE *, PRINT_EVENT_INFO *print_event_info)
{
  if (!print_event_info->short_form)
  {
    print_header(&print_event_info->head_cache, print_event_info, TRUE);
    my_b_printf(&print_event_info->head_cache,
                "\tTable_map: `%s`.`%s` mapped to number %lu\n",
                m_dbnam, m_tblnam, m_table_id);
    print_base64(&print_event_info->body_cache, print_event_info, TRUE);
  }
}
#endif

/**************************************************************************
	Write_rows_log_event member functions
**************************************************************************/

/*
  Constructor used to build an event for writing to the binary log.
 */
#if !defined(MYSQL_CLIENT)
Write_rows_log_event::Write_rows_log_event(THD *thd_arg, TABLE *tbl_arg,
                                           ulong tid_arg,
                                           bool is_transactional,
                                           const uchar* extra_row_info)
  : Rows_log_event(thd_arg, tbl_arg, tid_arg, tbl_arg->write_set, is_transactional,
                   log_bin_use_v1_row_events?
                   WRITE_ROWS_EVENT_V1:
                   WRITE_ROWS_EVENT,
                   extra_row_info)
{
}
#endif

/*
  Constructor used by slave to read the event from the binary log.
 */
#ifdef HAVE_REPLICATION
Write_rows_log_event::Write_rows_log_event(const char *buf, uint event_len,
                                           const Format_description_log_event
                                           *description_event)
: Rows_log_event(buf, event_len, description_event)
{
}
#endif

#if !defined(MYSQL_CLIENT) && defined(HAVE_REPLICATION)
int 
Write_rows_log_event::do_before_row_operations(const Slave_reporting_capability *const)
{
  int error= 0;

  /*
    Increment the global status insert count variable
  */
  if (get_flags(STMT_END_F))
    status_var_increment(thd->status_var.com_stat[SQLCOM_INSERT]);

  /**
     todo: to introduce a property for the event (handler?) which forces
     applying the event in the replace (idempotent) fashion.
  */
  if ((slave_exec_mode == SLAVE_EXEC_MODE_IDEMPOTENT) ||
      (m_table->s->db_type()->db_type == DB_TYPE_NDBCLUSTER))
  {
    /*
      We are using REPLACE semantics and not INSERT IGNORE semantics
      when writing rows, that is: new rows replace old rows.  We need to
      inform the storage engine that it should use this behaviour.
    */
    
    /* Tell the storage engine that we are using REPLACE semantics. */
    thd->lex->duplicates= DUP_REPLACE;
    
    /*
      Pretend we're executing a REPLACE command: this is needed for
      InnoDB and NDB Cluster since they are not (properly) checking the
      lex->duplicates flag.
    */
    thd->lex->sql_command= SQLCOM_REPLACE;
    /* 
       Do not raise the error flag in case of hitting to an unique attribute
    */
    m_table->file->extra(HA_EXTRA_IGNORE_DUP_KEY);
    /* 
       NDB specific: update from ndb master wrapped as Write_rows
       so that the event should be applied to replace slave's row
    */
    m_table->file->extra(HA_EXTRA_WRITE_CAN_REPLACE);
    /* 
       NDB specific: if update from ndb master wrapped as Write_rows
       does not find the row it's assumed idempotent binlog applying
       is taking place; don't raise the error.
    */
    m_table->file->extra(HA_EXTRA_IGNORE_NO_KEY);
    /*
      TODO: the cluster team (Tomas?) says that it's better if the engine knows
      how many rows are going to be inserted, then it can allocate needed memory
      from the start.
    */
  }

 
  /* Honor next number column if present */
  m_table->next_number_field= m_table->found_next_number_field;
  /*
   * Fixed Bug#45999, In RBR, Store engine of Slave auto-generates new
   * sequence numbers for auto_increment fields if the values of them are 0.
   * If generateing a sequence number is decided by the values of
   * table->auto_increment_field_not_null and SQL_MODE(if includes
   * MODE_NO_AUTO_VALUE_ON_ZERO) in update_auto_increment function.
   * SQL_MODE of slave sql thread is always consistency with master's.
   * In RBR, auto_increment fields never are NULL.
   */
  m_table->auto_increment_field_not_null= TRUE;

  /**
     Sets it to ROW_LOOKUP_NOT_NEEDED.
   */
  decide_row_lookup_algorithm_and_key();
  DBUG_ASSERT(m_rows_lookup_algorithm==ROW_LOOKUP_NOT_NEEDED);
  return error;
}

int 
Write_rows_log_event::do_after_row_operations(const Slave_reporting_capability *const,
                                              int error)
{
  int local_error= 0;
  m_table->next_number_field=0;
  m_table->auto_increment_field_not_null= FALSE;
  if ((slave_exec_mode == SLAVE_EXEC_MODE_IDEMPOTENT) ||
      m_table->s->db_type()->db_type == DB_TYPE_NDBCLUSTER)
  {
    m_table->file->extra(HA_EXTRA_NO_IGNORE_DUP_KEY);
    m_table->file->extra(HA_EXTRA_WRITE_CANNOT_REPLACE);
    /*
      resetting the extra with 
      table->file->extra(HA_EXTRA_NO_IGNORE_NO_KEY); 
      fires bug#27077
      explanation: file->reset() performs this duty
      ultimately. Still todo: fix
    */
  }
  if ((local_error= m_table->file->ha_end_bulk_insert()))
  {
    m_table->file->print_error(local_error, MYF(0));
  }

  m_rows_lookup_algorithm= ROW_LOOKUP_UNDEFINED;

  return error? error : local_error;
}

#if !defined(MYSQL_CLIENT) && defined(HAVE_REPLICATION)

/*
  Check if there are more UNIQUE keys after the given key.
*/
static int
last_uniq_key(TABLE *table, uint keyno)
{
  while (++keyno < table->s->keys)
    if (table->key_info[keyno].flags & HA_NOSAME)
      return 0;
  return 1;
}

/**
   Check if an error is a duplicate key error.

   This function is used to check if an error code is one of the
   duplicate key error, i.e., and error code for which it is sensible
   to do a <code>get_dup_key()</code> to retrieve the duplicate key.

   @param errcode The error code to check.

   @return <code>true</code> if the error code is such that
   <code>get_dup_key()</code> will return true, <code>false</code>
   otherwise.
 */
bool
is_duplicate_key_error(int errcode)
{
  switch (errcode)
  {
  case HA_ERR_FOUND_DUPP_KEY:
  case HA_ERR_FOUND_DUPP_UNIQUE:
    return true;
  }
  return false;
}

/**
  Write the current row into event's table.

  The row is located in the row buffer, pointed by @c m_curr_row member.
  Number of columns of the row is stored in @c m_width member (it can be 
  different from the number of columns in the table to which we insert). 
  Bitmap @c m_cols indicates which columns are present in the row. It is assumed 
  that event's table is already open and pointed by @c m_table.

  If the same record already exists in the table it can be either overwritten 
  or an error is reported depending on the value of @c overwrite flag 
  (error reporting not yet implemented). Note that the matching record can be
  different from the row we insert if we use primary keys to identify records in
  the table.

  The row to be inserted can contain values only for selected columns. The 
  missing columns are filled with default values using @c prepare_record() 
  function. If a matching record is found in the table and @c overwritte is
  true, the missing columns are taken from it.

  @param  rli   Relay log info (needed for row unpacking).
  @param  overwrite  
                Shall we overwrite if the row already exists or signal 
                error (currently ignored).

  @returns Error code on failure, 0 on success.

  This method, if successful, sets @c m_curr_row_end pointer to point at the
  next row in the rows buffer. This is done when unpacking the row to be 
  inserted.

  @note If a matching record is found, it is either updated using 
  @c ha_update_row() or first deleted and then new record written.
*/ 

int
Write_rows_log_event::write_row(const Relay_log_info *const rli,
                                const bool overwrite)
{
  DBUG_ENTER("write_row");
  DBUG_ASSERT(m_table != NULL && thd != NULL);

  TABLE *table= m_table;  // pointer to event's table
  int error;
  int UNINIT_VAR(keynum);
  auto_afree_ptr<char> key(NULL);

  prepare_record(table, &m_cols,
                 table->file->ht->db_type != DB_TYPE_NDBCLUSTER);

  /* unpack row into table->record[0] */
  if ((error= unpack_current_row(rli, &m_cols)))
    DBUG_RETURN(error);

  if (m_curr_row == m_rows_buf)
  {
    /* this is the first row to be inserted, we estimate the rows with
       the size of the first row and use that value to initialize
       storage engine for bulk insertion */
    DBUG_ASSERT(!(m_curr_row > m_curr_row_end));
    ulong estimated_rows= 0;
    if (m_curr_row < m_curr_row_end)
      estimated_rows= (m_rows_end - m_curr_row) / (m_curr_row_end - m_curr_row);
    else if (m_curr_row == m_curr_row_end)
      estimated_rows= 1;

    m_table->file->ha_start_bulk_insert(estimated_rows);
  }
  
  
#ifndef DBUG_OFF
  DBUG_DUMP("record[0]", table->record[0], table->s->reclength);
  DBUG_PRINT_BITSET("debug", "write_set = %s", table->write_set);
  DBUG_PRINT_BITSET("debug", "read_set = %s", table->read_set);
#endif

  /* 
    Try to write record. If a corresponding record already exists in the table,
    we try to change it using ha_update_row() if possible. Otherwise we delete
    it and repeat the whole process again. 

    TODO: Add safety measures against infinite looping. 
   */

  m_table->mark_columns_per_binlog_row_image();

  while ((error= table->file->ha_write_row(table->record[0])))
  {
    if (error == HA_ERR_LOCK_DEADLOCK ||
        error == HA_ERR_LOCK_WAIT_TIMEOUT ||
        (keynum= table->file->get_dup_key(error)) < 0 ||
        !overwrite)
    {
      DBUG_PRINT("info",("get_dup_key returns %d)", keynum));
      /*
        Deadlock, waiting for lock or just an error from the handler
        such as HA_ERR_FOUND_DUPP_KEY when overwrite is false.
        Retrieval of the duplicate key number may fail
        - either because the error was not "duplicate key" error
        - or because the information which key is not available
      */
      table->file->print_error(error, MYF(0));
      goto error;
    }
    /*
       We need to retrieve the old row into record[1] to be able to
       either update or delete the offending record.  We either:

       - use ha_rnd_pos() with a row-id (available as dupp_row) to the
         offending row, if that is possible (MyISAM and Blackhole), or else

       - use ha_index_read_idx_map() with the key that is duplicated, to
         retrieve the offending row.
     */
    if (table->file->ha_table_flags() & HA_DUPLICATE_POS)
    {
      DBUG_PRINT("info",("Locating offending record using ha_rnd_pos()"));

      if (table->file->inited && (error= table->file->ha_index_end()))
      {
        table->file->print_error(error, MYF(0));
        goto error;
      }
      if ((error= table->file->ha_rnd_init(FALSE)))
      {
        table->file->print_error(error, MYF(0));
        goto error;
      }

      error= table->file->ha_rnd_pos(table->record[1], table->file->dup_ref);

      table->file->ha_rnd_end();
      if (error)
      {
        DBUG_PRINT("info",("ha_rnd_pos() returns error %d",error));
        if (error == HA_ERR_RECORD_DELETED)
          error= HA_ERR_KEY_NOT_FOUND;
        table->file->print_error(error, MYF(0));
        goto error;
      }
    }
    else
    {
      DBUG_PRINT("info",("Locating offending record using index_read_idx()"));

      if (table->file->extra(HA_EXTRA_FLUSH_CACHE))
      {
        DBUG_PRINT("info",("Error when setting HA_EXTRA_FLUSH_CACHE"));
        error= my_errno;
        goto error;
      }

      if (key.get() == NULL)
      {
        key.assign(static_cast<char*>(my_alloca(table->s->max_unique_length)));
        if (key.get() == NULL)
        {
          DBUG_PRINT("info",("Can't allocate key buffer"));
          error= ENOMEM;
          goto error;
        }
      }

      key_copy((uchar*)key.get(), table->record[0], table->key_info + keynum,
               0);
      error= table->file->ha_index_read_idx_map(table->record[1], keynum,
                                                (const uchar*)key.get(),
                                                HA_WHOLE_KEY,
                                                HA_READ_KEY_EXACT);
      if (error)
      {
        DBUG_PRINT("info",("ha_index_read_idx_map() returns %s", HA_ERR(error)));
        if (error == HA_ERR_RECORD_DELETED)
          error= HA_ERR_KEY_NOT_FOUND;
        table->file->print_error(error, MYF(0));
        goto error;
      }
    }

    /*
       Now, record[1] should contain the offending row.  That
       will enable us to update it or, alternatively, delete it (so
       that we can insert the new row afterwards).
     */

    /*
      If row is incomplete we will use the record found to fill
      missing columns.
    */
    if (!get_flags(COMPLETE_ROWS_F))
    {
      restore_record(table,record[1]);
      error= unpack_current_row(rli, &m_cols);
    }

#ifndef DBUG_OFF
    DBUG_PRINT("debug",("preparing for update: before and after image"));
    DBUG_DUMP("record[1] (before)", table->record[1], table->s->reclength);
    DBUG_DUMP("record[0] (after)", table->record[0], table->s->reclength);
#endif

    /*
       REPLACE is defined as either INSERT or DELETE + INSERT.  If
       possible, we can replace it with an UPDATE, but that will not
       work on InnoDB if FOREIGN KEY checks are necessary.

       I (Matz) am not sure of the reason for the last_uniq_key()
       check as, but I'm guessing that it's something along the
       following lines.

       Suppose that we got the duplicate key to be a key that is not
       the last unique key for the table and we perform an update:
       then there might be another key for which the unique check will
       fail, so we're better off just deleting the row and inserting
       the correct row.
     */
    if (last_uniq_key(table, keynum) &&
        !table->file->referenced_by_foreign_key())
    {
      DBUG_PRINT("info",("Updating row using ha_update_row()"));
      error=table->file->ha_update_row(table->record[1],
                                       table->record[0]);
      switch (error) {
                
      case HA_ERR_RECORD_IS_THE_SAME:
        DBUG_PRINT("info",("ignoring HA_ERR_RECORD_IS_THE_SAME error from"
                           " ha_update_row()"));
        error= 0;
      
      case 0:
        break;
        
      default:    
        DBUG_PRINT("info",("ha_update_row() returns error %d",error));
        table->file->print_error(error, MYF(0));
      }
      
      goto error;
    }
    else
    {
      DBUG_PRINT("info",("Deleting offending row and trying to write new one again"));
      if ((error= table->file->ha_delete_row(table->record[1])))
      {
        DBUG_PRINT("info",("ha_delete_row() returns error %d",error));
        table->file->print_error(error, MYF(0));
        goto error;
      }
      /* Will retry ha_write_row() with the offending row removed. */
    }
  }

error:
  m_table->default_column_bitmaps();
  DBUG_RETURN(error);
}

#endif

int
Write_rows_log_event::do_exec_row(const Relay_log_info *const rli)
{
  DBUG_ASSERT(m_table != NULL);
  int error= write_row(rli, slave_exec_mode == SLAVE_EXEC_MODE_IDEMPOTENT);

  if (error && !thd->is_error())
  {
    DBUG_ASSERT(0);
    my_error(ER_UNKNOWN_ERROR, MYF(0));
  }

  return error;
}

#endif /* !defined(MYSQL_CLIENT) && defined(HAVE_REPLICATION) */

#ifdef MYSQL_CLIENT
void Write_rows_log_event::print(FILE *file, PRINT_EVENT_INFO* print_event_info)
{
  Rows_log_event::print_helper(file, print_event_info, "Write_rows");
}
#endif

/**************************************************************************
	Delete_rows_log_event member functions
**************************************************************************/

/*
  Constructor used to build an event for writing to the binary log.
 */

#ifndef MYSQL_CLIENT
Delete_rows_log_event::Delete_rows_log_event(THD *thd_arg, TABLE *tbl_arg,
                                             ulong tid,
                                             bool is_transactional,
                                             const uchar* extra_row_info)
  : Rows_log_event(thd_arg, tbl_arg, tid, tbl_arg->read_set, is_transactional,
                   log_bin_use_v1_row_events?
                   DELETE_ROWS_EVENT_V1:
                   DELETE_ROWS_EVENT,
                   extra_row_info)
{
}
#endif /* #if !defined(MYSQL_CLIENT) */

/*
  Constructor used by slave to read the event from the binary log.
 */
#ifdef HAVE_REPLICATION
Delete_rows_log_event::Delete_rows_log_event(const char *buf, uint event_len,
                                             const Format_description_log_event
                                             *description_event)
  : Rows_log_event(buf, event_len, description_event)
{
}
#endif

#if !defined(MYSQL_CLIENT) && defined(HAVE_REPLICATION)

int
Delete_rows_log_event::do_before_row_operations(const Slave_reporting_capability *const)
{
  int error= 0;
  DBUG_ENTER("Delete_rows_log_event::do_before_row_operations");
  /*
    Increment the global status delete count variable
   */
  if (get_flags(STMT_END_F))
    status_var_increment(thd->status_var.com_stat[SQLCOM_DELETE]);  
  error= row_operations_scan_and_key_setup();
  DBUG_RETURN(error);

}

int
Delete_rows_log_event::do_after_row_operations(const Slave_reporting_capability *const,
                                               int error)
{
  DBUG_ENTER("Delete_rows_log_event::do_after_row_operations");
  error= row_operations_scan_and_key_teardown(error);
  DBUG_RETURN(error);
}

int Delete_rows_log_event::do_exec_row(const Relay_log_info *const rli)
{
  int error;
  DBUG_ASSERT(m_table != NULL);
  /* m_table->record[0] contains the BI */
  m_table->mark_columns_per_binlog_row_image();
  error= m_table->file->ha_delete_row(m_table->record[0]);
  m_table->default_column_bitmaps();
  return error;
}

#endif /* !defined(MYSQL_CLIENT) && defined(HAVE_REPLICATION) */

#ifdef MYSQL_CLIENT
void Delete_rows_log_event::print(FILE *file,
                                  PRINT_EVENT_INFO* print_event_info)
{
  Rows_log_event::print_helper(file, print_event_info, "Delete_rows");
}
#endif


/**************************************************************************
	Update_rows_log_event member functions
**************************************************************************/

/*
  Constructor used to build an event for writing to the binary log.
 */
#if !defined(MYSQL_CLIENT)
Update_rows_log_event::Update_rows_log_event(THD *thd_arg, TABLE *tbl_arg,
                                             ulong tid,
                                             bool is_transactional,
                                             const uchar* extra_row_info)
: Rows_log_event(thd_arg, tbl_arg, tid, tbl_arg->read_set, is_transactional,
                 log_bin_use_v1_row_events?
                 UPDATE_ROWS_EVENT_V1:
                 UPDATE_ROWS_EVENT,
                 extra_row_info)
{
  init(tbl_arg->write_set);
}

void Update_rows_log_event::init(MY_BITMAP const *cols)
{
  /* if bitmap_init fails, caught in is_valid() */
  if (likely(!bitmap_init(&m_cols_ai,
                          m_width <= sizeof(m_bitbuf_ai)*8 ? m_bitbuf_ai : NULL,
                          m_width,
                          false)))
  {
    /* Cols can be zero if this is a dummy binrows event */
    if (likely(cols != NULL))
    {
      memcpy(m_cols_ai.bitmap, cols->bitmap, no_bytes_in_map(cols));
      create_last_word_mask(&m_cols_ai);
    }
  }
}
#endif /* !defined(MYSQL_CLIENT) */


Update_rows_log_event::~Update_rows_log_event()
{
  if (m_cols_ai.bitmap == m_bitbuf_ai) // no my_malloc happened
    m_cols_ai.bitmap= 0; // so no my_free in bitmap_free
  bitmap_free(&m_cols_ai); // To pair with bitmap_init().
}


/*
  Constructor used by slave to read the event from the binary log.
 */
#ifdef HAVE_REPLICATION
Update_rows_log_event::Update_rows_log_event(const char *buf, uint event_len,
                                             const
                                             Format_description_log_event
                                             *description_event)
  : Rows_log_event(buf, event_len, description_event)
{
}
#endif

#if !defined(MYSQL_CLIENT) && defined(HAVE_REPLICATION)

int
Update_rows_log_event::do_before_row_operations(const Slave_reporting_capability *const)
{
  int error= 0;
  DBUG_ENTER("Update_rows_log_event::do_before_row_operations");
  /*
    Increment the global status update count variable
  */
  if (get_flags(STMT_END_F))
    status_var_increment(thd->status_var.com_stat[SQLCOM_UPDATE]);
  error= row_operations_scan_and_key_setup();
  DBUG_RETURN(error);

}

int
Update_rows_log_event::do_after_row_operations(const Slave_reporting_capability *const,
                                               int error)
{
  DBUG_ENTER("Update_rows_log_event::do_after_row_operations");
  error= row_operations_scan_and_key_teardown(error);
  DBUG_RETURN(error);
}

int
Update_rows_log_event::do_exec_row(const Relay_log_info *const rli)
{
  DBUG_ASSERT(m_table != NULL);
  int error= 0;

  /*
    This is the situation after locating BI:

    ===|=== before image ====|=== after image ===|===
       ^                     ^
       m_curr_row            m_curr_row_end

    BI found in the table is stored in record[0]. We copy it to record[1]
    and unpack AI to record[0].
   */

  store_record(m_table,record[1]);

  m_curr_row= m_curr_row_end;
  /* this also updates m_curr_row_end */
  if ((error= unpack_current_row(rli, &m_cols_ai)))
    return error;

  /*
    Now we have the right row to update.  The old row (the one we're
    looking for) is in record[1] and the new row is in record[0].
  */
#ifndef HAVE_purify
  /*
    Don't print debug messages when running valgrind since they can
    trigger false warnings.
   */
  DBUG_PRINT("info",("Updating row in table"));
  DBUG_DUMP("old record", m_table->record[1], m_table->s->reclength);
  DBUG_DUMP("new values", m_table->record[0], m_table->s->reclength);
#endif

  // Temporary fix to find out why it fails [/Matz]
  memcpy(m_table->read_set->bitmap, m_cols.bitmap, (m_table->read_set->n_bits + 7) / 8);
  memcpy(m_table->write_set->bitmap, m_cols_ai.bitmap, (m_table->write_set->n_bits + 7) / 8);

  m_table->mark_columns_per_binlog_row_image();
  error= m_table->file->ha_update_row(m_table->record[1], m_table->record[0]);
  if (error == HA_ERR_RECORD_IS_THE_SAME)
    error= 0;
  m_table->default_column_bitmaps();

  return error;
}

#endif /* !defined(MYSQL_CLIENT) && defined(HAVE_REPLICATION) */

#ifdef MYSQL_CLIENT
void Update_rows_log_event::print(FILE *file,
				  PRINT_EVENT_INFO* print_event_info)
{
  Rows_log_event::print_helper(file, print_event_info, "Update_rows");
}
#endif


Incident_log_event::Incident_log_event(const char *buf, uint event_len,
                                       const Format_description_log_event *descr_event)
  : Log_event(buf, descr_event)
{
  DBUG_ENTER("Incident_log_event::Incident_log_event");
  uint8 const common_header_len=
    descr_event->common_header_len;
  uint8 const post_header_len=
    descr_event->post_header_len[INCIDENT_EVENT-1];

  DBUG_PRINT("info",("event_len: %u; common_header_len: %d; post_header_len: %d",
                     event_len, common_header_len, post_header_len));

  m_message.str= NULL;
  m_message.length= 0;
  int incident_number= uint2korr(buf + common_header_len);
  if (incident_number >= INCIDENT_COUNT ||
      incident_number <= INCIDENT_NONE)
  {
    // If the incident is not recognized, this binlog event is
    // invalid.  If we set incident_number to INCIDENT_NONE, the
    // invalidity will be detected by is_valid().
    m_incident= INCIDENT_NONE;
    DBUG_VOID_RETURN;
  }
  m_incident= static_cast<Incident>(incident_number);
  char const *ptr= buf + common_header_len + post_header_len;
  char const *const str_end= buf + event_len;
  uint8 len= 0;                   // Assignment to keep compiler happy
  const char *str= NULL;          // Assignment to keep compiler happy
  read_str_at_most_255_bytes(&ptr, str_end, &str, &len);
  if (!(m_message.str= (char*) my_malloc(len+1, MYF(MY_WME))))
  {
    /* Mark this event invalid */
    m_incident= INCIDENT_NONE;
    DBUG_VOID_RETURN;
  }
  strmake(m_message.str, str, len);
  m_message.length= len;
  DBUG_PRINT("info", ("m_incident: %d", m_incident));
  DBUG_VOID_RETURN;
}


Incident_log_event::~Incident_log_event()
{
  if (m_message.str)
    my_free(m_message.str);
}


const char *
Incident_log_event::description() const
{
  static const char *const description[]= {
    "NOTHING",                                  // Not used
    "LOST_EVENTS"
  };

  DBUG_PRINT("info", ("m_incident: %d", m_incident));

  return description[m_incident];
}


#ifndef MYSQL_CLIENT
int Incident_log_event::pack_info(Protocol *protocol)
{
  char buf[256];
  size_t bytes;
  if (m_message.length > 0)
    bytes= my_snprintf(buf, sizeof(buf), "#%d (%s)",
                       m_incident, description());
  else
    bytes= my_snprintf(buf, sizeof(buf), "#%d (%s): %s",
                       m_incident, description(), m_message.str);
  protocol->store(buf, bytes, &my_charset_bin);
  return 0;
}
#endif


#ifdef MYSQL_CLIENT
void
Incident_log_event::print(FILE *file,
                          PRINT_EVENT_INFO *print_event_info)
{
  if (print_event_info->short_form)
    return;

  print_header(&print_event_info->head_cache, print_event_info, FALSE);
  my_b_printf(&print_event_info->head_cache,
              "\n# Incident: %s\nRELOAD DATABASE; # Shall generate syntax error\n",
              description());
}
#endif

#if defined(HAVE_REPLICATION) && !defined(MYSQL_CLIENT)
int
Incident_log_event::do_apply_event(Relay_log_info const *rli)
{
  DBUG_ENTER("Incident_log_event::do_apply_event");

  if (ignored_error_code(ER_SLAVE_INCIDENT))
  {
    DBUG_PRINT("info", ("Ignoring Incident"));
    DBUG_RETURN(0);
  }
   
  rli->report(ERROR_LEVEL, ER_SLAVE_INCIDENT,
              ER(ER_SLAVE_INCIDENT),
              description(),
              m_message.length > 0 ? m_message.str : "<none>");
  DBUG_RETURN(1);
}
#endif

bool
Incident_log_event::write_data_header(IO_CACHE *file)
{
  DBUG_ENTER("Incident_log_event::write_data_header");
  DBUG_PRINT("enter", ("m_incident: %d", m_incident));
  uchar buf[sizeof(int16)];
  int2store(buf, (int16) m_incident);
#ifndef MYSQL_CLIENT
  DBUG_RETURN(wrapper_my_b_safe_write(file, buf, sizeof(buf)));
#else
   DBUG_RETURN(my_b_safe_write(file, buf, sizeof(buf)));
#endif
}

bool
Incident_log_event::write_data_body(IO_CACHE *file)
{
  uchar tmp[1];
  DBUG_ENTER("Incident_log_event::write_data_body");
  tmp[0]= (uchar) m_message.length;
  crc= my_checksum(crc, (uchar*) tmp, 1);
  if (m_message.length > 0)
  {
    crc= my_checksum(crc, (uchar*) m_message.str, m_message.length);
    // todo: report a bug on write_str accepts uint but treats it as uchar
  }
  DBUG_RETURN(write_str_at_most_255_bytes(file, m_message.str, (uint) m_message.length));
}


Ignorable_log_event::Ignorable_log_event(const char *buf,
                                         const Format_description_log_event *descr_event)
  : Log_event(buf, descr_event)
{
  DBUG_ENTER("Ignorable_log_event::Ignorable_log_event");
  DBUG_VOID_RETURN;
}

Ignorable_log_event::~Ignorable_log_event()
{
}

#ifndef MYSQL_CLIENT
/* Pack info for its unrecognized ignorable event */
int Ignorable_log_event::pack_info(Protocol *protocol)
{
  char buf[256];
  size_t bytes;
  bytes= my_snprintf(buf, sizeof(buf), "# Unrecognized ignorable event");
  protocol->store(buf, bytes, &my_charset_bin);
  return 0;
}
#endif

#ifdef MYSQL_CLIENT
/* Print for its unrecognized ignorable event */
void
Ignorable_log_event::print(FILE *file,
                           PRINT_EVENT_INFO *print_event_info)
{
  if (print_event_info->short_form)
    return;

  print_header(&print_event_info->head_cache, print_event_info, FALSE);
  my_b_printf(&print_event_info->head_cache, "\tIgnorable\n");
  my_b_printf(&print_event_info->head_cache,
              "# Unrecognized ignorable event\n");
}
#endif


Rows_query_log_event::Rows_query_log_event(const char *buf, uint event_len,
                                           const Format_description_log_event *descr_event)
  : Ignorable_log_event(buf, descr_event)
{
  DBUG_ENTER("Rows_query_log_event::Rows_query_log_event");
  uint8 const common_header_len=
    descr_event->common_header_len;
  uint8 const post_header_len=
    descr_event->post_header_len[ROWS_QUERY_LOG_EVENT-1];

  DBUG_PRINT("info",("event_len: %u; common_header_len: %d; post_header_len: %d",
                     event_len, common_header_len, post_header_len));

  /*
   m_rows_query length is stored using only one byte, but that length is
   ignored and the complete query is read.
  */
  int offset= common_header_len + post_header_len + 1;
  int len= event_len - offset;
  if (!(m_rows_query= (char*) my_malloc(len+1, MYF(MY_WME))))
    return;
  strmake(m_rows_query, buf + offset, len);
  DBUG_PRINT("info", ("m_rows_query: %s", m_rows_query));
  DBUG_VOID_RETURN;
}

Rows_query_log_event::~Rows_query_log_event()
{
  my_free(m_rows_query);
}

#ifndef MYSQL_CLIENT
int Rows_query_log_event::pack_info(Protocol *protocol)
{
  char *buf;
  size_t bytes;
  ulong len= sizeof("# ") + (ulong) strlen(m_rows_query);
  if (!(buf= (char*) my_malloc(len, MYF(MY_WME))))
    return 1;
  bytes= my_snprintf(buf, len, "# %s", m_rows_query);
  protocol->store(buf, bytes, &my_charset_bin);
  my_free(buf);
  return 0;
}
#endif

#ifdef MYSQL_CLIENT
void
Rows_query_log_event::print(FILE *file,
                            PRINT_EVENT_INFO *print_event_info)
{
  if (!print_event_info->short_form && print_event_info->verbose > 1)
  {
    IO_CACHE *const head= &print_event_info->head_cache;
    IO_CACHE *const body= &print_event_info->body_cache;
    char *token= NULL, *saveptr= NULL;
    char *rows_query_copy= NULL;
    if (!(rows_query_copy= my_strdup(m_rows_query, MYF(MY_WME))))
      return;

    print_header(head, print_event_info, FALSE);
    my_b_printf(head, "\tRows_query\n");
    /*
      Prefix every line of a multi-line query with '#' to prevent the
      statement from being executed when binary log will be processed
      using 'mysqlbinlog --verbose --verbose'.
    */
    for (token= strtok_r(rows_query_copy, "\n", &saveptr); token;
         token= strtok_r(NULL, "\n", &saveptr))
      my_b_printf(head, "# %s\n", token);
    my_free(rows_query_copy);
    print_base64(body, print_event_info, true);
  }
}
#endif

bool
Rows_query_log_event::write_data_body(IO_CACHE *file)
{
  DBUG_ENTER("Rows_query_log_event::write_data_body");
  /*
   m_rows_query length will be stored using only one byte, but on read
   that length will be ignored and the complete query will be read.
  */
  DBUG_RETURN(write_str_at_most_255_bytes(file, m_rows_query,
              (uint) strlen(m_rows_query)));
}

#if defined(MYSQL_SERVER) && defined(HAVE_REPLICATION)
int Rows_query_log_event::do_apply_event(Relay_log_info const *rli)
{
  DBUG_ENTER("Rows_query_log_event::do_apply_event");
  DBUG_ASSERT(rli->info_thd == thd);
  /* Set query for writing Rows_query log event into binlog later.*/
  thd->set_query(m_rows_query, (uint32) strlen(m_rows_query));

  DBUG_ASSERT(rli->rows_query_ev == NULL);

  const_cast<Relay_log_info*>(rli)->rows_query_ev= this;

  DBUG_RETURN(0);
}
#endif


const char *Gtid_log_event::SET_STRING_PREFIX= "SET @@SESSION.GTID_NEXT= '";


Gtid_log_event::Gtid_log_event(const char *buffer, uint event_len,
                               const Format_description_log_event *descr_event)
  : Log_event(buffer, descr_event)
{
  DBUG_ENTER("Gtid_log_event::Gtid_log_event(const char *, uint, const Format_description_log_event *");
  uint8 const common_header_len=
    descr_event->common_header_len;

#ifndef DBUG_OFF
  uint8 const post_header_len=
    buffer[EVENT_TYPE_OFFSET] == ANONYMOUS_GTID_LOG_EVENT ?
    descr_event->post_header_len[ANONYMOUS_GTID_LOG_EVENT - 1] :
    descr_event->post_header_len[GTID_LOG_EVENT - 1];
  DBUG_PRINT("info",("event_len: %u; common_header_len: %d; post_header_len: %d",
                     event_len, common_header_len, post_header_len));
#endif

  char const *ptr_buffer= buffer + common_header_len;

  spec.type= buffer[EVENT_TYPE_OFFSET] == ANONYMOUS_GTID_LOG_EVENT ? 
    ANONYMOUS_GROUP : GTID_GROUP;

  commit_flag= *ptr_buffer != 0;
  ptr_buffer+= ENCODED_FLAG_LENGTH;

  sid.copy_from((uchar *)ptr_buffer);
  ptr_buffer+= ENCODED_SID_LENGTH;

  // SIDNO is only generated if needed, in get_sidno().
  spec.gtid.sidno= -1;

  spec.gtid.gno= uint8korr(ptr_buffer);
  ptr_buffer+= ENCODED_GNO_LENGTH;

  DBUG_VOID_RETURN;
}

#ifndef MYSQL_CLIENT
Gtid_log_event::Gtid_log_event(THD* thd_arg, bool using_trans,
                               const Gtid_specification *spec_arg)
: Log_event(thd_arg, thd_arg->variables.gtid_next.type == ANONYMOUS_GROUP ?
            LOG_EVENT_IGNORABLE_F : 0,
            using_trans ? Log_event::EVENT_TRANSACTIONAL_CACHE :
            Log_event::EVENT_STMT_CACHE, Log_event::EVENT_NORMAL_LOGGING),
  commit_flag(true)
{
  DBUG_ENTER("Gtid_log_event::Gtid_log_event(THD *)");
  spec= spec_arg ? *spec_arg : thd_arg->variables.gtid_next;
  if (spec.type == GTID_GROUP)
  {
    global_sid_lock->rdlock();
    sid= global_sid_map->sidno_to_sid(spec.gtid.sidno);
    global_sid_lock->unlock();
  }
  else
    sid.clear();
#ifndef DBUG_OFF
  char buf[MAX_SET_STRING_LENGTH + 1];
  to_string(buf);
  DBUG_PRINT("info", ("%s", buf));
#endif
  DBUG_VOID_RETURN;
}
#endif

#ifndef MYSQL_CLIENT
int Gtid_log_event::pack_info(Protocol *protocol)
{
  char buffer[MAX_SET_STRING_LENGTH + 1];
  size_t len= to_string(buffer);
  protocol->store(buffer, len, &my_charset_bin);
  return 0;
}
#endif

size_t Gtid_log_event::to_string(char *buf) const
{
  char *p= buf;
  DBUG_ASSERT(strlen(SET_STRING_PREFIX) == SET_STRING_PREFIX_LENGTH);
  strcpy(p, SET_STRING_PREFIX);
  p+= SET_STRING_PREFIX_LENGTH;
  p+= spec.to_string(&sid, p);
  *p++= '\'';
  *p= '\0';
  return p - buf;
}

#ifdef MYSQL_CLIENT
void
Gtid_log_event::print(FILE *file, PRINT_EVENT_INFO *print_event_info)
{
  char buffer[MAX_SET_STRING_LENGTH + 1];
  IO_CACHE *const head= &print_event_info->head_cache;
  if (!print_event_info->short_form)
  {
    print_header(head, print_event_info, FALSE);
    my_b_printf(head, "\tGTID [commit=%s]\n", commit_flag ? "yes" : "no");
  }
  to_string(buffer);
  my_b_printf(head, "%s%s\n", buffer, print_event_info->delimiter);
}
#endif

#ifdef MYSQL_SERVER
bool Gtid_log_event::write_data_header(IO_CACHE *file)
{
  DBUG_ENTER("Gtid_log_event::write_data_header");
  char buffer[POST_HEADER_LENGTH];
  char* ptr_buffer= buffer;

  *ptr_buffer= commit_flag ? 1 : 0;
  ptr_buffer+= ENCODED_FLAG_LENGTH;

#ifndef DBUG_OFF
  char buf[rpl_sid::TEXT_LENGTH + 1];
  sid.to_string(buf);
  DBUG_PRINT("info", ("sid=%s sidno=%d gno=%lld",
                      buf, spec.gtid.sidno, spec.gtid.gno));
#endif

  sid.copy_to((uchar *)ptr_buffer);
  ptr_buffer+= ENCODED_SID_LENGTH;

  int8store(ptr_buffer, spec.gtid.gno);
  ptr_buffer+= ENCODED_GNO_LENGTH;

  DBUG_ASSERT(ptr_buffer == (buffer + sizeof(buffer)));
  DBUG_RETURN(wrapper_my_b_safe_write(file, (uchar *) buffer, sizeof(buffer)));
}
#endif // MYSQL_SERVER

#if defined(MYSQL_SERVER) && defined(HAVE_REPLICATION)
int Gtid_log_event::do_apply_event(Relay_log_info const *rli)
{
  DBUG_ENTER("Gtid_log_event::do_apply_event");
  DBUG_ASSERT(rli->info_thd == thd);

  // Gtid_log_events should be filtered out at earlier stages if gtid_mode == 0
  DBUG_ASSERT(gtid_mode > 0);

  rpl_sidno sidno= get_sidno(true);
  if (sidno < 0)
    DBUG_RETURN(1); // out of memory
  if (thd->owned_gtid.sidno)
  {
    gtid_rollback(thd);
  }
  thd->variables.gtid_next.set(sidno, spec.gtid.gno);
  DBUG_PRINT("info", ("setting gtid_next=%d:%lld",
                      sidno, spec.gtid.gno));

  if (gtid_acquire_ownership_single(thd))
    DBUG_RETURN(1);

  DBUG_RETURN(0);
}

int Gtid_log_event::do_update_pos(Relay_log_info *rli)
{
  /*
    This event does not increment group positions. This means
    that if there is a failure after it has been processed,
    it will be automatically re-executed.
  */
  rli->inc_event_relay_log_pos();
  DBUG_EXECUTE_IF("crash_after_update_pos_gtid",
                  sql_print_information("Crashing crash_after_update_pos_gtid.");
                  DBUG_SUICIDE(););
  return 0;
}
#endif

Previous_gtids_log_event::Previous_gtids_log_event(
  const char *buffer, uint event_len,
  const Format_description_log_event *descr_event)
  : Log_event(buffer, descr_event)
{
  DBUG_ENTER("Previous_gtids_log_event::Previous_gtids_log_event");
  uint8 const common_header_len=
    descr_event->common_header_len;
  uint8 const post_header_len=
    descr_event->post_header_len[PREVIOUS_GTIDS_LOG_EVENT - 1];

  DBUG_PRINT("info",("event_len: %u; common_header_len: %d; post_header_len: %d",
                     event_len, common_header_len, post_header_len));

  buf= (const uchar *)buffer + common_header_len + post_header_len;
  buf_size= (const uchar *)buffer + event_len - buf;
  DBUG_PRINT("info", ("data size of the event: %d", buf_size));
  DBUG_VOID_RETURN;
}

#ifndef MYSQL_CLIENT
Previous_gtids_log_event::Previous_gtids_log_event(const Gtid_set *set)
: Log_event(Log_event::EVENT_NO_CACHE,
            Log_event::EVENT_IMMEDIATE_LOGGING)
{
  DBUG_ENTER("Previous_gtids_log_event::Previous_gtids_log_event(THD *, const Gtid_set *)");
  global_sid_lock->assert_some_lock();
  buf_size= set->get_encoded_length();
  uchar *buffer= (uchar *) my_malloc(buf_size, MYF(MY_WME));
  if (buffer != NULL)
  {
    set->encode(buffer);
    register_temp_buf((char *)buffer);
  }
  this->buf= buffer;
  // if buf == NULL, is_valid will return false
  DBUG_VOID_RETURN;
}
#endif

#ifndef MYSQL_CLIENT
int Previous_gtids_log_event::pack_info(Protocol *protocol)
{
  size_t length= 0;
  global_sid_lock->rdlock();
  char *str= get_str(&length, &Gtid_set::default_string_format);
  global_sid_lock->unlock();
  if (str == NULL)
    return 1;
  protocol->store(str, length, &my_charset_bin);
  my_free(str);
  return 0;
}
#endif

#ifdef MYSQL_CLIENT
void Previous_gtids_log_event::print(FILE *file,
                                     PRINT_EVENT_INFO *print_event_info)
{
  IO_CACHE *const head= &print_event_info->head_cache;

  global_sid_lock->rdlock();
  char *str= get_str(NULL, &Gtid_set::commented_string_format);
  global_sid_lock->unlock();
  if (str != NULL)
  {
    if (!print_event_info->short_form)
    {
      print_header(head, print_event_info, FALSE);
      my_b_printf(head, "\tPrevious-GTIDs\n");
    }
    my_b_printf(head, "%s\n", str);
    my_free(str);
  }
}
#endif

int Previous_gtids_log_event::add_to_set(Gtid_set *target) const
{
  DBUG_ENTER("Previous_gtids_log_event::add_to_set(Gtid_set *)");
#ifndef DBUG_OFF
  char *str= get_str(NULL, &Gtid_set::default_string_format);
  DBUG_PRINT("info", ("adding gtid_set: '%s'", str));
  my_free(str);
#endif
  PROPAGATE_REPORTED_ERROR_INT(target->add_gtid_encoding(buf, buf_size));
  DBUG_RETURN(0);
}

char *Previous_gtids_log_event::get_str(
  size_t *length_p, const Gtid_set::String_format *string_format) const
{
  DBUG_ENTER("Previous_gtids_log_event::get_str(size_t *)");
  Sid_map sid_map(NULL);
  Gtid_set set(&sid_map, NULL);
  DBUG_PRINT("info", ("temp_buf=%p buf=%p", temp_buf, buf));
  if (set.add_gtid_encoding(buf, buf_size) != RETURN_STATUS_OK)
    DBUG_RETURN(NULL);
  set.dbug_print("set");
  size_t length= set.get_string_length(string_format);
  DBUG_PRINT("info", ("string length= %lu", (ulong) length));
  char* str= (char *)my_malloc(length + 1, MYF(MY_WME));
  if (str != NULL)
  {
    set.to_string(str, string_format);
    if (length_p != NULL)
      *length_p= length;
  }
  DBUG_RETURN(str);
}

#ifndef MYSQL_CLIENT
bool Previous_gtids_log_event::write_data_body(IO_CACHE *file)
{
  DBUG_ENTER("Previous_gtids_log_event::write_data_body");
  DBUG_PRINT("info", ("size=%d", buf_size));
  bool ret= wrapper_my_b_safe_write(file, buf, buf_size);
  DBUG_RETURN(ret);
}
#endif

#if defined(MYSQL_SERVER) && defined(HAVE_REPLICATION)
int Previous_gtids_log_event::do_update_pos(Relay_log_info *rli)
{
  rli->inc_event_relay_log_pos();
  return 0;
}
#endif


#ifdef MYSQL_CLIENT
/**
  The default values for these variables should be values that are
  *incorrect*, i.e., values that cannot occur in an event.  This way,
  they will always be printed for the first event.
*/
st_print_event_info::st_print_event_info()
  :flags2_inited(0), sql_mode_inited(0), sql_mode(0),
   auto_increment_increment(0),auto_increment_offset(0), charset_inited(0),
   lc_time_names_number(~0),
   charset_database_number(ILLEGAL_CHARSET_INFO_NUMBER),
   thread_id(0), thread_id_printed(false),
   base64_output_mode(BASE64_OUTPUT_UNSPEC), printed_fd_event(FALSE),
   have_unflushed_events(FALSE), skipped_event_in_transaction(false)
{
  /*
    Currently we only use static PRINT_EVENT_INFO objects, so zeroed at
    program's startup, but these explicit memset() is for the day someone
    creates dynamic instances.
  */
  memset(db, 0, sizeof(db));
  memset(charset, 0, sizeof(charset));
  memset(time_zone_str, 0, sizeof(time_zone_str));
  delimiter[0]= ';';
  delimiter[1]= 0;
  myf const flags = MYF(MY_WME | MY_NABP);
  open_cached_file(&head_cache, NULL, NULL, 0, flags);
  open_cached_file(&body_cache, NULL, NULL, 0, flags);
}
#endif


#if defined(HAVE_REPLICATION) && !defined(MYSQL_CLIENT)
Heartbeat_log_event::Heartbeat_log_event(const char* buf, uint event_len,
                    const Format_description_log_event* description_event)
  :Log_event(buf, description_event)
{
  uint8 header_size= description_event->common_header_len;
  ident_len = event_len - header_size;
  set_if_smaller(ident_len,FN_REFLEN-1);
  log_ident= buf + header_size;
}
#endif

#ifdef MYSQL_SERVER
/*
  This is a utility function that adds a quoted identifier into the a buffer.
  This also escapes any existance of the quote string inside the identifier.

  SYNOPSIS
    my_strmov_quoted_identifier
    thd                   thread handler
    buffer                target buffer
    identifier            the identifier to be quoted
    length                length of the identifier
*/
size_t my_strmov_quoted_identifier(THD* thd, char *buffer,
                                   const char* identifier,
                                   uint length)
{
  int q= thd ? get_quote_char_for_identifier(thd, identifier, length) : '`';
  return my_strmov_quoted_identifier_helper(q, buffer, identifier, length);
}
#else
size_t my_strmov_quoted_identifier(char *buffer,  const char* identifier)
{
  int q= '`';
  return my_strmov_quoted_identifier_helper(q, buffer, identifier, 0);
}

#endif

size_t my_strmov_quoted_identifier_helper(int q, char *buffer,
                                          const char* identifier,
                                          uint length)
{
  size_t written= 0;
  char quote_char;
  uint id_length= (length) ? length : strlen(identifier);

  if (q == EOF)
  {
    (void) strncpy(buffer, identifier, id_length);
    return id_length;
  }
  quote_char= (char) q;
  *buffer++= quote_char;
  written++;
  while (id_length--)
  {
    if (*identifier == quote_char)
    {
      *buffer++= quote_char;
      written++;
    }
    *buffer++= *identifier++;
    written++;
  }
  *buffer++= quote_char;
  return ++written;
}
<|MERGE_RESOLUTION|>--- conflicted
+++ resolved
@@ -10457,16 +10457,7 @@
 
   store_record(m_table, record[1]);
 
-<<<<<<< HEAD
   if (get_general_type_code() == UPDATE_ROWS_EVENT)
-=======
-  table_list->table_id= DBUG_EVALUATE_IF("inject_tblmap_same_id_maps_diff_table", 0, m_table_id);
-  table_list->updating= 1;
-  table_list->required_type= FRMTYPE_TABLE;
-  DBUG_PRINT("debug", ("table: %s is mapped to %u", table_list->table_name, table_list->table_id));
-  enum_tbl_map_status tblmap_status= check_table_map(rli, table_list);
-  if (tblmap_status == OK_TO_PROCESS)
->>>>>>> 89f31d9d
   {
     /*
       This is the situation after hashing the BI:
@@ -11856,6 +11847,7 @@
 
   table_list->table_id= DBUG_EVALUATE_IF("inject_tblmap_same_id_maps_diff_table", 0, m_table_id);
   table_list->updating= 1;
+  table_list->required_type= FRMTYPE_TABLE;
   DBUG_PRINT("debug", ("table: %s is mapped to %u", table_list->table_name, table_list->table_id));
   enum_tbl_map_status tblmap_status= check_table_map(rli, table_list);
   if (tblmap_status == OK_TO_PROCESS)
