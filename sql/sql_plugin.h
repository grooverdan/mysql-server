/* Copyright (C) 2005 MySQL AB

   This program is free software; you can redistribute it and/or modify
   it under the terms of the GNU General Public License as published by
   the Free Software Foundation; either version 2 of the License, or
   (at your option) any later version.

   This program is distributed in the hope that it will be useful,
   but WITHOUT ANY WARRANTY; without even the implied warranty of
   MERCHANTABILITY or FITNESS FOR A PARTICULAR PURPOSE.  See the
   GNU General Public License for more details.

   You should have received a copy of the GNU General Public License
   along with this program; if not, write to the Free Software
   Foundation, Inc., 59 Temple Place, Suite 330, Boston, MA  02111-1307  USA */

#ifndef _sql_plugin_h
#define _sql_plugin_h

/*
  the following #define adds server-only members to enum_mysql_show_type,
  that is defined in plugin.h
*/
#define SHOW_FUNC    SHOW_FUNC, SHOW_KEY_CACHE_LONG, SHOW_KEY_CACHE_LONGLONG, \
                     SHOW_LONG_STATUS, SHOW_DOUBLE_STATUS, SHOW_HAVE,   \
<<<<<<< HEAD
                     SHOW_HA_ROWS, SHOW_SYS, SHOW_LONG_NOFLUSH
#include <mysql/plugin.h>
=======
                     SHOW_MY_BOOL, SHOW_HA_ROWS, SHOW_SYS, SHOW_LONG_NOFLUSH
#include <plugin.h>
>>>>>>> a511d770
#undef SHOW_FUNC
typedef enum enum_mysql_show_type SHOW_TYPE;
typedef struct st_mysql_show_var SHOW_VAR;

#define MYSQL_ANY_PLUGIN         -1

enum enum_plugin_state
{
  PLUGIN_IS_FREED= 0,
  PLUGIN_IS_DELETED,
  PLUGIN_IS_UNINITIALIZED,
  PLUGIN_IS_READY
};

/* A handle for the dynamic library containing a plugin or plugins. */

struct st_plugin_dl
{
  LEX_STRING dl;
  void *handle;
  struct st_mysql_plugin *plugins;
  int version;
  uint ref_count;            /* number of plugins loaded from the library */
};

/* A handle of a plugin */

struct st_plugin_int
{
  LEX_STRING name;
  struct st_mysql_plugin *plugin;
  struct st_plugin_dl *plugin_dl;
  enum enum_plugin_state state;
  uint ref_count;           /* number of threads using the plugin */
};

extern char *opt_plugin_dir_ptr;
extern char opt_plugin_dir[FN_REFLEN];
extern LEX_STRING plugin_type_names[];
extern int plugin_init(void);
extern void plugin_load(void);
extern void plugin_free(void);
extern my_bool plugin_is_ready(LEX_STRING *name, int type);
extern st_plugin_int *plugin_lock(LEX_STRING *name, int type);
extern void plugin_unlock(struct st_plugin_int *plugin);
extern my_bool mysql_install_plugin(THD *thd, LEX_STRING *name, LEX_STRING *dl);
extern my_bool mysql_uninstall_plugin(THD *thd, LEX_STRING *name);

extern my_bool plugin_register_builtin(struct st_mysql_plugin *plugin);

typedef my_bool (plugin_foreach_func)(THD *thd,
                                      st_plugin_int *plugin,
                                      void *arg);
extern my_bool plugin_foreach(THD *thd, plugin_foreach_func *func,
                              int type, void *arg);
#endif<|MERGE_RESOLUTION|>--- conflicted
+++ resolved
@@ -23,13 +23,8 @@
 */
 #define SHOW_FUNC    SHOW_FUNC, SHOW_KEY_CACHE_LONG, SHOW_KEY_CACHE_LONGLONG, \
                      SHOW_LONG_STATUS, SHOW_DOUBLE_STATUS, SHOW_HAVE,   \
-<<<<<<< HEAD
-                     SHOW_HA_ROWS, SHOW_SYS, SHOW_LONG_NOFLUSH
+                     SHOW_MY_BOOL, SHOW_HA_ROWS, SHOW_SYS, SHOW_LONG_NOFLUSH
 #include <mysql/plugin.h>
-=======
-                     SHOW_MY_BOOL, SHOW_HA_ROWS, SHOW_SYS, SHOW_LONG_NOFLUSH
-#include <plugin.h>
->>>>>>> a511d770
 #undef SHOW_FUNC
 typedef enum enum_mysql_show_type SHOW_TYPE;
 typedef struct st_mysql_show_var SHOW_VAR;
