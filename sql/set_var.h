/* Copyright (C) 2002-2006 MySQL AB

   This program is free software; you can redistribute it and/or modify
   it under the terms of the GNU General Public License as published by
   the Free Software Foundation; version 2 of the License.

   This program is distributed in the hope that it will be useful,
   but WITHOUT ANY WARRANTY; without even the implied warranty of
   MERCHANTABILITY or FITNESS FOR A PARTICULAR PURPOSE.  See the
   GNU General Public License for more details.

   You should have received a copy of the GNU General Public License
   along with this program; if not, write to the Free Software
   Foundation, Inc., 59 Temple Place, Suite 330, Boston, MA  02111-1307  USA */

/* Classes to support the SET command */

#ifdef USE_PRAGMA_INTERFACE
#pragma interface			/* gcc class implementation */
#endif

/****************************************************************************
  Variables that are changable runtime are declared using the
  following classes
****************************************************************************/

class sys_var;
class set_var;
class sys_var_pluginvar; /* opaque */
typedef struct system_variables SV;
typedef struct my_locale_st MY_LOCALE;

extern TYPELIB bool_typelib, delay_key_write_typelib, sql_mode_typelib;

typedef int (*sys_check_func)(THD *,  set_var *);
typedef bool (*sys_update_func)(THD *, set_var *);
typedef void (*sys_after_update_func)(THD *,enum_var_type);
typedef void (*sys_set_default_func)(THD *, enum_var_type);
typedef uchar *(*sys_value_ptr_func)(THD *thd);

struct sys_var_chain
{
  sys_var *first;
  sys_var *last;
};

class sys_var
{
public:
  sys_var *next;
  struct my_option *option_limits;	/* Updated by by set_var_init() */
  uint name_length;			/* Updated by by set_var_init() */
  const char *name;

  sys_after_update_func after_update;
  bool no_support_one_shot;
  sys_var(const char *name_arg,sys_after_update_func func= NULL)
    :name(name_arg), after_update(func)
    , no_support_one_shot(1)
  {}
  virtual ~sys_var() {}
  void chain_sys_var(sys_var_chain *chain_arg)
  {
    if (chain_arg->last)
      chain_arg->last->next= this;
    else
      chain_arg->first= this;
    chain_arg->last= this;
  }
  virtual bool check(THD *thd, set_var *var);
  bool check_enum(THD *thd, set_var *var, const TYPELIB *enum_names);
  bool check_set(THD *thd, set_var *var, TYPELIB *enum_names);
  virtual bool update(THD *thd, set_var *var)=0;
  virtual void set_default(THD *thd_arg, enum_var_type type) {}
  virtual SHOW_TYPE show_type() { return SHOW_UNDEF; }
  virtual uchar *value_ptr(THD *thd, enum_var_type type, LEX_STRING *base)
  { return 0; }
  virtual bool check_type(enum_var_type type)
  { return type != OPT_GLOBAL; }		/* Error if not GLOBAL */
  virtual bool check_update_type(Item_result type)
  { return type != INT_RESULT; }		/* Assume INT */
  virtual bool check_default(enum_var_type type)
  { return option_limits == 0; }
  Item *item(THD *thd, enum_var_type type, LEX_STRING *base);
  virtual bool is_struct() { return 0; }
  virtual bool is_readonly() const { return 0; }
  virtual sys_var_pluginvar *cast_pluginvar() { return 0; }
};


/*
  A base class for all variables that require its access to
  be guarded with a mutex.
*/

class sys_var_global: public sys_var
{
protected:
  pthread_mutex_t *guard;
public:
  sys_var_global(const char *name_arg, sys_after_update_func after_update_arg,
                 pthread_mutex_t *guard_arg)
    :sys_var(name_arg, after_update_arg), guard(guard_arg) {}
};


/*
  A global-only ulong variable that requires its access to be
  protected with a mutex.
*/

class sys_var_long_ptr_global: public sys_var_global
{
public:
  ulong *value;
  sys_var_long_ptr_global(sys_var_chain *chain, const char *name_arg,
                          ulong *value_ptr_arg,
                          pthread_mutex_t *guard_arg,
                          sys_after_update_func after_update_arg= NULL)
    :sys_var_global(name_arg, after_update_arg, guard_arg),
    value(value_ptr_arg)
  { chain_sys_var(chain); }
  bool check(THD *thd, set_var *var);
  bool update(THD *thd, set_var *var);
  void set_default(THD *thd, enum_var_type type);
  SHOW_TYPE show_type() { return SHOW_LONG; }
  uchar *value_ptr(THD *thd, enum_var_type type, LEX_STRING *base)
  { return (uchar*) value; }
};


/*
  A global ulong variable that is protected by LOCK_global_system_variables
*/

class sys_var_long_ptr :public sys_var_long_ptr_global
{
public:
  sys_var_long_ptr(sys_var_chain *chain, const char *name_arg, ulong *value_ptr,
                   sys_after_update_func after_update_arg= NULL);
};


class sys_var_ulonglong_ptr :public sys_var
{
public:
  ulonglong *value;
  sys_var_ulonglong_ptr(sys_var_chain *chain, const char *name_arg, ulonglong *value_ptr_arg)
    :sys_var(name_arg),value(value_ptr_arg)
  { chain_sys_var(chain); }
  sys_var_ulonglong_ptr(sys_var_chain *chain, const char *name_arg, ulonglong *value_ptr_arg,
		       sys_after_update_func func)
    :sys_var(name_arg,func), value(value_ptr_arg)
  { chain_sys_var(chain); }
  bool update(THD *thd, set_var *var);
  void set_default(THD *thd, enum_var_type type);
  SHOW_TYPE show_type() { return SHOW_LONGLONG; }
  uchar *value_ptr(THD *thd, enum_var_type type, LEX_STRING *base)
  { return (uchar*) value; }
};


class sys_var_bool_ptr :public sys_var
{
public:
  my_bool *value;
  sys_var_bool_ptr(sys_var_chain *chain, const char *name_arg, my_bool *value_arg)
    :sys_var(name_arg),value(value_arg)
  { chain_sys_var(chain); }
  bool check(THD *thd, set_var *var)
  {
    return check_enum(thd, var, &bool_typelib);
  }
  bool update(THD *thd, set_var *var);
  void set_default(THD *thd, enum_var_type type);
  SHOW_TYPE show_type() { return SHOW_MY_BOOL; }
  uchar *value_ptr(THD *thd, enum_var_type type, LEX_STRING *base)
  { return (uchar*) value; }
  bool check_update_type(Item_result type) { return 0; }
};


class sys_var_bool_ptr_readonly :public sys_var_bool_ptr
{
public:
  sys_var_bool_ptr_readonly(sys_var_chain *chain, const char *name_arg,
                            my_bool *value_arg)
    :sys_var_bool_ptr(chain, name_arg, value_arg)
  {}
  bool is_readonly() const { return 1; }
};


class sys_var_str :public sys_var
{
public:
  char *value;					// Pointer to allocated string
  uint value_length;
  sys_check_func check_func;
  sys_update_func update_func;
  sys_set_default_func set_default_func;
  sys_var_str(sys_var_chain *chain, const char *name_arg,
	      sys_check_func check_func_arg,
	      sys_update_func update_func_arg,
	      sys_set_default_func set_default_func_arg,
              char *value_arg)
    :sys_var(name_arg), value(value_arg), check_func(check_func_arg),
    update_func(update_func_arg),set_default_func(set_default_func_arg)
  { chain_sys_var(chain); }
  bool check(THD *thd, set_var *var);
  bool update(THD *thd, set_var *var)
  {
    return (*update_func)(thd, var);
  }
  void set_default(THD *thd, enum_var_type type)
  {
    (*set_default_func)(thd, type);
  }
  SHOW_TYPE show_type() { return SHOW_CHAR; }
  uchar *value_ptr(THD *thd, enum_var_type type, LEX_STRING *base)
  { return (uchar*) value; }
  bool check_update_type(Item_result type)
  {
    return type != STRING_RESULT;		/* Only accept strings */
  }
  bool check_default(enum_var_type type) { return 0; }
};


class sys_var_const_str :public sys_var
{
public:
  char *value;					// Pointer to const value
  sys_var_const_str(sys_var_chain *chain, const char *name_arg, const char *value_arg)
    :sys_var(name_arg),value((char*) value_arg)
  { chain_sys_var(chain); }
  bool check(THD *thd, set_var *var)
  {
    return 1;
  }
  bool update(THD *thd, set_var *var)
  {
    return 1;
  }
  SHOW_TYPE show_type() { return SHOW_CHAR; }
  uchar *value_ptr(THD *thd, enum_var_type type, LEX_STRING *base)
  {
    return (uchar*) value;
  }
  bool check_update_type(Item_result type)
  {
    return 1;
  }
  bool check_default(enum_var_type type) { return 1; }
  bool is_readonly() const { return 1; }
};


class sys_var_const_str_ptr :public sys_var
{
public:
  char **value;					// Pointer to const value
  sys_var_const_str_ptr(sys_var_chain *chain, const char *name_arg, char **value_arg)
    :sys_var(name_arg),value(value_arg)
  { chain_sys_var(chain); }
  bool check(THD *thd, set_var *var)
  {
    return 1;
  }
  bool update(THD *thd, set_var *var)
  {
    return 1;
  }
  SHOW_TYPE show_type() { return SHOW_CHAR; }
  uchar *value_ptr(THD *thd, enum_var_type type, LEX_STRING *base)
  {
    return (uchar*) *value;
  }
  bool check_update_type(Item_result type)
  {
    return 1;
  }
  bool check_default(enum_var_type type) { return 1; }
  bool is_readonly() const { return 1; }
};


class sys_var_enum :public sys_var
{
  uint *value;
  TYPELIB *enum_names;
public:
  sys_var_enum(sys_var_chain *chain, const char *name_arg, uint *value_arg,
	       TYPELIB *typelib, sys_after_update_func func)
    :sys_var(name_arg,func), value(value_arg), enum_names(typelib)
  { chain_sys_var(chain); }
  bool check(THD *thd, set_var *var)
  {
    return check_enum(thd, var, enum_names);
  }
  bool update(THD *thd, set_var *var);
  SHOW_TYPE show_type() { return SHOW_CHAR; }
  uchar *value_ptr(THD *thd, enum_var_type type, LEX_STRING *base);
  bool check_update_type(Item_result type) { return 0; }
};


class sys_var_thd :public sys_var
{
public:
  sys_var_thd(const char *name_arg, 
              sys_after_update_func func= NULL)
    :sys_var(name_arg,func)
  {}
  bool check_type(enum_var_type type) { return 0; }
  bool check_default(enum_var_type type)
  {
    return type == OPT_GLOBAL && !option_limits;
  }
};


class sys_var_thd_ulong :public sys_var_thd
{
  sys_check_func check_func;
public:
  ulong SV::*offset;
  sys_var_thd_ulong(sys_var_chain *chain, const char *name_arg, ulong SV::*offset_arg)
    :sys_var_thd(name_arg), check_func(0), offset(offset_arg)
  { chain_sys_var(chain); }
  sys_var_thd_ulong(sys_var_chain *chain, const char *name_arg, ulong SV::*offset_arg,
		   sys_check_func c_func, sys_after_update_func au_func)
    :sys_var_thd(name_arg,au_func), check_func(c_func), offset(offset_arg)
  { chain_sys_var(chain); }
  bool check(THD *thd, set_var *var);
  bool update(THD *thd, set_var *var);
  void set_default(THD *thd, enum_var_type type);
  SHOW_TYPE show_type() { return SHOW_LONG; }
  uchar *value_ptr(THD *thd, enum_var_type type, LEX_STRING *base);
};


class sys_var_thd_ha_rows :public sys_var_thd
{
public:
  ha_rows SV::*offset;
  sys_var_thd_ha_rows(sys_var_chain *chain, const char *name_arg, 
                      ha_rows SV::*offset_arg)
    :sys_var_thd(name_arg), offset(offset_arg)
  { chain_sys_var(chain); }
  sys_var_thd_ha_rows(sys_var_chain *chain, const char *name_arg, 
                      ha_rows SV::*offset_arg,
		      sys_after_update_func func)
    :sys_var_thd(name_arg,func), offset(offset_arg)
  { chain_sys_var(chain); }
  bool update(THD *thd, set_var *var);
  void set_default(THD *thd, enum_var_type type);
  SHOW_TYPE show_type() { return SHOW_HA_ROWS; }
  uchar *value_ptr(THD *thd, enum_var_type type, LEX_STRING *base);
};


class sys_var_thd_ulonglong :public sys_var_thd
{
public:
  ulonglong SV::*offset;
  bool only_global;
  sys_var_thd_ulonglong(sys_var_chain *chain, const char *name_arg, 
                        ulonglong SV::*offset_arg)
    :sys_var_thd(name_arg), offset(offset_arg)
  { chain_sys_var(chain); }
  sys_var_thd_ulonglong(sys_var_chain *chain, const char *name_arg, 
                        ulonglong SV::*offset_arg,
			sys_after_update_func func, bool only_global_arg)
    :sys_var_thd(name_arg, func), offset(offset_arg),
    only_global(only_global_arg)
  { chain_sys_var(chain); }
  bool update(THD *thd, set_var *var);
  void set_default(THD *thd, enum_var_type type);
  SHOW_TYPE show_type() { return SHOW_LONGLONG; }
<<<<<<< HEAD
  uchar *value_ptr(THD *thd, enum_var_type type, LEX_STRING *base);
=======
  byte *value_ptr(THD *thd, enum_var_type type, LEX_STRING *base);
  bool check(THD *thd, set_var *var);
>>>>>>> b1e77cfc
  bool check_default(enum_var_type type)
  {
    return type == OPT_GLOBAL && !option_limits;
  }
  bool check_type(enum_var_type type)
  {
    return (only_global && type != OPT_GLOBAL);
  }
};


class sys_var_thd_bool :public sys_var_thd
{
public:
  my_bool SV::*offset;
  sys_var_thd_bool(sys_var_chain *chain, const char *name_arg, my_bool SV::*offset_arg)
    :sys_var_thd(name_arg), offset(offset_arg)
  { chain_sys_var(chain); }
  sys_var_thd_bool(sys_var_chain *chain, const char *name_arg, my_bool SV::*offset_arg,
		   sys_after_update_func func)
    :sys_var_thd(name_arg,func), offset(offset_arg)
  { chain_sys_var(chain); }
  bool update(THD *thd, set_var *var);
  void set_default(THD *thd, enum_var_type type);
  SHOW_TYPE show_type() { return SHOW_MY_BOOL; }
  uchar *value_ptr(THD *thd, enum_var_type type, LEX_STRING *base);
  bool check(THD *thd, set_var *var)
  {
    return check_enum(thd, var, &bool_typelib);
  }
  bool check_update_type(Item_result type) { return 0; }
};


class sys_var_thd_enum :public sys_var_thd
{
protected:
  ulong SV::*offset;
  TYPELIB *enum_names;
  sys_check_func check_func;
public:
  sys_var_thd_enum(sys_var_chain *chain, const char *name_arg, ulong SV::*offset_arg,
		   TYPELIB *typelib)
    :sys_var_thd(name_arg), offset(offset_arg), enum_names(typelib),
    check_func(0)
  { chain_sys_var(chain); }
  sys_var_thd_enum(sys_var_chain *chain, const char *name_arg, ulong SV::*offset_arg,
		   TYPELIB *typelib,
		   sys_after_update_func func)
    :sys_var_thd(name_arg,func), offset(offset_arg), enum_names(typelib),
    check_func(0)
  { chain_sys_var(chain); }
  sys_var_thd_enum(sys_var_chain *chain, const char *name_arg, ulong SV::*offset_arg,
		   TYPELIB *typelib, sys_after_update_func func,
                   sys_check_func check)
    :sys_var_thd(name_arg,func), offset(offset_arg), enum_names(typelib),
    check_func(check)
  { chain_sys_var(chain); }
  bool check(THD *thd, set_var *var)
  {
    int ret= 0;
    if (check_func)
      ret= (*check_func)(thd, var);
    return ret ? ret : check_enum(thd, var, enum_names);
  }
  bool update(THD *thd, set_var *var);
  void set_default(THD *thd, enum_var_type type);
  SHOW_TYPE show_type() { return SHOW_CHAR; }
  uchar *value_ptr(THD *thd, enum_var_type type, LEX_STRING *base);
  bool check_update_type(Item_result type) { return 0; }
};


extern void fix_sql_mode_var(THD *thd, enum_var_type type);

class sys_var_thd_sql_mode :public sys_var_thd_enum
{
public:
  sys_var_thd_sql_mode(sys_var_chain *chain, const char *name_arg, 
                       ulong SV::*offset_arg)
    :sys_var_thd_enum(chain, name_arg, offset_arg, &sql_mode_typelib,
		      fix_sql_mode_var)
  {}
  bool check(THD *thd, set_var *var)
  {
    return check_set(thd, var, enum_names);
  }
  void set_default(THD *thd, enum_var_type type);
  uchar *value_ptr(THD *thd, enum_var_type type, LEX_STRING *base);
  static bool symbolic_mode_representation(THD *thd, ulonglong sql_mode,
                                           LEX_STRING *rep);
};


class sys_var_thd_storage_engine :public sys_var_thd
{
protected:
  plugin_ref SV::*offset;
public:
  sys_var_thd_storage_engine(sys_var_chain *chain, const char *name_arg, 
                             plugin_ref SV::*offset_arg)
    :sys_var_thd(name_arg), offset(offset_arg)
  { chain_sys_var(chain); }
  bool check(THD *thd, set_var *var);
  SHOW_TYPE show_type() { return SHOW_CHAR; }
  bool check_update_type(Item_result type)
  {
    return type != STRING_RESULT;		/* Only accept strings */
  }
  void set_default(THD *thd, enum_var_type type);
  bool update(THD *thd, set_var *var);
  uchar *value_ptr(THD *thd, enum_var_type type, LEX_STRING *base);
};

class sys_var_thd_table_type :public sys_var_thd_storage_engine
{
public:
  sys_var_thd_table_type(sys_var_chain *chain, const char *name_arg, 
                         plugin_ref SV::*offset_arg)
    :sys_var_thd_storage_engine(chain, name_arg, offset_arg)
  {}
  void warn_deprecated(THD *thd);
  void set_default(THD *thd, enum_var_type type);
  bool update(THD *thd, set_var *var);
};

class sys_var_thd_bit :public sys_var_thd
{
  sys_check_func check_func;
  sys_update_func update_func;
public:
  ulonglong bit_flag;
  bool reverse;
  sys_var_thd_bit(sys_var_chain *chain, const char *name_arg,
                  sys_check_func c_func, sys_update_func u_func,
                  ulonglong bit, bool reverse_arg=0)
    :sys_var_thd(name_arg), check_func(c_func), update_func(u_func),
    bit_flag(bit), reverse(reverse_arg)
  { chain_sys_var(chain); }
  bool check(THD *thd, set_var *var);
  bool update(THD *thd, set_var *var);
  bool check_update_type(Item_result type) { return 0; }
  bool check_type(enum_var_type type) { return type == OPT_GLOBAL; }
  SHOW_TYPE show_type() { return SHOW_MY_BOOL; }
  uchar *value_ptr(THD *thd, enum_var_type type, LEX_STRING *base);
};

class sys_var_thd_dbug :public sys_var_thd
{
public:
  sys_var_thd_dbug(sys_var_chain *chain, const char *name_arg)
    :sys_var_thd(name_arg)
  { chain_sys_var(chain); }
  bool check_update_type(Item_result type) { return type != STRING_RESULT; }
  bool check(THD *thd, set_var *var);
  SHOW_TYPE show_type() { return SHOW_CHAR; }
  bool update(THD *thd, set_var *var);
  void set_default(THD *thd, enum_var_type type) { DBUG_POP(); }
  uchar *value_ptr(THD *thd, enum_var_type type, LEX_STRING *b);
};



/* some variables that require special handling */

class sys_var_timestamp :public sys_var
{
public:
  sys_var_timestamp(sys_var_chain *chain, const char *name_arg)
    :sys_var(name_arg)
  { chain_sys_var(chain); }
  bool update(THD *thd, set_var *var);
  void set_default(THD *thd, enum_var_type type);
  bool check_type(enum_var_type type)    { return type == OPT_GLOBAL; }
  bool check_default(enum_var_type type) { return 0; }
  SHOW_TYPE show_type() { return SHOW_LONG; }
  uchar *value_ptr(THD *thd, enum_var_type type, LEX_STRING *base);
};


class sys_var_last_insert_id :public sys_var
{
public:
  sys_var_last_insert_id(sys_var_chain *chain, const char *name_arg)
    :sys_var(name_arg)
  { chain_sys_var(chain); }
  bool update(THD *thd, set_var *var);
  bool check_type(enum_var_type type) { return type == OPT_GLOBAL; }
  SHOW_TYPE show_type() { return SHOW_LONGLONG; }
  uchar *value_ptr(THD *thd, enum_var_type type, LEX_STRING *base);
};


class sys_var_insert_id :public sys_var
{
public:
  sys_var_insert_id(sys_var_chain *chain, const char *name_arg)
    :sys_var(name_arg)
  { chain_sys_var(chain); }
  bool update(THD *thd, set_var *var);
  bool check_type(enum_var_type type) { return type == OPT_GLOBAL; }
  SHOW_TYPE show_type() { return SHOW_LONGLONG; }
  uchar *value_ptr(THD *thd, enum_var_type type, LEX_STRING *base);
};


class sys_var_rand_seed1 :public sys_var
{
public:
  sys_var_rand_seed1(sys_var_chain *chain, const char *name_arg)
    :sys_var(name_arg)
  { chain_sys_var(chain); }
  bool update(THD *thd, set_var *var);
  bool check_type(enum_var_type type) { return type == OPT_GLOBAL; }
};

class sys_var_rand_seed2 :public sys_var
{
public:
  sys_var_rand_seed2(sys_var_chain *chain, const char *name_arg)
    :sys_var(name_arg)
  { chain_sys_var(chain); }
  bool update(THD *thd, set_var *var);
  bool check_type(enum_var_type type) { return type == OPT_GLOBAL; }
};


class sys_var_collation :public sys_var_thd
{
public:
  sys_var_collation(const char *name_arg)
    :sys_var_thd(name_arg)
    {
    no_support_one_shot= 0;
    }
  bool check(THD *thd, set_var *var);
  SHOW_TYPE show_type() { return SHOW_CHAR; }
  bool check_update_type(Item_result type)
  {
    return ((type != STRING_RESULT) && (type != INT_RESULT));
  }
  bool check_default(enum_var_type type) { return 0; }
  virtual void set_default(THD *thd, enum_var_type type)= 0;
};

class sys_var_character_set :public sys_var_thd
{
public:
  bool nullable;
  sys_var_character_set(const char *name_arg, bool is_nullable= 0) :
    sys_var_thd(name_arg), nullable(is_nullable)
  {
    /*
      In fact only almost all variables derived from sys_var_character_set
      support ONE_SHOT; character_set_results doesn't. But that's good enough.
    */
    no_support_one_shot= 0;
  }
  bool check(THD *thd, set_var *var);
  SHOW_TYPE show_type() { return SHOW_CHAR; }
  bool check_update_type(Item_result type)
  {
    return ((type != STRING_RESULT) && (type != INT_RESULT));
  }
  bool check_default(enum_var_type type) { return 0; }
  bool update(THD *thd, set_var *var);
  uchar *value_ptr(THD *thd, enum_var_type type, LEX_STRING *base);
  virtual void set_default(THD *thd, enum_var_type type)= 0;
  virtual CHARSET_INFO **ci_ptr(THD *thd, enum_var_type type)= 0;
};

class sys_var_character_set_sv :public sys_var_character_set
{
  CHARSET_INFO *SV::*offset;
  CHARSET_INFO **global_default;
public:
  sys_var_character_set_sv(sys_var_chain *chain, const char *name_arg,
			   CHARSET_INFO *SV::*offset_arg,
			   CHARSET_INFO **global_default_arg,
			   bool is_nullable= 0)
    : sys_var_character_set(name_arg, is_nullable),
    offset(offset_arg), global_default(global_default_arg)
  { chain_sys_var(chain); }
  void set_default(THD *thd, enum_var_type type);
  CHARSET_INFO **ci_ptr(THD *thd, enum_var_type type);
};


class sys_var_character_set_database :public sys_var_character_set
{
public:
  sys_var_character_set_database(sys_var_chain *chain, const char *name_arg) :
    sys_var_character_set(name_arg)
  { chain_sys_var(chain); }
  void set_default(THD *thd, enum_var_type type);
  CHARSET_INFO **ci_ptr(THD *thd, enum_var_type type);
};

class sys_var_collation_sv :public sys_var_collation
{
  CHARSET_INFO *SV::*offset;
  CHARSET_INFO **global_default;
public:
  sys_var_collation_sv(sys_var_chain *chain, const char *name_arg,
		       CHARSET_INFO *SV::*offset_arg,
		       CHARSET_INFO **global_default_arg)
    :sys_var_collation(name_arg),
    offset(offset_arg), global_default(global_default_arg)
  {
    chain_sys_var(chain);
  }
  bool update(THD *thd, set_var *var);
  void set_default(THD *thd, enum_var_type type);
  uchar *value_ptr(THD *thd, enum_var_type type, LEX_STRING *base);
};


class sys_var_key_cache_param :public sys_var
{
protected:
  size_t offset;
public:
  sys_var_key_cache_param(sys_var_chain *chain, const char *name_arg, 
                          size_t offset_arg)
    :sys_var(name_arg), offset(offset_arg)
  { chain_sys_var(chain); }
  uchar *value_ptr(THD *thd, enum_var_type type, LEX_STRING *base);
  bool check_default(enum_var_type type) { return 1; }
  bool is_struct() { return 1; }
};


class sys_var_key_buffer_size :public sys_var_key_cache_param
{
public:
  sys_var_key_buffer_size(sys_var_chain *chain, const char *name_arg)
    :sys_var_key_cache_param(chain, name_arg,
                             offsetof(KEY_CACHE, param_buff_size))
  {}
  bool update(THD *thd, set_var *var);
  SHOW_TYPE show_type() { return SHOW_LONGLONG; }
};


class sys_var_key_cache_long :public sys_var_key_cache_param
{
public:
  sys_var_key_cache_long(sys_var_chain *chain, const char *name_arg, size_t offset_arg)
    :sys_var_key_cache_param(chain, name_arg, offset_arg)
  {}
  bool update(THD *thd, set_var *var);
  SHOW_TYPE show_type() { return SHOW_LONG; }
};


class sys_var_thd_date_time_format :public sys_var_thd
{
  DATE_TIME_FORMAT *SV::*offset;
  timestamp_type date_time_type;
public:
  sys_var_thd_date_time_format(sys_var_chain *chain, const char *name_arg,
			       DATE_TIME_FORMAT *SV::*offset_arg,
			       timestamp_type date_time_type_arg)
    :sys_var_thd(name_arg), offset(offset_arg),
    date_time_type(date_time_type_arg)
  { chain_sys_var(chain); }
  SHOW_TYPE show_type() { return SHOW_CHAR; }
  bool check_update_type(Item_result type)
  {
    return type != STRING_RESULT;		/* Only accept strings */
  }
  bool check_default(enum_var_type type) { return 0; }
  bool check(THD *thd, set_var *var);
  bool update(THD *thd, set_var *var);
  void update2(THD *thd, enum_var_type type, DATE_TIME_FORMAT *new_value);
  uchar *value_ptr(THD *thd, enum_var_type type, LEX_STRING *base);
  void set_default(THD *thd, enum_var_type type);
};


class sys_var_log_state :public sys_var_bool_ptr
{
  uint log_type;
public:
  sys_var_log_state(sys_var_chain *chain, const char *name_arg, my_bool *value_arg, 
                    uint log_type_arg)
    :sys_var_bool_ptr(chain, name_arg, value_arg), log_type(log_type_arg) {}
  bool update(THD *thd, set_var *var);
  void set_default(THD *thd, enum_var_type type);
};


class sys_var_log_output :public sys_var
{
  ulong *value;
  TYPELIB *enum_names;
public:
  sys_var_log_output(sys_var_chain *chain, const char *name_arg, ulong *value_arg,
                     TYPELIB *typelib, sys_after_update_func func)
    :sys_var(name_arg,func), value(value_arg), enum_names(typelib)
  { chain_sys_var(chain); }
  bool check(THD *thd, set_var *var)
  {
    return check_set(thd, var, enum_names);
  }
  bool update(THD *thd, set_var *var);
  uchar *value_ptr(THD *thd, enum_var_type type, LEX_STRING *base);
  bool check_update_type(Item_result type) { return 0; }
  void set_default(THD *thd, enum_var_type type);
  SHOW_TYPE show_type() { return SHOW_CHAR; }
};


/* Variable that you can only read from */

class sys_var_readonly: public sys_var
{
public:
  enum_var_type var_type;
  SHOW_TYPE show_type_value;
  sys_value_ptr_func value_ptr_func;
  sys_var_readonly(sys_var_chain *chain, const char *name_arg, enum_var_type type,
		   SHOW_TYPE show_type_arg,
		   sys_value_ptr_func value_ptr_func_arg)
    :sys_var(name_arg), var_type(type), 
       show_type_value(show_type_arg), value_ptr_func(value_ptr_func_arg)
  { chain_sys_var(chain); }
  bool update(THD *thd, set_var *var) { return 1; }
  bool check_default(enum_var_type type) { return 1; }
  bool check_type(enum_var_type type) { return type != var_type; }
  bool check_update_type(Item_result type) { return 1; }
  uchar *value_ptr(THD *thd, enum_var_type type, LEX_STRING *base)
  {
    return (*value_ptr_func)(thd);
  }
  SHOW_TYPE show_type() { return show_type_value; }
  bool is_readonly() const { return 1; }
};


class sys_var_have_option: public sys_var
{
protected:
  virtual SHOW_COMP_OPTION get_option() = 0;
public:
  sys_var_have_option(sys_var_chain *chain, const char *variable_name):
    sys_var(variable_name)
  { chain_sys_var(chain); }
  uchar *value_ptr(THD *thd, enum_var_type type, LEX_STRING *base)
  {
    return (uchar*) show_comp_option_name[get_option()];
  }
  bool update(THD *thd, set_var *var) { return 1; }
  bool check_default(enum_var_type type) { return 1; }
  bool check_type(enum_var_type type) { return type != OPT_GLOBAL; }
  bool check_update_type(Item_result type) { return 1; }
  SHOW_TYPE show_type() { return SHOW_CHAR; }
  bool is_readonly() const { return 1; }
};


class sys_var_have_variable: public sys_var_have_option
{
  SHOW_COMP_OPTION *have_variable;

public:
  sys_var_have_variable(sys_var_chain *chain, const char *variable_name,
                        SHOW_COMP_OPTION *have_variable_arg):
    sys_var_have_option(chain, variable_name),
    have_variable(have_variable_arg)
  { }
  SHOW_COMP_OPTION get_option() { return *have_variable; }
};


class sys_var_have_plugin: public sys_var_have_option
{
  const char *plugin_name_str;
  const uint plugin_name_len;
  const int plugin_type;

public:
  sys_var_have_plugin(sys_var_chain *chain, const char *variable_name,
                      const char *plugin_name_str_arg, uint plugin_name_len_arg, 
                      int plugin_type_arg):
    sys_var_have_option(chain, variable_name), 
    plugin_name_str(plugin_name_str_arg), plugin_name_len(plugin_name_len_arg),
    plugin_type(plugin_type_arg)
  { }
  /* the following method is declared in sql_plugin.cc */
  SHOW_COMP_OPTION get_option();
};


class sys_var_thd_time_zone :public sys_var_thd
{
public:
  sys_var_thd_time_zone(sys_var_chain *chain, const char *name_arg):
    sys_var_thd(name_arg) 
  {
    no_support_one_shot= 0;
    chain_sys_var(chain);
  }
  bool check(THD *thd, set_var *var);
  SHOW_TYPE show_type() { return SHOW_CHAR; }
  bool check_update_type(Item_result type)
  {
    return type != STRING_RESULT;		/* Only accept strings */
  }
  bool check_default(enum_var_type type) { return 0; }
  bool update(THD *thd, set_var *var);
  uchar *value_ptr(THD *thd, enum_var_type type, LEX_STRING *base);
  virtual void set_default(THD *thd, enum_var_type type);
};


class sys_var_max_user_conn : public sys_var_thd
{
public:
  sys_var_max_user_conn(sys_var_chain *chain, const char *name_arg):
    sys_var_thd(name_arg)
  { chain_sys_var(chain); }
  bool check(THD *thd, set_var *var);
  bool update(THD *thd, set_var *var);
  bool check_default(enum_var_type type)
  {
    return type != OPT_GLOBAL || !option_limits;
  }
  void set_default(THD *thd, enum_var_type type);
  SHOW_TYPE show_type() { return SHOW_INT; }
  uchar *value_ptr(THD *thd, enum_var_type type, LEX_STRING *base);
};


class sys_var_microseconds :public sys_var_thd
{
  ulonglong SV::*offset;
public:
  sys_var_microseconds(sys_var_chain *chain, const char *name_arg,
                       ulonglong SV::*offset_arg):
    sys_var_thd(name_arg), offset(offset_arg)
  { chain_sys_var(chain); }
  bool check(THD *thd, set_var *var) {return 0;}
  bool update(THD *thd, set_var *var);
  void set_default(THD *thd, enum_var_type type);
  SHOW_TYPE show_type() { return SHOW_DOUBLE; }
  bool check_update_type(Item_result type)
  {
    return (type != INT_RESULT && type != REAL_RESULT && type != DECIMAL_RESULT);
  }
  uchar *value_ptr(THD *thd, enum_var_type type, LEX_STRING *base);
};


class sys_var_trust_routine_creators :public sys_var_bool_ptr
{
  /* We need a derived class only to have a warn_deprecated() */
public:
  sys_var_trust_routine_creators(sys_var_chain *chain,
                                 const char *name_arg, my_bool *value_arg) :
    sys_var_bool_ptr(chain, name_arg, value_arg) {};
  void warn_deprecated(THD *thd);
  void set_default(THD *thd, enum_var_type type);
  bool update(THD *thd, set_var *var);
};


/**
  Handler for setting the system variable --read-only.
*/

class sys_var_opt_readonly :public sys_var_bool_ptr
{
public:
  sys_var_opt_readonly(sys_var_chain *chain, const char *name_arg, 
                       my_bool *value_arg) :
    sys_var_bool_ptr(chain, name_arg, value_arg) {};
  ~sys_var_opt_readonly() {};
  bool update(THD *thd, set_var *var);
};


class sys_var_thd_lc_time_names :public sys_var_thd
{
public:
  sys_var_thd_lc_time_names(sys_var_chain *chain, const char *name_arg):
    sys_var_thd(name_arg)
  {
#if MYSQL_VERSION_ID < 50000
    no_support_one_shot= 0;
#endif
    chain_sys_var(chain);
  }
  bool check(THD *thd, set_var *var);
  SHOW_TYPE show_type() { return SHOW_CHAR; }
  bool check_update_type(Item_result type)
  {
    return ((type != STRING_RESULT) && (type != INT_RESULT));
  }
  bool check_default(enum_var_type type) { return 0; }
  bool update(THD *thd, set_var *var);
  uchar *value_ptr(THD *thd, enum_var_type type, LEX_STRING *base);
  virtual void set_default(THD *thd, enum_var_type type);
};


class sys_var_event_scheduler :public sys_var_long_ptr
{
  /* We need a derived class only to have a warn_deprecated() */
public:
  sys_var_event_scheduler(sys_var_chain *chain, const char *name_arg) :
    sys_var_long_ptr(chain, name_arg, NULL, NULL) {};
  bool update(THD *thd, set_var *var);
  uchar *value_ptr(THD *thd, enum_var_type type, LEX_STRING *base);
  SHOW_TYPE show_type() { return SHOW_CHAR; }
  bool check(THD *thd, set_var *var);
  bool check_update_type(Item_result type)
  {
    return type != STRING_RESULT && type != INT_RESULT;
  }
};

extern void fix_binlog_format_after_update(THD *thd, enum_var_type type);

class sys_var_thd_binlog_format :public sys_var_thd_enum
{
public:
  sys_var_thd_binlog_format(sys_var_chain *chain, const char *name_arg, 
                            ulong SV::*offset_arg)
    :sys_var_thd_enum(chain, name_arg, offset_arg,
                      &binlog_format_typelib
                      , fix_binlog_format_after_update
                      )
  {};
  bool is_readonly() const;
};

/****************************************************************************
  Classes for parsing of the SET command
****************************************************************************/

class set_var_base :public Sql_alloc
{
public:
  set_var_base() {}
  virtual ~set_var_base() {}
  virtual int check(THD *thd)=0;	/* To check privileges etc. */
  virtual int update(THD *thd)=0;	/* To set the value */
  /* light check for PS */
  virtual int light_check(THD *thd) { return check(thd); }
  virtual bool no_support_one_shot() { return 1; }
};


/* MySQL internal variables, like query_cache_size */

class set_var :public set_var_base
{
public:
  sys_var *var;
  Item *value;
  enum_var_type type;
  union
  {
    CHARSET_INFO *charset;
    ulong ulong_value;
    ulonglong ulonglong_value;
    plugin_ref plugin;
    DATE_TIME_FORMAT *date_time_format;
    Time_zone *time_zone;
    MY_LOCALE *locale_value;
  } save_result;
  LEX_STRING base;			/* for structs */

  set_var(enum_var_type type_arg, sys_var *var_arg,
          const LEX_STRING *base_name_arg, Item *value_arg)
    :var(var_arg), type(type_arg), base(*base_name_arg)
  {
    /*
      If the set value is a field, change it to a string to allow things like
      SET table_type=MYISAM;
    */
    if (value_arg && value_arg->type() == Item::FIELD_ITEM)
    {
      Item_field *item= (Item_field*) value_arg;
      if (!(value=new Item_string(item->field_name, 
                  (uint) strlen(item->field_name),
				  item->collation.collation)))
	value=value_arg;			/* Give error message later */
    }
    else
      value=value_arg;
  }
  int check(THD *thd);
  int update(THD *thd);
  int light_check(THD *thd);
  bool no_support_one_shot() { return var->no_support_one_shot; }
};


/* User variables like @my_own_variable */

class set_var_user: public set_var_base
{
  Item_func_set_user_var *user_var_item;
public:
  set_var_user(Item_func_set_user_var *item)
    :user_var_item(item)
  {}
  int check(THD *thd);
  int update(THD *thd);
  int light_check(THD *thd);
};

/* For SET PASSWORD */

class set_var_password: public set_var_base
{
  LEX_USER *user;
  char *password;
public:
  set_var_password(LEX_USER *user_arg,char *password_arg)
    :user(user_arg), password(password_arg)
  {}
  int check(THD *thd);
  int update(THD *thd);
};


/* For SET NAMES and SET CHARACTER SET */

class set_var_collation_client: public set_var_base
{
  CHARSET_INFO *character_set_client;
  CHARSET_INFO *character_set_results;
  CHARSET_INFO *collation_connection;
public:
  set_var_collation_client(CHARSET_INFO *client_coll_arg,
  			   CHARSET_INFO *connection_coll_arg,
  			   CHARSET_INFO *result_coll_arg)
    :character_set_client(client_coll_arg),
     character_set_results(result_coll_arg),
     collation_connection(connection_coll_arg)
  {}
  int check(THD *thd);
  int update(THD *thd);
};


extern "C"
{
  typedef int (*process_key_cache_t) (const char *, KEY_CACHE *);
}

/* Named lists (used for keycaches) */

class NAMED_LIST :public ilink
{
  const char *name;
  uint name_length;
public:
  uchar* data;

  NAMED_LIST(I_List<NAMED_LIST> *links, const char *name_arg,
	     uint name_length_arg, uchar* data_arg)
    :name_length(name_length_arg), data(data_arg)
  {
    name= my_strndup(name_arg, name_length, MYF(MY_WME));
    links->push_back(this);
  }
  inline bool cmp(const char *name_cmp, uint length)
  {
    return length == name_length && !memcmp(name, name_cmp, length);
  }
  ~NAMED_LIST()
  {
    my_free((uchar*) name, MYF(0));
  }
  friend bool process_key_caches(process_key_cache_t func);
  friend void delete_elements(I_List<NAMED_LIST> *list,
			      void (*free_element)(const char*, uchar*));
};

/* updated in sql_acl.cc */

extern sys_var_thd_bool sys_old_alter_table;
extern sys_var_thd_bool sys_old_passwords;
extern LEX_STRING default_key_cache_base;

/* For sql_yacc */
struct sys_var_with_base
{
  sys_var *var;
  LEX_STRING base_name;
};

/*
  Prototypes for helper functions
*/

int set_var_init();
void set_var_free();
int mysql_append_static_vars(const SHOW_VAR *show_vars, uint count);
SHOW_VAR* enumerate_sys_vars(THD *thd, bool sorted);
int mysql_add_sys_var_chain(sys_var *chain, struct my_option *long_options);
int mysql_del_sys_var_chain(sys_var *chain);
sys_var *find_sys_var(THD *thd, const char *str, uint length=0);
int sql_set_variables(THD *thd, List<set_var_base> *var_list);
bool not_all_support_one_shot(List<set_var_base> *var_list);
void fix_delay_key_write(THD *thd, enum_var_type type);
ulong fix_sql_mode(ulong sql_mode);
extern sys_var_const_str sys_charset_system;
extern sys_var_str sys_init_connect;
extern sys_var_str sys_init_slave;
extern sys_var_thd_time_zone sys_time_zone;
extern sys_var_thd_bit sys_autocommit;
CHARSET_INFO *get_old_charset_by_name(const char *old_name);
uchar* find_named(I_List<NAMED_LIST> *list, const char *name, uint length,
		NAMED_LIST **found);

extern sys_var_str sys_var_general_log_path, sys_var_slow_log_path;

/* key_cache functions */
KEY_CACHE *get_key_cache(LEX_STRING *cache_name);
KEY_CACHE *get_or_create_key_cache(const char *name, uint length);
void free_key_cache(const char *name, KEY_CACHE *key_cache);
bool process_key_caches(process_key_cache_t func);
void delete_elements(I_List<NAMED_LIST> *list,
		     void (*free_element)(const char*, uchar*));<|MERGE_RESOLUTION|>--- conflicted
+++ resolved
@@ -378,12 +378,8 @@
   bool update(THD *thd, set_var *var);
   void set_default(THD *thd, enum_var_type type);
   SHOW_TYPE show_type() { return SHOW_LONGLONG; }
-<<<<<<< HEAD
-  uchar *value_ptr(THD *thd, enum_var_type type, LEX_STRING *base);
-=======
-  byte *value_ptr(THD *thd, enum_var_type type, LEX_STRING *base);
-  bool check(THD *thd, set_var *var);
->>>>>>> b1e77cfc
+  uchar *value_ptr(THD *thd, enum_var_type type, LEX_STRING *base);
+  bool check(THD *thd, set_var *var);
   bool check_default(enum_var_type type)
   {
     return type == OPT_GLOBAL && !option_limits;
