/* Copyright (C) 2000 MySQL AB

   This program is free software; you can redistribute it and/or modify
   it under the terms of the GNU General Public License as published by
   the Free Software Foundation; version 2 of the License.

   This program is distributed in the hope that it will be useful,
   but WITHOUT ANY WARRANTY; without even the implied warranty of
   MERCHANTABILITY or FITNESS FOR A PARTICULAR PURPOSE.  See the
   GNU General Public License for more details.

   You should have received a copy of the GNU General Public License
   along with this program; if not, write to the Free Software
   Foundation, Inc., 59 Temple Place, Suite 330, Boston, MA  02111-1307  USA */

#include "mysys_priv.h"
#include <m_string.h>

#if defined( __WIN__) || defined(__NETWARE__)
#define DELIM ';'
#else
#define DELIM ':'
#endif

my_bool init_tmpdir(MY_TMPDIR *tmpdir, const char *pathlist)
{
  char *end, *copy;
  char buff[FN_REFLEN];
<<<<<<< HEAD
  DYNAMIC_ARRAY t_arr;
  DBUG_ENTER("init_tmpdir");
  DBUG_PRINT("enter", ("pathlist: %s", pathlist ? pathlist : "NULL"));

  pthread_mutex_init(&tmpdir->mutex, MY_MUTEX_INIT_FAST);
  if (my_init_dynamic_array(&t_arr, sizeof(char*), 1, 5))
    goto err;
=======
  pthread_mutex_init(&tmpdir->mutex, MY_MUTEX_INIT_FAST);
  if (my_init_dynamic_array(&tmpdir->full_list, sizeof(char*), 1, 5))
    return TRUE;
>>>>>>> 988ce580
  if (!pathlist || !pathlist[0])
  {
    /* Get default temporary directory */
    pathlist=getenv("TMPDIR");	/* Use this if possible */
#if defined( __WIN__) || defined(__NETWARE__)
    if (!pathlist)
      pathlist=getenv("TEMP");
    if (!pathlist)
      pathlist=getenv("TMP");
#endif
    if (!pathlist || !pathlist[0])
      pathlist=(char*) P_tmpdir;
  }
  do
  {
    uint length;
    end=strcend(pathlist, DELIM);
<<<<<<< HEAD
    strmake(buff, pathlist, (uint) (end-pathlist));
    length= cleanup_dirname(buff, buff);
    if (!(copy= my_strndup(buff, length, MYF(MY_WME))) ||
        insert_dynamic(&t_arr, (gptr) &copy))
      DBUG_RETURN(TRUE);
=======
    convert_dirname(buff, pathlist, end);
    if (!(copy=my_strdup(buff, MYF(MY_WME))))
      return TRUE;
    if (insert_dynamic(&tmpdir->full_list, (gptr)&copy))
      return TRUE;
>>>>>>> 988ce580
    pathlist=end+1;
  }
  while (*end);
  freeze_size(&tmpdir->full_list);
  tmpdir->list=(char **)tmpdir->full_list.buffer;
  tmpdir->max=tmpdir->full_list.elements-1;
  tmpdir->cur=0;
  DBUG_RETURN(FALSE);

err:
  delete_dynamic(&t_arr);                       /* Safe to free */
  pthread_mutex_destroy(&tmpdir->mutex);
  DBUG_RETURN(TRUE);
}


char *my_tmpdir(MY_TMPDIR *tmpdir)
{
  char *dir;
  if (!tmpdir->max)
    return tmpdir->list[0];
  pthread_mutex_lock(&tmpdir->mutex);
  dir=tmpdir->list[tmpdir->cur];
  tmpdir->cur= (tmpdir->cur == tmpdir->max) ? 0 : tmpdir->cur+1;
  pthread_mutex_unlock(&tmpdir->mutex);
  return dir;
}

void free_tmpdir(MY_TMPDIR *tmpdir)
{
  uint i;
  for (i=0; i<=tmpdir->max; i++)
    my_free(tmpdir->list[i], MYF(0));
  delete_dynamic(&tmpdir->full_list);
  pthread_mutex_destroy(&tmpdir->mutex);
}
<|MERGE_RESOLUTION|>--- conflicted
+++ resolved
@@ -26,19 +26,12 @@
 {
   char *end, *copy;
   char buff[FN_REFLEN];
-<<<<<<< HEAD
-  DYNAMIC_ARRAY t_arr;
   DBUG_ENTER("init_tmpdir");
   DBUG_PRINT("enter", ("pathlist: %s", pathlist ? pathlist : "NULL"));
 
   pthread_mutex_init(&tmpdir->mutex, MY_MUTEX_INIT_FAST);
-  if (my_init_dynamic_array(&t_arr, sizeof(char*), 1, 5))
+  if (my_init_dynamic_array(&tmpdir->full_list, sizeof(char*), 1, 5))
     goto err;
-=======
-  pthread_mutex_init(&tmpdir->mutex, MY_MUTEX_INIT_FAST);
-  if (my_init_dynamic_array(&tmpdir->full_list, sizeof(char*), 1, 5))
-    return TRUE;
->>>>>>> 988ce580
   if (!pathlist || !pathlist[0])
   {
     /* Get default temporary directory */
@@ -56,19 +49,11 @@
   {
     uint length;
     end=strcend(pathlist, DELIM);
-<<<<<<< HEAD
     strmake(buff, pathlist, (uint) (end-pathlist));
     length= cleanup_dirname(buff, buff);
     if (!(copy= my_strndup(buff, length, MYF(MY_WME))) ||
-        insert_dynamic(&t_arr, (gptr) &copy))
+        insert_dynamic(&tmpdir->full_list, (gptr) &copy))
       DBUG_RETURN(TRUE);
-=======
-    convert_dirname(buff, pathlist, end);
-    if (!(copy=my_strdup(buff, MYF(MY_WME))))
-      return TRUE;
-    if (insert_dynamic(&tmpdir->full_list, (gptr)&copy))
-      return TRUE;
->>>>>>> 988ce580
     pathlist=end+1;
   }
   while (*end);
