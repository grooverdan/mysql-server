/* Copyright (c) 2006, 2015, Oracle and/or its affiliates. All rights reserved.

   This program is free software; you can redistribute it and/or modify
   it under the terms of the GNU General Public License as published by
   the Free Software Foundation; version 2 of the License.

   This program is distributed in the hope that it will be useful,
   but WITHOUT ANY WARRANTY; without even the implied warranty of
   MERCHANTABILITY or FITNESS FOR A PARTICULAR PURPOSE.  See the
   GNU General Public License for more details.

   You should have received a copy of the GNU General Public License
   along with this program; if not, write to the Free Software
   Foundation, Inc., 51 Franklin St, Fifth Floor, Boston, MA 02110-1301  USA */

/*
  extensible hash

  TODO
     try to get rid of dummy nodes ?
     for non-unique hash, count only _distinct_ values
     (but how to do it in lf_hash_delete ?)
*/
#include <my_global.h>
#include <m_string.h>
#include <my_sys.h>
#include <mysys_priv.h>
#include <my_bit.h>
#include <lf.h>

LF_REQUIRE_PINS(3)

/* An element of the list */
typedef struct {
  intptr volatile link; /* a pointer to the next element in a listand a flag */
  uint32 hashnr;        /* reversed hash number, for sorting                 */
  const uchar *key;
  size_t keylen;
  /*
    data is stored here, directly after the keylen.
    thus the pointer to data is (void*)(slist_element_ptr+1)
  */
} LF_SLIST;

const int LF_HASH_OVERHEAD= sizeof(LF_SLIST);

/*
  a structure to pass the context (pointers two the three successive elements
  in a list) from my_lfind to linsert/ldelete
*/
typedef struct {
  intptr volatile *prev;
  LF_SLIST *curr, *next;
} CURSOR;

/*
  the last bit in LF_SLIST::link is a "deleted" flag.
  the helper macros below convert it to a pure pointer or a pure flag
*/
#define PTR(V)      (LF_SLIST *)((V) & (~(intptr)1))
#define DELETED(V)  ((V) & 1)

/*
  DESCRIPTION
    Search for hashnr/key/keylen in the list starting from 'head' and
    position the cursor. The list is ORDER BY hashnr, key

  RETURN
    0 - not found
    1 - found

  NOTE
    cursor is positioned in either case
    pins[0..2] are used, they are NOT removed on return
*/
static int my_lfind(LF_SLIST * volatile *head, CHARSET_INFO *cs, uint32 hashnr,
                    const uchar *key, size_t keylen, CURSOR *cursor, LF_PINS *pins)
{
  uint32       cur_hashnr;
  const uchar  *cur_key;
  size_t       cur_keylen;
  intptr       link;

retry:
  cursor->prev= (intptr *)head;
  do { /* PTR() isn't necessary below, head is a dummy node */
    cursor->curr= (LF_SLIST *)(*cursor->prev);
    lf_pin(pins, 1, cursor->curr);
  } while (*cursor->prev != (intptr)cursor->curr && LF_BACKOFF);
  for (;;)
  {
    if (unlikely(!cursor->curr))
      return 0; /* end of the list */
    do {
      /* QQ: XXX or goto retry ? */
      link= cursor->curr->link;
      cursor->next= PTR(link);
      lf_pin(pins, 0, cursor->next);
    } while (link != cursor->curr->link && LF_BACKOFF);
    cur_hashnr= cursor->curr->hashnr;
    cur_key= cursor->curr->key;
    cur_keylen= cursor->curr->keylen;
    if (*cursor->prev != (intptr)cursor->curr)
    {
      (void)LF_BACKOFF;
      goto retry;
    }
    if (!DELETED(link))
    {
      if (cur_hashnr >= hashnr)
      {
        int r= 1;
        if (cur_hashnr > hashnr ||
            (r= my_strnncoll(cs, (uchar*) cur_key, cur_keylen, (uchar*) key,
                             keylen)) >= 0)
          return !r;
      }
      cursor->prev= &(cursor->curr->link);
      lf_pin(pins, 2, cursor->curr);
    }
    else
    {
      /*
        we found a deleted node - be nice, help the other thread
        and remove this deleted node
      */
      if (my_atomic_casptr((void **)cursor->prev,
                           (void **)&cursor->curr, cursor->next))
        lf_pinbox_free(pins, cursor->curr);
      else
      {
        (void)LF_BACKOFF;
        goto retry;
      }
    }
    cursor->curr= cursor->next;
    lf_pin(pins, 1, cursor->curr);
  }
}


/**
  Search for list element satisfying condition specified by match
  function and position cursor on it.

  @param head          Head of the list to search in.
  @param first_hashnr  Hash value to start search from.
  @param last_hashnr   Hash value to stop search after.
  @param match         Match function.
  @param cursor        Cursor to be position.
  @param pins          LF_PINS for the calling thread to be used during
                       search for pinning result.

  @retval 0 - not found
  @retval 1 - found
*/

static int my_lfind_match(LF_SLIST * volatile *head,
                          uint32 first_hashnr, uint32 last_hashnr,
                          lf_hash_match_func *match,
                          CURSOR *cursor, LF_PINS *pins)
{
  uint32       cur_hashnr;
  intptr       link;

retry:
  cursor->prev= (intptr *)head;
  do { /* PTR() isn't necessary below, head is a dummy node */
    cursor->curr= (LF_SLIST *)(*cursor->prev);
    lf_pin(pins, 1, cursor->curr);
  } while (*cursor->prev != (intptr)cursor->curr && LF_BACKOFF);
  for (;;)
  {
    if (unlikely(!cursor->curr))
      return 0; /* end of the list */
    do {
      /* QQ: XXX or goto retry ? */
      link= cursor->curr->link;
      cursor->next= PTR(link);
      lf_pin(pins, 0, cursor->next);
    } while (link != cursor->curr->link && LF_BACKOFF);
    cur_hashnr= cursor->curr->hashnr;
    if (*cursor->prev != (intptr)cursor->curr)
    {
      (void)LF_BACKOFF;
      goto retry;
    }
    if (!DELETED(link))
    {
      if (cur_hashnr >= first_hashnr)
      {
        if (cur_hashnr > last_hashnr)
          return 0;

        if (cur_hashnr & 1)
        {
          /* Normal node. Check if element matches condition. */
          if ((*match)((uchar *)(cursor->curr + 1)))
            return 1;
        }
        else
        {
          /*
            Dummy node. Nothing to check here.

            Still thanks to the fact that dummy nodes are never deleted we
            can save it as a safe place to restart iteration if ever needed.
          */
          head= (LF_SLIST * volatile *)&(cursor->curr->link);
        }
      }

      cursor->prev= &(cursor->curr->link);
      lf_pin(pins, 2, cursor->curr);
    }
    else
    {
      /*
        we found a deleted node - be nice, help the other thread
        and remove this deleted node
      */
      if (my_atomic_casptr((void **)cursor->prev,
                           (void **)&cursor->curr, cursor->next))
        lf_pinbox_free(pins, cursor->curr);
      else
      {
        (void)LF_BACKOFF;
        goto retry;
      }
    }
    cursor->curr= cursor->next;
    lf_pin(pins, 1, cursor->curr);
  }
}


/*
  DESCRIPTION
    insert a 'node' in the list that starts from 'head' in the correct
    position (as found by my_lfind)

  RETURN
    0     - inserted
    not 0 - a pointer to a duplicate (not pinned and thus unusable)

  NOTE
    it uses pins[0..2], on return all pins are removed.
    if there're nodes with the same key value, a new node is added before them.
*/
static LF_SLIST *linsert(LF_SLIST * volatile *head, CHARSET_INFO *cs,
                         LF_SLIST *node, LF_PINS *pins, uint flags)
{
  CURSOR         cursor;
  int            res;

  for (;;)
  {
    if (my_lfind(head, cs, node->hashnr, node->key, node->keylen,
              &cursor, pins) &&
        (flags & LF_HASH_UNIQUE))
    {
      res= 0; /* duplicate found */
      break;
    }
    else
    {
      node->link= (intptr)cursor.curr;
      DBUG_ASSERT(node->link != (intptr)node); /* no circular references */
      DBUG_ASSERT(cursor.prev != &node->link); /* no circular references */
      if (my_atomic_casptr((void **)cursor.prev, (void **)&cursor.curr, node))
      {
        res= 1; /* inserted ok */
        break;
      }
    }
  }
  lf_unpin(pins, 0);
  lf_unpin(pins, 1);
  lf_unpin(pins, 2);
  /*
    Note that cursor.curr is not pinned here and the pointer is unreliable,
    the object may dissapear anytime. But if it points to a dummy node, the
    pointer is safe, because dummy nodes are never freed - initialize_bucket()
    uses this fact.
  */
  return res ? 0 : cursor.curr;
}

/*
  DESCRIPTION
    deletes a node as identified by hashnr/keey/keylen from the list
    that starts from 'head'

  RETURN
    0 - ok
    1 - not found

  NOTE
    it uses pins[0..2], on return all pins are removed.
*/
static int ldelete(LF_SLIST * volatile *head, CHARSET_INFO *cs, uint32 hashnr,
                   const uchar *key, uint keylen, LF_PINS *pins)
{
  CURSOR cursor;
  int res;

  for (;;)
  {
    if (!my_lfind(head, cs, hashnr, key, keylen, &cursor, pins))
    {
      res= 1; /* not found */
      break;
    }
    else
    {
      /* mark the node deleted */
      if (my_atomic_casptr((void **)&(cursor.curr->link),
                           (void **)&cursor.next,
                           (void *)(((intptr)cursor.next) | 1)))
      {
        /* and remove it from the list */
        if (my_atomic_casptr((void **)cursor.prev,
                             (void **)&cursor.curr, cursor.next))
          lf_pinbox_free(pins, cursor.curr);
        else
        {
          /*
            somebody already "helped" us and removed the node ?
            Let's check if we need to help that someone too!
            (to ensure the number of "set DELETED flag" actions
            is equal to the number of "remove from the list" actions)
          */
          my_lfind(head, cs, hashnr, key, keylen, &cursor, pins);
        }
        res= 0;
        break;
      }
    }
  }
  lf_unpin(pins, 0);
  lf_unpin(pins, 1);
  lf_unpin(pins, 2);
  return res;
}

/*
  DESCRIPTION
    searches for a node as identified by hashnr/keey/keylen in the list
    that starts from 'head'

  RETURN
    0 - not found
    node - found

  NOTE
    it uses pins[0..2], on return the pin[2] keeps the node found
    all other pins are removed.
*/
static LF_SLIST *my_lsearch(LF_SLIST * volatile *head, CHARSET_INFO *cs,
                            uint32 hashnr, const uchar *key, uint keylen,
                            LF_PINS *pins)
{
  CURSOR cursor;
  int res= my_lfind(head, cs, hashnr, key, keylen, &cursor, pins);
  if (res)
    lf_pin(pins, 2, cursor.curr);
  lf_unpin(pins, 0);
  lf_unpin(pins, 1);
  return res ? cursor.curr : 0;
}

static inline const uchar* hash_key(const LF_HASH *hash,
                                    const uchar *record, size_t *length)
{
  if (hash->get_key)
    return (*hash->get_key)(record, length, 0);
  *length= hash->key_length;
  return record + hash->key_offset;
}

/*
  Compute the hash key value from the raw key.

  @note, that the hash value is limited to 2^31, because we need one
  bit to distinguish between normal and dummy nodes.
*/
static inline uint calc_hash(LF_HASH *hash, const uchar *key, size_t keylen)
{
  return (hash->hash_function(hash, key, keylen)) & INT_MAX32;
}

#define MAX_LOAD 1.0    /* average number of elements in a bucket */

static int initialize_bucket(LF_HASH *, LF_SLIST * volatile*, uint, LF_PINS *);


/**
  Adaptor function which allows to use hash function from character
  set with LF_HASH.
*/
static uint cset_hash_sort_adapter(const LF_HASH *hash, const uchar *key,
                                   size_t length)
{
  ulong nr1=1, nr2=4;
  hash->charset->coll->hash_sort(hash->charset, key, length, &nr1, &nr2);
  return (uint)nr1;
}


/*
  Initializes lf_hash, the arguments are compatible with hash_init

  @note element_size sets both the size of allocated memory block for
  lf_alloc and a size of memcpy'ed block size in lf_hash_insert. Typically
  they are the same, indeed. But LF_HASH::element_size can be decreased
  after lf_hash_init, and then lf_alloc will allocate larger block that
  lf_hash_insert will copy over. It is desireable if part of the element
  is expensive to initialize - for example if there is a mutex or
  DYNAMIC_ARRAY. In this case they should be initialize in the
  LF_ALLOCATOR::constructor, and lf_hash_insert should not overwrite them.
  See wt_init() for example.
  As an alternative to using the above trick with decreasing
  LF_HASH::element_size one can provide an "initialize" hook that will finish
  initialization of object provided by LF_ALLOCATOR and set element key from
  object passed as parameter to lf_hash_insert instead of doing simple memcpy.
*/
void lf_hash_init2(LF_HASH *hash, uint element_size, uint flags,
                   uint key_offset, uint key_length, my_hash_get_key get_key,
                   CHARSET_INFO *charset, lf_hash_func *hash_function,
                   lf_allocator_func *ctor, lf_allocator_func *dtor,
                   lf_hash_init_func *init)
{
  lf_alloc_init2(&hash->alloc, sizeof(LF_SLIST)+element_size,
                 offsetof(LF_SLIST, key), ctor, dtor);
  lf_dynarray_init(&hash->array, sizeof(LF_SLIST *));
  hash->size= 1;
  hash->count= 0;
  hash->element_size= element_size;
  hash->flags= flags;
  hash->charset= charset ? charset : &my_charset_bin;
  hash->key_offset= key_offset;
  hash->key_length= key_length;
  hash->get_key= get_key;
  hash->hash_function= hash_function ? hash_function : cset_hash_sort_adapter;
  hash->initialize= init;
  DBUG_ASSERT(get_key ? !key_offset && !key_length : key_length);
}

void lf_hash_destroy(LF_HASH *hash)
{
  LF_SLIST *el, **head= (LF_SLIST **)lf_dynarray_value(&hash->array, 0);

  if (unlikely(!head))
    return;
  el= *head;

  while (el)
  {
    intptr next= el->link;
    if (el->hashnr & 1)
      lf_alloc_direct_free(&hash->alloc, el); /* normal node */
    else
      my_free(el); /* dummy node */
    el= (LF_SLIST *)next;
  }
  lf_alloc_destroy(&hash->alloc);
  lf_dynarray_destroy(&hash->array);
}

/*
  DESCRIPTION
    inserts a new element to a hash. it will have a _copy_ of
    data, not a pointer to it.

  RETURN
    0 - inserted
    1 - didn't (unique key conflict)
   -1 - out of memory

  NOTE
    see linsert() for pin usage notes
*/
int lf_hash_insert(LF_HASH *hash, LF_PINS *pins, const void *data)
{
  int csize, bucket, hashnr;
  LF_SLIST *node, * volatile *el;

  node= (LF_SLIST *)lf_alloc_new(pins);
  if (unlikely(!node))
    return -1;
  if (hash->initialize)
    (*hash->initialize)((uchar*)(node + 1), (const uchar*)data);
  else
    memcpy(node+1, data, hash->element_size);
  node->key= hash_key(hash, (uchar *)(node+1), &node->keylen);
  hashnr= calc_hash(hash, node->key, node->keylen);
  bucket= hashnr % hash->size;
  el= lf_dynarray_lvalue(&hash->array, bucket);
  if (unlikely(!el))
    return -1;
  if (*el == NULL && unlikely(initialize_bucket(hash, el, bucket, pins)))
    return -1;
  node->hashnr= my_reverse_bits(hashnr) | 1; /* normal node */
  if (linsert(el, hash->charset, node, pins, hash->flags))
  {
    lf_pinbox_free(pins, node);
    return 1;
  }
  csize= hash->size;
  if ((my_atomic_add32(&hash->count, 1)+1.0) / csize > MAX_LOAD)
    my_atomic_cas32(&hash->size, &csize, csize*2);
  return 0;
}

/*
  DESCRIPTION
    deletes an element with the given key from the hash (if a hash is
    not unique and there're many elements with this key - the "first"
    matching element is deleted)
  RETURN
    0 - deleted
    1 - didn't (not found)
   -1 - out of memory
  NOTE
    see ldelete() for pin usage notes
*/
int lf_hash_delete(LF_HASH *hash, LF_PINS *pins, const void *key, uint keylen)
{
  LF_SLIST * volatile *el;
  uint bucket, hashnr= calc_hash(hash, (uchar *)key, keylen);

  bucket= hashnr % hash->size;
  el= lf_dynarray_lvalue(&hash->array, bucket);
  if (unlikely(!el))
    return -1;
  /*
    note that we still need to initialize_bucket here,
    we cannot return "node not found", because an old bucket of that
    node may've been split and the node was assigned to a new bucket
    that was never accessed before and thus is not initialized.
  */
  if (*el == NULL && unlikely(initialize_bucket(hash, el, bucket, pins)))
    return -1;
  if (ldelete(el, hash->charset, my_reverse_bits(hashnr) | 1,
              (uchar *)key, keylen, pins))
  {
    return 1;
  }
  my_atomic_add32(&hash->count, -1);
  return 0;
}


/**
  Find hash element corresponding to the key.

  @param hash    The hash to search element in.
  @param pins    Pins for the calling thread which were earlier
                 obtained from this hash using lf_hash_get_pins().
  @param key     Key
  @param keylen  Key length

  @retval A pointer to an element with the given key (if a hash is not unique
          and there're many elements with this key - the "first" matching
          element).
  @retval NULL         - if nothing is found
  @retval MY_LF_ERRPTR - if OOM

  @note Uses pins[0..2]. On return pins[0..1] are removed and pins[2]
        is used to pin object found. It is also not removed in case when
        object is not found/error occurs but pin value is undefined in
        this case.
        So calling lf_hash_unpin() is mandatory after call to this function
        in case of both success and failure.
        @sa my_lsearch().
*/

void *lf_hash_search(LF_HASH *hash, LF_PINS *pins, const void *key, uint keylen)
{
  LF_SLIST * volatile *el, *found;
  uint bucket, hashnr= calc_hash(hash, (uchar *)key, keylen);

  bucket= hashnr % hash->size;
  el= lf_dynarray_lvalue(&hash->array, bucket);
  if (unlikely(!el))
    return MY_LF_ERRPTR;
  if (*el == NULL && unlikely(initialize_bucket(hash, el, bucket, pins)))
<<<<<<< HEAD
    return MY_LF_ERRPTR;
  found= lsearch(el, hash->charset, my_reverse_bits(hashnr) | 1,
                 (uchar *)key, keylen, pins);
=======
    return MY_ERRPTR;
  found= my_lsearch(el, hash->charset, my_reverse_bits(hashnr) | 1,
                    (uchar *)key, keylen, pins);
>>>>>>> 714c0b3d
  return found ? found+1 : 0;
}


/**
  Find random hash element which satisfies condition specified by
  match function.

  @param hash      Hash to search element in.
  @param pins      Pins for calling thread to be used during search
                   and for pinning its result.
  @param match     Pointer to match function. This function takes
                   pointer to object stored in hash as parameter
                   and returns 0 if object doesn't satisfy its
                   condition (and non-0 value if it does).
  @param rand_val  Random value to be used for selecting hash
                   bucket from which search in sort-ordered
                   list needs to be started.

  @retval A pointer to a random element matching condition.
  @retval NULL         - if nothing is found
  @retval MY_LF_ERRPTR - OOM.

  @note This function follows the same pinning protocol as lf_hash_search(),
        i.e. uses pins[0..2]. On return pins[0..1] are removed and pins[2]
        is used to pin object found. It is also not removed in case when
        object is not found/error occurs but its value is undefined in
        this case.
        So calling lf_hash_unpin() is mandatory after call to this function
        in case of both success and failure.
*/

void *lf_hash_random_match(LF_HASH *hash, LF_PINS *pins,
                           lf_hash_match_func *match,
                           uint rand_val)
{
  /* Convert random value to valid hash value. */
  uint hashnr= (rand_val & INT_MAX32);
  uint bucket;
  uint32 rev_hashnr;
  LF_SLIST * volatile *el;
  CURSOR cursor;
  int res;

  bucket= hashnr % hash->size;
  rev_hashnr= my_reverse_bits(hashnr);

  el= lf_dynarray_lvalue(&hash->array, bucket);
  if (unlikely(!el))
    return MY_LF_ERRPTR;
  /*
    Bucket might be totally empty if it has not been accessed since last
    time LF_HASH::size has been increased. In this case we initialize it
    by inserting dummy node for this bucket to the correct position in
    split-ordered list. This should help future lf_hash_* calls trying to
    access the same bucket.
  */
  if (*el == NULL && unlikely(initialize_bucket(hash, el, bucket, pins)))
    return MY_LF_ERRPTR;

  /*
    To avoid bias towards the first matching element in the bucket, we start
    looking for elements with inversed hash value greater or equal than
    inversed value of our random hash.
  */
  res= my_lfind_match(el, rev_hashnr | 1, UINT_MAX32, match, &cursor, pins);

  if (! res && hashnr != 0)
  {
    /*
      We have not found matching element - probably we were too close to
      the tail of our split-ordered list. To avoid bias against elements
      at the head of the list we restart our search from its head. Unless
      we were already searching from it.

      To avoid going through elements at which we have already looked
      twice we stop once we reach element from which we have begun our
      first search.
    */
    el= lf_dynarray_lvalue(&hash->array, 0);
    if (unlikely(!el))
<<<<<<< HEAD
      return MY_LF_ERRPTR;
    res= lfind_match(el, 1, rev_hashnr, match, &cursor, pins);
=======
      return MY_ERRPTR;
    res= my_lfind_match(el, 1, rev_hashnr, match, &cursor, pins);
>>>>>>> 714c0b3d
  }

  if (res)
    lf_pin(pins, 2, cursor.curr);
  lf_unpin(pins, 0);
  lf_unpin(pins, 1);

  return res ? cursor.curr + 1 : 0;
}

static const uchar *dummy_key= (uchar*)"";

/*
  RETURN
    0 - ok
   -1 - out of memory
*/
static int initialize_bucket(LF_HASH *hash, LF_SLIST * volatile *node,
                              uint bucket, LF_PINS *pins)
{
  uint parent= my_clear_highest_bit(bucket);
  LF_SLIST *dummy= (LF_SLIST *)my_malloc(key_memory_lf_slist,
                                         sizeof(LF_SLIST), MYF(MY_WME));
  LF_SLIST **tmp= 0, *cur;
  LF_SLIST * volatile *el= lf_dynarray_lvalue(&hash->array, parent);
  if (unlikely(!el || !dummy))
    return -1;
  if (*el == NULL && bucket &&
      unlikely(initialize_bucket(hash, el, parent, pins)))
    return -1;
  dummy->hashnr= my_reverse_bits(bucket) | 0; /* dummy node */
  dummy->key= dummy_key;
  dummy->keylen= 0;
  if ((cur= linsert(el, hash->charset, dummy, pins, LF_HASH_UNIQUE)))
  {
    my_free(dummy);
    dummy= cur;
  }
  my_atomic_casptr((void **)node, (void **)&tmp, dummy);
  /*
    note that if the CAS above failed (after linsert() succeeded),
    it would mean that some other thread has executed linsert() for
    the same dummy node, its linsert() failed, it picked up our
    dummy node (in "dummy= cur") and executed the same CAS as above.
    Which means that even if CAS above failed we don't need to retry,
    and we should not free(dummy) - there's no memory leak here
  */
  return 0;
}<|MERGE_RESOLUTION|>--- conflicted
+++ resolved
@@ -585,15 +585,9 @@
   if (unlikely(!el))
     return MY_LF_ERRPTR;
   if (*el == NULL && unlikely(initialize_bucket(hash, el, bucket, pins)))
-<<<<<<< HEAD
     return MY_LF_ERRPTR;
-  found= lsearch(el, hash->charset, my_reverse_bits(hashnr) | 1,
-                 (uchar *)key, keylen, pins);
-=======
-    return MY_ERRPTR;
   found= my_lsearch(el, hash->charset, my_reverse_bits(hashnr) | 1,
-                    (uchar *)key, keylen, pins);
->>>>>>> 714c0b3d
+                   (uchar *)key, keylen, pins);
   return found ? found+1 : 0;
 }
 
@@ -675,13 +669,8 @@
     */
     el= lf_dynarray_lvalue(&hash->array, 0);
     if (unlikely(!el))
-<<<<<<< HEAD
       return MY_LF_ERRPTR;
-    res= lfind_match(el, 1, rev_hashnr, match, &cursor, pins);
-=======
-      return MY_ERRPTR;
     res= my_lfind_match(el, 1, rev_hashnr, match, &cursor, pins);
->>>>>>> 714c0b3d
   }
 
   if (res)
