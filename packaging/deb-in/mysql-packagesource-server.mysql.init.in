--- conflicted
+++ resolved
@@ -57,51 +57,8 @@
 	then
 		log_action_msg "A MySQL Server is already started"
 	else
-<<<<<<< HEAD
-		if [ ! -d ${MYSQLDATA} -a ! -L ${MYSQLDATA} ];
-		then
-			install -d -m0750 -omysql -gmysql ${MYSQLDATA}
-		fi
-
-		if [ ! -d ${MYSQLFILES} -a ! -L ${MYSQLFILES} ];
-		then
-			install -d -m0770 -omysql -gmysql ${MYSQLFILES}
-		fi
-
-		if [ ! -d ${MYSQLKEYRING} -a ! -L ${MYSQLKEYRING} ];
-		then
-			install -d -m0750 -omysql -gmysql ${MYSQLKEYRING}
-		fi
-
-		if [ ! "$(ls -A ${MYSQLDATA})" ] && [ -d ${MYSQLFILES} ] && [ -d ${MYSQLKEYRING} ];
-		then
-			su - mysql -s /bin/bash -c "/usr/sbin/mysqld --initialize-insecure=on 2>&1 > /dev/null"
-			su - mysql -s /bin/bash -c "/usr/sbin/mysqld --log_error_verbosity=2 2>&1 > /dev/null &"
-			verify_server start no-newline
-			mysql -e "INSTALL PLUGIN auth_socket SONAME 'auth_socket.so'"
-			mysql -e "USE mysql; UPDATE user SET plugin='auth_socket' WHERE user='root'"
-			mysqladmin shutdown
-		fi
-
-		if [ -x /usr/bin/mysql_ssl_rsa_setup -a ! -e "${MYSQLDATA}/server-key.pem" ];
-		then
-			/usr/bin/mysql_ssl_rsa_setup --datadir="${MYSQLDATA}" --uid=mysql >/dev/null 2>&1
-		fi
-
-		if [ ! -d ${MYSQLLOG} -a ! -L ${MYSQLLOG} ];
-		then
-			install -d -m0750 -omysql -gadm ${MYSQLLOG}
-			install /dev/null -m0640 -omysql -gadm ${MYSQLLOG}/error.log
-		fi
-
-		if [ ! -d "${MYSQLRUN}" -a ! -L "${MYSQLRUN}" ];
-		then
-			install -d -m0755 -omysql -gmysql ${MYSQLRUN}
-		fi
-=======
 		verify_ready
 		verify_database
->>>>>>> 17973cc6
 
 		@DEB_INIT_APPARMOR@
 
