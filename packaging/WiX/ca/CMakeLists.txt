--- conflicted
+++ resolved
@@ -13,23 +13,12 @@
 # along with this program; if not, write to the Free Software
 # Foundation, Inc., 51 Franklin St, Fifth Floor, Boston, MA  02110-1301  USA
 
-<<<<<<< HEAD
-INCLUDE_DIRECTORIES(${WIX_DIR}/../SDK/inc)
-LINK_DIRECTORIES(${WIX_DIR}/../SDK/lib)
-=======
 INCLUDE_DIRECTORIES(${WIX_DIR}/../SDK/inc ${WIX_DIR}/SDK/inc)
 LINK_DIRECTORIES(${WIX_DIR}/../SDK/lib ${WIX_DIR}/SDK/lib)
 
->>>>>>> de91727e
 SET(WIXCA_SOURCES CustomAction.cpp CustomAction.def)
-ADD_LIBRARY(wixca SHARED EXCLUDE_FROM_ALL  ${WIXCA_SOURCES})
+
 IF(CMAKE_SIZEOF_VOID_P EQUAL 8)
-<<<<<<< HEAD
-  TARGET_LINK_LIBRARIES(wixca wcautil_x64 dutil_x64 msi version)
-ELSE()
-  TARGET_LINK_LIBRARIES(wixca wcautil dutil msi version)
-ENDIF()
-=======
   SET(WIX_ARCH_SUFFIX "_x64")
 ELSE()
   SET(WIX_ARCH_SUFFIX)
@@ -63,5 +52,4 @@
 ADD_VERSION_INFO(wixca SHARED WIXCA_SOURCES)
 ADD_LIBRARY(wixca SHARED EXCLUDE_FROM_ALL ${WIXCA_SOURCES})
 TARGET_LINK_LIBRARIES(wixca ${WIX_WCAUTIL_LIBRARY} ${WIX_DUTIL_LIBRARY} 
-  msi version )
->>>>>>> de91727e
+  msi version )