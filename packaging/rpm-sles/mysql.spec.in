# Copyright (c) 2000, 2018, Oracle and/or its affiliates. All rights reserved.
#
# This program is free software; you can redistribute it and/or modify
# it under the terms of the GNU General Public License, version 2.0,
# as published by the Free Software Foundation.
#
# This program is also distributed with certain software (including
# but not limited to OpenSSL) that is licensed under separate terms,
# as designated in a particular file or component or in included license
# documentation.  The authors of MySQL hereby grant you an additional
# permission to link the program and your derivative works with the
# separately licensed software that they have included with MySQL.
#
# This program is distributed in the hope that it will be useful,
# but WITHOUT ANY WARRANTY; without even the implied warranty of
# MERCHANTABILITY or FITNESS FOR A PARTICULAR PURPOSE.  See the
# GNU General Public License, version 2.0, for more details.
#
# You should have received a copy of the GNU General Public License
# along with this program; if not, write to the Free Software
# Foundation, Inc., 51 Franklin St, Fifth Floor, Boston, MA 02110-1301  USA

<<<<<<< HEAD
%global milestone       tr

=======
>>>>>>> 9e446bda
%global mysql_vendor    Oracle and/or its affiliates
%global mysqldatadir    /var/lib/mysql

# Pass --define 'with_cluster 1' to build with cluster support
%{?with_cluster: %global cluster 1}

# By default, a build will include the bundeled "yaSSL" library for SSL.
%{?with_ssl: %global ssl_option -DWITH_SSL=%{with_ssl}}

# Pass path to mecab lib
%{?with_mecab: %global mecab_option -DWITH_MECAB=%{with_mecab}}
%{?with_mecab: %global mecab 1}

# Pass path to the AWS SDK install
%{?with_aws_sdk: %global aws_sdk_option -DWITH_AWS_SDK=%{with_aws_sdk}}
%{?with_aws_sdk: %global aws_sdk 1}

# Pass path to the libcurl "lib" directory
%{?WITH_CURL: %global curl_lib_option -DWITH_CURL=%{WITH_CURL}}

# Regression tests may take a long time, override the default to skip them
%{!?runselftest:%global runselftest 0}

%{!?with_systemd:                %global systemd 0}
%{!?with_debuginfo:              %global nodebuginfo 1}
%{!?product_suffix:              %global product_suffix community}
%{!?feature_set:                 %global feature_set community}
%{!?compilation_comment_release: %global compilation_comment_release MySQL Community Server - GPL}
%{!?compilation_comment_debug:   %global compilation_comment_debug MySQL Community Server - GPL - Debug}
%{!?src_base:                    %global src_base mysql%{?cluster:-cluster-gpl}}

<<<<<<< HEAD
%global src_dir               %{src_base}-%{version}%{?milestone:-%{milestone}}
=======
%global src_dir               %{src_base}-@VERSION@
>>>>>>> 9e446bda

# multiarch
%global multiarchs            ppc %{power64} %{ix86} x86_64 %{sparc}

# No debuginfo for now, ships /usr/sbin/mysqld-debug and libmysqlcliet-debug.a
%if 0%{?nodebuginfo}
%global _enable_debug_package 0
%global debug_package         %{nil}
%global __os_install_post     /usr/lib/rpm/brp-compress %{nil}
%endif

%global license_files_server  %{src_dir}/LICENSE %{src_dir}/README

%if 0%{?commercial}
%global license_type          Commercial
%else
%global license_type          GPLv2
%endif

%if 0%{?suse_version} == 1110
%global dist                  .sles11
%global sles11                1
%endif

%if 0%{?suse_version} == 1315
%global dist                  .sles12
%global sles12                1
%endif

# https://en.opensuse.org/openSUSE:Systemd_packaging_guidelines
%{?sles12:                %global systemd 1}
%{!?_tmpfilesdir:         %global _tmpfilesdir /usr/lib/tmpfiles.d}

%global min                   8.0.0

Name:           mysql%{?cluster:-cluster}-%{product_suffix}
Summary:        A very fast and reliable SQL database server
Group:          Applications/Databases
Version:        @MYSQL_NO_DASH_VERSION@
<<<<<<< HEAD
Release:        0.1%{?milestone:.%{milestone}}%{?commercial:.1}%{?dist}
=======
Release:        1@MYSQL_VERSION_EXTRA_DOT@%{?commercial:.1}%{?dist}
>>>>>>> 9e446bda
License:        Copyright (c) 2000, @MYSQL_COPYRIGHT_YEAR@, %{mysql_vendor}. All rights reserved. Under %{?license_type} license as shown in the Description field.
Source0:        https://cdn.mysql.com/Downloads/MySQL-@MYSQL_BASE_VERSION@/%{src_dir}.tar.gz
URL:            http://www.mysql.com/
Packager:       MySQL Release Engineering <mysql-build@oss.oracle.com>
Vendor:         %{mysql_vendor}
Source10:       https://downloads.sourceforge.net/boost/@BOOST_PACKAGE_NAME@.tar.bz2
Source90:       filter-provides.sh
Source91:       filter-requires.sh
BuildRequires:  cmake >= 2.8.2
BuildRequires:  perl
BuildRequires:  perl(Config)
BuildRequires:  perl(Cwd)
BuildRequires:  perl(Data::Dumper)
BuildRequires:  perl(File::Basename)
BuildRequires:  perl(File::Copy)
BuildRequires:  perl(File::Find)
BuildRequires:  perl(File::Path)
BuildRequires:  perl(File::Spec)
BuildRequires:  perl(File::Spec::Functions)
BuildRequires:  perl(File::Temp)
BuildRequires:  perl(Getopt::Long)
BuildRequires:  perl(IO::File)
BuildRequires:  perl(IO::Select)
BuildRequires:  perl(IO::Socket)
BuildRequires:  perl(IO::Socket::INET)
BuildRequires:  perl(JSON)
BuildRequires:  perl(Sys::Hostname)
BuildRequires:  libaio-devel
BuildRequires:  libnuma-devel
BuildRequires:  ncurses-devel
BuildRequires:  openssl-devel
BuildRequires:  zlib-devel
%{?sles11:BuildRequires: gcc48 gcc48-c++}
%if 0%{?systemd}
BuildRequires:  systemd
BuildRequires:  pkgconfig(systemd)
BuildRequires:  systemd-rpm-macros
%endif
BuildRequires:  cyrus-sasl-devel
BuildRequires:  openldap2-devel
BuildRoot:      %(mktemp -ud %{_tmppath}/%{name}-%{version}-%{release}-XXXXXX)

%if 0%{?rhel} > 6
# For rpm => 4.9 only: https://fedoraproject.org/wiki/Packaging:AutoProvidesAndRequiresFiltering
%global __requires_exclude ^perl\\((GD|hostnames|lib::mtr|lib::v1|mtr_|My::)
%global __provides_exclude_from ^(/usr/share/(mysql|mysql-test)/.*|%{_libdir}/mysql/plugin/.*\\.so)$
%else
# https://fedoraproject.org/wiki/EPEL:Packaging#Generic_Filtering_on_EPEL6
%global __perl_provides %{SOURCE90}
%global __perl_requires %{SOURCE91}
%endif

%description
The MySQL(TM) software delivers a very fast, multi-threaded, multi-user,
and robust SQL (Structured Query Language) database server. MySQL Server
is intended for mission-critical, heavy-load production systems as well
as for embedding into mass-deployed software. MySQL is a trademark of
%{mysql_vendor}

The MySQL software has Dual Licensing, which means you can use the MySQL
software free of charge under the GNU General Public License
(http://www.gnu.org/licenses/). You can also purchase commercial MySQL
licenses from %{mysql_vendor} if you do not wish to be bound by the terms of
the GPL. See the chapter "Licensing and Support" in the manual for
further info.

The MySQL web site (http://www.mysql.com/) provides the latest
news and information about the MySQL software. Also please see the
documentation and the manual for more information.

%package        server
Summary:        A very fast and reliable SQL database server
Group:          Applications/Databases
Requires:       coreutils
Requires:       grep
Requires:       procps
Requires:       net-tools
Requires:       perl-base
Requires:       %{name}-client >= %{min}
Requires:       %{name}-common = %{version}-%{release}
%if 0%{?commercial}
Obsoletes:      mysql-commercial-bench < 5.7.8
Provides:       MySQL-server-advanced = %{version}-%{release}
Obsoletes:      MySQL-server-advanced < %{version}-%{release}
Obsoletes:      mysql-community-server < %{version}-%{release}
Obsoletes:      MySQL-embedded-advanced < %{version}-%{release}
Obsoletes:      mysql-commercial-embedded < 8.0.1
Obsoletes:      mysql-commercial-embedded-devel < 8.0.1
%if 0%{?cluster}
Provides:       MySQL-Cluster-server-advanced = %{version}-%{release}
Obsoletes:      MySQL-Cluster-server-advanced < %{version}-%{release}
Obsoletes:      MySQL-Cluster-embedded-advanced < %{version}-%{release}
Obsoletes:      mysql-commercial-server < %{version}-%{release}
Obsoletes:      mysql-cluster-community-server < %{version}-%{release}
Obsoletes:      mysql-cluster-community-embedded < 8.0.1
Obsoletes:      mysql-cluster-community-embedded-devel < 8.0.1
%endif
%endif
%if 0%{?cluster}
Provides:       MySQL-Cluster-server-gpl%{?_isa} = %{version}-%{release}
Obsoletes:      MySQL-Cluster-server-gpl%{?_isa} < %{version}-%{release}
Obsoletes:      MySQL-Cluster-embedded-gpl < %{version}-%{release}
%endif
Obsoletes:      mysql-community-bench < 5.7.8
Obsoletes:      mysql-community-embedded < 8.0.1
Obsoletes:      mysql-community-embedded-devel < 8.0.1
Obsoletes:      MySQL-embedded < %{version}-%{release}
Obsoletes:      mysql-embedded < %{version}-%{release}
Obsoletes:      mysql-embedded-devel < %{version}-%{release}
Obsoletes:      community-mysql-bench
Obsoletes:      mysql-bench
Provides:       MySQL-server = %{version}-%{release}
Obsoletes:      MySQL-server < %{version}-%{release}
Obsoletes:      mysql < %{version}-%{release}
Obsoletes:      mysql-tools < %{version}-%{release}
Obsoletes:      mariadb-bench
Obsoletes:      mariadb-server
Obsoletes:      mariadb-galera-server
Obsoletes:      mariadb-embedded
Obsoletes:      mariadb-embedded-devel
Provides:       mysql = %{version}-%{release}
Provides:       mysql-tools = %{version}-%{release}
%if 0%{?systemd}
Requires:       systemd >= 228
%{?systemd_requires}
%else
PreReq:         insserv
%endif
PreReq:         sed
PreReq:         pwdutils
Conflicts:      otherproviders(mysql)
Conflicts:      otherproviders(mysql-debug)
Conflicts:      otherproviders(mysql-tools)

%description    server
The MySQL(TM) software delivers a very fast, multi-threaded, multi-user,
and robust SQL (Structured Query Language) database server. MySQL Server
is intended for mission-critical, heavy-load production systems as well
as for embedding into mass-deployed software. MySQL is a trademark of
%{mysql_vendor}

The MySQL software has Dual Licensing, which means you can use the MySQL
software free of charge under the GNU General Public License
(http://www.gnu.org/licenses/). You can also purchase commercial MySQL
licenses from %{mysql_vendor} if you do not wish to be bound by the terms of
the GPL. See the chapter "Licensing and Support" in the manual for
further info.

The MySQL web site (http://www.mysql.com/) provides the latest news and
information about the MySQL software.  Also please see the documentation
and the manual for more information.

This package includes the MySQL server binary as well as related utilities
to run and administer a MySQL server.

%package        client
Summary:        MySQL database client applications and tools
Group:          Applications/Databases
Requires:       %{name}-libs >= %{min}
%if 0%{?commercial}
Provides:       MySQL-client-advanced = %{version}-%{release}
Obsoletes:      MySQL-client-advanced < %{version}-%{release}
Obsoletes:      mysql-community-client < %{version}-%{release}
%if 0%{?cluster}
Provides:       MySQL-Cluster-client-advanced = %{version}-%{release}
Obsoletes:      MySQL-Cluster-client-advanced < %{version}-%{release}
Obsoletes:      mysql-commercial-client < %{version}-%{release}
Obsoletes:      mysql-cluster-community-client < %{version}-%{release}
%endif
%endif
%if 0%{?cluster}
Provides:       MySQL-Cluster-client-gpl = %{version}-%{release}
Obsoletes:      MySQL-Cluster-client-gpl < %{version}-%{release}
%endif
Provides:       MySQL-client = %{version}-%{release}
Obsoletes:      MySQL-client < %{version}-%{release}
Provides:       mysql-client = %{version}-%{release}
Obsoletes:      mysql-client < %{version}-%{release}
Obsoletes:      mariadb
Conflicts:      otherproviders(mysql-client)

%description    client
This package contains the standard MySQL clients and administration
tools.

%package        common
Summary:        MySQL database common files for server and client libs
Group:          Applications/Databases
%if 0%{?commercial}
Obsoletes:      mysql-community-common < %{version}-%{release}
%if 0%{?cluster}
Obsoletes:      mysql-commercial-common < %{version}-%{release}
Obsoletes:      mysql-cluster-community-common < %{version}-%{release}
%endif
%endif
Provides:       mysql-common = %{version}-%{release}

%description    common
This packages contains common files needed by MySQL client library and
MySQL database server


%package        test
Summary:        Test suite for the MySQL database server
Group:          Applications/Databases
Requires:       %{name}-server >= %{min}
Requires:       perl(Config)
Requires:       perl(Cwd)
Requires:       perl(Data::Dumper)
Requires:       perl(File::Basename)
Requires:       perl(File::Copy)
Requires:       perl(File::Find)
Requires:       perl(File::Path)
Requires:       perl(File::Spec)
Requires:       perl(File::Spec::Functions)
Requires:       perl(File::Temp)
Requires:       perl(Getopt::Long)
Requires:       perl(IO::File)
Requires:       perl(IO::Select)
Requires:       perl(IO::Socket)
Requires:       perl(IO::Socket::INET)
Requires:       perl(JSON)
Requires:       perl(Sys::Hostname)
%if 0%{?cluster}
Requires:       %{name}-data-node%{?_isa} >= %{min}
Requires:       %{name}-management-server%{?_isa} >= %{min}
%endif
%if 0%{?commercial}
Provides:       MySQL-test-advanced = %{version}-%{release}
Obsoletes:      MySQL-test-advanced < %{version}-%{release}
Obsoletes:      mysql-community-test < %{version}-%{release}
%if 0%{?cluster}
Provides:       MySQL-Cluster-test-advanced = %{version}-%{release}
Obsoletes:      MySQL-Cluster-test-advanced < %{version}-%{release}
Obsoletes:      mysql-commercial-test < %{version}-%{release}
Obsoletes:      mysql-cluster-community-test < %{version}-%{release}
%endif
%endif
%if 0%{?cluster}
Provides:       MySQL-Cluster-test-gpl = %{version}-%{release}
Obsoletes:      MySQL-Cluster-test-gpl < %{version}-%{release}
%endif
Provides:       MySQL-test = %{version}-%{release}
Obsoletes:      MySQL-test < %{version}-%{release}
Obsoletes:      mysql-test < %{version}-%{release}
Obsoletes:      mariadb-test
Provides:       mysql-test = %{version}-%{release}
Conflicts:      otherproviders(mysql-test)

%description    test
This package contains the MySQL regression test suite for MySQL
database server.

%package        devel
Summary:        Development header files and libraries for MySQL database client applications
Group:          Applications/Databases
Requires:       %{name}-libs >= %{min}
%if 0%{?commercial}
Provides:       MySQL-devel-advanced = %{version}-%{release}
Obsoletes:      MySQL-devel-advanced < %{version}-%{release}
Obsoletes:      mysql-community-devel < %{version}-%{release}
%if 0%{?cluster}
Provides:       MySQL-Cluster-devel-advanced = %{version}-%{release}
Obsoletes:      MySQL-Cluster-devel-advanced < %{version}-%{release}
Obsoletes:      mysql-commercial-devel < %{version}-%{release}
Obsoletes:      mysql-cluster-community-devel < %{version}-%{release}
%endif
%endif
%if 0%{?cluster}
Provides:       MySQL-Cluster-devel-gpl = %{version}-%{release}
Obsoletes:      MySQL-Cluster-devel-gpl < %{version}-%{release}
%endif
Provides:       MySQL-devel = %{version}-%{release}
Obsoletes:      MySQL-devel < %{version}-%{release}
Obsoletes:      mysql-devel < %{version}-%{release}
Obsoletes:      mariadb-devel
Obsoletes:      libmysqlclient-devel
Obsoletes:      mysql-connector-c-devel < 6.2
Provides:       mysql-devel = %{version}-%{release}
Provides:       libmysqlclient-devel = %{version}-%{release}

%description    devel
This package contains the development header files and libraries necessary
to develop MySQL client applications.

%package        libs
Summary:        Shared libraries for MySQL database client applications
Group:          Applications/Databases
Requires:       %{name}-common >= %{min}
%if 0%{?commercial}
Provides:       MySQL-shared-advanced = %{version}-%{release}
Obsoletes:      MySQL-shared-advanced < %{version}-%{release}
Obsoletes:      mysql-community-libs < %{version}-%{release}
%if 0%{?cluster}
Provides:       MySQL-Cluster-shared-advanced = %{version}-%{release}
Obsoletes:      MySQL-Cluster-shared-advanced < %{version}-%{release}
Obsoletes:      MySQL-shared-advanced < %{version}-%{release}
Obsoletes:      mysql-cluster-community-libs < %{version}-%{release}
%endif
%endif
%if 0%{?cluster}
Provides:       MySQL-Cluster-shared-gpl = %{version}-%{release}
Obsoletes:      MySQL-Cluster-shared-gpl < %{version}-%{release}
%endif
Provides:       MySQL-shared = %{version}-%{release}
Obsoletes:      MySQL-shared < %{version}-%{release}
Obsoletes:      mysql-libs < %{version}-%{release}
Obsoletes:      mariadb-libs
Obsoletes:      libmysqlclient21 < %{version}-%{release}
Obsoletes:      mysql-connector-c-shared < 6.2
Provides:       mysql-libs = %{version}-%{release}
Provides:       libmysqlclient21 = %{version}-%{release}

%description    libs
This package contains the shared libraries for MySQL client
applications.

%if 0%{?cluster}
%package        management-server
Summary:        MySQL Cluster Management Server Daemon
Group:          Applications/Databases
%description    management-server
This package contains the MySQL Cluster Management Server Daemon,
which reads the cluster configuration file and distributes this
information to all nodes in the cluster.

%package        data-node
Summary:        MySQL Cluster Data Node Daemon
Group:          Applications/Databases
%description    data-node
This package contains MySQL Cluster Data Node Daemon, its the process
that is used to handle all the data in tables using the NDB Cluster
storage engine. It comes in two variants: ndbd and ndbmtd, the former
is single threaded while the latter is multi-threaded.

%package        auto-installer
Summary:        Web-based graphical configuration installer for MySQL Cluster
Group:          Applications/Databases
Requires:       %{name}-server%{?_isa} = %{version}-%{release}
Requires:       python-paramiko
Requires:       python-pycrypto
%description    auto-installer
This package contains the MySQL Cluster web-based graphical
configuration installer, which can be used to set up and start or stop
a MySQL Cluster on one or more host computers.

%package        ndbclient
Summary:        Shared libraries for MySQL NDB storage engine client applications
Group:          Applications/Databases
%description    ndbclient
This package contains the shared libraries for MySQL MySQL NDB storage
engine client applications.

%package        ndbclient-devel
Summary:        Development files for MySQL NDB storage engine client applications
Group:          Applications/Databases
Requires:       %{name}-devel%{?_isa} = %{version}-%{release}
Requires:       %{name}-ndbclient%{?_isa} = %{version}-%{release}
%description    ndbclient-devel
This package contains the development header files and libraries
necessary to develop client applications for MySQL NDB storage engine.

%if 0%{?ndb_nodejs_extras_path:1}
%package        nodejs
Summary:        Set of Node.js adapters for MySQL Cluster
Group:          Applications/Databases
%description    nodejs
This package contains MySQL NoSQL Connector for JavaScript, a set of
Node.js adapters for MySQL Cluster and MySQL Server, which make it
possible to write JavaScript applications for Node.js using MySQL
data.
%endif

%package        java
Summary:        MySQL Cluster Connector for Java
Group:          Applications/Databases
%description    java
This package contains MySQL Cluster Connector for Java, which includes
ClusterJ and ClusterJPA, a plugin for use with OpenJPA.

ClusterJ is a high level database API that is similar in style and
concept to object-relational mapping persistence frameworks such as
Hibernate and JPA.

ClusterJPA is an OpenJPA implementation for MySQL Cluster that
attempts to offer the best possible performance by leveraging the
strengths of both ClusterJ and JDBC.

%package        memcached
Summary:        Memcached API for MySQL Cluster implemented as a loadable storage engine for memcached
Group:          Applications/Databases
Requires:       %{name}-server%{?_isa} = %{version}-%{release}
%description    memcached
This package contains the standard memcached server and a loadable
storage engine for memcached using the Memcache API for MySQL Cluster
to provide a persistent MySQL Cluster data store.

%endif # cluster

%if 0%{?commercial}
%package        backup
Summary:        MySQL Enterprise Backup
Group:          Applications/Databases
Provides:       meb = %{version}-%{release}
Provides:       meb%{?_isa} = %{version}-%{release}
Obsoletes:      meb < %{version}-%{release}
Obsoletes:      meb%{?_isa} < %{version}-%{release}
%description    backup
Implementing proper database backup and disaster recovery plans to
protect against accidental loss of data, database corruption,
hardware/operating system crashes orany natural disasters has become
one of the most important responsibilities of the Database
Administrator (DBAs).

MySQL Enterprise Backup provides DBAs with a high-performance, online
"hot" backup solution with data compression technology to ensure your
data is protected in case of downtime or an outage. MySQL is a
trademark of %{mysql_vendor}
%endif

%prep
%setup -q -T -a 0 -a 10 -c -n %{src_dir}
pushd %{src_dir}

%build
# Fail quickly and obviously if user tries to build as root
%if 0%{?runselftest}
if [ "x$(id -u)" = "x0" ] ; then
   echo "The MySQL regression tests may fail if run as root."
   echo "If you really need to build the RPM as root, use"
   echo "--define='runselftest 0' to skip the regression tests."
   exit 1
fi
%endif

%{?sles11:export CC=/usr/bin/gcc-4.8}
%{?sles11:export CXX=/usr/bin/g++-4.8}

# Build debug versions of mysqld
mkdir debug
(
  cd debug
  # Attempt to remove any optimisation flags from the debug build
  optflags=$(echo "%{optflags}" | sed -e 's/-O2 / /' -e 's/-D_FORTIFY_SOURCE=2/ /' -e 's/-Wp, / /')
  cmake ../%{src_dir} \
           -DBUILD_CONFIG=mysql_release \
           -DINSTALL_LAYOUT=RPM \
           -DPIDFILE_RPM="/var/run/mysql/mysqld.pid" \
           -DLOGFILE_RPM="/var/log/mysql/mysqld.log" \
           -DCMAKE_BUILD_TYPE=Debug \
           -DWITH_BOOST=.. \
           -DCMAKE_C_FLAGS="$optflags" \
           -DCMAKE_CXX_FLAGS="$optflags" \
%if 0%{?systemd}
           -DWITH_SYSTEMD=1 \
           -DSYSTEMD_SERVICE_NAME="mysql" \
           -DSYSTEMD_PID_DIR="/var/run/mysql" \
%endif
%if 0%{?ndb_nodejs_path:1}
           -DNDB_NODEJS_PATH=%{ndb_nodejs_path} \
%endif
%if 0%{?ndb_nodejs_extras_path:1}
           -DNDB_NODEJS_EXTRAS_PATH=%{ndb_nodejs_extras_path} \
%endif
%if 0%{?commercial}
           -DWITH_MEB=1 \
%endif
           -DWITH_INNODB_MEMCACHED=1 \
           -DINSTALL_LIBDIR="%{_lib}/mysql" \
           -DINSTALL_PLUGINDIR="%{_lib}/mysql/plugin/debug" \
           -DMYSQL_UNIX_ADDR="%{mysqldatadir}/mysql.sock" \
           -DMYSQLX_UNIX_ADDR="/var/run/mysql/mysqlx.sock" \
           -DFEATURE_SET="%{feature_set}" \
           -DWITH_NUMA=ON \
           %{?ssl_option} \
           %{?mecab_option} \
           %{?aws_sdk_option} \
           %{?curl_lib_option} \
           -DCOMPILATION_COMMENT="%{compilation_comment_debug}" \
           -DMYSQL_SERVER_SUFFIX="%{?server_suffix}"
  echo BEGIN_DEBUG_CONFIG ; egrep '^#define' include/config.h ; echo END_DEBUG_CONFIG
  make %{?_smp_mflags} VERBOSE=1
)

# Build full release
mkdir release
(
  cd release
  cmake ../%{src_dir} \
           -DBUILD_CONFIG=mysql_release \
           -DINSTALL_LAYOUT=RPM \
           -DPIDFILE_RPM="/var/run/mysql/mysqld.pid" \
           -DLOGFILE_RPM="/var/log/mysql/mysqld.log" \
           -DCMAKE_BUILD_TYPE=RelWithDebInfo \
           -DWITH_BOOST=.. \
           -DCMAKE_C_FLAGS="%{optflags}" \
           -DCMAKE_CXX_FLAGS="%{optflags}" \
%if 0%{?systemd}
           -DWITH_SYSTEMD=1 \
           -DSYSTEMD_SERVICE_NAME="mysql" \
           -DSYSTEMD_PID_DIR="/var/run/mysql" \
%endif
%if 0%{?ndb_nodejs_path:1}
           -DNDB_NODEJS_PATH=%{ndb_nodejs_path} \
%endif
%if 0%{?ndb_nodejs_extras_path:1}
           -DNDB_NODEJS_EXTRAS_PATH=%{ndb_nodejs_extras_path} \
%endif
%if 0%{?commercial}
           -DWITH_MEB=1 \
%endif
           -DWITH_INNODB_MEMCACHED=1 \
           -DINSTALL_LIBDIR="%{_lib}/mysql" \
           -DINSTALL_PLUGINDIR="%{_lib}/mysql/plugin" \
           -DMYSQL_UNIX_ADDR="%{mysqldatadir}/mysql.sock" \
           -DMYSQLX_UNIX_ADDR="/var/run/mysql/mysqlx.sock" \
           -DFEATURE_SET="%{feature_set}" \
           -DWITH_NUMA=ON \
           %{?ssl_option} \
           %{?mecab_option} \
           %{?aws_sdk_option} \
           %{?curl_lib_option} \
           -DCOMPILATION_COMMENT="%{compilation_comment_release}" \
           -DMYSQL_SERVER_SUFFIX="%{?server_suffix}"
  echo BEGIN_NORMAL_CONFIG ; egrep '^#define' include/config.h ; echo END_NORMAL_CONFIG
  make %{?_smp_mflags} VERBOSE=1
)

%install
MBD=$RPM_BUILD_DIR/%{src_dir}

# Ensure that needed directories exists
install -d -m 0751 %{buildroot}/var/lib/mysql
install -d -m 0755 %{buildroot}/var/run/mysql
install -d -m 0750 %{buildroot}/var/log/mysql
install -d -m 0750 %{buildroot}/var/lib/mysql-files
install -d -m 0750 %{buildroot}/var/lib/mysql-keyring


# Install all binaries
cd $MBD/release
make DESTDIR=%{buildroot} install

# Install logrotate and autostart
install -D -m 0644 packaging/rpm-common/mysql.logrotate %{buildroot}%{_sysconfdir}/logrotate.d/mysql
install -D -m 0644 packaging/rpm-common/my.cnf %{buildroot}%{_sysconfdir}/my.cnf
install -d %{buildroot}%{_sysconfdir}/my.cnf.d
%if 0%{?systemd}
%else
install -D -m 0755 packaging/rpm-sles/mysql.init %{buildroot}%{_sysconfdir}/init.d/mysql
%endif

# Make library links
install -d -m 0755 %{buildroot}%{_sysconfdir}/ld.so.conf.d
echo "%{_libdir}/mysql" > %{buildroot}%{_sysconfdir}/ld.so.conf.d/mysql-%{_arch}.conf

# Remove files pages we explicitly do not want to package
rm -rf %{buildroot}%{_infodir}/mysql.info*
rm -rf %{buildroot}%{_datadir}/mysql-*/mysql.server
rm -rf %{buildroot}%{_datadir}/mysql-*/mysqld_multi.server
rm -f %{buildroot}%{_datadir}/mysql-*/win_install_firewall.sql
rm -f %{buildroot}%{_datadir}/mysql-*/audit_log_filter_win_install.sql

# Remove upcoming man pages, to avoid breakage when they materialize
# Keep this comment as a placeholder for future cases
# rm -f %{buildroot}%{_mandir}/man1/<manpage>.1

# Remove removed manpages here until they are removed from the docs repo

# rcmysql symlink
install -d %{buildroot}%{_sbindir}
%if 0%{?systemd}
ln -sf %{_sbindir}/service %{buildroot}%{_sbindir}/rcmysql
%else
ln -sf %{_initrddir}/mysql %{buildroot}%{_sbindir}/rcmysql
%endif

%check
%if 0%{?runselftest} || 0%{?with_unittests}
pushd release
export CTEST_OUTPUT_ON_FAILURE=1
make test || true
%endif
%if 0%{?runselftest}
export MTR_BUILD_THREAD=auto
pushd mysql-test
./mtr \
    --mem --parallel=auto --force --retry=0 \
    --mysqld=--binlog-format=mixed \
    --suite-timeout=720 --testcase-timeout=30 \
    --clean-vardir
rm -r $(readlink var) var
%endif

%pre server
/usr/sbin/groupadd -r mysql >/dev/null 2>&1 || :
/usr/sbin/useradd -g mysql -o -r -d /var/lib/mysql -s /bin/false \
    -c "MySQL Server" -u 60 mysql >/dev/null 2>&1 || :
%if 0%{?systemd}
%service_add_pre mysql.service
%endif

%post server
datadir=$(/usr/bin/my_print_defaults server mysqld | grep '^--datadir=' | sed -n 's/--datadir=//p' | tail -n 1)
/bin/chmod 0751 "$datadir"
/bin/touch /var/log/mysql/mysqld.log
/bin/chown mysql:mysql /var/log/mysql/mysqld.log >/dev/null 2>&1 || :
%if 0%{?systemd}
%service_add_post mysql.service
/usr/bin/systemd-tmpfiles --create %{_tmpfilesdir}/mysql.conf >/dev/null 2>&1 || :
/bin/systemctl enable mysql.service >/dev/null 2>&1 || :
%else
/sbin/insserv /etc/init.d/mysql
%endif
%{_sbindir}/setcap cap_sys_nice+ep %{_sbindir}/mysqld >/dev/null 2>&1 || :

%preun server
%if 0%{?systemd}
%service_del_preun mysql.service
%else
if [ "$1" -eq 0 ]; then
    /usr/sbin/rcmysql stop >/dev/null 2>&1 || :
    /sbin/insserv /etc/init.d
fi
%endif

%postun server
%if 0%{?systemd}
%service_del_postun mysql.service
%else
if [ $1 -ge 1 ]; then
    /usr/sbin/rcmysql condrestart >/dev/null 2>&1 || :
fi
%endif

%post libs -p /sbin/ldconfig

%postun libs -p /sbin/ldconfig

%if 0%{?compatlib}
%post libs-compat -p /sbin/ldconfig

%postun libs-compat -p /sbin/ldconfig
%endif

%files server
%defattr(-, root, root, -)
%doc %{?license_files_server}
%doc %{src_dir}/Docs/INFO_SRC*
%doc release/Docs/INFO_BIN*
%attr(644, root, root) %{_mandir}/man1/innochecksum.1*
%attr(644, root, root) %{_mandir}/man1/ibd2sdi.1*
%attr(644, root, root) %{_mandir}/man1/my_print_defaults.1*
%attr(644, root, root) %{_mandir}/man1/myisam_ftdump.1*
%attr(644, root, root) %{_mandir}/man1/myisamchk.1*
%attr(644, root, root) %{_mandir}/man1/myisamlog.1*
%attr(644, root, root) %{_mandir}/man1/myisampack.1*
%attr(644, root, root) %{_mandir}/man8/mysqld.8*
%if 0%{?systemd}
%exclude %{_mandir}/man1/mysqld_multi.1*
%exclude %{_mandir}/man1/mysqld_safe.1*
%else
%attr(644, root, root) %{_mandir}/man1/mysqld_multi.1*
%attr(644, root, root) %{_mandir}/man1/mysqld_safe.1*
%endif
%attr(644, root, root) %{_mandir}/man1/mysqldumpslow.1*
%attr(644, root, root) %{_mandir}/man1/mysql_secure_installation.1*
%attr(644, root, root) %{_mandir}/man1/mysql_upgrade.1*
%attr(644, root, root) %{_mandir}/man1/mysqlman.1*
%attr(644, root, root) %{_mandir}/man1/mysql.server.1*
%attr(644, root, root) %{_mandir}/man1/mysql_tzinfo_to_sql.1*
%attr(644, root, root) %{_mandir}/man1/perror.1*
%attr(644, root, root) %{_mandir}/man1/resolve_stack_dump.1*
%attr(644, root, root) %{_mandir}/man1/resolveip.1*
%attr(644, root, root) %{_mandir}/man1/mysql_ssl_rsa_setup.1*
%attr(644, root, root) %{_mandir}/man1/lz4_decompress.1*
%attr(644, root, root) %{_mandir}/man1/zlib_decompress.1*

%config(noreplace) %{_sysconfdir}/my.cnf
%dir %{_sysconfdir}/my.cnf.d

%attr(755, root, root) %{_bindir}/innochecksum
%attr(755, root, root) %{_bindir}/ibd2sdi
%attr(755, root, root) %{_bindir}/my_print_defaults
%attr(755, root, root) %{_bindir}/myisam_ftdump
%attr(755, root, root) %{_bindir}/myisamchk
%attr(755, root, root) %{_bindir}/myisamlog
%attr(755, root, root) %{_bindir}/myisampack
%attr(755, root, root) %{_bindir}/mysql_secure_installation
%attr(755, root, root) %{_bindir}/mysql_tzinfo_to_sql
%attr(755, root, root) %{_bindir}/mysql_upgrade
%attr(755, root, root) %{_bindir}/mysqldumpslow
%attr(755, root, root) %{_bindir}/perror
%attr(755, root, root) %{_bindir}/resolve_stack_dump
%attr(755, root, root) %{_bindir}/resolveip
%attr(755, root, root) %{_bindir}/mysql_ssl_rsa_setup
%attr(755, root, root) %{_bindir}/lz4_decompress
%attr(755, root, root) %{_bindir}/zlib_decompress
%if 0%{?systemd}
%attr(755, root, root) %{_bindir}/mysqld_pre_systemd
%else
%attr(755, root, root) %{_bindir}/mysqld_multi
%attr(755, root, root) %{_bindir}/mysqld_safe
%endif
%attr(755, root, root) %{_sbindir}/mysqld
%attr(755, root, root) %{_sbindir}/mysqld-debug
%attr(755, root, root) %{_sbindir}/rcmysql

%dir %{_libdir}/mysql/plugin
%attr(755, root, root) %{_libdir}/mysql/plugin/adt_null.so
%attr(755, root, root) %{_libdir}/mysql/plugin/auth_socket.so
%attr(755, root, root) %{_libdir}/mysql/plugin/authentication_ldap_sasl_client.so
%attr(755, root, root) %{_libdir}/mysql/plugin/group_replication.so
%attr(755, root, root) %{_libdir}/mysql/plugin/component_log_sink_syseventlog.so
%attr(755, root, root) %{_libdir}/mysql/plugin/component_log_sink_json.so
%attr(755, root, root) %{_libdir}/mysql/plugin/component_log_filter_dragnet.so
%attr(755, root, root) %{_libdir}/mysql/plugin/component_validate_password.so
%attr(755, root, root) %{_libdir}/mysql/plugin/connection_control.so
%attr(755, root, root) %{_libdir}/mysql/plugin/ha_example.so
%attr(755, root, root) %{_libdir}/mysql/plugin/keyring_file.so
%attr(755, root, root) %{_libdir}/mysql/plugin/keyring_udf.so
%attr(755, root, root) %{_libdir}/mysql/plugin/innodb_engine.so
%attr(755, root, root) %{_libdir}/mysql/plugin/libmemcached.so
%attr(755, root, root) %{_libdir}/mysql/plugin/locking_service.so
%attr(755, root, root) %{_libdir}/mysql/plugin/mypluglib.so
%attr(755, root, root) %{_libdir}/mysql/plugin/mysql_no_login.so
%attr(755, root, root) %{_libdir}/mysql/plugin/rewrite_example.so
%attr(755, root, root) %{_libdir}/mysql/plugin/rewriter.so
%attr(755, root, root) %{_libdir}/mysql/plugin/semisync_master.so
%attr(755, root, root) %{_libdir}/mysql/plugin/semisync_slave.so
%attr(755, root, root) %{_libdir}/mysql/plugin/validate_password.so
%attr(755, root, root) %{_libdir}/mysql/plugin/version_token.so
%dir %{_libdir}/mysql/plugin/debug
%attr(755, root, root) %{_libdir}/mysql/plugin/debug/adt_null.so
%attr(755, root, root) %{_libdir}/mysql/plugin/debug/auth_socket.so
%attr(755, root, root) %{_libdir}/mysql/plugin/debug/authentication_ldap_sasl_client.so
%attr(755, root, root) %{_libdir}/mysql/plugin/debug/group_replication.so
%attr(755, root, root) %{_libdir}/mysql/plugin/debug/component_log_sink_syseventlog.so
%attr(755, root, root) %{_libdir}/mysql/plugin/debug/component_log_sink_json.so
%attr(755, root, root) %{_libdir}/mysql/plugin/debug/component_log_filter_dragnet.so
%attr(755, root, root) %{_libdir}/mysql/plugin/debug/component_validate_password.so
%attr(755, root, root) %{_libdir}/mysql/plugin/debug/connection_control.so
%attr(755, root, root) %{_libdir}/mysql/plugin/debug/ha_example.so
%attr(755, root, root) %{_libdir}/mysql/plugin/debug/keyring_file.so
%attr(755, root, root) %{_libdir}/mysql/plugin/debug/keyring_udf.so
%attr(755, root, root) %{_libdir}/mysql/plugin/debug/innodb_engine.so
%attr(755, root, root) %{_libdir}/mysql/plugin/debug/libmemcached.so
%attr(755, root, root) %{_libdir}/mysql/plugin/debug/locking_service.so
%attr(755, root, root) %{_libdir}/mysql/plugin/debug/mypluglib.so
%attr(755, root, root) %{_libdir}/mysql/plugin/debug/mysql_no_login.so
%attr(755, root, root) %{_libdir}/mysql/plugin/debug/rewrite_example.so
%attr(755, root, root) %{_libdir}/mysql/plugin/debug/rewriter.so
%attr(755, root, root) %{_libdir}/mysql/plugin/debug/semisync_master.so
%attr(755, root, root) %{_libdir}/mysql/plugin/debug/semisync_slave.so
%attr(755, root, root) %{_libdir}/mysql/plugin/debug/validate_password.so
%attr(755, root, root) %{_libdir}/mysql/plugin/debug/version_token.so
%if 0%{?mecab}
%{_libdir}/mysql/mecab
%attr(755, root, root) %{_libdir}/mysql/plugin/libpluginmecab.so
%attr(755, root, root) %{_libdir}/mysql/plugin/debug/libpluginmecab.so
%endif
%if 0%{?commercial}
%attr(755, root, root) %{_libdir}/mysql/plugin/audit_log.so
%attr(644, root, root) %{_datadir}/mysql-*/audit_log_filter_linux_install.sql
%attr(755, root, root) %{_libdir}/mysql/plugin/authentication_pam.so
%attr(755, root, root) %{_libdir}/mysql/plugin/authentication_ldap_sasl.so
%attr(755, root, root) %{_libdir}/mysql/plugin/authentication_ldap_simple.so
%attr(755, root, root) %{_libdir}/mysql/plugin/keyring_okv.so
%attr(755, root, root) %{_libdir}/mysql/plugin/keyring_encrypted_file.so
%attr(755, root, root) %{_libdir}/mysql/plugin/mysql_clone.so
%attr(755, root, root) %{_libdir}/mysql/plugin/thread_pool.so
%attr(755, root, root) %{_libdir}/mysql/plugin/openssl_udf.so
%attr(755, root, root) %{_libdir}/mysql/plugin/firewall.so
%attr(644, root, root) %{_datadir}/mysql-*/linux_install_firewall.sql
%attr(755, root, root) %{_libdir}/mysql/plugin/debug/audit_log.so
%attr(755, root, root) %{_libdir}/mysql/plugin/debug/authentication_pam.so
%attr(755, root, root) %{_libdir}/mysql/plugin/debug/authentication_ldap_sasl.so
%attr(755, root, root) %{_libdir}/mysql/plugin/debug/authentication_ldap_simple.so
%attr(755, root, root) %{_libdir}/mysql/plugin/debug/keyring_okv.so
%attr(755, root, root) %{_libdir}/mysql/plugin/debug/keyring_encrypted_file.so
%attr(755, root, root) %{_libdir}/mysql/plugin/debug/mysql_clone.so
%attr(755, root, root) %{_libdir}/mysql/plugin/debug/thread_pool.so
%attr(755, root, root) %{_libdir}/mysql/plugin/debug/openssl_udf.so
%attr(755, root, root) %{_libdir}/mysql/plugin/debug/firewall.so
%if 0%{?aws_sdk}
%attr(755, root, root) %{_libdir}/mysql/plugin/keyring_aws.so
%attr(755, root, root) %{_libdir}/mysql/plugin/debug/keyring_aws.so
%endif
%endif
%attr(644, root, root) %{_datadir}/mysql-*/fill_help_tables.sql
%attr(644, root, root) %{_datadir}/mysql-*/mysql_sys_schema.sql
%attr(644, root, root) %{_datadir}/mysql-*/mysql_system_tables.sql
%attr(644, root, root) %{_datadir}/mysql-*/mysql_system_tables_data.sql
%attr(644, root, root) %{_datadir}/mysql-*/mysql_system_users.sql
%attr(644, root, root) %{_datadir}/mysql-*/mysql_test_data_timezone.sql
%attr(644, root, root) %{_datadir}/mysql-*/mysql-log-rotate
%attr(644, root, root) %{_datadir}/mysql-*/dictionary.txt
%attr(644, root, root) %{_datadir}/mysql-*/innodb_memcached_config.sql
%attr(644, root, root) %{_datadir}/mysql-*/install_rewriter.sql
%attr(644, root, root) %{_datadir}/mysql-*/uninstall_rewriter.sql
%attr(644, root, root) %{_datadir}/mysql-*/magic
%if 0%{?systemd}
%attr(644, root, root) %{_unitdir}/mysql.service
%attr(644, root, root) %{_unitdir}/mysql@.service
%attr(644, root, root) %{_tmpfilesdir}/mysql.conf
%else
%attr(755, root, root) %{_sysconfdir}/init.d/mysql
%endif
%attr(644, root, root) %config(noreplace,missingok) %{_sysconfdir}/logrotate.d/mysql
%dir %attr(751, mysql, mysql) /var/lib/mysql
%dir %attr(755, mysql, mysql) /var/run/mysql
%dir %attr(750, mysql, mysql) /var/log/mysql
%dir %attr(750, mysql, mysql) /var/lib/mysql-files
%dir %attr(750, mysql, mysql) /var/lib/mysql-keyring

%if 0%{?cluster}
%attr(644, root, root) %{_datadir}/mysql-*/ndb_dist_priv.sql
%endif

%files common
%defattr(-, root, root, -)
%doc %{?license_files_server}
%{_datadir}/mysql-*/charsets/
%{_datadir}/mysql-*/errmsg-utf8.txt
%{_datadir}/mysql-*/bulgarian/
%{_datadir}/mysql-*/czech/
%{_datadir}/mysql-*/danish/
%{_datadir}/mysql-*/dutch/
%{_datadir}/mysql-*/english/
%{_datadir}/mysql-*/estonian/
%{_datadir}/mysql-*/french/
%{_datadir}/mysql-*/german/
%{_datadir}/mysql-*/greek/
%{_datadir}/mysql-*/hungarian/
%{_datadir}/mysql-*/italian/
%{_datadir}/mysql-*/japanese/
%{_datadir}/mysql-*/korean/
%{_datadir}/mysql-*/norwegian-ny/
%{_datadir}/mysql-*/norwegian/
%{_datadir}/mysql-*/polish/
%{_datadir}/mysql-*/portuguese/
%{_datadir}/mysql-*/romanian/
%{_datadir}/mysql-*/russian/
%{_datadir}/mysql-*/serbian/
%{_datadir}/mysql-*/slovak/
%{_datadir}/mysql-*/spanish/
%{_datadir}/mysql-*/swedish/
%{_datadir}/mysql-*/ukrainian/

%files client
%defattr(-, root, root, -)
%doc %{?license_files_server}
%attr(755, root, root) %{_bindir}/mysql
%attr(755, root, root) %{_bindir}/mysqladmin
%attr(755, root, root) %{_bindir}/mysqlbinlog
%attr(755, root, root) %{_bindir}/mysqlcheck
%attr(755, root, root) %{_bindir}/mysqldump
%attr(755, root, root) %{_bindir}/mysqlimport
%attr(755, root, root) %{_bindir}/mysqlpump
%attr(755, root, root) %{_bindir}/mysqlshow
%attr(755, root, root) %{_bindir}/mysqlslap
%attr(755, root, root) %{_bindir}/mysql_config_editor

%attr(644, root, root) %{_mandir}/man1/mysql.1*
%attr(644, root, root) %{_mandir}/man1/mysqladmin.1*
%attr(644, root, root) %{_mandir}/man1/mysqlbinlog.1*
%attr(644, root, root) %{_mandir}/man1/mysqlcheck.1*
%attr(644, root, root) %{_mandir}/man1/mysqldump.1*
%attr(644, root, root) %{_mandir}/man1/mysqlpump.1*
%attr(644, root, root) %{_mandir}/man1/mysqlimport.1*
%attr(644, root, root) %{_mandir}/man1/mysqlshow.1*
%attr(644, root, root) %{_mandir}/man1/mysqlslap.1*
%attr(644, root, root) %{_mandir}/man1/mysql_config_editor.1*

%if 0%{?cluster}
%attr(755, root, root) %{_bindir}/ndb_blob_tool
%attr(755, root, root) %{_bindir}/ndb_config
%attr(755, root, root) %{_bindir}/ndb_delete_all
%attr(755, root, root) %{_bindir}/ndb_desc
%attr(755, root, root) %{_bindir}/ndb_drop_index
%attr(755, root, root) %{_bindir}/ndb_drop_table
%attr(755, root, root) %{_bindir}/ndb_error_reporter
%attr(755, root, root) %{_bindir}/ndb_index_stat
%attr(755, root, root) %{_bindir}/ndb_import
%attr(755, root, root) %{_bindir}/ndb_mgm
%attr(755, root, root) %{_bindir}/ndb_move_data
%attr(755, root, root) %{_bindir}/ndb_perror
%attr(755, root, root) %{_bindir}/ndb_print_backup_file
%attr(755, root, root) %{_bindir}/ndb_print_file
%attr(755, root, root) %{_bindir}/ndb_print_frag_file
%attr(755, root, root) %{_bindir}/ndb_print_schema_file
%attr(755, root, root) %{_bindir}/ndb_print_sys_file
%attr(755, root, root) %{_bindir}/ndb_redo_log_reader
%attr(755, root, root) %{_bindir}/ndb_restore
%attr(755, root, root) %{_bindir}/ndb_select_all
%attr(755, root, root) %{_bindir}/ndb_select_count
%attr(755, root, root) %{_bindir}/ndb_setup.py
%attr(755, root, root) %{_bindir}/ndb_show_tables
%attr(755, root, root) %{_bindir}/ndb_size.pl
%attr(755, root, root) %{_bindir}/ndb_top
%attr(755, root, root) %{_bindir}/ndb_waiter
%attr(755, root, root) %{_bindir}/ndbinfo_select_all

%attr(644, root, root) %{_mandir}/man1/ndb-common-options.1*
%attr(644, root, root) %{_mandir}/man1/ndb_blob_tool.1*
%attr(644, root, root) %{_mandir}/man1/ndb_config.1*
%attr(644, root, root) %{_mandir}/man1/ndb_cpcd.1*
%attr(644, root, root) %{_mandir}/man1/ndb_delete_all.1*
%attr(644, root, root) %{_mandir}/man1/ndb_desc.1*
%attr(644, root, root) %{_mandir}/man1/ndb_drop_index.1*
%attr(644, root, root) %{_mandir}/man1/ndb_drop_table.1*
%attr(644, root, root) %{_mandir}/man1/ndb_error_reporter.1*
%attr(644, root, root) %{_mandir}/man1/ndb_import.1*
%attr(644, root, root) %{_mandir}/man1/ndb_index_stat.1*
%attr(644, root, root) %{_mandir}/man1/ndb_mgm.1*
%attr(644, root, root) %{_mandir}/man1/ndb_move_data.1*
%attr(644, root, root) %{_mandir}/man1/ndb_perror.1*
%attr(644, root, root) %{_mandir}/man1/ndb_print_backup_file.1*
%attr(644, root, root) %{_mandir}/man1/ndb_print_file.1*
%attr(644, root, root) %{_mandir}/man1/ndb_print_frag_file.1*
%attr(644, root, root) %{_mandir}/man1/ndb_print_schema_file.1*
%attr(644, root, root) %{_mandir}/man1/ndb_print_sys_file.1*
%attr(644, root, root) %{_mandir}/man1/ndb_restore.1*
%attr(644, root, root) %{_mandir}/man1/ndb_select_all.1*
%attr(644, root, root) %{_mandir}/man1/ndb_select_count.1*
%attr(644, root, root) %{_mandir}/man1/ndb_setup.py.1*
%attr(644, root, root) %{_mandir}/man1/ndb_show_tables.1*
%attr(644, root, root) %{_mandir}/man1/ndb_size.pl.1*
%attr(644, root, root) %{_mandir}/man1/ndb_top.1*
%attr(644, root, root) %{_mandir}/man1/ndb_waiter.1*
%attr(644, root, root) %{_mandir}/man1/ndb_redo_log_reader.1*
%attr(644, root, root) %{_mandir}/man1/ndbinfo_select_all.1*
%endif #cluster

%files devel
%defattr(-, root, root, -)
%doc %{?license_files_server}
%attr(644, root, root) %{_mandir}/man1/comp_err.1*
%attr(644, root, root) %{_mandir}/man1/mysql_config.1*
%attr(755, root, root) %{_bindir}/mysql_config
%{_includedir}/mysql
%{_datadir}/aclocal/mysql.m4
%{_libdir}/mysql/libmysqlclient.a
%{_libdir}/mysql/libmysqlservices.a
%{_libdir}/mysql/libmysqlclient.so
%{_libdir}/pkgconfig/mysqlclient.pc

%files libs
%defattr(-, root, root, -)
%doc %{?license_files_server}
%dir %attr(755, root, root) %{_libdir}/mysql
%attr(644, root, root) %{_sysconfdir}/ld.so.conf.d/mysql-%{_arch}.conf
%{_libdir}/mysql/libmysqlclient.so.21*

%if 0%{?compatlib}
%files libs-compat
%defattr(-, root, root, -)
%doc %{?license_files_server}
%dir %attr(755, root, root) %{_libdir}/mysql
%attr(644, root, root) %{_sysconfdir}/ld.so.conf.d/mysql-%{_arch}.conf
%{_libdir}/mysql/libmysqlclient.so.%{compatlib}
%{_libdir}/mysql/libmysqlclient.so.%{compatlib}.0.0
%{_libdir}/mysql/libmysqlclient_r.so.%{compatlib}
%{_libdir}/mysql/libmysqlclient_r.so.%{compatlib}.0.0
%endif

%files test
%defattr(-, root, root, -)
%doc %{?license_files_server}
%attr(-, root, root) %{_datadir}/mysql-test
%attr(755, root, root) %{_bindir}/mysql_client_test
%attr(755, root, root) %{_bindir}/mysqltest
%attr(755, root, root) %{_bindir}/mysqlxtest

%attr(755, root, root) %{_libdir}/mysql/plugin/auth.so
%attr(755, root, root) %{_libdir}/mysql/plugin/auth_test_plugin.so
%attr(755, root, root) %{_libdir}/mysql/plugin/component_example_component1.so
%attr(755, root, root) %{_libdir}/mysql/plugin/component_example_component2.so
%attr(755, root, root) %{_libdir}/mysql/plugin/component_example_component3.so
%attr(755, root, root) %{_libdir}/mysql/plugin/component_log_sink_test.so
%attr(755, root, root) %{_libdir}/mysql/plugin/component_test_backup_lock_service.so
%attr(755, root, root) %{_libdir}/mysql/plugin/component_test_string_service_charset.so
%attr(755, root, root) %{_libdir}/mysql/plugin/component_test_string_service_long.so
%attr(755, root, root) %{_libdir}/mysql/plugin/component_test_string_service.so
%attr(755, root, root) %{_libdir}/mysql/plugin/component_pfs_example.so
%attr(755, root, root) %{_libdir}/mysql/plugin/component_pfs_example_component_population.so
%attr(755, root, root) %{_libdir}/mysql/plugin/pfs_example_plugin_employee.so
%attr(755, root, root) %{_libdir}/mysql/plugin/component_test_pfs_notification.so
%attr(755, root, root) %{_libdir}/mysql/plugin/component_test_pfs_resource_group.so
%attr(755, root, root) %{_libdir}/mysql/plugin/component_test_udf_registration.so
%attr(755, root, root) %{_libdir}/mysql/plugin/component_udf_reg_3_func.so
%attr(755, root, root) %{_libdir}/mysql/plugin/component_udf_reg_avg_func.so
%attr(755, root, root) %{_libdir}/mysql/plugin/component_udf_reg_int_func.so
%attr(755, root, root) %{_libdir}/mysql/plugin/component_udf_reg_int_same_func.so
%attr(755, root, root) %{_libdir}/mysql/plugin/component_udf_reg_only_3_func.so
%attr(755, root, root) %{_libdir}/mysql/plugin/component_udf_reg_real_func.so
%attr(755, root, root) %{_libdir}/mysql/plugin/component_udf_unreg_3_func.so
%attr(755, root, root) %{_libdir}/mysql/plugin/component_udf_unreg_int_func.so
%attr(755, root, root) %{_libdir}/mysql/plugin/component_udf_unreg_real_func.so
%attr(755, root, root) %{_libdir}/mysql/plugin/component_test_sys_var_service_int.so
%attr(755, root, root) %{_libdir}/mysql/plugin/component_test_sys_var_service.so
%attr(755, root, root) %{_libdir}/mysql/plugin/component_test_sys_var_service_same.so
%attr(755, root, root) %{_libdir}/mysql/plugin/component_test_sys_var_service_str.so
%attr(755, root, root) %{_libdir}/mysql/plugin/component_test_status_var_service.so
%attr(755, root, root) %{_libdir}/mysql/plugin/component_test_status_var_service_int.so
%attr(755, root, root) %{_libdir}/mysql/plugin/component_test_status_var_service_reg_only.so
%attr(755, root, root) %{_libdir}/mysql/plugin/component_test_status_var_service_str.so
%attr(755, root, root) %{_libdir}/mysql/plugin/component_test_status_var_service_unreg_only.so
%attr(755, root, root) %{_libdir}/mysql/plugin/component_test_system_variable_source.so
%attr(644, root, root) %{_libdir}/mysql/plugin/daemon_example.ini
%attr(755, root, root) %{_libdir}/mysql/plugin/libdaemon_example.so
%attr(755, root, root) %{_libdir}/mysql/plugin/test_udf_services.so
%attr(755, root, root) %{_libdir}/mysql/plugin/udf_example.so
%attr(755, root, root) %{_libdir}/mysql/plugin/replication_observers_example_plugin.so
%attr(755, root, root) %{_libdir}/mysql/plugin/libtest_framework.so
%attr(755, root, root) %{_libdir}/mysql/plugin/libtest_services.so
%attr(755, root, root) %{_libdir}/mysql/plugin/libtest_services_threaded.so
%attr(755, root, root) %{_libdir}/mysql/plugin/libtest_session_detach.so
%attr(755, root, root) %{_libdir}/mysql/plugin/libtest_session_attach.so
%attr(755, root, root) %{_libdir}/mysql/plugin/libtest_session_in_thd.so
%attr(755, root, root) %{_libdir}/mysql/plugin/libtest_session_info.so
%attr(755, root, root) %{_libdir}/mysql/plugin/libtest_sql_2_sessions.so
%attr(755, root, root) %{_libdir}/mysql/plugin/libtest_sql_all_col_types.so
%attr(755, root, root) %{_libdir}/mysql/plugin/libtest_sql_cmds_1.so
%attr(755, root, root) %{_libdir}/mysql/plugin/libtest_sql_commit.so
%attr(755, root, root) %{_libdir}/mysql/plugin/libtest_sql_complex.so
%attr(755, root, root) %{_libdir}/mysql/plugin/libtest_sql_errors.so
%attr(755, root, root) %{_libdir}/mysql/plugin/libtest_sql_lock.so
%attr(755, root, root) %{_libdir}/mysql/plugin/libtest_sql_processlist.so
%attr(755, root, root) %{_libdir}/mysql/plugin/libtest_sql_replication.so
%attr(755, root, root) %{_libdir}/mysql/plugin/libtest_sql_shutdown.so
%attr(755, root, root) %{_libdir}/mysql/plugin/libtest_sql_stmt.so
%attr(755, root, root) %{_libdir}/mysql/plugin/libtest_sql_sqlmode.so
%attr(755, root, root) %{_libdir}/mysql/plugin/libtest_sql_stored_procedures_functions.so
%attr(755, root, root) %{_libdir}/mysql/plugin/libtest_sql_views_triggers.so
%attr(755, root, root) %{_libdir}/mysql/plugin/libtest_x_sessions_deinit.so
%attr(755, root, root) %{_libdir}/mysql/plugin/libtest_x_sessions_init.so
%attr(755, root, root) %{_libdir}/mysql/plugin/qa_auth_client.so
%attr(755, root, root) %{_libdir}/mysql/plugin/qa_auth_interface.so
%attr(755, root, root) %{_libdir}/mysql/plugin/qa_auth_server.so
%attr(755, root, root) %{_libdir}/mysql/plugin/test_security_context.so
%attr(755, root, root) %{_libdir}/mysql/plugin/test_services_plugin_registry.so
%attr(755, root, root) %{_libdir}/mysql/plugin/component_mysqlx_global_reset.so
%attr(755, root, root) %{_libdir}/mysql/plugin/debug/auth.so
%attr(755, root, root) %{_libdir}/mysql/plugin/debug/auth_test_plugin.so
%attr(755, root, root) %{_libdir}/mysql/plugin/debug/component_example_component1.so
%attr(755, root, root) %{_libdir}/mysql/plugin/debug/component_example_component2.so
%attr(755, root, root) %{_libdir}/mysql/plugin/debug/component_example_component3.so
%attr(755, root, root) %{_libdir}/mysql/plugin/debug/component_log_sink_test.so
%attr(755, root, root) %{_libdir}/mysql/plugin/debug/component_test_backup_lock_service.so
%attr(755, root, root) %{_libdir}/mysql/plugin/debug/component_test_string_service_charset.so
%attr(755, root, root) %{_libdir}/mysql/plugin/debug/component_test_string_service_long.so
%attr(755, root, root) %{_libdir}/mysql/plugin/debug/component_test_string_service.so
%attr(755, root, root) %{_libdir}/mysql/plugin/debug/component_pfs_example.so
%attr(755, root, root) %{_libdir}/mysql/plugin/debug/component_pfs_example_component_population.so
%attr(755, root, root) %{_libdir}/mysql/plugin/debug/pfs_example_plugin_employee.so
%attr(755, root, root) %{_libdir}/mysql/plugin/debug/component_test_pfs_notification.so
%attr(755, root, root) %{_libdir}/mysql/plugin/debug/component_test_pfs_resource_group.so
%attr(755, root, root) %{_libdir}/mysql/plugin/debug/component_test_udf_registration.so
%attr(755, root, root) %{_libdir}/mysql/plugin/debug/component_udf_reg_3_func.so
%attr(755, root, root) %{_libdir}/mysql/plugin/debug/component_udf_reg_avg_func.so
%attr(755, root, root) %{_libdir}/mysql/plugin/debug/component_udf_reg_int_func.so
%attr(755, root, root) %{_libdir}/mysql/plugin/debug/component_udf_reg_int_same_func.so
%attr(755, root, root) %{_libdir}/mysql/plugin/debug/component_udf_reg_only_3_func.so
%attr(755, root, root) %{_libdir}/mysql/plugin/debug/component_udf_reg_real_func.so
%attr(755, root, root) %{_libdir}/mysql/plugin/debug/component_udf_unreg_3_func.so
%attr(755, root, root) %{_libdir}/mysql/plugin/debug/component_udf_unreg_int_func.so
%attr(755, root, root) %{_libdir}/mysql/plugin/debug/component_udf_unreg_real_func.so
%attr(755, root, root) %{_libdir}/mysql/plugin/debug/component_test_sys_var_service_int.so
%attr(755, root, root) %{_libdir}/mysql/plugin/debug/component_test_sys_var_service.so
%attr(755, root, root) %{_libdir}/mysql/plugin/debug/component_test_sys_var_service_same.so
%attr(755, root, root) %{_libdir}/mysql/plugin/debug/component_test_sys_var_service_str.so
%attr(755, root, root) %{_libdir}/mysql/plugin/debug/component_test_status_var_service.so
%attr(755, root, root) %{_libdir}/mysql/plugin/debug/component_test_status_var_service_int.so
%attr(755, root, root) %{_libdir}/mysql/plugin/debug/component_test_status_var_service_reg_only.so
%attr(755, root, root) %{_libdir}/mysql/plugin/debug/component_test_status_var_service_str.so
%attr(755, root, root) %{_libdir}/mysql/plugin/debug/component_test_status_var_service_unreg_only.so
%attr(755, root, root) %{_libdir}/mysql/plugin/debug/component_test_system_variable_source.so
%attr(755, root, root) %{_libdir}/mysql/plugin/debug/libdaemon_example.so
%attr(755, root, root) %{_libdir}/mysql/plugin/debug/test_udf_services.so
%attr(755, root, root) %{_libdir}/mysql/plugin/debug/udf_example.so
%attr(755, root, root) %{_libdir}/mysql/plugin/debug/replication_observers_example_plugin.so
%attr(755, root, root) %{_libdir}/mysql/plugin/debug/libtest_framework.so
%attr(755, root, root) %{_libdir}/mysql/plugin/debug/libtest_services.so
%attr(755, root, root) %{_libdir}/mysql/plugin/debug/libtest_services_threaded.so
%attr(755, root, root) %{_libdir}/mysql/plugin/debug/libtest_session_detach.so
%attr(755, root, root) %{_libdir}/mysql/plugin/debug/libtest_session_attach.so
%attr(755, root, root) %{_libdir}/mysql/plugin/debug/libtest_session_in_thd.so
%attr(755, root, root) %{_libdir}/mysql/plugin/debug/libtest_session_info.so
%attr(755, root, root) %{_libdir}/mysql/plugin/debug/libtest_sql_2_sessions.so
%attr(755, root, root) %{_libdir}/mysql/plugin/debug/libtest_sql_all_col_types.so
%attr(755, root, root) %{_libdir}/mysql/plugin/debug/libtest_sql_cmds_1.so
%attr(755, root, root) %{_libdir}/mysql/plugin/debug/libtest_sql_commit.so
%attr(755, root, root) %{_libdir}/mysql/plugin/debug/libtest_sql_complex.so
%attr(755, root, root) %{_libdir}/mysql/plugin/debug/libtest_sql_errors.so
%attr(755, root, root) %{_libdir}/mysql/plugin/debug/libtest_sql_lock.so
%attr(755, root, root) %{_libdir}/mysql/plugin/debug/libtest_sql_processlist.so
%attr(755, root, root) %{_libdir}/mysql/plugin/debug/libtest_sql_replication.so
%attr(755, root, root) %{_libdir}/mysql/plugin/debug/libtest_sql_shutdown.so
%attr(755, root, root) %{_libdir}/mysql/plugin/debug/libtest_sql_stmt.so
%attr(755, root, root) %{_libdir}/mysql/plugin/debug/libtest_sql_sqlmode.so
%attr(755, root, root) %{_libdir}/mysql/plugin/debug/libtest_sql_stored_procedures_functions.so
%attr(755, root, root) %{_libdir}/mysql/plugin/debug/libtest_sql_views_triggers.so
%attr(755, root, root) %{_libdir}/mysql/plugin/debug/libtest_x_sessions_deinit.so
%attr(755, root, root) %{_libdir}/mysql/plugin/debug/libtest_x_sessions_init.so
%attr(755, root, root) %{_libdir}/mysql/plugin/debug/qa_auth_client.so
%attr(755, root, root) %{_libdir}/mysql/plugin/debug/qa_auth_interface.so
%attr(755, root, root) %{_libdir}/mysql/plugin/debug/qa_auth_server.so
%attr(755, root, root) %{_libdir}/mysql/plugin/debug/test_security_context.so
%attr(755, root, root) %{_libdir}/mysql/plugin/debug/test_services_plugin_registry.so
%attr(755, root, root) %{_libdir}/mysql/plugin/debug/component_mysqlx_global_reset.so

%if 0%{?cluster}
%files management-server
%defattr(-, root, root, -)
%doc %{?license_files_server}
%attr(755, root, root) %{_sbindir}/ndb_mgmd
%attr(644, root, root) %{_mandir}/man8/ndb_mgmd.8*

%files data-node
%defattr(-, root, root, -)
%doc %{?license_files_server}
%attr(755, root, root) %{_sbindir}/ndbd
%attr(755, root, root) %{_sbindir}/ndbmtd
%attr(644, root, root) %{_mandir}/man8/ndbd.8*
%attr(644, root, root) %{_mandir}/man8/ndbmtd.8*

%files auto-installer
%defattr(-, root, root, -)
%doc %{?license_files_server}
%attr(755, root, root) %{_bindir}/mcc_config.py
%{_datadir}/mysql/mcc/
%exclude %{_datadir}/mysql/mcc/tst/

%files memcached
%defattr(-, root, root, -)
%doc %{?license_files_server}
%attr(755, root, root) %{_bindir}/memclient
%attr(755, root, root) %{_sbindir}/memcached
%attr(755, root, root) %{_libdir}/mysql/ndb_engine.so
%{_datadir}/mysql/memcache-api/

%files ndbclient
%defattr(-, root, root, -)
%doc %{?license_files_server}
%attr(755, root, root) %{_libdir}/mysql/libndbclient.so.6.1.0

%files ndbclient-devel
%defattr(-, root, root, -)
%doc %{?license_files_server}
%attr(644, root, root) %{_libdir}/mysql/libndbclient_static.a
%{_libdir}/mysql/libndbclient.so

%if 0%{?ndb_nodejs_extras_path:1}
%files nodejs
%defattr(-, root, root, -)
%doc %{?license_files_server}
%{_datadir}/mysql/nodejs/
%endif

%files java
%defattr(-, root, root, -)
%doc %{?license_files_server}
%{_datadir}/mysql/java/
%endif # cluster

%if 0%{?commercial}
%files backup
%defattr(-, root, root, -)
%doc %{src_dir}/packaging/meb/LICENSE.meb
%doc %{src_dir}/packaging/meb/README.meb
%attr(755, root, root) %{_bindir}/mysqlbackup
%endif

%changelog
* Mon Mar 12 2018 Erlend Dahl <erlend.dahl@oracle.com> - 8.0.12-0.1
- Move mysqlx to default plugin
- Add component_mysqlx_global_reset.so
- Change the global milestone to 'dmr'
- Add meb as sub package
- Remove obsoleted mysqltest man pages
- Include udf_example.so in test package
- Add component_validate_password component
- Add License Book, remove COPYING
- No longer need to remove obsoleted mysqltest man pages
- Add perl modules for test subpackage

* Fri Jul 28 2017 Horst Hunger <Horst.hunger@oracle.com> - 8.0.3-0.1
- Add component_test_status_var_service plugin

* Fri May 26 2017 Harin Vadodaria <harin.vadodaria@oracle.com> - 8.0.2-0.1
- Add keyring_aws plugin and UDF components
- Add component_test_sys_var_service plugins

* Tue Sep 13 2016 Balasubramanian Kandasamy <balasubramanian.kandasamy@oracle.com> - 8.0.1-0.1
- Add test_services_plugin_registry.so plugin
- Add connection_control.so to server subpackage

* Sun Jun 05 2016 Erlend Dahl <erlend.dahl@oracle.com> - 8.0.0-0.1
- Change the version number to 8.0.0
- Add manual page for ibd2sdi utility
- Adapt MySQL server 5.7 packaging to MySQL Cluster 7.5

* Fri Jun 03 2016 Balasubramanian Kandasamy <balasubramanian.kandasamy@oracle.com> - 5.8.0-0.1
- Add example component to test package
- Add test_udf_services.so plugin
- Add keyring_udf.so plugin to server subpackage
- Add keyring_okv.so plugin to commercial server subpackage
- Purge man page for mysql_install_db in preparation for its removal
- Include mysql-keyring directory
- Provide keyring_file.so plugin

* Tue Nov 24 2015 Bjorn Munch <bjorn.munch@oracle.com> - 5.7.10-1
- Included man pages for lz4_decompress and zlib_decompress

* Thu Nov 12 2015 Bjorn Munch <bjorn.munch@oracle.com> - 5.7.10-1
- Added lines to remove man pages we are not ready to include yet

* Mon Oct 19 2015 Bharathy Satish <bharathy.x.satish@oracle.com> - 5.7.10-1
- Added new decompression utilities lz4_decompress and zlib_decompress binaries to
  client subpackage.

* Mon Oct 5 2015 Tor Didriksen <tor.didriksen@oracle.com>
- Added mysqlx.so

* Tue Sep 29 2015 Balasubramanian Kandasamy <balasubramanian.kandasamy@oracle.com> - 5.7.9-1
- Updated for 5.7.9
- Added libtest_* plugins to test subpackage
- Add mysqlpump man page
- Obsolete mysql-connector-c-shared dependencies

* Mon Jul 06 2015 Murthy Narkedimilli <murthy.narkedimilli@oracle.com> - 5.7.8-0.2.rc
- Bumped the libmysqlclient.so version from 20 -> 21.

* Thu Jun 25 2015 Balasubramanian Kandasamy <balasubramanian.kandasamy@oracle.com> - 5.7.8-0.2.rc
- Add support for pkg-config

* Wed May 20 2015 Balasubramanian Kandasamy <balasubramanian.kandasamy@oracle.com> - 5.7.8-0.2.rc
- Added libtest_framework.so, libtest_services.so, libtest_services_threaded.so plugins
- Build and ship mecab plugin

* Tue Feb 3 2015 Balasubramanian Kandasamy <balasubramanian.kandasamy@oracle.com> - 5.7.6-0.2.m16
- Include boost sources
- Add license info in each subpackage
- Soname bump
- Added mysql_ssl_rsa_setup
- Include mysql-files directory

* Thu Sep 18 2014 Balasubramanian Kandasamy <balasubramanian.kandasamy@oracle.com> - 5.7.6-0.2.m16
- Provide replication_observers_example_plugin.so plugin

* Tue Sep 02 2014 Bjorn Munch <bjorn.munch@oracle.com> - 5.7.6-0.1.m16

* Tue Sep 2 2014 Bjorn Munch <bjorn.munch@oracle.com> - 5.7.6-0.1.m16
- Updated for 5.7.6

* Mon Sep 01 2014 Balasubramanian Kandasamy <balasubramanian.kandasamy@oracle.com> - 5.7.5-0.2.m15
- Added openssl_udf.so plugin to commercial packages

* Mon Jun 30 2014 Balasubramanian Kandasamy <balasubramanian.kandasamy@oracle.com> - 5.7.5-0.1.m15
- Port to SLES

* Thu Jun 26 2014 Balasubramanian Kandasamy <balasubramanian.kandasamy@oracle.com> - 5.7.5-0.3.m15
- Resolve embedded-devel conflict issue

* Wed Jun 25 2014 Balasubramanian Kandasamy <balasubramanian.kandasamy@oracle.com> - 5.7.5-0.2.m15
- Add bench package
- Enable dtrace 

* Thu Apr 24 2014 Balasubramanian Kandasamy <balasubramanian.kandasamy@oracle.com> - 5.7.5-0.1.m15
- Updated for 5.7.5

* Mon Apr 07 2014 Balasubramanian Kandasamy <balasubramanian.kandasamy@oracle.com> - 5.7.4-0.5.m14
- Fix Cflags for el7 

* Mon Mar 31 2014 Balasubramanian Kandasamy <balasubramanian.kandasamy@oracle.com> - 5.7.4-0.4.m14
- Support for enterprise packages
- Upgrade from MySQL-* packages

* Wed Mar 12 2014 Balasubramanian Kandasamy <balasubramanian.kandasamy@oracle.com> - 5.7.4-0.3.m14
- Resolve conflict with mysql-libs-compat 

* Thu Mar 06 2014 Balasubramanian Kandasamy <balasubramanian.kandasamy@oracle.com> - 5.7.4-0.2.m14
- Resolve conflict issues during upgrade
- Add ha_example.so plugin which is now included

* Fri Feb 07 2014 Balasubramanian Kandasamy <balasubramanian.kandasamy@oracle.com> - 5.7.4-0.1.m14
- 5.7.4
- Enable shared libmysqld by cmake option
- Move mysqltest and test plugins to test subpackage

* Mon Nov 18 2013 Balasubramanian Kandasamy <balasubramanian.kandasamy@oracle.com> - 5.7.3-0.3.m13
- Fixed isa_bits error 

* Fri Oct 25 2013 Balasubramanian Kandasamy <balasubramanian.kandasamy@oracle.com> - 5.7.3-0.1.m13
- Initial 5.7 port

* Fri Oct 25 2013 Balasubramanian Kandasamy <balasubramanian.kandasamy@oracle.com> - 5.6.15-1
- Fixed uln advanced rpm libyassl.a error
- Updated to 5.6.15

* Wed Oct 16 2013 Balasubramanian Kandasamy <balasubramanian.kandasamy@oracle.com> - 5.6.14-3
- Fixed mysql_install_db usage 
- Improved handling of plugin directory 

* Fri Sep 27 2013 Balasubramanian Kandasamy <balasubramanian.kandasamy@oracle.com> - 5.6.14-2
- Refresh mysql-install patch and service renaming

* Mon Sep 16 2013 Balasubramanian Kandasamy <balasubramanian.kandasamy@oracle.com> - 5.6.14-1
- Updated to 5.6.14

* Wed Sep 04 2013 Balasubramanian Kandasamy <balasubramanian.kandasamy@oracle.com> - 5.6.13-5
- Support upgrade from 5.5 ULN packages to 5.6 

* Tue Aug 27 2013 Balasubramanian Kandasamy <balasubramanian.kandasamy@oracle.com> - 5.6.13-4
- Enhanced perl filtering 
- Added openssl-devel to buildreq 

* Wed Aug 21 2013 Balasubramanian Kandasamy <balasubramanian.kandasamy@oracle.com> - 5.6.13-3
- Removed mysql_embedded binary to resolve multilib conflict issue

* Fri Aug 16 2013 Balasubramanian Kandasamy <balasubramanian.kandasamy@oracle.com> - 5.6.13-2 
- Fixed Provides and Obsoletes issues in server, test packages 

* Wed Aug 14 2013 Balasubramanian Kandasamy <balasubramanian.kandasamy@oracle.com> - 5.6.13-1
- Updated to 5.6.13

* Mon Aug 05 2013 Balasubramanian Kandasamy <balasubramanian.kandasamy@oracle.com> - 5.6.12-9
- Added files list to embedded packages 

* Thu Aug 01 2013 Balasubramanian Kandasamy <balasubramanian.kandasamy@oracle.com> - 5.6.12-8
- Updated libmysqld.a with libmysqld.so in embedded package

* Mon Jul 29 2013 Balasubramanian Kandasamy <balasubramanian.kandasamy@oracle.com> - 5.6.12-7
- Updated test package dependency from client to server

* Wed Jul 24 2013 Balasubramanian Kandasamy <balasubramanian.kandasamy@oracle.com> - 5.6.12-6
- Added libs-compat dependency under libs package to resolve server
  installation conflicts issue.
 
* Wed Jul 17 2013 Balasubramanian Kandasamy <balasubramanian.kandasamy@oracle.com> - 5.6.12-5
- Removed libmysqlclient.so.16 from libs package
 
* Fri Jul 05 2013 Balasubramanian Kandasamy <balasubramanian.kandasamy@oracle.com> - 5.6.12-4
- Adjusted to work on OEL6

* Wed Jun 26 2013 Balasubramanian Kandasamy <balasubramanian.kandasamy@oracle.com> - 5.6.12-3
- Move libs to mysql/
- Basic multi arch support
- Fix changelog dates

* Thu Jun 20 2013 Balasubramanian Kandasamy <balasubramanian.kandasamy@oracle.com> - 5.6.12-2
- Major cleanup

* Tue Jun 04 2013 Balasubramanian Kandasamy <balasubramanian.kandasamy@oracle.com> - 5.6.12-1
- Updated to 5.6.12

* Mon Nov 05 2012 Joerg Bruehe <joerg.bruehe@oracle.com>

- Allow to override the default to use the bundled yaSSL by an option like
      --define="with_ssl /path/to/ssl"

* Wed Oct 10 2012 Bjorn Munch <bjorn.munch@oracle.com>

- Replace old my-*.cnf config file examples with template my-default.cnf

* Fri Oct 05 2012 Joerg Bruehe <joerg.bruehe@oracle.com>

- Let the installation use the new option "--random-passwords" of "mysql_install_db".
  (Bug# 12794345 Ensure root password)
- Fix an inconsistency: "new install" vs "upgrade" are told from the (non)existence
  of "$mysql_datadir/mysql" (holding table "mysql.user" and other system stuff).

* Tue Jul 24 2012 Joerg Bruehe <joerg.bruehe@oracle.com>

- Add a macro "runselftest":
  if set to 1 (default), the test suite will be run during the RPM build;
  this can be oveeridden via the command line by adding
      --define "runselftest 0"
  Failures of the test suite will NOT make the RPM build fail!

* Mon Jul 16 2012 Joerg Bruehe <joerg.bruehe@oracle.com>

- Add the man page for the "mysql_config_editor".

* Mon Jun 11 2012 Joerg Bruehe <joerg.bruehe@oracle.com>

- Make sure newly added "SPECIFIC-ULN/" directory does not disturb packaging.

* Wed Feb 29 2012 Brajmohan Saxena <brajmohan.saxena@oracle.com>

- Removal all traces of the readline library from mysql (BUG 13738013)

* Wed Sep 28 2011 Joerg Bruehe <joerg.bruehe@oracle.com>

- Fix duplicate mentioning of "mysql_plugin" and its manual page,
  it is better to keep alphabetic order in the files list (merging!).

* Wed Sep 14 2011 Joerg Bruehe <joerg.bruehe@oracle.com>

- Let the RPM capabilities ("obsoletes" etc) ensure that an upgrade may replace
  the RPMs of any configuration (of the current or the preceding release series)
  by the new ones. This is done by not using the implicitly generated capabilities
  (which include the configuration name) and relying on more generic ones which
  just list the function ("server", "client", ...).
  The implicit generation cannot be prevented, so all these capabilities must be
  explicitly listed in "Obsoletes:"

* Tue Sep 13 2011 Jonathan Perkin <jonathan.perkin@oracle.com>

- Add support for Oracle Linux 6 and Red Hat Enterprise Linux 6.  Due to
  changes in RPM behaviour ($RPM_BUILD_ROOT is removed prior to install)
  this necessitated a move of the libmygcc.a installation to the install
  phase, which is probably where it belonged in the first place.

* Tue Sep 13 2011 Joerg Bruehe <joerg.bruehe@oracle.com>

- "make_win_bin_dist" and its manual are dropped, cmake does it different.

* Thu Sep 08 2011 Daniel Fischer <daniel.fischer@oracle.com>

- Add mysql_plugin man page.

* Tue Aug 30 2011 Tor Didriksen <tor.didriksen@oracle.com>

- Set CXX=g++ by default to add a dependency on libgcc/libstdc++.
  Also, remove the use of the -fno-exceptions and -fno-rtti flags.
  TODO: update distro_buildreq/distro_requires

* Tue Aug 30 2011 Joerg Bruehe <joerg.bruehe@oracle.com>

- Add the manual page for "mysql_plugin" to the server package.

* Fri Aug 19 2011 Joerg Bruehe <joerg.bruehe@oracle.com>

- Null-upmerge the fix of bug#37165: This spec file is not affected.
- Replace "/var/lib/mysql" by the spec file variable "%%{mysqldatadir}".

* Fri Aug 12 2011 Daniel Fischer <daniel.fischer@oracle.com>

- Source plugin library files list from cmake-generated file.

* Mon Jul 25 2011 Chuck Bell <chuck.bell@oracle.com>

- Added the mysql_plugin client - enables or disables plugins.

* Thu Jul 21 2011 Sunanda Menon <sunanda.menon@oracle.com>

- Fix bug#12561297: Added the MySQL embedded binary

* Thu Jul 07 2011 Joerg Bruehe <joerg.bruehe@oracle.com>

- Fix bug#45415: "rpm upgrade recreates test database"
  Let the creation of the "test" database happen only during a new installation,
  not in an RPM upgrade.
  This affects both the "mkdir" and the call of "mysql_install_db".

* Wed Feb 09 2011 Joerg Bruehe <joerg.bruehe@oracle.com>

- Fix bug#56581: If an installation deviates from the default file locations
  ("datadir" and "pid-file"), the mechanism to detect a running server (on upgrade)
  should still work, and use these locations.
  The problem was that the fix for bug#27072 did not check for local settings.

* Mon Jan 31 2011 Joerg Bruehe <joerg.bruehe@oracle.com>

- Install the new "manifest" files: "INFO_SRC" and "INFO_BIN".

* Tue Nov 23 2010 Jonathan Perkin <jonathan.perkin@oracle.com>

- EXCEPTIONS-CLIENT has been deleted, remove it from here too
- Support MYSQL_BUILD_MAKE_JFLAG environment variable for passing
  a '-j' argument to make.

* Mon Nov 1 2010 Georgi Kodinov <georgi.godinov@oracle.com>

- Added test authentication (WL#1054) plugin binaries

* Wed Oct 6 2010 Georgi Kodinov <georgi.godinov@oracle.com>

- Added example external authentication (WL#1054) plugin binaries

* Wed Aug 11 2010 Joerg Bruehe <joerg.bruehe@oracle.com>

- With a recent spec file cleanup, names have changed: A "-community" part was dropped.
  Reflect that in the "Obsoletes" specifications.
- Add a "triggerpostun" to handle the uninstall of the "-community" server RPM.
- This fixes bug#55015 "MySQL server is not restarted properly after RPM upgrade".

* Tue Jun 15 2010 Joerg Bruehe <joerg.bruehe@sun.com>

- Change the behaviour on installation and upgrade:
  On installation, do not autostart the server.
  *Iff* the server was stopped before the upgrade is started, this is taken as a
  sign the administrator is handling that manually, and so the new server will
  not be started automatically at the end of the upgrade.
  The start/stop scripts will still be installed, so the server will be started
  on the next machine boot.
  This is the 5.5 version of fixing bug#27072 (RPM autostarting the server).

* Tue Jun 1 2010 Jonathan Perkin <jonathan.perkin@oracle.com>

- Implement SELinux checks from distribution-specific spec file.

* Wed May 12 2010 Jonathan Perkin <jonathan.perkin@oracle.com>

- Large number of changes to build using CMake
- Introduce distribution-specific RPMs
- Drop debuginfo, build all binaries with debug/symbols
- Remove __os_install_post, use native macro
- Remove _unpackaged_files_terminate_build, make it an error to have
  unpackaged files
- Remove cluster RPMs

* Wed Mar 24 2010 Joerg Bruehe <joerg.bruehe@sun.com>

- Add "--with-perfschema" to the configure options.

* Mon Mar 22 2010 Joerg Bruehe <joerg.bruehe@sun.com>

- User "usr/lib*" to allow for both "usr/lib" and "usr/lib64",
  mask "rmdir" return code 1.
- Remove "ha_example.*" files from the list, they aren't built.

* Wed Mar 17 2010 Joerg Bruehe <joerg.bruehe@sun.com>

- Fix a wrong path name in handling the debug plugins.

* Wed Mar 10 2010 Joerg Bruehe <joerg.bruehe@sun.com>

- Take the result of the debug plugin build and put it into the optimized tree,
  so that it becomes part of the final installation;
  include the files in the packlist. Part of the fixes for bug#49022.

* Mon Mar 01 2010 Joerg Bruehe <joerg.bruehe@sun.com>

- Set "Oracle and/or its affiliates" as the vendor and copyright owner,
  accept upgrading from packages showing MySQL or Sun as vendor.

* Fri Feb 12 2010 Joerg Bruehe <joerg.bruehe@sun.com>

- Formatting changes:
  Have a consistent structure of separator lines and of indentation
  (8 leading blanks => tab).
- Introduce the variable "src_dir".
- Give the environment variables "MYSQL_BUILD_CC(CXX)" precedence
  over "CC" ("CXX").
- Drop the old "with_static" argument analysis, this is not supported
  in 5.1 since ages.
- Introduce variables to control the handlers individually, as well
  as other options.
- Use the new "--with-plugin" notation for the table handlers.
- Drop handling "/etc/rc.d/init.d/mysql", the switch to "/etc/init.d/mysql"
  was done back in 2002 already.
- Make "--with-zlib-dir=bundled" the default, add an option to disable it.
- Add missing manual pages to the file list.
- Improve the runtime check for "libgcc.a", protect it against being tried
  with the Intel compiler "icc".

* Mon Jan 11 2010 Joerg Bruehe <joerg.bruehe@sun.com>

- Change RPM file naming:
  - Suffix like "-m2", "-rc" becomes part of version as "_m2", "_rc".
  - Release counts from 1, not 0.

* Wed Dec 23 2009 Joerg Bruehe <joerg.bruehe@sun.com>

- The "semisync" plugin file name has lost its introductory "lib",
  adapt the file lists for the subpackages.
  This is a part missing from the fix for bug#48351.
- Remove the "fix_privilege_tables" manual, it does not exist in 5.5
  (and likely, the whole script will go, too).

* Mon Nov 16 2009 Joerg Bruehe <joerg.bruehe@sun.com>

- Fix some problems with the directives around "tcmalloc" (experimental),
  remove erroneous traces of the InnoDB plugin (that is 5.1 only).

* Tue Oct 06 2009 Magnus Blaudd <mvensson@mysql.com>

- Removed mysql_fix_privilege_tables

* Fri Oct 02 2009 Alexander Nozdrin <alexander.nozdrin@sun.com>

- "mysqlmanager" got removed from version 5.4, all references deleted.

* Fri Aug 28 2009 Joerg Bruehe <joerg.bruehe@sun.com>

- Merge up from 5.1 to 5.4: Remove handling for the InnoDB plugin.

* Thu Aug 27 2009 Joerg Bruehe <joerg.bruehe@sun.com>

- This version does not contain the "Instance manager", "mysqlmanager":
  Remove it from the spec file so that packaging succeeds.

* Mon Aug 24 2009 Jonathan Perkin <jperkin@sun.com>

- Add conditionals for bundled zlib and innodb plugin

* Fri Aug 21 2009 Jonathan Perkin <jperkin@sun.com>

- Install plugin libraries in appropriate packages.
- Disable libdaemon_example and ftexample plugins.

* Thu Aug 20 2009 Jonathan Perkin <jperkin@sun.com>

- Update variable used for mysql-test suite location to match source.

* Fri Nov 07 2008 Joerg Bruehe <joerg@mysql.com>

- Correct yesterday's fix, so that it also works for the last flag,
  and fix a wrong quoting: un-quoted quote marks must not be escaped.

* Thu Nov 06 2008 Kent Boortz <kent.boortz@sun.com>

- Removed "mysql_upgrade_shell"
- Removed some copy/paste between debug and normal build

* Thu Nov 06 2008 Joerg Bruehe <joerg@mysql.com>

- Modify CFLAGS and CXXFLAGS such that a debug build is not optimized.
  This should cover both gcc and icc flags.  Fixes bug#40546.

* Fri Aug 29 2008 Kent Boortz <kent@mysql.com>

- Removed the "Federated" storage engine option, and enabled in all

* Tue Aug 26 2008 Joerg Bruehe <joerg@mysql.com>

- Get rid of the "warning: Installed (but unpackaged) file(s) found:"
  Some generated files aren't needed in RPMs:
  - the "sql-bench/" subdirectory
  Some files were missing:
  - /usr/share/aclocal/mysql.m4  ("devel" subpackage)
  - Manual "mysqlbug" ("server" subpackage)
  - Program "innochecksum" and its manual ("server" subpackage)
  - Manual "mysql_find_rows" ("client" subpackage)
  - Script "mysql_upgrade_shell" ("client" subpackage)
  - Program "ndb_cpcd" and its manual ("ndb-extra" subpackage)
  - Manuals "ndb_mgm" + "ndb_restore" ("ndb-tools" subpackage)

* Mon Mar 31 2008 Kent Boortz <kent@mysql.com>

- Made the "Federated" storage engine an option
- Made the "Cluster" storage engine and sub packages an option

* Wed Mar 19 2008 Joerg Bruehe <joerg@mysql.com>

- Add the man pages for "ndbd" and "ndb_mgmd".

* Mon Feb 18 2008 Timothy Smith <tim@mysql.com>

- Require a manual upgrade if the alread-installed mysql-server is
  from another vendor, or is of a different major version.

* Wed May 02 2007 Joerg Bruehe <joerg@mysql.com>

- "ndb_size.tmpl" is not needed any more,
  "man1/mysql_install_db.1" lacked the trailing '*'.

* Sat Apr 07 2007 Kent Boortz <kent@mysql.com>

- Removed man page for "mysql_create_system_tables"

* Wed Mar 21 2007 Daniel Fischer <df@mysql.com>

- Add debug server.

* Mon Mar 19 2007 Daniel Fischer <df@mysql.com>

- Remove Max RPMs; the server RPMs contain a mysqld compiled with all
  features that previously only were built into Max.

* Fri Mar 02 2007 Joerg Bruehe <joerg@mysql.com>

- Add several man pages for NDB which are now created.

* Fri Jan 05 2007 Kent Boortz <kent@mysql.com>

- Put back "libmygcc.a", found no real reason it was removed.

- Add CFLAGS to gcc call with --print-libgcc-file, to make sure the
  correct "libgcc.a" path is returned for the 32/64 bit architecture.

* Mon Dec 18 2006 Joerg Bruehe <joerg@mysql.com>

- Fix the move of "mysqlmanager" to section 8: Directory name was wrong.

* Thu Dec 14 2006 Joerg Bruehe <joerg@mysql.com>

- Include the new man pages for "my_print_defaults" and "mysql_tzinfo_to_sql"
  in the server RPM.
- The "mysqlmanager" man page got moved from section 1 to 8.

* Thu Nov 30 2006 Joerg Bruehe <joerg@mysql.com>

- Call "make install" using "benchdir_root=%%{_datadir}",
  because that is affecting the regression test suite as well.

* Thu Nov 16 2006 Joerg Bruehe <joerg@mysql.com>

- Explicitly note that the "MySQL-shared" RPMs (as built by MySQL AB)
  replace "mysql-shared" (as distributed by SuSE) to allow easy upgrading
  (bug#22081).

* Mon Nov 13 2006 Joerg Bruehe <joerg@mysql.com>

- Add "--with-partition" t 2006 Joerg Bruehe <joerg@mysql.com>

- Use the Perl script to run the tests, because it will automatically check
  whether the server is configured with SSL.

* Tue Jun 27 2006 Joerg Bruehe <joerg@mysql.com>

- move "mysqldumpslow" from the client RPM to the server RPM (bug#20216)

- Revert all previous attempts to call "mysql_upgrade" during RPM upgrade,
  there are some more aspects which need to be solved before this is possible.
  For now, just ensure the binary "mysql_upgrade" is delivered and installysql.com>

- To run "mysql_upgrade", we need a running server;
  start it in isolation and skip password checks.

* Sat May 20 2006 Kent Boortz <kent@mysql.com>

- Always compile for PIC, position independent code.

* Wed May 10 2006 Kent Boortz <kent@mysql.com>

- Use character set "all" when compiling with Cluster, to make Cluster
  nodes independent on the character set directory, and the problem
  that two RPM sub packages both wants to install this directory.

* Mon May 01 2006 Kent Boortz <kent@mysql.com>

- Use "./libtool --mode=execute" instead of searching for the
  executable in current directory and ".libs".

* Fri Apr 28 2006 Kent Boortz <kent@mysql.com>

- Install and run "mysql_upgrade"

* Wed Apr 12 2006 Jim Winstead <jimw@mysql.com>

- Remove sql-bench, and MySQL-bench RPM (will be built as an independent
  project from the mysql-bench repository)

* Tue Apr 11 2006 Jim Winstead <jimw@mysql.com>

- Remove old mysqltestmanager and related programs
* Sat Apr 01 2006 Kent Boortz <kent@mysql.com>

- Set $LDFLAGS from $MYSQL_BUILD_LDFLAGS

* Tue Mar 07 2006 Kent Boortz <kent@mysql.com>

- Changed product name from "Community Edition" to "Community Server"

* Mon Mar 06 2006 Kent Boortz <kent@mysql.com>

- Fast mutexes is now disabled by default, but should be
  used in Linux builds.

* Mon Feb 20 2006 Kent Boortz <kent@mysql.com>

- Reintroduced a max build
- Limited testing of 'debug' and 'max' servers
- Berkeley DB only in 'max'

* Mon Feb 13 2006 Joerg Bruehe <joerg@mysql.com>

- Use "-i" on "make test-force";
  this is essential for later evaluation of this log file.

* Thu Feb 09 2006 Kent Boortz <kent@mysql.com>

- Pass '-static' to libtool, link static with our own libraries, dynamic
  with system libraries.  Link with the bundled zlib.

* Wed Feb 08 2006 Kristian Nielsen <knielsen@mysql.com>

- Modified RPM spec to match new 5.1 debug+max combined community packaging.

* Sun Dec 18 2005 Kent Boortz <kent@mysql.com>

- Added "client/mysqlslap"

* Mon Dec 12 2005 Rodrigo Novo <rodrigo@mysql.com>

- Added zlib to the list of (static) libraries installed
- Added check against libtool wierdness (WRT: sql/mysqld || sql/.libs/mysqld)
- Compile MySQL with bundled zlib
- Fixed %%packager name to "MySQL Production Engineering Team"

* Mon Dec 05 2005 Joerg Bruehe <joerg@mysql.com>

- Avoid using the "bundled" zlib on "shared" builds:
  As it is not installed (on the build system), this gives dependency
  problems with "libtool" causing the build to fail.
  (Change was done on Nov 11, but left uncommented.)

* Tue Nov 22 2005 Joerg Bruehe <joerg@mysql.com>

- Extend the file existence check for "init.d/mysql" on un-install
  to also guard the call to "insserv"/"chkconfig".

* Thu Oct 27 2005 Lenz Grimmer <lenz@grimmer.com>

- added more man pages

* Wed Oct 19 2005 Kent Boortz <kent@mysql.com>

- Made yaSSL support an option (off by default)

* Wed Oct 19 2005 Kent Boortz <kent@mysql.com>

- Enabled yaSSL support

* Sat Oct 15 2005 Kent Boortz <kent@mysql.com>

- Give mode arguments the same way in all places
lenz@mysql.com>

- fixed the removing of the RPM_BUILD_ROOT in the %%clean section (the
  $RBR variable did not get expanded, thus leaving old build roots behind)

* Thu Aug 04 2005 Lenz Grimmer <lenz@mysql.com>

- Fixed the creation of the mysql user group account in the postinstall
  section (BUG 12348)
- Fixed enabling the Archive storage engine in the Max binary

* Tue Aug 02 2005 Lenz Grimmer <lenz@mysql.com>

- Fixed the Requires: tag for the server RPM (BUG 12233)

* Fri Jul 15 2005 Lenz Grimmer <lenz@mysql.com>

- create a "mysql" user group and assign the mysql user account to that group
  in the server postinstall section. (BUG 10984)

* Tue Jun 14 2005 Lenz Grimmer <lenz@mysql.com>

- Do not build statically on i386 by default, only when adding either "--with
  static" or "--define '_with_static 1'" to the RPM build options. Static
  linking really only makes sense when linking against the specially patched
  glibc 2.2.5.

* Mon Jun 06 2005 Lenz Grimmer <lenz@mysql.com>

- added mysql_client_test to the "bench" subpackage (BUG 10676)
- added the libndbclient static and shared libraries (BUG 10676)

* Wed Jun 01 2005 Lenz Grimmer <lenz@mysql.com>

- use "mysqldatadir" variable instead of hard-coding the path multiple times
- use the "mysqld_user" variable on all occasions a user name is referenced
- removed (incomplete) Brazilian translations
- removed redundant release tags from the subpackage descriptions

* Wed May 25 2005 Joerg Bruehe <joerg@mysql.com>

- Added a "make clean" between separate calls to "BuildMySQL".

* Thu May 12 2005 Guilhem Bichot <guilhem@mysql.com>

- Removed the mysql_tableinfo script made obsolete by the information schema

* Wed Apr 20 2005 Lenz Grimmer <lenz@mysql.com>

- Enabled the "blackhole" storage engine for the Max RPM

* Wed Apr 13 2005 Lenz Grimmer <lenz@mysql.com>

- removed the MySQL manual files (html/ps/texi) - they have been removed
  from the MySQL sources and are now available seperately.

* Mon Apr 4 2005 Petr Chardin <petr@mysql.com>

- old mysqlmanager, mysq* Mon Feb 7 2005 Tomas Ulin <tomas@mysql.com>

- enabled the "Ndbcluster" storage engine for the max binary
- added extra make install in ndb subdir after Max build to get ndb binaries
- added packages for ndbcluster storage engine

* Fri Jan 14 2005 Lenz Grimmer <lenz@mysql.com>

- replaced obsoleted "BuildPrereq" with "BuildRequires" instead

* Thu Jan 13 2005 Lenz Grimmer <lenz@mysql.com>

- enabled the "Federated" storage engine for the max binary

* Tue Jan 04 2005 Petr Chardin <petr@mysql.com>

- ISAM and merge storage engines were purged. As well as appropriate
  tools and manpages (isamchk and isamlog)

* Fri Dec 31 2004 Lenz Grimmer <lenz@mysql.com>

- enabled the "Archive" storage engine for the max binary
- enabled the "CSV" storage engine for the max binary
- enabled the "Example" storage engine for the max binary

* Thu Aug 26 2004 Lenz Grimmer <lenz@mysql.com>

- MySQL-Max now requires MySQL-server instead of MySQL (BUG 3860)

* Fri Aug 20 2004 Lenz Grimmer <lenz@mysql.com>

- do not link statically on IA64/AMD64 as these systems do not have
  a patched glibc installed

* Tue Aug 10 2004 Lenz Grimmer <lenz@mysql.com>

- Added libmygcc.a to the devel subpackage (required to link applications
  against the the embedded server libmysqld.a) (BUG 4921)

* Mon Aug 09 2004 Lenz Grimmer <lenz@mysql.com>

- Added EXCEPTIONS-CLIENT to the "devel" package

* Thu Jul 29 2004 Lenz Grimmer <lenz@mysql.com>

- disabled OpenSSL in the Max binaries again (the RPM packages were the
  only exception to this anyway) (BUG 1043)

* Wed Jun 30 2004 Lenz Grimmer <lenz@mysql.com>

- fixed server postinstall (mysql_install_db was called with the wrong
  parameter)

* Thu Jun 24 2004 Lenz Grimmer <lenz@mysql.com>

- added mysql_tzinfo_to_sql to the server subpackage
- run "make clean" instead of "make distclean"

* Mon Apr 05 2004 Lenz Grimmer <lenz@mysql.com>

- added ncurses-devel to the build prerequisites (BUG 3377)

* Thu Feb 12 2004 Lenz Grimmer <lenz@mysql.com>

- when using gcc, _always_ use CXX=gcc
- replaced Copyright with License field (Copyright is obsolete)

* Tue Feb 03 2004 Lenz Grimmer <lenz@mysql.com>

- added myisam_ftdump to the Server package

* Tue Jan 13 2004 Lenz Grimmer <lenz@mysql.com>

- link the mysql client against libreadline instead of libedit (BUG 2289)

* Mon Dec 22 2003 Lenz Grimmer <lenz@mysql.com>

- marked /etc/logrotate.d/mysql as a config file (BUG 2156)

* Sat Dec 13 2003 Lenz Grimmer <lenz@mysql.com>

- fixed file permissions (BUG 1672)

* Thu Dec 11 2003 Lenz Grimmer <lenz@mysql.com>

- made testing for gcc3 a bit more robust

* Fri Dec 05 2003 Lenz Grimmer <lenz@mysql.com>

- added missing file mysql_create_system_tables to the server subpackage

* Fri Nov 21 2003 Lenz Grimmer <lenz@mysql.com>

- removed dependency on MySQL-client from the MySQL-devel subpackage
  as it is not really required. (BUG 1610)

* Fri Aug 29 2003 Lenz Grimmer <lenz@mysql.com>

- Fixed BUG 1162 (removed macro names from the changelog)
- Really fixed BUG 998 (disable the checking for installed but
  unpackaged files)

* Tue Aug 05 2003 Lenz Grimmer <lenz@mysql.com>

- Fixed BUG 959 (libmysqld not being compiled properly)
- Fixed BUG 998 (RPM build errors): added missing files to the
  distribution (mysql_fix_extensions, mysql_tableinfo, mysqldumpslow,
  mysql_fix_privilege_tables.1), removed "-n" from install section.

* Wed Jul 09 2003 Lenz Grimmer <lenz@mysql.com>

- removed the GIF Icon (file was not included in the sources anyway)
- removed unused variable shared_lib_version
- do not run automake before building the standard binary
  (should not be necessary)
- add server suffix '-standard' to standard binary (to be in line
  with the binary tarball distributions)
- Use more RPM macros (_exec_prefix, _sbindir, _libdir, _sysconfdir,
  _datadir, _includedir) throughout the spec file.
- allow overriding CC and CXX (required when building with other compilers)

* Fri May 16 2003 Lenz Grimmer <lenz@mysql.com>

- re-enabled RAID again

* Wed Apr 30 2003 Lenz Grimmer <lenz@mysql.com>

- disabled MyISAM RAID (--with-raid)- it throws an assertion which
  needs to be investigated first.

* Mon Mar 10 2003 Lenz Grimmer <lenz@mysql.com>

- added missing file mysql_secure_installation to server subpackage
  (BUG 141)

* Tue Feb 11 2003 Lenz Grimmer <lenz@mysql.com>

- re-added missing pre- and post(un)install scripts to server subpackage
- added config file /etc/my.cnf to the file list (just for completeness)
- make sure to create the datadir with 755 permissions

* Mon Jan 27 2003 Lenz Grimmer <lenz@mysql.com>

- removed unusedql.com>

- Reworked the build steps a little bit: the Max binary is supposed
  to include OpenSSL, which cannot be linked statically, thus trying
  to statically link against a special glibc is futile anyway
- because of this, it is not required to make yet another build run
  just to compile the shared libs (saves a lot of time)
- updated package description of the Max subpackage
- clean up the BuildRoot directory afterwards

* Mon Jul 15 2002 Lenz Grimmer <lenz@mysql.com>

- Updated Packager information
- Fixed the build options: the regular package is supposed to
  include InnoDB and linked statically, while the Max package
  should include BDB and SSL support

* Fri May 03 2002 Lenz Grimmer <lenz@mysql.com>

- Use more RPM macros (e.g. infodir, mandir) to make the spec
  file more portable
- reorganized the installation of documentation files: let RPM
  take care of this
- reorganized the file list: actually install man pages along
  with the binaries of the respective subpackage
- do not include libmysqld.a in the devel subpackage as well, if we
  have a special "embedded" subpackage
- reworked the package descriptions

* Mon Oct  8 2001 Monty

- Added embedded server as a separate RPM

* Fri Apr 13 2001 Monty

- Added mysqld-max to the distribution

* Tue Jan 2  2001  Monty

- Added mysql-test to the bench package

* Fri Aug 18 2000 Tim Smith <tim@mysql.com>

- Added separate libmysql_r directory; now both a threaded
  and non-threaded library is shipped.

* Tue Sep 28 1999 David Axmark <davida@mysql.com>

- Added the support-files/my-example.cnf to the docs directory.

- Removed devel dependency on base since it is about client
  development.

* Wed Sep 8 1999 David Axmark <davida@mysql.com>

- Cleaned up some for 3.23.

* Thu Jul 1 1999 David Axmark <davida@mysql.com>

- Added support for shared libraries in a separate sub
  package. Original fix by David Fox (dsfox@cogsci.ucsd.edu)

- The --enable-assembler switch is now automatically disables on
  platforms there assembler code is unavailable. This should allow
  building this RPM on non i386 systems.

* Mon Feb 22 1999 David Axmark <david@detron.se>

- Removed unportable cc switches from the spec file. The defaults can
  now be overridden with environment variables. This feature is used
  to compile the official RPM with optimal (but compiler version
  specific) switches.

- Removed the repetitive description parts for the sub rpms. Maybe add
  again if RPM gets a multiline macro capability.

- Added support for a pt_BR translation. Translation contributed by
  Jorge Godoy <jorge@bestway.com.br>.

* Wed Nov 4 1998 David Axmark <david@detron.se>

- A lot of changes in all the rpm and install scripts. This may even
  be a working RPM :-)

* Sun Aug 16 1998 David Axmark <david@detron.se>

- A developers changelog for MySQL is available in the source RPM. And
  there is a history of major user visible changed in the Reference
  Manual.  Only RPM specific changes will be documented here.<|MERGE_RESOLUTION|>--- conflicted
+++ resolved
@@ -20,11 +20,6 @@
 # along with this program; if not, write to the Free Software
 # Foundation, Inc., 51 Franklin St, Fifth Floor, Boston, MA 02110-1301  USA
 
-<<<<<<< HEAD
-%global milestone       tr
-
-=======
->>>>>>> 9e446bda
 %global mysql_vendor    Oracle and/or its affiliates
 %global mysqldatadir    /var/lib/mysql
 
@@ -56,11 +51,7 @@
 %{!?compilation_comment_debug:   %global compilation_comment_debug MySQL Community Server - GPL - Debug}
 %{!?src_base:                    %global src_base mysql%{?cluster:-cluster-gpl}}
 
-<<<<<<< HEAD
-%global src_dir               %{src_base}-%{version}%{?milestone:-%{milestone}}
-=======
 %global src_dir               %{src_base}-@VERSION@
->>>>>>> 9e446bda
 
 # multiarch
 %global multiarchs            ppc %{power64} %{ix86} x86_64 %{sparc}
@@ -100,11 +91,7 @@
 Summary:        A very fast and reliable SQL database server
 Group:          Applications/Databases
 Version:        @MYSQL_NO_DASH_VERSION@
-<<<<<<< HEAD
-Release:        0.1%{?milestone:.%{milestone}}%{?commercial:.1}%{?dist}
-=======
-Release:        1@MYSQL_VERSION_EXTRA_DOT@%{?commercial:.1}%{?dist}
->>>>>>> 9e446bda
+Release:        0.1@MYSQL_VERSION_EXTRA_DOT@%{?commercial:.1}%{?dist}
 License:        Copyright (c) 2000, @MYSQL_COPYRIGHT_YEAR@, %{mysql_vendor}. All rights reserved. Under %{?license_type} license as shown in the Description field.
 Source0:        https://cdn.mysql.com/Downloads/MySQL-@MYSQL_BASE_VERSION@/%{src_dir}.tar.gz
 URL:            http://www.mysql.com/
