/*
   Copyright (c) 2000, 2012, Oracle and/or its affiliates. All rights reserved.

   This program is free software; you can redistribute it and/or modify
   it under the terms of the GNU General Public License as published by
   the Free Software Foundation; version 2 of the License.

   This program is distributed in the hope that it will be useful,
   but WITHOUT ANY WARRANTY; without even the implied warranty of
   MERCHANTABILITY or FITNESS FOR A PARTICULAR PURPOSE.  See the
   GNU General Public License for more details.

   You should have received a copy of the GNU General Public License
   along with this program; if not, write to the Free Software
   Foundation, Inc., 51 Franklin St, Fifth Floor, Boston, MA 02110-1301  USA
*/

/* mysql command tool
 * Commands compatible with mSQL by David J. Hughes
 *
 * Written by:
 *   Michael 'Monty' Widenius
 *   Andi Gutmans  <andi@zend.com>
 *   Zeev Suraski  <zeev@zend.com>
 *   Jani Tolonen  <jani@mysql.com>
 *   Matt Wagner   <matt@mysql.com>
 *   Jeremy Cole   <jcole@mysql.com>
 *   Tonu Samuel   <tonu@mysql.com>
 *   Harrison Fisk <harrison@mysql.com>
 *
 **/

#include "client_priv.h"
#include "my_default.h"
#include <m_ctype.h>
#include <stdarg.h>
#include <my_dir.h>
#ifndef __GNU_LIBRARY__
#define __GNU_LIBRARY__		      // Skip warnings in getopt.h
#endif
#include "my_readline.h"
#include <signal.h>
#include <violite.h>

#include <algorithm>

using std::min;
using std::max;

#if defined(USE_LIBEDIT_INTERFACE) && defined(HAVE_LOCALE_H)
#include <locale.h>
#endif

const char *VER= "14.14";

/* Don't try to make a nice table if the data is too big */
#define MAX_COLUMN_LENGTH	     1024

/* Buffer to hold 'version' and 'version_comment' */
static char *server_version= NULL;

/* Array of options to pass to libemysqld */
#define MAX_SERVER_ARGS               64

/* Maximum memory limit that can be claimed by alloca(). */
#define MAX_ALLOCA_SIZE              512

#include "sql_string.h"

extern "C" {
#if defined(HAVE_CURSES_H) && defined(HAVE_TERM_H)
#include <curses.h>
#include <term.h>
#else
#if defined(HAVE_TERMIOS_H)
#include <termios.h>
#include <unistd.h>
#elif defined(HAVE_TERMBITS_H)
#include <termbits.h>
#elif defined(HAVE_ASM_TERMBITS_H) && (!defined __GLIBC__ || !(__GLIBC__ > 2 || __GLIBC__ == 2 && __GLIBC_MINOR__ > 0))
#include <asm/termbits.h>		// Standard linux
#endif
#undef VOID
#if defined(HAVE_TERMCAP_H)
#include <termcap.h>
#else
#ifdef HAVE_CURSES_H
#include <curses.h>
#endif
#undef SYSV				// hack to avoid syntax error
#ifdef HAVE_TERM_H
#include <term.h>
#endif
#endif
#endif

#if defined(__WIN__)
#include <conio.h>
#else
#include <readline/readline.h>
#define HAVE_READLINE
#define USE_POPEN
#endif
  //int vidattr(long unsigned int attrs);	// Was missing in sun curses
}

#if !defined(HAVE_VIDATTR)
#undef vidattr
#define vidattr(A) {}			// Can't get this to work
#endif

#ifdef FN_NO_CASE_SENSE
#define cmp_database(cs,A,B) my_strcasecmp((cs), (A), (B))
#else
#define cmp_database(cs,A,B) strcmp((A),(B))
#endif

#include "completion_hash.h"
#include <welcome_copyright_notice.h> // ORACLE_WELCOME_COPYRIGHT_NOTICE

#define PROMPT_CHAR '\\'
#define DEFAULT_DELIMITER ";"

#define MAX_BATCH_BUFFER_SIZE (1024L * 1024L * 1024L)

typedef struct st_status
{
  int exit_status;
  ulong query_start_line;
  char *file_name;
  LINE_BUFFER *line_buff;
  bool batch,add_to_history;
} STATUS;


static HashTable ht;
static char **defaults_argv;

enum enum_info_type { INFO_INFO,INFO_ERROR,INFO_RESULT};
typedef enum enum_info_type INFO_TYPE;

static MYSQL mysql;			/* The connection */
static my_bool ignore_errors=0,wait_flag=0,quick=0,
               connected=0,opt_raw_data=0,unbuffered=0,output_tables=0,
	       opt_rehash=1,skip_updates=0,safe_updates=0,one_database=0,
	       opt_compress=0, using_opt_local_infile=0,
	       vertical=0, line_numbers=1, column_names=1,opt_html=0,
               opt_xml=0,opt_nopager=1, opt_outfile=0, named_cmds= 0,
	       tty_password= 0, opt_nobeep=0, opt_reconnect=1,
	       opt_secure_auth= TRUE,
               default_pager_set= 0, opt_sigint_ignore= 0,
               auto_vertical_output= 0,
               show_warnings= 0, executing_query= 0, interrupted_query= 0,
               ignore_spaces= 0;
static my_bool debug_info_flag, debug_check_flag;
static my_bool column_types_flag;
static my_bool preserve_comments= 0;
static ulong opt_max_allowed_packet, opt_net_buffer_length;
static uint verbose=0,opt_silent=0,opt_mysql_port=0, opt_local_infile=0;
static uint opt_enable_cleartext_plugin= 0;
static my_bool using_opt_enable_cleartext_plugin= 0;
static uint my_end_arg;
static char * opt_mysql_unix_port=0;
static char *opt_bind_addr = NULL;
static int connect_flag=CLIENT_INTERACTIVE;
static my_bool opt_binary_mode= FALSE;
static char *current_host,*current_db,*current_user=0,*opt_password=0,
            *current_prompt=0, *delimiter_str= 0,
            *default_charset= (char*) MYSQL_AUTODETECT_CHARSET_NAME,
            *opt_init_command= 0;
static char *histfile;
static char *histfile_tmp;
static char *opt_histignore= NULL;
DYNAMIC_STRING histignore_buffer;
static String glob_buffer,old_buffer;
static String processed_prompt;
static char *full_username=0,*part_username=0,*default_prompt=0;
static int wait_time = 5;
static STATUS status;
static ulong select_limit,max_join_size,opt_connect_timeout=0;
static char mysql_charsets_dir[FN_REFLEN+1];
static char *opt_plugin_dir= 0, *opt_default_auth= 0;
#if !defined(HAVE_YASSL)
static char *opt_server_public_key= 0;
#endif
static const char *xmlmeta[] = {
  "&", "&amp;",
  "<", "&lt;",
  ">", "&gt;",
  "\"", "&quot;",
  /* Turn \0 into a space. Why not &#0;? That's not valid XML or HTML. */
  "\0", " ",
  0, 0
};
static const char *day_names[]={"Sun","Mon","Tue","Wed","Thu","Fri","Sat"};
static const char *month_names[]={"Jan","Feb","Mar","Apr","May","Jun","Jul",
			    "Aug","Sep","Oct","Nov","Dec"};
static char default_pager[FN_REFLEN];
static char pager[FN_REFLEN], outfile[FN_REFLEN];
static FILE *PAGER, *OUTFILE;
static MEM_ROOT hash_mem_root;
static uint prompt_counter;
static char delimiter[16]= DEFAULT_DELIMITER;
static uint delimiter_length= 1;
unsigned short terminal_width= 80;

#ifdef HAVE_SMEM
static char *shared_memory_base_name=0;
#endif
static uint opt_protocol=0;
static const CHARSET_INFO *charset_info= &my_charset_latin1;

#include "sslopt-vars.h"

const char *default_dbug_option="d:t:o,/tmp/mysql.trace";

#ifdef __WIN__
/*
  A flag that indicates if --execute buffer has already been converted,
  to avoid double conversion on reconnect.
*/
static my_bool execute_buffer_conversion_done= 0;

/*
  my_win_is_console(...) is quite slow.
  We cache my_win_is_console() results for stdout and stderr.
  Any other output files, except stdout and stderr,
  cannot be Windows console.
  Note, if mysql.exe is executed from a service, its _fileno(stdout) is -1,
  so shift (1 << -1) can return implementation defined result.
  This corner case is taken into account, as the shift result
  will be multiplied to 0 and we'll get 0 as a result.
  The same is true for stderr.
*/
static uint win_is_console_cache= 
  (test(my_win_is_console(stdout)) * (1 << _fileno(stdout))) |
  (test(my_win_is_console(stderr)) * (1 << _fileno(stderr)));

static inline my_bool
my_win_is_console_cached(FILE *file)
{
  return win_is_console_cache & (1 << _fileno(file));
}
#endif /* __WIN__ */

/* Various printing flags */
#define MY_PRINT_ESC_0 1  /* Replace 0x00 bytes to "\0"              */
#define MY_PRINT_SPS_0 2  /* Replace 0x00 bytes to space             */
#define MY_PRINT_XML   4  /* Encode XML entities                     */
#define MY_PRINT_MB    8  /* Recognize multi-byte characters         */
#define MY_PRINT_CTRL 16  /* Replace TAB, NL, CR to "\t", "\n", "\r" */

void tee_write(FILE *file, const char *s, size_t slen, int flags);
void tee_fprintf(FILE *file, const char *fmt, ...);
void tee_fputs(const char *s, FILE *file);
void tee_puts(const char *s, FILE *file);
void tee_putc(int c, FILE *file);
static void tee_print_sized_data(const char *, unsigned int, unsigned int, bool);
/* The names of functions that actually do the manipulation. */
static int get_options(int argc,char **argv);
extern "C" my_bool get_one_option(int optid, const struct my_option *opt,
                                  char *argument);
static int com_quit(String *str,char*),
	   com_go(String *str,char*), com_ego(String *str,char*),
	   com_print(String *str,char*),
	   com_help(String *str,char*), com_clear(String *str,char*),
	   com_connect(String *str,char*), com_status(String *str,char*),
	   com_use(String *str,char*), com_source(String *str, char*),
	   com_rehash(String *str, char*), com_tee(String *str, char*),
           com_notee(String *str, char*), com_charset(String *str,char*),
           com_prompt(String *str, char*), com_delimiter(String *str, char*),
     com_warnings(String *str, char*), com_nowarnings(String *str, char*);

#ifdef USE_POPEN
static int com_nopager(String *str, char*), com_pager(String *str, char*),
           com_edit(String *str,char*), com_shell(String *str, char *);
#endif

static int read_and_execute(bool interactive);
static int sql_connect(char *host,char *database,char *user,char *password,
		       uint silent);
static const char *server_version_string(MYSQL *mysql);
static int put_info(const char *str,INFO_TYPE info,uint error=0,
		    const char *sql_state=0);
static int put_error(MYSQL *mysql);
static void safe_put_field(const char *pos,ulong length);
static void xmlencode_print(const char *src, uint length);
static void init_pager();
static void end_pager();
static void init_tee(const char *);
static void end_tee();
static const char* construct_prompt();
static char *get_arg(char *line, my_bool get_next_arg);
static void init_username();
static void add_int_to_prompt(int toadd);
static int get_result_width(MYSQL_RES *res);
static int get_field_disp_length(MYSQL_FIELD * field);
static int normalize_dbname(const char *line, char *buff, uint buff_size);
static int get_quote_count(const char *line);

#if defined(HAVE_READLINE)
static void add_filtered_history(const char *string);
static my_bool check_histignore(const char *string);
static my_bool parse_histignore();
static my_bool init_hist_patterns();
static void free_hist_patterns();
DYNAMIC_ARRAY histignore_patterns;
#endif                                          /* HAVE_READLINE */

/* A structure which contains information on the commands this program
   can understand. */

typedef struct {
  const char *name;		/* User printable name of the function. */
  char cmd_char;		/* msql command character */
  int (*func)(String *str,char *); /* Function to call to do the job. */
  bool takes_params;		/* Max parameters for command */
  const char *doc;		/* Documentation for this function.  */
} COMMANDS;

static COMMANDS commands[] = {
  { "?",      '?', com_help,   1, "Synonym for `help'." },
  { "clear",  'c', com_clear,  0, "Clear the current input statement."},
  { "connect",'r', com_connect,1,
    "Reconnect to the server. Optional arguments are db and host." },
  { "delimiter", 'd', com_delimiter,    1,
    "Set statement delimiter." },
#ifdef USE_POPEN
  { "edit",   'e', com_edit,   0, "Edit command with $EDITOR."},
#endif
  { "ego",    'G', com_ego,    0,
    "Send command to mysql server, display result vertically."},
  { "exit",   'q', com_quit,   0, "Exit mysql. Same as quit."},
  { "go",     'g', com_go,     0, "Send command to mysql server." },
  { "help",   'h', com_help,   1, "Display this help." },
#ifdef USE_POPEN
  { "nopager",'n', com_nopager,0, "Disable pager, print to stdout." },
#endif
  { "notee",  't', com_notee,  0, "Don't write into outfile." },
#ifdef USE_POPEN
  { "pager",  'P', com_pager,  1, 
    "Set PAGER [to_pager]. Print the query results via PAGER." },
#endif
  { "print",  'p', com_print,  0, "Print current command." },
  { "prompt", 'R', com_prompt, 1, "Change your mysql prompt."},
  { "quit",   'q', com_quit,   0, "Quit mysql." },
  { "rehash", '#', com_rehash, 0, "Rebuild completion hash." },
  { "source", '.', com_source, 1,
    "Execute an SQL script file. Takes a file name as an argument."},
  { "status", 's', com_status, 0, "Get status information from the server."},
#ifdef USE_POPEN
  { "system", '!', com_shell,  1, "Execute a system shell command."},
#endif
  { "tee",    'T', com_tee,    1, 
    "Set outfile [to_outfile]. Append everything into given outfile." },
  { "use",    'u', com_use,    1,
    "Use another database. Takes database name as argument." },
  { "charset",    'C', com_charset,    1,
    "Switch to another charset. Might be needed for processing binlog with multi-byte charsets." },
  { "warnings", 'W', com_warnings,  0,
    "Show warnings after every statement." },
  { "nowarning", 'w', com_nowarnings, 0,
    "Don't show warnings after every statement." },
  /* Get bash-like expansion for some commands */
  { "create table",     0, 0, 0, ""},
  { "create database",  0, 0, 0, ""},
  { "show databases",   0, 0, 0, ""},
  { "show fields from", 0, 0, 0, ""},
  { "show keys from",   0, 0, 0, ""},
  { "show tables",      0, 0, 0, ""},
  { "load data from",   0, 0, 0, ""},
  { "alter table",      0, 0, 0, ""},
  { "set option",       0, 0, 0, ""},
  { "lock tables",      0, 0, 0, ""},
  { "unlock tables",    0, 0, 0, ""},
  /* generated 2006-12-28.  Refresh occasionally from lexer. */
  { "ACTION", 0, 0, 0, ""},
  { "ADD", 0, 0, 0, ""},
  { "AFTER", 0, 0, 0, ""},
  { "AGAINST", 0, 0, 0, ""},
  { "AGGREGATE", 0, 0, 0, ""},
  { "ALL", 0, 0, 0, ""},
  { "ALGORITHM", 0, 0, 0, ""},
  { "ALTER", 0, 0, 0, ""},
  { "ANALYZE", 0, 0, 0, ""},
  { "AND", 0, 0, 0, ""},
  { "ANY", 0, 0, 0, ""},
  { "AS", 0, 0, 0, ""},
  { "ASC", 0, 0, 0, ""},
  { "ASCII", 0, 0, 0, ""},
  { "ASENSITIVE", 0, 0, 0, ""},
  { "AUTO_INCREMENT", 0, 0, 0, ""},
  { "AVG", 0, 0, 0, ""},
  { "AVG_ROW_LENGTH", 0, 0, 0, ""},
  { "BACKUP", 0, 0, 0, ""},
  { "BDB", 0, 0, 0, ""},
  { "BEFORE", 0, 0, 0, ""},
  { "BEGIN", 0, 0, 0, ""},
  { "BERKELEYDB", 0, 0, 0, ""},
  { "BETWEEN", 0, 0, 0, ""},
  { "BIGINT", 0, 0, 0, ""},
  { "BINARY", 0, 0, 0, ""},
  { "BINLOG", 0, 0, 0, ""},
  { "BIT", 0, 0, 0, ""},
  { "BLOB", 0, 0, 0, ""},
  { "BOOL", 0, 0, 0, ""},
  { "BOOLEAN", 0, 0, 0, ""},
  { "BOTH", 0, 0, 0, ""},
  { "BTREE", 0, 0, 0, ""},
  { "BY", 0, 0, 0, ""},
  { "BYTE", 0, 0, 0, ""},
  { "CACHE", 0, 0, 0, ""},
  { "CALL", 0, 0, 0, ""},
  { "CASCADE", 0, 0, 0, ""},
  { "CASCADED", 0, 0, 0, ""},
  { "CASE", 0, 0, 0, ""},
  { "CHAIN", 0, 0, 0, ""},
  { "CHANGE", 0, 0, 0, ""},
  { "CHANGED", 0, 0, 0, ""},
  { "CHAR", 0, 0, 0, ""},
  { "CHARACTER", 0, 0, 0, ""},
  { "CHARSET", 0, 0, 0, ""},
  { "CHECK", 0, 0, 0, ""},
  { "CHECKSUM", 0, 0, 0, ""},
  { "CIPHER", 0, 0, 0, ""},
  { "CLIENT", 0, 0, 0, ""},
  { "CLOSE", 0, 0, 0, ""},
  { "CODE", 0, 0, 0, ""},
  { "COLLATE", 0, 0, 0, ""},
  { "COLLATION", 0, 0, 0, ""},
  { "COLUMN", 0, 0, 0, ""},
  { "COLUMNS", 0, 0, 0, ""},
  { "COMMENT", 0, 0, 0, ""},
  { "COMMIT", 0, 0, 0, ""},
  { "COMMITTED", 0, 0, 0, ""},
  { "COMPACT", 0, 0, 0, ""},
  { "COMPRESSED", 0, 0, 0, ""},
  { "CONCURRENT", 0, 0, 0, ""},
  { "CONDITION", 0, 0, 0, ""},
  { "CONNECTION", 0, 0, 0, ""},
  { "CONSISTENT", 0, 0, 0, ""},
  { "CONSTRAINT", 0, 0, 0, ""},
  { "CONTAINS", 0, 0, 0, ""},
  { "CONTINUE", 0, 0, 0, ""},
  { "CONVERT", 0, 0, 0, ""},
  { "CREATE", 0, 0, 0, ""},
  { "CROSS", 0, 0, 0, ""},
  { "CUBE", 0, 0, 0, ""},
  { "CURRENT_DATE", 0, 0, 0, ""},
  { "CURRENT_TIME", 0, 0, 0, ""},
  { "CURRENT_TIMESTAMP", 0, 0, 0, ""},
  { "CURRENT_USER", 0, 0, 0, ""},
  { "CURSOR", 0, 0, 0, ""},
  { "DATA", 0, 0, 0, ""},
  { "DATABASE", 0, 0, 0, ""},
  { "DATABASES", 0, 0, 0, ""},
  { "DATE", 0, 0, 0, ""},
  { "DATETIME", 0, 0, 0, ""},
  { "DAY", 0, 0, 0, ""},
  { "DAY_HOUR", 0, 0, 0, ""},
  { "DAY_MICROSECOND", 0, 0, 0, ""},
  { "DAY_MINUTE", 0, 0, 0, ""},
  { "DAY_SECOND", 0, 0, 0, ""},
  { "DEALLOCATE", 0, 0, 0, ""},     
  { "DEC", 0, 0, 0, ""},
  { "DECIMAL", 0, 0, 0, ""},
  { "DECLARE", 0, 0, 0, ""},
  { "DEFAULT", 0, 0, 0, ""},
  { "DEFINER", 0, 0, 0, ""},
  { "DELAYED", 0, 0, 0, ""},
  { "DELAY_KEY_WRITE", 0, 0, 0, ""},
  { "DELETE", 0, 0, 0, ""},
  { "DESC", 0, 0, 0, ""},
  { "DESCRIBE", 0, 0, 0, ""},
  { "DES_KEY_FILE", 0, 0, 0, ""},
  { "DETERMINISTIC", 0, 0, 0, ""},
  { "DIRECTORY", 0, 0, 0, ""},
  { "DISABLE", 0, 0, 0, ""},
  { "DISCARD", 0, 0, 0, ""},
  { "DISTINCT", 0, 0, 0, ""},
  { "DISTINCTROW", 0, 0, 0, ""},
  { "DIV", 0, 0, 0, ""},
  { "DO", 0, 0, 0, ""},
  { "DOUBLE", 0, 0, 0, ""},
  { "DROP", 0, 0, 0, ""},
  { "DUAL", 0, 0, 0, ""},
  { "DUMPFILE", 0, 0, 0, ""},
  { "DUPLICATE", 0, 0, 0, ""},
  { "DYNAMIC", 0, 0, 0, ""},
  { "EACH", 0, 0, 0, ""},
  { "ELSE", 0, 0, 0, ""},
  { "ELSEIF", 0, 0, 0, ""},
  { "ENABLE", 0, 0, 0, ""},
  { "ENCLOSED", 0, 0, 0, ""},
  { "END", 0, 0, 0, ""},
  { "ENGINE", 0, 0, 0, ""},
  { "ENGINES", 0, 0, 0, ""},
  { "ENUM", 0, 0, 0, ""},
  { "ERRORS", 0, 0, 0, ""},
  { "ESCAPE", 0, 0, 0, ""},
  { "ESCAPED", 0, 0, 0, ""},
  { "EVENTS", 0, 0, 0, ""},
  { "EXECUTE", 0, 0, 0, ""},
  { "EXISTS", 0, 0, 0, ""},
  { "EXIT", 0, 0, 0, ""},
  { "EXPANSION", 0, 0, 0, ""},
  { "EXPLAIN", 0, 0, 0, ""},
  { "EXTENDED", 0, 0, 0, ""},
  { "FALSE", 0, 0, 0, ""},
  { "FAST", 0, 0, 0, ""},
  { "FETCH", 0, 0, 0, ""},
  { "FIELDS", 0, 0, 0, ""},
  { "FILE", 0, 0, 0, ""},
  { "FIRST", 0, 0, 0, ""},
  { "FIXED", 0, 0, 0, ""},
  { "FLOAT", 0, 0, 0, ""},
  { "FLOAT4", 0, 0, 0, ""},
  { "FLOAT8", 0, 0, 0, ""},
  { "FLUSH", 0, 0, 0, ""},
  { "FOR", 0, 0, 0, ""},
  { "FORCE", 0, 0, 0, ""},
  { "FOREIGN", 0, 0, 0, ""},
  { "FOUND", 0, 0, 0, ""},
  { "FROM", 0, 0, 0, ""},
  { "FULL", 0, 0, 0, ""},
  { "FULLTEXT", 0, 0, 0, ""},
  { "FUNCTION", 0, 0, 0, ""},
  { "GEOMETRY", 0, 0, 0, ""},
  { "GEOMETRYCOLLECTION", 0, 0, 0, ""},
  { "GET_FORMAT", 0, 0, 0, ""},
  { "GLOBAL", 0, 0, 0, ""},
  { "GRANT", 0, 0, 0, ""},
  { "GRANTS", 0, 0, 0, ""},
  { "GROUP", 0, 0, 0, ""},
  { "HANDLER", 0, 0, 0, ""},
  { "HASH", 0, 0, 0, ""},
  { "HAVING", 0, 0, 0, ""},
  { "HELP", 0, 0, 0, ""},
  { "HIGH_PRIORITY", 0, 0, 0, ""},
  { "HOSTS", 0, 0, 0, ""},
  { "HOUR", 0, 0, 0, ""},
  { "HOUR_MICROSECOND", 0, 0, 0, ""},
  { "HOUR_MINUTE", 0, 0, 0, ""},
  { "HOUR_SECOND", 0, 0, 0, ""},
  { "IDENTIFIED", 0, 0, 0, ""},
  { "IF", 0, 0, 0, ""},
  { "IGNORE", 0, 0, 0, ""},
  { "IMPORT", 0, 0, 0, ""},
  { "IN", 0, 0, 0, ""},
  { "INDEX", 0, 0, 0, ""},
  { "INDEXES", 0, 0, 0, ""},
  { "INFILE", 0, 0, 0, ""},
  { "INNER", 0, 0, 0, ""},
  { "INNOBASE", 0, 0, 0, ""},
  { "INNODB", 0, 0, 0, ""},
  { "INOUT", 0, 0, 0, ""},
  { "INSENSITIVE", 0, 0, 0, ""},
  { "INSERT", 0, 0, 0, ""},
  { "INSERT_METHOD", 0, 0, 0, ""},
  { "INT", 0, 0, 0, ""},
  { "INT1", 0, 0, 0, ""},
  { "INT2", 0, 0, 0, ""},
  { "INT3", 0, 0, 0, ""},
  { "INT4", 0, 0, 0, ""},
  { "INT8", 0, 0, 0, ""},
  { "INTEGER", 0, 0, 0, ""},
  { "INTERVAL", 0, 0, 0, ""},
  { "INTO", 0, 0, 0, ""},
  { "IO_THREAD", 0, 0, 0, ""},
  { "IS", 0, 0, 0, ""},
  { "ISOLATION", 0, 0, 0, ""},
  { "ISSUER", 0, 0, 0, ""},
  { "ITERATE", 0, 0, 0, ""},
  { "INVOKER", 0, 0, 0, ""},
  { "JOIN", 0, 0, 0, ""},
  { "KEY", 0, 0, 0, ""},
  { "KEYS", 0, 0, 0, ""},
  { "KILL", 0, 0, 0, ""},
  { "LANGUAGE", 0, 0, 0, ""},
  { "LAST", 0, 0, 0, ""},
  { "LEADING", 0, 0, 0, ""},
  { "LEAVE", 0, 0, 0, ""},
  { "LEAVES", 0, 0, 0, ""},
  { "LEFT", 0, 0, 0, ""},
  { "LEVEL", 0, 0, 0, ""},
  { "LIKE", 0, 0, 0, ""},
  { "LIMIT", 0, 0, 0, ""},
  { "LINES", 0, 0, 0, ""},
  { "LINESTRING", 0, 0, 0, ""},
  { "LOAD", 0, 0, 0, ""},
  { "LOCAL", 0, 0, 0, ""},
  { "LOCALTIME", 0, 0, 0, ""},
  { "LOCALTIMESTAMP", 0, 0, 0, ""},
  { "LOCK", 0, 0, 0, ""},
  { "LOCKS", 0, 0, 0, ""},
  { "LOGS", 0, 0, 0, ""},
  { "LONG", 0, 0, 0, ""},
  { "LONGBLOB", 0, 0, 0, ""},
  { "LONGTEXT", 0, 0, 0, ""},
  { "LOOP", 0, 0, 0, ""},
  { "LOW_PRIORITY", 0, 0, 0, ""},
  { "MASTER", 0, 0, 0, ""},
  { "MASTER_CONNECT_RETRY", 0, 0, 0, ""},
  { "MASTER_HOST", 0, 0, 0, ""},
  { "MASTER_LOG_FILE", 0, 0, 0, ""},
  { "MASTER_LOG_POS", 0, 0, 0, ""},
  { "MASTER_PASSWORD", 0, 0, 0, ""},
  { "MASTER_PORT", 0, 0, 0, ""},
  { "MASTER_SERVER_ID", 0, 0, 0, ""},
  { "MASTER_SSL", 0, 0, 0, ""},
  { "MASTER_SSL_CA", 0, 0, 0, ""},
  { "MASTER_SSL_CAPATH", 0, 0, 0, ""},
  { "MASTER_SSL_CERT", 0, 0, 0, ""},
  { "MASTER_SSL_CIPHER", 0, 0, 0, ""},
  { "MASTER_SSL_KEY", 0, 0, 0, ""},
  { "MASTER_USER", 0, 0, 0, ""},
  { "MATCH", 0, 0, 0, ""},
  { "MAX_CONNECTIONS_PER_HOUR", 0, 0, 0, ""},
  { "MAX_QUERIES_PER_HOUR", 0, 0, 0, ""},
  { "MAX_ROWS", 0, 0, 0, ""},
  { "MAX_UPDATES_PER_HOUR", 0, 0, 0, ""},
  { "MAX_USER_CONNECTIONS", 0, 0, 0, ""},
  { "MEDIUM", 0, 0, 0, ""},
  { "MEDIUMBLOB", 0, 0, 0, ""},
  { "MEDIUMINT", 0, 0, 0, ""},
  { "MEDIUMTEXT", 0, 0, 0, ""},
  { "MERGE", 0, 0, 0, ""},
  { "MICROSECOND", 0, 0, 0, ""},
  { "MIDDLEINT", 0, 0, 0, ""},
  { "MIGRATE", 0, 0, 0, ""},
  { "MINUTE", 0, 0, 0, ""},
  { "MINUTE_MICROSECOND", 0, 0, 0, ""},
  { "MINUTE_SECOND", 0, 0, 0, ""},
  { "MIN_ROWS", 0, 0, 0, ""},
  { "MOD", 0, 0, 0, ""},
  { "MODE", 0, 0, 0, ""},
  { "MODIFIES", 0, 0, 0, ""},
  { "MODIFY", 0, 0, 0, ""},
  { "MONTH", 0, 0, 0, ""},
  { "MULTILINESTRING", 0, 0, 0, ""},
  { "MULTIPOINT", 0, 0, 0, ""},
  { "MULTIPOLYGON", 0, 0, 0, ""},
  { "MUTEX", 0, 0, 0, ""},
  { "NAME", 0, 0, 0, ""},
  { "NAMES", 0, 0, 0, ""},
  { "NATIONAL", 0, 0, 0, ""},
  { "NATURAL", 0, 0, 0, ""},
  { "NDB", 0, 0, 0, ""},
  { "NDBCLUSTER", 0, 0, 0, ""},
  { "NCHAR", 0, 0, 0, ""},
  { "NEW", 0, 0, 0, ""},
  { "NEXT", 0, 0, 0, ""},
  { "NO", 0, 0, 0, ""},
  { "NONE", 0, 0, 0, ""},
  { "NOT", 0, 0, 0, ""},
  { "NO_WRITE_TO_BINLOG", 0, 0, 0, ""},
  { "NULL", 0, 0, 0, ""},
  { "NUMERIC", 0, 0, 0, ""},
  { "NVARCHAR", 0, 0, 0, ""},
  { "OFFSET", 0, 0, 0, ""},
  { "OLD_PASSWORD", 0, 0, 0, ""},
  { "ON", 0, 0, 0, ""},
  { "ONE", 0, 0, 0, ""},
  { "ONE_SHOT", 0, 0, 0, ""},
  { "OPEN", 0, 0, 0, ""},
  { "OPTIMIZE", 0, 0, 0, ""},
  { "OPTION", 0, 0, 0, ""},
  { "OPTIONALLY", 0, 0, 0, ""},
  { "OR", 0, 0, 0, ""},
  { "ORDER", 0, 0, 0, ""},
  { "OUT", 0, 0, 0, ""},
  { "OUTER", 0, 0, 0, ""},
  { "OUTFILE", 0, 0, 0, ""},
  { "PACK_KEYS", 0, 0, 0, ""},
  { "PARTIAL", 0, 0, 0, ""},
  { "PASSWORD", 0, 0, 0, ""},
  { "PHASE", 0, 0, 0, ""},
  { "POINT", 0, 0, 0, ""},
  { "POLYGON", 0, 0, 0, ""},
  { "PRECISION", 0, 0, 0, ""},
  { "PREPARE", 0, 0, 0, ""},
  { "PREV", 0, 0, 0, ""},
  { "PRIMARY", 0, 0, 0, ""},
  { "PRIVILEGES", 0, 0, 0, ""},
  { "PROCEDURE", 0, 0, 0, ""},
  { "PROCESS", 0, 0, 0, ""},
  { "PROCESSLIST", 0, 0, 0, ""},
  { "PURGE", 0, 0, 0, ""},
  { "QUARTER", 0, 0, 0, ""},
  { "QUERY", 0, 0, 0, ""},
  { "QUICK", 0, 0, 0, ""},
  { "READ", 0, 0, 0, ""},
  { "READS", 0, 0, 0, ""},
  { "REAL", 0, 0, 0, ""},
  { "RECOVER", 0, 0, 0, ""},
  { "REDUNDANT", 0, 0, 0, ""},
  { "REFERENCES", 0, 0, 0, ""},
  { "REGEXP", 0, 0, 0, ""},
  { "RELAY_LOG_FILE", 0, 0, 0, ""},
  { "RELAY_LOG_POS", 0, 0, 0, ""},
  { "RELAY_THREAD", 0, 0, 0, ""},
  { "RELEASE", 0, 0, 0, ""},
  { "RELOAD", 0, 0, 0, ""},
  { "RENAME", 0, 0, 0, ""},
  { "REPAIR", 0, 0, 0, ""},
  { "REPEATABLE", 0, 0, 0, ""},
  { "REPLACE", 0, 0, 0, ""},
  { "REPLICATION", 0, 0, 0, ""},
  { "REPEAT", 0, 0, 0, ""},
  { "REQUIRE", 0, 0, 0, ""},
  { "RESET", 0, 0, 0, ""},
  { "RESTORE", 0, 0, 0, ""},
  { "RESTRICT", 0, 0, 0, ""},
  { "RESUME", 0, 0, 0, ""},
  { "RETURN", 0, 0, 0, ""},
  { "RETURNS", 0, 0, 0, ""},
  { "REVOKE", 0, 0, 0, ""},
  { "RIGHT", 0, 0, 0, ""},
  { "RLIKE", 0, 0, 0, ""},
  { "ROLLBACK", 0, 0, 0, ""},
  { "ROLLUP", 0, 0, 0, ""},
  { "ROUTINE", 0, 0, 0, ""},
  { "ROW", 0, 0, 0, ""},
  { "ROWS", 0, 0, 0, ""},
  { "ROW_FORMAT", 0, 0, 0, ""},
  { "RTREE", 0, 0, 0, ""},
  { "SAVEPOINT", 0, 0, 0, ""},
  { "SCHEMA", 0, 0, 0, ""},
  { "SCHEMAS", 0, 0, 0, ""},
  { "SECOND", 0, 0, 0, ""},
  { "SECOND_MICROSECOND", 0, 0, 0, ""},
  { "SECURITY", 0, 0, 0, ""},
  { "SELECT", 0, 0, 0, ""},
  { "SENSITIVE", 0, 0, 0, ""},
  { "SEPARATOR", 0, 0, 0, ""},
  { "SERIAL", 0, 0, 0, ""},
  { "SERIALIZABLE", 0, 0, 0, ""},
  { "SESSION", 0, 0, 0, ""},
  { "SET", 0, 0, 0, ""},
  { "SHARE", 0, 0, 0, ""},
  { "SHOW", 0, 0, 0, ""},
  { "SHUTDOWN", 0, 0, 0, ""},
  { "SIGNED", 0, 0, 0, ""},
  { "SIMPLE", 0, 0, 0, ""},
  { "SLAVE", 0, 0, 0, ""},
  { "SNAPSHOT", 0, 0, 0, ""},
  { "SMALLINT", 0, 0, 0, ""},
  { "SOME", 0, 0, 0, ""},
  { "SONAME", 0, 0, 0, ""},
  { "SOUNDS", 0, 0, 0, ""},
  { "SPATIAL", 0, 0, 0, ""},
  { "SPECIFIC", 0, 0, 0, ""},
  { "SQL", 0, 0, 0, ""},
  { "SQLEXCEPTION", 0, 0, 0, ""},
  { "SQLSTATE", 0, 0, 0, ""},
  { "SQLWARNING", 0, 0, 0, ""},
  { "SQL_BIG_RESULT", 0, 0, 0, ""},
  { "SQL_BUFFER_RESULT", 0, 0, 0, ""},
  { "SQL_CACHE", 0, 0, 0, ""},
  { "SQL_CALC_FOUND_ROWS", 0, 0, 0, ""},
  { "SQL_NO_CACHE", 0, 0, 0, ""},
  { "SQL_SMALL_RESULT", 0, 0, 0, ""},
  { "SQL_THREAD", 0, 0, 0, ""},
  { "SQL_TSI_SECOND", 0, 0, 0, ""},
  { "SQL_TSI_MINUTE", 0, 0, 0, ""},
  { "SQL_TSI_HOUR", 0, 0, 0, ""},
  { "SQL_TSI_DAY", 0, 0, 0, ""},
  { "SQL_TSI_WEEK", 0, 0, 0, ""},
  { "SQL_TSI_MONTH", 0, 0, 0, ""},
  { "SQL_TSI_QUARTER", 0, 0, 0, ""},
  { "SQL_TSI_YEAR", 0, 0, 0, ""},
  { "SSL", 0, 0, 0, ""},
  { "START", 0, 0, 0, ""},
  { "STARTING", 0, 0, 0, ""},
  { "STATUS", 0, 0, 0, ""},
  { "STOP", 0, 0, 0, ""},
  { "STORAGE", 0, 0, 0, ""},
  { "STRAIGHT_JOIN", 0, 0, 0, ""},
  { "STRING", 0, 0, 0, ""},
  { "STRIPED", 0, 0, 0, ""},
  { "SUBJECT", 0, 0, 0, ""},
  { "SUPER", 0, 0, 0, ""},
  { "SUSPEND", 0, 0, 0, ""},
  { "TABLE", 0, 0, 0, ""},
  { "TABLES", 0, 0, 0, ""},
  { "TABLESPACE", 0, 0, 0, ""},
  { "TEMPORARY", 0, 0, 0, ""},
  { "TEMPTABLE", 0, 0, 0, ""},
  { "TERMINATED", 0, 0, 0, ""},
  { "TEXT", 0, 0, 0, ""},
  { "THEN", 0, 0, 0, ""},
  { "TIME", 0, 0, 0, ""},
  { "TIMESTAMP", 0, 0, 0, ""},
  { "TIMESTAMPADD", 0, 0, 0, ""},
  { "TIMESTAMPDIFF", 0, 0, 0, ""},
  { "TINYBLOB", 0, 0, 0, ""},
  { "TINYINT", 0, 0, 0, ""},
  { "TINYTEXT", 0, 0, 0, ""},
  { "TO", 0, 0, 0, ""},
  { "TRAILING", 0, 0, 0, ""},
  { "TRANSACTION", 0, 0, 0, ""},
  { "TRIGGER", 0, 0, 0, ""},
  { "TRIGGERS", 0, 0, 0, ""},
  { "TRUE", 0, 0, 0, ""},
  { "TRUNCATE", 0, 0, 0, ""},
  { "TYPE", 0, 0, 0, ""},
  { "TYPES", 0, 0, 0, ""},
  { "UNCOMMITTED", 0, 0, 0, ""},
  { "UNDEFINED", 0, 0, 0, ""},
  { "UNDO", 0, 0, 0, ""},
  { "UNICODE", 0, 0, 0, ""},
  { "UNION", 0, 0, 0, ""},
  { "UNIQUE", 0, 0, 0, ""},
  { "UNKNOWN", 0, 0, 0, ""},
  { "UNLOCK", 0, 0, 0, ""},
  { "UNSIGNED", 0, 0, 0, ""},
  { "UNTIL", 0, 0, 0, ""},
  { "UPDATE", 0, 0, 0, ""},
  { "UPGRADE", 0, 0, 0, ""},
  { "USAGE", 0, 0, 0, ""},
  { "USE", 0, 0, 0, ""},
  { "USER", 0, 0, 0, ""},
  { "USER_RESOURCES", 0, 0, 0, ""},
  { "USE_FRM", 0, 0, 0, ""},
  { "USING", 0, 0, 0, ""},
  { "UTC_DATE", 0, 0, 0, ""},
  { "UTC_TIME", 0, 0, 0, ""},
  { "UTC_TIMESTAMP", 0, 0, 0, ""},
  { "VALUE", 0, 0, 0, ""},
  { "VALUES", 0, 0, 0, ""},
  { "VARBINARY", 0, 0, 0, ""},
  { "VARCHAR", 0, 0, 0, ""},
  { "VARCHARACTER", 0, 0, 0, ""},
  { "VARIABLES", 0, 0, 0, ""},
  { "VARYING", 0, 0, 0, ""},
  { "WARNINGS", 0, 0, 0, ""},
  { "WEEK", 0, 0, 0, ""},
  { "WHEN", 0, 0, 0, ""},
  { "WHERE", 0, 0, 0, ""},
  { "WHILE", 0, 0, 0, ""},
  { "VIEW", 0, 0, 0, ""},
  { "WITH", 0, 0, 0, ""},
  { "WORK", 0, 0, 0, ""},
  { "WRITE", 0, 0, 0, ""},
  { "X509", 0, 0, 0, ""},
  { "XOR", 0, 0, 0, ""},
  { "XA", 0, 0, 0, ""},
  { "YEAR", 0, 0, 0, ""},
  { "YEAR_MONTH", 0, 0, 0, ""},
  { "ZEROFILL", 0, 0, 0, ""},
  { "ABS", 0, 0, 0, ""},
  { "ACOS", 0, 0, 0, ""},
  { "ADDDATE", 0, 0, 0, ""},
  { "ADDTIME", 0, 0, 0, ""},
  { "AES_ENCRYPT", 0, 0, 0, ""},
  { "AES_DECRYPT", 0, 0, 0, ""},
  { "AREA", 0, 0, 0, ""},
  { "ASIN", 0, 0, 0, ""},
  { "ASBINARY", 0, 0, 0, ""},
  { "ASTEXT", 0, 0, 0, ""},
  { "ASWKB", 0, 0, 0, ""},
  { "ASWKT", 0, 0, 0, ""},
  { "ATAN", 0, 0, 0, ""},
  { "ATAN2", 0, 0, 0, ""},
  { "BENCHMARK", 0, 0, 0, ""},
  { "BIN", 0, 0, 0, ""},
  { "BIT_COUNT", 0, 0, 0, ""},
  { "BIT_OR", 0, 0, 0, ""},
  { "BIT_AND", 0, 0, 0, ""},
  { "BIT_XOR", 0, 0, 0, ""},
  { "CAST", 0, 0, 0, ""},
  { "CEIL", 0, 0, 0, ""},
  { "CEILING", 0, 0, 0, ""},
  { "BIT_LENGTH", 0, 0, 0, ""},
  { "CENTROID", 0, 0, 0, ""},
  { "CHAR_LENGTH", 0, 0, 0, ""},
  { "CHARACTER_LENGTH", 0, 0, 0, ""},
  { "COALESCE", 0, 0, 0, ""},
  { "COERCIBILITY", 0, 0, 0, ""},
  { "COMPRESS", 0, 0, 0, ""},
  { "CONCAT", 0, 0, 0, ""},
  { "CONCAT_WS", 0, 0, 0, ""},
  { "CONNECTION_ID", 0, 0, 0, ""},
  { "CONV", 0, 0, 0, ""},
  { "CONVERT_TZ", 0, 0, 0, ""},
  { "COUNT", 0, 0, 0, ""},
  { "COS", 0, 0, 0, ""},
  { "COT", 0, 0, 0, ""},
  { "CRC32", 0, 0, 0, ""},
  { "CROSSES", 0, 0, 0, ""},
  { "CURDATE", 0, 0, 0, ""},
  { "CURTIME", 0, 0, 0, ""},
  { "DATE_ADD", 0, 0, 0, ""},
  { "DATEDIFF", 0, 0, 0, ""},
  { "DATE_FORMAT", 0, 0, 0, ""},
  { "DATE_SUB", 0, 0, 0, ""},
  { "DAYNAME", 0, 0, 0, ""},
  { "DAYOFMONTH", 0, 0, 0, ""},
  { "DAYOFWEEK", 0, 0, 0, ""},
  { "DAYOFYEAR", 0, 0, 0, ""},
  { "DECODE", 0, 0, 0, ""},
  { "DEGREES", 0, 0, 0, ""},
  { "DES_ENCRYPT", 0, 0, 0, ""},
  { "DES_DECRYPT", 0, 0, 0, ""},
  { "DIMENSION", 0, 0, 0, ""},
  { "DISJOINT", 0, 0, 0, ""},
  { "ELT", 0, 0, 0, ""},
  { "ENCODE", 0, 0, 0, ""},
  { "ENCRYPT", 0, 0, 0, ""},
  { "ENDPOINT", 0, 0, 0, ""},
  { "ENVELOPE", 0, 0, 0, ""},
  { "EQUALS", 0, 0, 0, ""},
  { "EXTERIORRING", 0, 0, 0, ""},
  { "EXTRACT", 0, 0, 0, ""},
  { "EXP", 0, 0, 0, ""},
  { "EXPORT_SET", 0, 0, 0, ""},
  { "FIELD", 0, 0, 0, ""},
  { "FIND_IN_SET", 0, 0, 0, ""},
  { "FLOOR", 0, 0, 0, ""},
  { "FORMAT", 0, 0, 0, ""},
  { "FOUND_ROWS", 0, 0, 0, ""},
  { "FROM_DAYS", 0, 0, 0, ""},
  { "FROM_UNIXTIME", 0, 0, 0, ""},
  { "GET_LOCK", 0, 0, 0, ""},
  { "GEOMETRYN", 0, 0, 0, ""},
  { "GEOMETRYTYPE", 0, 0, 0, ""},
  { "GEOMCOLLFROMTEXT", 0, 0, 0, ""},
  { "GEOMCOLLFROMWKB", 0, 0, 0, ""},
  { "GEOMETRYCOLLECTIONFROMTEXT", 0, 0, 0, ""},
  { "GEOMETRYCOLLECTIONFROMWKB", 0, 0, 0, ""},
  { "GEOMETRYFROMTEXT", 0, 0, 0, ""},
  { "GEOMETRYFROMWKB", 0, 0, 0, ""},
  { "GEOMFROMTEXT", 0, 0, 0, ""},
  { "GEOMFROMWKB", 0, 0, 0, ""},
  { "GLENGTH", 0, 0, 0, ""},
  { "GREATEST", 0, 0, 0, ""},
  { "GROUP_CONCAT", 0, 0, 0, ""},
  { "GROUP_UNIQUE_USERS", 0, 0, 0, ""},
  { "HEX", 0, 0, 0, ""},
  { "IFNULL", 0, 0, 0, ""},
  { "INET_ATON", 0, 0, 0, ""},
  { "INET_NTOA", 0, 0, 0, ""},
  { "INSTR", 0, 0, 0, ""},
  { "INTERIORRINGN", 0, 0, 0, ""},
  { "INTERSECTS", 0, 0, 0, ""},
  { "ISCLOSED", 0, 0, 0, ""},
  { "ISEMPTY", 0, 0, 0, ""},
  { "ISNULL", 0, 0, 0, ""},
  { "IS_FREE_LOCK", 0, 0, 0, ""},
  { "IS_USED_LOCK", 0, 0, 0, ""},
  { "LAST_INSERT_ID", 0, 0, 0, ""},
  { "ISSIMPLE", 0, 0, 0, ""},
  { "LAST_DAY", 0, 0, 0, ""},
  { "LCASE", 0, 0, 0, ""},
  { "LEAST", 0, 0, 0, ""},
  { "LENGTH", 0, 0, 0, ""},
  { "LN", 0, 0, 0, ""},
  { "LINEFROMTEXT", 0, 0, 0, ""},
  { "LINEFROMWKB", 0, 0, 0, ""},
  { "LINESTRINGFROMTEXT", 0, 0, 0, ""},
  { "LINESTRINGFROMWKB", 0, 0, 0, ""},
  { "LOAD_FILE", 0, 0, 0, ""},
  { "LOCATE", 0, 0, 0, ""},
  { "LOG", 0, 0, 0, ""},
  { "LOG2", 0, 0, 0, ""},
  { "LOG10", 0, 0, 0, ""},
  { "LOWER", 0, 0, 0, ""},
  { "LPAD", 0, 0, 0, ""},
  { "LTRIM", 0, 0, 0, ""},
  { "MAKE_SET", 0, 0, 0, ""},
  { "MAKEDATE", 0, 0, 0, ""},
  { "MAKETIME", 0, 0, 0, ""},
  { "MASTER_POS_WAIT", 0, 0, 0, ""},
  { "MAX", 0, 0, 0, ""},
  { "MBRCONTAINS", 0, 0, 0, ""},
  { "MBRDISJOINT", 0, 0, 0, ""},
  { "MBREQUAL", 0, 0, 0, ""},
  { "MBRINTERSECTS", 0, 0, 0, ""},
  { "MBROVERLAPS", 0, 0, 0, ""},
  { "MBRTOUCHES", 0, 0, 0, ""},
  { "MBRWITHIN", 0, 0, 0, ""},
  { "MD5", 0, 0, 0, ""},
  { "MID", 0, 0, 0, ""},
  { "MIN", 0, 0, 0, ""},
  { "MLINEFROMTEXT", 0, 0, 0, ""},
  { "MLINEFROMWKB", 0, 0, 0, ""},
  { "MPOINTFROMTEXT", 0, 0, 0, ""},
  { "MPOINTFROMWKB", 0, 0, 0, ""},
  { "MPOLYFROMTEXT", 0, 0, 0, ""},
  { "MPOLYFROMWKB", 0, 0, 0, ""},
  { "MONTHNAME", 0, 0, 0, ""},
  { "MULTILINESTRINGFROMTEXT", 0, 0, 0, ""},
  { "MULTILINESTRINGFROMWKB", 0, 0, 0, ""},
  { "MULTIPOINTFROMTEXT", 0, 0, 0, ""},
  { "MULTIPOINTFROMWKB", 0, 0, 0, ""},
  { "MULTIPOLYGONFROMTEXT", 0, 0, 0, ""},
  { "MULTIPOLYGONFROMWKB", 0, 0, 0, ""},
  { "NAME_CONST", 0, 0, 0, ""},
  { "NOW", 0, 0, 0, ""},
  { "NULLIF", 0, 0, 0, ""},
  { "NUMGEOMETRIES", 0, 0, 0, ""},
  { "NUMINTERIORRINGS", 0, 0, 0, ""},
  { "NUMPOINTS", 0, 0, 0, ""},
  { "OCTET_LENGTH", 0, 0, 0, ""},
  { "OCT", 0, 0, 0, ""},
  { "ORD", 0, 0, 0, ""},
  { "OVERLAPS", 0, 0, 0, ""},
  { "PERIOD_ADD", 0, 0, 0, ""},
  { "PERIOD_DIFF", 0, 0, 0, ""},
  { "PI", 0, 0, 0, ""},
  { "POINTFROMTEXT", 0, 0, 0, ""},
  { "POINTFROMWKB", 0, 0, 0, ""},
  { "POINTN", 0, 0, 0, ""},
  { "POLYFROMTEXT", 0, 0, 0, ""},
  { "POLYFROMWKB", 0, 0, 0, ""},
  { "POLYGONFROMTEXT", 0, 0, 0, ""},
  { "POLYGONFROMWKB", 0, 0, 0, ""},
  { "POSITION", 0, 0, 0, ""},
  { "POW", 0, 0, 0, ""},
  { "POWER", 0, 0, 0, ""},
  { "QUOTE", 0, 0, 0, ""},
  { "RADIANS", 0, 0, 0, ""},
  { "RAND", 0, 0, 0, ""},
  { "RELEASE_LOCK", 0, 0, 0, ""},
  { "REVERSE", 0, 0, 0, ""},
  { "ROUND", 0, 0, 0, ""},
  { "ROW_COUNT", 0, 0, 0, ""},
  { "RPAD", 0, 0, 0, ""},
  { "RTRIM", 0, 0, 0, ""},
  { "SEC_TO_TIME", 0, 0, 0, ""},
  { "SESSION_USER", 0, 0, 0, ""},
  { "SUBDATE", 0, 0, 0, ""},
  { "SIGN", 0, 0, 0, ""},
  { "SIN", 0, 0, 0, ""},
  { "SHA", 0, 0, 0, ""},
  { "SHA1", 0, 0, 0, ""},
  { "SLEEP", 0, 0, 0, ""},
  { "SOUNDEX", 0, 0, 0, ""},
  { "SPACE", 0, 0, 0, ""},
  { "SQRT", 0, 0, 0, ""},
  { "SRID", 0, 0, 0, ""},
  { "STARTPOINT", 0, 0, 0, ""},
  { "STD", 0, 0, 0, ""},
  { "STDDEV", 0, 0, 0, ""},
  { "STDDEV_POP", 0, 0, 0, ""},
  { "STDDEV_SAMP", 0, 0, 0, ""},
  { "STR_TO_DATE", 0, 0, 0, ""},
  { "STRCMP", 0, 0, 0, ""},
  { "SUBSTR", 0, 0, 0, ""},
  { "SUBSTRING", 0, 0, 0, ""},
  { "SUBSTRING_INDEX", 0, 0, 0, ""},
  { "SUBTIME", 0, 0, 0, ""},
  { "SUM", 0, 0, 0, ""},
  { "SYSDATE", 0, 0, 0, ""},
  { "SYSTEM_USER", 0, 0, 0, ""},
  { "TAN", 0, 0, 0, ""},
  { "TIME_FORMAT", 0, 0, 0, ""},
  { "TIME_TO_SEC", 0, 0, 0, ""},
  { "TIMEDIFF", 0, 0, 0, ""},
  { "TO_DAYS", 0, 0, 0, ""},
  { "TOUCHES", 0, 0, 0, ""},
  { "TRIM", 0, 0, 0, ""},
  { "UCASE", 0, 0, 0, ""},
  { "UNCOMPRESS", 0, 0, 0, ""},
  { "UNCOMPRESSED_LENGTH", 0, 0, 0, ""},
  { "UNHEX", 0, 0, 0, ""},
  { "UNIQUE_USERS", 0, 0, 0, ""},
  { "UNIX_TIMESTAMP", 0, 0, 0, ""},
  { "UPPER", 0, 0, 0, ""},
  { "UUID", 0, 0, 0, ""},
  { "VARIANCE", 0, 0, 0, ""},
  { "VAR_POP", 0, 0, 0, ""},
  { "VAR_SAMP", 0, 0, 0, ""},
  { "VERSION", 0, 0, 0, ""},
  { "WEEKDAY", 0, 0, 0, ""},
  { "WEEKOFYEAR", 0, 0, 0, ""},
  { "WITHIN", 0, 0, 0, ""},
  { "X", 0, 0, 0, ""},
  { "Y", 0, 0, 0, ""},
  { "YEARWEEK", 0, 0, 0, ""},
  /* end sentinel */
  { (char *)NULL,       0, 0, 0, ""}
};

static const char *load_default_groups[]= { "mysql","client",0 };

static int         embedded_server_arg_count= 0;
static char       *embedded_server_args[MAX_SERVER_ARGS];
static const char *embedded_server_groups[]=
{ "server", "embedded", "mysql_SERVER", 0 };

#ifdef HAVE_READLINE
/*
 HIST_ENTRY is defined for libedit, but not for the real readline
 Need to redefine it for real readline to find it
*/
#if !defined(HAVE_HIST_ENTRY)
typedef struct _hist_entry {
  const char      *line;
  const char      *data;
} HIST_ENTRY; 
#endif

extern "C" int add_history(const char *command); /* From readline directory */
extern "C" int read_history(const char *command);
extern "C" int write_history(const char *command);
extern "C" HIST_ENTRY *history_get(int num);
extern "C" int history_length;
static int not_in_history(const char *line);
static void initialize_readline (char *name);
static void fix_history(String *final_command);
#endif

static COMMANDS *find_command(char *name);
static COMMANDS *find_command(char cmd_name);
static bool add_line(String &buffer, char *line, ulong line_length,
                     char *in_string, bool *ml_comment, bool truncated);
static void remove_cntrl(String &buffer);
static void print_table_data(MYSQL_RES *result);
static void print_table_data_html(MYSQL_RES *result);
static void print_table_data_xml(MYSQL_RES *result);
static void print_tab_data(MYSQL_RES *result);
static void print_table_data_vertically(MYSQL_RES *result);
static void print_warnings(void);
static ulong start_timer(void);
static void end_timer(ulong start_time,char *buff);
static void mysql_end_timer(ulong start_time,char *buff);
static void nice_time(double sec,char *buff,bool part_second);
extern "C" sig_handler mysql_end(int sig);
extern "C" sig_handler handle_kill_signal(int sig);
#if defined(HAVE_TERMIOS_H) && defined(GWINSZ_IN_SYS_IOCTL)
static sig_handler window_resize(int sig);
#endif

const char DELIMITER_NAME[]= "delimiter";
const uint DELIMITER_NAME_LEN= sizeof(DELIMITER_NAME) - 1;
inline bool is_delimiter_command(char *name, ulong len)
{
  /*
    Delimiter command has a parameter, so the length of the whole command
    is larger than DELIMITER_NAME_LEN.  We don't care the parameter, so
    only name(first DELIMITER_NAME_LEN bytes) is checked.
  */
  return (len >= DELIMITER_NAME_LEN &&
          !my_strnncoll(charset_info, (uchar*) name, DELIMITER_NAME_LEN,
                        (uchar *) DELIMITER_NAME, DELIMITER_NAME_LEN));
}

/**
   Get the index of a command in the commands array.

   @param cmd_char    Short form command.

   @return int
     The index of the command is returned if it is found, else -1 is returned.
*/
inline int get_command_index(char cmd_char)
{
  /*
    All client-specific commands are in the first part of commands array
    and have a function to implement it.
  */
  for (uint i= 0; *commands[i].func; i++)
    if (commands[i].cmd_char == cmd_char)
      return i;
  return -1;
}

static int delimiter_index= -1;
static int charset_index= -1;
static bool real_binary_mode= FALSE;

#ifdef _WIN32
BOOL windows_ctrl_handler(DWORD fdwCtrlType)
{
  switch (fdwCtrlType)
  {
  case CTRL_C_EVENT:
  case CTRL_BREAK_EVENT:
    if (!opt_sigint_ignore)
      handle_kill_signal(SIGINT);
    /* Indicate that signal has beed handled. */  
    return TRUE;
  case CTRL_CLOSE_EVENT:
  case CTRL_LOGOFF_EVENT:
  case CTRL_SHUTDOWN_EVENT:
    handle_kill_signal(SIGINT + 1);
  }
  /* Pass signal to the next control handler function. */
  return FALSE;
}
#endif


int main(int argc,char *argv[])
{
  char buff[80];

  MY_INIT(argv[0]);
  DBUG_ENTER("main");
  DBUG_PROCESS(argv[0]);

  charset_index= get_command_index('C');
  delimiter_index= get_command_index('d');
  delimiter_str= delimiter;
  default_prompt = my_strdup(getenv("MYSQL_PS1") ? 
			     getenv("MYSQL_PS1") : 
			     "mysql> ",MYF(MY_WME));
  current_prompt = my_strdup(default_prompt,MYF(MY_WME));
  prompt_counter=0;

  outfile[0]=0;			// no (default) outfile
  strmov(pager, "stdout");	// the default, if --pager wasn't given
  {
    char *tmp=getenv("PAGER");
    if (tmp && strlen(tmp))
    {
      default_pager_set= 1;
      strmov(default_pager, tmp);
    }
  }
  if (!isatty(0) || !isatty(1))
  {
    status.batch=1; opt_silent=1;
    ignore_errors=0;
  }
  else
    status.add_to_history=1;
  status.exit_status=1;

  {
    /* 
     The file descriptor-layer may be out-of-sync with the file-number layer,
     so we make sure that "stdout" is really open.  If its file is closed then
     explicitly close the FD layer. 
    */
    int stdout_fileno_copy;
    stdout_fileno_copy= dup(fileno(stdout)); /* Okay if fileno fails. */
    if (stdout_fileno_copy == -1)
      fclose(stdout);
    else
      close(stdout_fileno_copy);             /* Clean up dup(). */
  }

#ifdef __WIN__
  /* Convert command line parameters from UTF16LE to UTF8MB4. */
  my_win_translate_command_line_args(&my_charset_utf8mb4_bin, &argc, &argv);
#endif

  my_getopt_use_args_separator= TRUE;
  if (load_defaults("my",load_default_groups,&argc,&argv))
  {
    my_end(0);
    exit(1);
  }
  my_getopt_use_args_separator= FALSE;

  defaults_argv=argv;
  if (get_options(argc, (char **) argv))
  {
    free_defaults(defaults_argv);
    my_end(0);
    exit(1);
  }
  if (status.batch && !status.line_buff &&
      !(status.line_buff= batch_readline_init(MAX_BATCH_BUFFER_SIZE, stdin)))
  {
    put_info("Can't initialize batch_readline - may be the input source is "
             "a directory or a block device.", INFO_ERROR, 0);
    free_defaults(defaults_argv);
    my_end(0);
    exit(1);
  }
  if (mysql_server_init(embedded_server_arg_count, embedded_server_args, 
                        (char**) embedded_server_groups))
  {
    put_error(NULL);
    free_defaults(defaults_argv);
    my_end(0);
    exit(1);
  }
  glob_buffer.realloc(512);
  completion_hash_init(&ht, 128);
  init_alloc_root(&hash_mem_root, 16384, 0);
  memset(&mysql, 0, sizeof(mysql));
  if (sql_connect(current_host,current_db,current_user,opt_password,
		  opt_silent))
  {
    quick= 1;					// Avoid history
    status.exit_status= 1;
    mysql_end(-1);
  }
  if (!status.batch)
    ignore_errors=1;				// Don't abort monitor

#ifndef _WIN32
  if (opt_sigint_ignore)
    signal(SIGINT, SIG_IGN);
  else
    signal(SIGINT, handle_kill_signal);         // Catch SIGINT to clean up
  signal(SIGQUIT, mysql_end);			// Catch SIGQUIT to clean up
  signal(SIGHUP, handle_kill_signal);         // Catch SIGHUP to clean up
#else
  SetConsoleCtrlHandler((PHANDLER_ROUTINE) windows_ctrl_handler, TRUE);
#endif


#if defined(HAVE_TERMIOS_H) && defined(GWINSZ_IN_SYS_IOCTL)
  /* Readline will call this if it installs a handler */
  signal(SIGWINCH, window_resize);
  /* call the SIGWINCH handler to get the default term width */
  window_resize(0);
#endif

  put_info("Welcome to the MySQL monitor.  Commands end with ; or \\g.",
	   INFO_INFO);
  sprintf((char*) glob_buffer.ptr(),
	  "Your MySQL connection id is %lu\nServer version: %s\n",
	  mysql_thread_id(&mysql), server_version_string(&mysql));
  put_info((char*) glob_buffer.ptr(),INFO_INFO);

  put_info(ORACLE_WELCOME_COPYRIGHT_NOTICE("2000"), INFO_INFO);

#ifdef HAVE_READLINE
  initialize_readline((char*) my_progname);
  if (!status.batch && !quick && !opt_html && !opt_xml)
  {
    init_dynamic_string(&histignore_buffer, "*IDENTIFIED*:*PASSWORD*",
                        1024, 1024);

    /*
      More history-ignore patterns can be supplied using either --histignore
      option or MYSQL_HISTIGNORE environment variable. If supplied, it will
      get appended to the default pattern (*IDENTIFIED*:*PASSWORD*). In case
      both are specified, pattern(s) supplied using --histignore option will
      be used.
    */
    if (opt_histignore)
    {
      dynstr_append(&histignore_buffer, ":");
      dynstr_append(&histignore_buffer, opt_histignore);
    }
    else if (getenv("MYSQL_HISTIGNORE"))
    {
      dynstr_append(&histignore_buffer, ":");
      dynstr_append(&histignore_buffer, getenv("MYSQL_HISTIGNORE"));
    }

    parse_histignore();

    /* read-history from file, default ~/.mysql_history*/
    if (getenv("MYSQL_HISTFILE"))
      histfile=my_strdup(getenv("MYSQL_HISTFILE"),MYF(MY_WME));
    else if (getenv("HOME"))
    {
      histfile=(char*) my_malloc((uint) strlen(getenv("HOME"))
				 + (uint) strlen("/.mysql_history")+2,
				 MYF(MY_WME));
      if (histfile)
	sprintf(histfile,"%s/.mysql_history",getenv("HOME"));
      char link_name[FN_REFLEN];
      if (my_readlink(link_name, histfile, 0) == 0 &&
          strncmp(link_name, "/dev/null", 10) == 0)
      {
        /* The .mysql_history file is a symlink to /dev/null, don't use it */
        my_free(histfile);
        histfile= 0;
      }
    }

    /* We used to suggest setting MYSQL_HISTFILE=/dev/null. */
    if (histfile && strncmp(histfile, "/dev/null", 10) == 0)
      histfile= NULL;

    if (histfile && histfile[0])
    {
      if (verbose)
	tee_fprintf(stdout, "Reading history-file %s\n",histfile);
      read_history(histfile);
      if (!(histfile_tmp= (char*) my_malloc((uint) strlen(histfile) + 5,
					    MYF(MY_WME))))
      {
	fprintf(stderr, "Couldn't allocate memory for temp histfile!\n");
	exit(1);
      }
      sprintf(histfile_tmp, "%s.TMP", histfile);
    }
  }

#endif

  sprintf(buff, "%s",
	  "Type 'help;' or '\\h' for help. Type '\\c' to clear the current input statement.\n");
  put_info(buff,INFO_INFO);
  status.exit_status= read_and_execute(!status.batch);
  if (opt_outfile)
    end_tee();
  mysql_end(0);
#ifndef _lint
  DBUG_RETURN(0);				// Keep compiler happy
#endif
}

sig_handler mysql_end(int sig)
{
  mysql_close(&mysql);
#ifdef HAVE_READLINE
  if (!status.batch && !quick && !opt_html && !opt_xml &&
      histfile && histfile[0])
  {
    /* write-history */
    if (verbose)
      tee_fprintf(stdout, "Writing history-file %s\n",histfile);
    if (!write_history(histfile_tmp))
      my_rename(histfile_tmp, histfile, MYF(MY_WME));
  }
  batch_readline_end(status.line_buff);
  completion_hash_free(&ht);
  free_root(&hash_mem_root,MYF(0));

  my_free(opt_histignore);
  my_free(histfile);
  my_free(histfile_tmp);
  dynstr_free(&histignore_buffer);
  free_hist_patterns();
#endif
  if (sig >= 0)
    put_info(sig ? "Aborted" : "Bye", INFO_RESULT);
  glob_buffer.free();
  old_buffer.free();
  processed_prompt.free();
  my_free(server_version);
  my_free(opt_password);
  my_free(opt_mysql_unix_port);
  my_free(current_db);
  my_free(current_host);
  my_free(current_user);
  my_free(full_username);
  my_free(part_username);
  my_free(default_prompt);
#ifdef HAVE_SMEM
  my_free(shared_memory_base_name);
#endif
  my_free(current_prompt);
  while (embedded_server_arg_count > 1)
    my_free(embedded_server_args[--embedded_server_arg_count]);
  mysql_server_end();
  free_defaults(defaults_argv);
  my_end(my_end_arg);
  exit(status.exit_status);
}


/*
  This function handles sigint calls
  If query is in process, kill query
  no query in process, terminate like previous behavior
 */
sig_handler handle_kill_signal(int sig)
{
  char kill_buffer[40];
  MYSQL *kill_mysql= NULL;
  const char *reason = sig == SIGINT ? "Ctrl-C" : "Terminal close";

  /* terminate if no query being executed, or we already tried interrupting */
  /* terminate if no query being executed, or we already tried interrupting */
  if (!executing_query || (interrupted_query == 2))
  {
    tee_fprintf(stdout, "%s -- exit!\n", reason);
    goto err;
  }

  kill_mysql= mysql_init(kill_mysql);
  mysql_options(kill_mysql, MYSQL_OPT_CONNECT_ATTR_RESET, 0);
  mysql_options4(kill_mysql, MYSQL_OPT_CONNECT_ATTR_ADD,
                 "program_name", "mysql");
  if (!mysql_real_connect(kill_mysql,current_host, current_user, opt_password,
                          "", opt_mysql_port, opt_mysql_unix_port,0))
  {
    tee_fprintf(stdout, "%s -- sorry, cannot connect to server to kill query, giving up ...\n", reason);
    goto err;
  }

  interrupted_query++;

  /* mysqld < 5 does not understand KILL QUERY, skip to KILL CONNECTION */
  if ((interrupted_query == 1) && (mysql_get_server_version(&mysql) < 50000))
    interrupted_query= 2;

  /* kill_buffer is always big enough because max length of %lu is 15 */
  sprintf(kill_buffer, "KILL %s%lu",
          (interrupted_query == 1) ? "QUERY " : "",
          mysql_thread_id(&mysql));
  tee_fprintf(stdout, "%s -- sending \"%s\" to server ...\n", 
              reason, kill_buffer);
  mysql_real_query(kill_mysql, kill_buffer, (uint) strlen(kill_buffer));
  mysql_close(kill_mysql);
  tee_fprintf(stdout, "%s -- query aborted.\n", reason);

  return;

err:
#ifdef _WIN32
  /*
   When SIGINT is raised on Windows, the OS creates a new thread to handle the
   interrupt. Once that thread completes, the main thread continues running 
   only to find that it's resources have already been free'd when the sigint 
   handler called mysql_end(). 
  */
  mysql_thread_end();
  return;
#else
  mysql_end(sig);
#endif  
}


#if defined(HAVE_TERMIOS_H) && defined(GWINSZ_IN_SYS_IOCTL)
sig_handler window_resize(int sig)
{
  struct winsize window_size;

  if (ioctl(fileno(stdin), TIOCGWINSZ, &window_size) == 0)
    terminal_width= window_size.ws_col;
}
#endif

static struct my_option my_long_options[] =
{
  {"help", '?', "Display this help and exit.", 0, 0, 0, GET_NO_ARG, NO_ARG, 0,
   0, 0, 0, 0, 0},
  {"help", 'I', "Synonym for -?", 0, 0, 0, GET_NO_ARG, NO_ARG, 0,
   0, 0, 0, 0, 0},
  {"auto-rehash", OPT_AUTO_REHASH,
   "Enable automatic rehashing. One doesn't need to use 'rehash' to get table "
   "and field completion, but startup and reconnecting may take a longer time. "
   "Disable with --disable-auto-rehash.",
   &opt_rehash, &opt_rehash, 0, GET_BOOL, NO_ARG, 1, 0, 0, 0,
   0, 0},
  {"no-auto-rehash", 'A',
   "No automatic rehashing. One has to use 'rehash' to get table and field "
   "completion. This gives a quicker start of mysql and disables rehashing "
   "on reconnect.",
   0, 0, 0, GET_NO_ARG, NO_ARG, 0, 0, 0, 0, 0, 0},
   {"auto-vertical-output", OPT_AUTO_VERTICAL_OUTPUT,
    "Automatically switch to vertical output mode if the result is wider "
    "than the terminal width.",
    &auto_vertical_output, &auto_vertical_output, 0, GET_BOOL, NO_ARG, 0,
    0, 0, 0, 0, 0},
  {"batch", 'B',
   "Don't use history file. Disable interactive behavior. (Enables --silent.)",
   0, 0, 0, GET_NO_ARG, NO_ARG, 0, 0, 0, 0, 0, 0},
  {"bind-address", 0, "IP address to bind to.",
   (uchar**) &opt_bind_addr, (uchar**) &opt_bind_addr, 0, GET_STR,
   REQUIRED_ARG, 0, 0, 0, 0, 0, 0},
  {"character-sets-dir", OPT_CHARSETS_DIR,
   "Directory for character set files.", &charsets_dir,
   &charsets_dir, 0, GET_STR, REQUIRED_ARG, 0, 0, 0, 0, 0, 0},
  {"column-type-info", OPT_COLUMN_TYPES, "Display column type information.",
   &column_types_flag, &column_types_flag,
   0, GET_BOOL, NO_ARG, 0, 0, 0, 0, 0, 0},
  {"comments", 'c', "Preserve comments. Send comments to the server."
   " The default is --skip-comments (discard comments), enable with --comments.",
   &preserve_comments, &preserve_comments,
   0, GET_BOOL, NO_ARG, 0, 0, 0, 0, 0, 0},
  {"compress", 'C', "Use compression in server/client protocol.",
   &opt_compress, &opt_compress, 0, GET_BOOL, NO_ARG, 0, 0, 0,
   0, 0, 0},
#ifdef DBUG_OFF
  {"debug", '#', "This is a non-debug version. Catch this and exit.",
   0,0, 0, GET_DISABLED, OPT_ARG, 0, 0, 0, 0, 0, 0},
#else
  {"debug", '#', "Output debug log.", &default_dbug_option,
   &default_dbug_option, 0, GET_STR, OPT_ARG, 0, 0, 0, 0, 0, 0},
#endif
  {"debug-check", OPT_DEBUG_CHECK, "Check memory and open file usage at exit.",
   &debug_check_flag, &debug_check_flag, 0,
   GET_BOOL, NO_ARG, 0, 0, 0, 0, 0, 0},
  {"debug-info", 'T', "Print some debug info at exit.", &debug_info_flag,
   &debug_info_flag, 0, GET_BOOL, NO_ARG, 0, 0, 0, 0, 0, 0},
  {"database", 'D', "Database to use.", &current_db,
   &current_db, 0, GET_STR_ALLOC, REQUIRED_ARG, 0, 0, 0, 0, 0, 0},
  {"default-character-set", OPT_DEFAULT_CHARSET,
   "Set the default character set.", &default_charset,
   &default_charset, 0, GET_STR, REQUIRED_ARG, 0, 0, 0, 0, 0, 0},
  {"delimiter", OPT_DELIMITER, "Delimiter to be used.", &delimiter_str,
   &delimiter_str, 0, GET_STR, REQUIRED_ARG, 0, 0, 0, 0, 0, 0},
  {"enable_cleartext_plugin", OPT_ENABLE_CLEARTEXT_PLUGIN, 
    "Enable/disable the clear text authentication plugin.",
   &opt_enable_cleartext_plugin, &opt_enable_cleartext_plugin, 
   0, GET_BOOL, OPT_ARG, 0, 0, 0, 0, 0, 0},
  {"execute", 'e', "Execute command and quit. (Disables --force and history file.)", 0,
   0, 0, GET_STR, REQUIRED_ARG, 0, 0, 0, 0, 0, 0},
  {"vertical", 'E', "Print the output of a query (rows) vertically.",
   &vertical, &vertical, 0, GET_BOOL, NO_ARG, 0, 0, 0, 0, 0,
   0},
  {"force", 'f', "Continue even if we get an SQL error.",
   &ignore_errors, &ignore_errors, 0, GET_BOOL, NO_ARG, 0, 0,
   0, 0, 0, 0},
  {"named-commands", 'G',
   "Enable named commands. Named commands mean this program's internal "
   "commands; see mysql> help . When enabled, the named commands can be "
   "used from any line of the query, otherwise only from the first line, "
   "before an enter. Disable with --disable-named-commands. This option "
   "is disabled by default.",
   &named_cmds, &named_cmds, 0, GET_BOOL, NO_ARG, 0, 0, 0, 0,
   0, 0},
  {"ignore-spaces", 'i', "Ignore space after function names.",
   &ignore_spaces, &ignore_spaces, 0, GET_BOOL, NO_ARG, 0, 0,
   0, 0, 0, 0},
  {"init-command", OPT_INIT_COMMAND,
   "SQL Command to execute when connecting to MySQL server. Will "
   "automatically be re-executed when reconnecting.",
   &opt_init_command, &opt_init_command, 0,
   GET_STR, REQUIRED_ARG, 0, 0, 0, 0, 0, 0},
  {"local-infile", OPT_LOCAL_INFILE, "Enable/disable LOAD DATA LOCAL INFILE.",
   &opt_local_infile, &opt_local_infile, 0, GET_BOOL, OPT_ARG, 0, 0, 0, 0, 0, 0},
  {"no-beep", 'b', "Turn off beep on error.", &opt_nobeep,
   &opt_nobeep, 0, GET_BOOL, NO_ARG, 0, 0, 0, 0, 0, 0},
  {"host", 'h', "Connect to host.", &current_host,
   &current_host, 0, GET_STR_ALLOC, REQUIRED_ARG, 0, 0, 0, 0, 0, 0},
  {"html", 'H', "Produce HTML output.", &opt_html, &opt_html,
   0, GET_BOOL, NO_ARG, 0, 0, 0, 0, 0, 0},
  {"xml", 'X', "Produce XML output.", &opt_xml, &opt_xml, 0,
   GET_BOOL, NO_ARG, 0, 0, 0, 0, 0, 0},
  {"line-numbers", OPT_LINE_NUMBERS, "Write line numbers for errors.",
   &line_numbers, &line_numbers, 0, GET_BOOL,
   NO_ARG, 1, 0, 0, 0, 0, 0},
  {"skip-line-numbers", 'L', "Don't write line number for errors.", 0, 0, 0, GET_NO_ARG,
   NO_ARG, 0, 0, 0, 0, 0, 0},
  {"unbuffered", 'n', "Flush buffer after each query.", &unbuffered,
   &unbuffered, 0, GET_BOOL, NO_ARG, 0, 0, 0, 0, 0, 0},
  {"column-names", OPT_COLUMN_NAMES, "Write column names in results.",
   &column_names, &column_names, 0, GET_BOOL,
   NO_ARG, 1, 0, 0, 0, 0, 0},
  {"skip-column-names", 'N',
   "Don't write column names in results.",
   0, 0, 0, GET_NO_ARG, NO_ARG, 0, 0, 0, 0, 0, 0},
  {"sigint-ignore", OPT_SIGINT_IGNORE, "Ignore SIGINT (CTRL-C).",
   &opt_sigint_ignore,  &opt_sigint_ignore, 0, GET_BOOL,
   NO_ARG, 0, 0, 0, 0, 0, 0},
  {"one-database", 'o',
   "Ignore statements except those that occur while the default "
   "database is the one named at the command line.",
   0, 0, 0, GET_NO_ARG, NO_ARG, 0, 0, 0, 0, 0, 0},
#ifdef USE_POPEN
  {"pager", OPT_PAGER,
   "Pager to use to display results. If you don't supply an option, the "
   "default pager is taken from your ENV variable PAGER. Valid pagers are "
   "less, more, cat [> filename], etc. See interactive help (\\h) also. "
   "This option does not work in batch mode. Disable with --disable-pager. "
   "This option is disabled by default.",
   0, 0, 0, GET_STR, OPT_ARG, 0, 0, 0, 0, 0, 0},
#endif
  {"password", 'p',
   "Password to use when connecting to server. If password is not given it's asked from the tty.",
   0, 0, 0, GET_PASSWORD, OPT_ARG, 0, 0, 0, 0, 0, 0},
#ifdef __WIN__
  {"pipe", 'W', "Use named pipes to connect to server.", 0, 0, 0, GET_NO_ARG,
   NO_ARG, 0, 0, 0, 0, 0, 0},
#endif
  {"port", 'P', "Port number to use for connection or 0 for default to, in "
   "order of preference, my.cnf, $MYSQL_TCP_PORT, "
#if MYSQL_PORT_DEFAULT == 0
   "/etc/services, "
#endif
   "built-in default (" STRINGIFY_ARG(MYSQL_PORT) ").",
   &opt_mysql_port,
   &opt_mysql_port, 0, GET_UINT, REQUIRED_ARG, 0, 0, 0, 0, 0,  0},
  {"prompt", OPT_PROMPT, "Set the mysql prompt to this value.",
   &current_prompt, &current_prompt, 0, GET_STR_ALLOC,
   REQUIRED_ARG, 0, 0, 0, 0, 0, 0},
  {"protocol", OPT_MYSQL_PROTOCOL, "The protocol to use for connection (tcp, socket, pipe, memory).",
   0, 0, 0, GET_STR,  REQUIRED_ARG, 0, 0, 0, 0, 0, 0},
  {"quick", 'q',
   "Don't cache result, print it row by row. This may slow down the server "
   "if the output is suspended. Doesn't use history file.",
   &quick, &quick, 0, GET_BOOL, NO_ARG, 0, 0, 0, 0, 0, 0},
  {"raw", 'r', "Write fields without conversion. Used with --batch.",
   &opt_raw_data, &opt_raw_data, 0, GET_BOOL, NO_ARG, 0, 0, 0,
   0, 0, 0},
  {"reconnect", OPT_RECONNECT, "Reconnect if the connection is lost. Disable "
   "with --disable-reconnect. This option is enabled by default.",
   &opt_reconnect, &opt_reconnect, 0, GET_BOOL, NO_ARG, 1, 0, 0, 0, 0, 0},
  {"silent", 's', "Be more silent. Print results with a tab as separator, "
   "each row on new line.", 0, 0, 0, GET_NO_ARG, NO_ARG, 0, 0, 0, 0, 0, 0},
#ifdef HAVE_SMEM
  {"shared-memory-base-name", OPT_SHARED_MEMORY_BASE_NAME,
   "Base name of shared memory.", &shared_memory_base_name,
   &shared_memory_base_name, 0, GET_STR_ALLOC, REQUIRED_ARG, 0, 0, 0, 0, 0, 0},
#endif
  {"socket", 'S', "The socket file to use for connection.",
   &opt_mysql_unix_port, &opt_mysql_unix_port, 0, GET_STR_ALLOC,
   REQUIRED_ARG, 0, 0, 0, 0, 0, 0},
#include "sslopt-longopts.h"
  {"table", 't', "Output in table format.", &output_tables,
   &output_tables, 0, GET_BOOL, NO_ARG, 0, 0, 0, 0, 0, 0},
  {"tee", OPT_TEE,
   "Append everything into outfile. See interactive help (\\h) also. "
   "Does not work in batch mode. Disable with --disable-tee. "
   "This option is disabled by default.",
   0, 0, 0, GET_STR, REQUIRED_ARG, 0, 0, 0, 0, 0, 0},
#ifndef DONT_ALLOW_USER_CHANGE
  {"user", 'u', "User for login if not current user.", &current_user,
   &current_user, 0, GET_STR_ALLOC, REQUIRED_ARG, 0, 0, 0, 0, 0, 0},
#endif
  {"safe-updates", 'U', "Only allow UPDATE and DELETE that uses keys.",
   &safe_updates, &safe_updates, 0, GET_BOOL, NO_ARG, 0, 0,
   0, 0, 0, 0},
  {"i-am-a-dummy", 'U', "Synonym for option --safe-updates, -U.",
   &safe_updates, &safe_updates, 0, GET_BOOL, NO_ARG, 0, 0,
   0, 0, 0, 0},
  {"verbose", 'v', "Write more. (-v -v -v gives the table output format).", 0,
   0, 0, GET_NO_ARG, NO_ARG, 0, 0, 0, 0, 0, 0},
  {"version", 'V', "Output version information and exit.", 0, 0, 0,
   GET_NO_ARG, NO_ARG, 0, 0, 0, 0, 0, 0},
  {"wait", 'w', "Wait and retry if connection is down.", 0, 0, 0, GET_NO_ARG,
   NO_ARG, 0, 0, 0, 0, 0, 0},
  {"connect_timeout", OPT_CONNECT_TIMEOUT,
   "Number of seconds before connection timeout.",
   &opt_connect_timeout, &opt_connect_timeout, 0, GET_ULONG, REQUIRED_ARG,
   0, 0, 3600*12, 0, 0, 0},
  {"max_allowed_packet", OPT_MAX_ALLOWED_PACKET,
   "The maximum packet length to send to or receive from server.",
   &opt_max_allowed_packet, &opt_max_allowed_packet, 0,
   GET_ULONG, REQUIRED_ARG, 16 *1024L*1024L, 4096,
   (longlong) 2*1024L*1024L*1024L, MALLOC_OVERHEAD, 1024, 0},
  {"net_buffer_length", OPT_NET_BUFFER_LENGTH,
   "The buffer size for TCP/IP and socket communication.",
   &opt_net_buffer_length, &opt_net_buffer_length, 0, GET_ULONG,
   REQUIRED_ARG, 16384, 1024, 512*1024*1024L, MALLOC_OVERHEAD, 1024, 0},
  {"select_limit", OPT_SELECT_LIMIT,
   "Automatic limit for SELECT when using --safe-updates.",
   &select_limit, &select_limit, 0, GET_ULONG, REQUIRED_ARG, 1000L,
   1, ULONG_MAX, 0, 1, 0},
  {"max_join_size", OPT_MAX_JOIN_SIZE,
   "Automatic limit for rows in a join when using --safe-updates.",
   &max_join_size, &max_join_size, 0, GET_ULONG, REQUIRED_ARG, 1000000L,
   1, ULONG_MAX, 0, 1, 0},
  {"secure-auth", OPT_SECURE_AUTH, "Refuse client connecting to server if it"
    " uses old (pre-4.1.1) protocol.", &opt_secure_auth,
    &opt_secure_auth, 0, GET_BOOL, NO_ARG, 1, 0, 0, 0, 0, 0},
  {"server-arg", OPT_SERVER_ARG, "Send embedded server this as a parameter.",
   0, 0, 0, GET_STR, REQUIRED_ARG, 0, 0, 0, 0, 0, 0},
  {"show-warnings", OPT_SHOW_WARNINGS, "Show warnings after every statement.",
    &show_warnings, &show_warnings, 0, GET_BOOL, NO_ARG,
    0, 0, 0, 0, 0, 0},
  {"plugin_dir", OPT_PLUGIN_DIR, "Directory for client-side plugins.",
    &opt_plugin_dir, &opt_plugin_dir, 0,
   GET_STR, REQUIRED_ARG, 0, 0, 0, 0, 0, 0},
  {"default_auth", OPT_DEFAULT_AUTH,
    "Default authentication client-side plugin to use.",
    &opt_default_auth, &opt_default_auth, 0,
   GET_STR, REQUIRED_ARG, 0, 0, 0, 0, 0, 0},
  {"histignore", OPT_HISTIGNORE, "A colon-separated list of patterns "
   "to keep statements from getting logged into mysql history.",
   &opt_histignore, &opt_histignore, 0, GET_STR_ALLOC, REQUIRED_ARG,
   0, 0, 0, 0, 0, 0},
  {"binary-mode", OPT_BINARY_MODE,
   "By default, ASCII '\\0' is disallowed and '\\r\\n' is translated to '\\n'. "
   "This switch turns off both features, and also turns off parsing of all client"
   "commands except \\C and DELIMITER, in non-interactive mode (for input "
   "piped to mysql or loaded using the 'source' command). This is necessary "
   "when processing output from mysqlbinlog that may contain blobs.",
   &opt_binary_mode, &opt_binary_mode, 0, GET_BOOL, NO_ARG, 0, 0, 0, 0, 0, 0},
#if !defined(HAVE_YASSL)
  {"server-public-key-path", OPT_SERVER_PUBLIC_KEY,
   "File path to the server public RSA key in PEM format.",
   &opt_server_public_key, &opt_server_public_key, 0,
   GET_STR, REQUIRED_ARG, 0, 0, 0, 0, 0, 0},
#endif
  { 0, 0, 0, 0, 0, 0, GET_NO_ARG, NO_ARG, 0, 0, 0, 0, 0, 0}
};


static void usage(int version)
{
#if defined(USE_LIBEDIT_INTERFACE)
  const char* readline= "";
#else
  const char* readline= "readline";
#endif

#ifdef HAVE_READLINE
  printf("%s  Ver %s Distrib %s, for %s (%s) using %s %s\n",
	 my_progname, VER, MYSQL_SERVER_VERSION, SYSTEM_TYPE, MACHINE_TYPE,
         readline, rl_library_version);
#else
  printf("%s  Ver %s Distrib %s, for %s (%s)\n", my_progname, VER,
	MYSQL_SERVER_VERSION, SYSTEM_TYPE, MACHINE_TYPE);
#endif

  if (version)
    return;
  puts(ORACLE_WELCOME_COPYRIGHT_NOTICE("2000"));
  printf("Usage: %s [OPTIONS] [database]\n", my_progname);
  my_print_help(my_long_options);
  print_defaults("my", load_default_groups);
  my_print_variables(my_long_options);
}


my_bool
get_one_option(int optid, const struct my_option *opt __attribute__((unused)),
	       char *argument)
{
  switch(optid) {
  case OPT_CHARSETS_DIR:
    strmake(mysql_charsets_dir, argument, sizeof(mysql_charsets_dir) - 1);
    charsets_dir = mysql_charsets_dir;
    break;
  case OPT_DELIMITER:
    if (argument == disabled_my_option) 
    {
      strmov(delimiter, DEFAULT_DELIMITER);
    }
    else 
    {
      /* Check that delimiter does not contain a backslash */
      if (!strstr(argument, "\\")) 
      {
        strmake(delimiter, argument, sizeof(delimiter) - 1);
      }
      else 
      {
        put_info("DELIMITER cannot contain a backslash character", INFO_ERROR);
        return 0;
      } 
    }
    delimiter_length= (uint)strlen(delimiter);
    delimiter_str= delimiter;
    break;
  case OPT_LOCAL_INFILE:
    using_opt_local_infile=1;
    break;
  case OPT_ENABLE_CLEARTEXT_PLUGIN:
    using_opt_enable_cleartext_plugin= TRUE;
    break;
  case OPT_TEE:
    if (argument == disabled_my_option)
    {
      if (opt_outfile)
	end_tee();
    }
    else
      init_tee(argument);
    break;
  case OPT_PAGER:
    if (argument == disabled_my_option)
      opt_nopager= 1;
    else
    {
      opt_nopager= 0;
      if (argument && strlen(argument))
      {
	default_pager_set= 1;
	strmake(pager, argument, sizeof(pager) - 1);
	strmov(default_pager, pager);
      }
      else if (default_pager_set)
	strmov(pager, default_pager);
      else
	opt_nopager= 1;
    }
    break;
  case OPT_MYSQL_PROTOCOL:
#ifndef EMBEDDED_LIBRARY
    opt_protocol= find_type_or_exit(argument, &sql_protocol_typelib,
                                    opt->name);
#endif
    break;
  case OPT_SERVER_ARG:
#ifdef EMBEDDED_LIBRARY
    /*
      When the embedded server is being tested, the client needs to be
      able to pass command-line arguments to the embedded server so it can
      locate the language files and data directory.
    */
    if (!embedded_server_arg_count)
    {
      embedded_server_arg_count= 1;
      embedded_server_args[0]= (char*) "";
    }
    if (embedded_server_arg_count == MAX_SERVER_ARGS-1 ||
        !(embedded_server_args[embedded_server_arg_count++]=
          my_strdup(argument, MYF(MY_FAE))))
    {
        put_info("Can't use server argument", INFO_ERROR);
        return 0;
    }
#else /*EMBEDDED_LIBRARY */
    printf("WARNING: --server-arg option not supported in this configuration.\n");
#endif
    break;
  case 'A':
    opt_rehash= 0;
    break;
  case 'N':
    column_names= 0;
    break;
  case 'e':
    status.batch= 1;
    status.add_to_history= 0;
    if (!status.line_buff)
      ignore_errors= 0;                         // do it for the first -e only
    if (!(status.line_buff= batch_readline_command(status.line_buff, argument)))
      return 1;
    break;
  case 'o':
    if (argument == disabled_my_option)
      one_database= 0;
    else
      one_database= skip_updates= 1;
    break;
  case 'p':
    if (argument == disabled_my_option)
      argument= (char*) "";			// Don't require password
    if (argument)
    {
      char *start= argument;
      my_free(opt_password);
      opt_password= my_strdup(argument, MYF(MY_FAE));
      while (*argument) *argument++= 'x';		// Destroy argument
      if (*start)
	start[1]=0 ;
      tty_password= 0;
    }
    else
      tty_password= 1;
    break;
  case '#':
    DBUG_PUSH(argument ? argument : default_dbug_option);
    debug_info_flag= 1;
    break;
  case 's':
    if (argument == disabled_my_option)
      opt_silent= 0;
    else
      opt_silent++;
    break;
  case 'v':
    if (argument == disabled_my_option)
      verbose= 0;
    else
      verbose++;
    break;
  case 'B':
    status.batch= 1;
    status.add_to_history= 0;
    set_if_bigger(opt_silent,1);                         // more silent
    break;
  case 'W':
#ifdef __WIN__
    opt_protocol = MYSQL_PROTOCOL_PIPE;
#endif
    break;
#include <sslopt-case.h>
  case 'V':
    usage(1);
    exit(0);
  case 'I':
  case '?':
    usage(0);
    exit(0);
  }
  return 0;
}


static int get_options(int argc, char **argv)
{
  char *tmp, *pagpoint;
  int ho_error;
  MYSQL_PARAMETERS *mysql_params= mysql_get_parameters();

  tmp= (char *) getenv("MYSQL_HOST");
  if (tmp)
    current_host= my_strdup(tmp, MYF(MY_WME));

  pagpoint= getenv("PAGER");
  if (!((char*) (pagpoint)))
  {
    strmov(pager, "stdout");
    opt_nopager= 1;
  }
  else
    strmov(pager, pagpoint);
  strmov(default_pager, pager);

  opt_max_allowed_packet= *mysql_params->p_max_allowed_packet;
  opt_net_buffer_length= *mysql_params->p_net_buffer_length;

  if ((ho_error=handle_options(&argc, &argv, my_long_options, get_one_option)))
    exit(ho_error);

  *mysql_params->p_max_allowed_packet= opt_max_allowed_packet;
  *mysql_params->p_net_buffer_length= opt_net_buffer_length;

  if (status.batch) /* disable pager and outfile in this case */
  {
    strmov(default_pager, "stdout");
    strmov(pager, "stdout");
    opt_nopager= 1;
    default_pager_set= 0;
    opt_outfile= 0;
    opt_reconnect= 0;
    connect_flag= 0; /* Not in interactive mode */
  }
  
  if (argc > 1)
  {
    usage(0);
    exit(1);
  }
  if (argc == 1)
  {
    skip_updates= 0;
    my_free(current_db);
    current_db= my_strdup(*argv, MYF(MY_WME));
  }
  if (tty_password)
    opt_password= get_tty_password(NullS);
  if (debug_info_flag)
    my_end_arg= MY_CHECK_ERROR | MY_GIVE_INFO;
  if (debug_check_flag)
    my_end_arg= MY_CHECK_ERROR;

  if (ignore_spaces)
    connect_flag|= CLIENT_IGNORE_SPACE;

  return(0);
}

static int read_and_execute(bool interactive)
{
#if defined(__WIN__)
  String tmpbuf;
  String buffer;
#endif

  char	*line;
  char	in_string=0;
  ulong line_number=0;
  bool ml_comment= 0;  
  COMMANDS *com;
  ulong line_length= 0;
  status.exit_status=1;

  real_binary_mode= !interactive && opt_binary_mode;
  for (;;)
  {
    if (!interactive)
    {
      /*
        batch_readline can return 0 on EOF or error.
        In that case, we need to double check that we have a valid
        line before actually setting line_length to read_length.
        */
      line= batch_readline(status.line_buff, real_binary_mode);
      if (line) 
      {
        line_length= status.line_buff->read_length;

        /*
          ASCII 0x00 is not allowed appearing in queries if it is not in binary
          mode.
        */
        if (!real_binary_mode && strlen(line) != line_length)
        {
          status.exit_status= 1;
          String msg;
          msg.append("ASCII '\\0' appeared in the statement, but this is not "
                     "allowed unless option --binary-mode is enabled and mysql is "
                     "run in non-interactive mode. Set --binary-mode to 1 if ASCII "
                     "'\\0' is expected. Query: '");
          msg.append(glob_buffer);
          msg.append(line);
          msg.append("'.");
          put_info(msg.c_ptr(), INFO_ERROR);
          break;
        }

        /*
          Skip UTF8 Byte Order Marker (BOM) 0xEFBBBF.
          Editors like "notepad" put this marker in
          the very beginning of a text file when
          you save the file using "Unicode UTF-8" format.
        */
        if (!line_number &&
             (uchar) line[0] == 0xEF &&
             (uchar) line[1] == 0xBB &&
             (uchar) line[2] == 0xBF)
        {
          line+= 3;
          // decrease the line length accordingly to the 3 bytes chopped
          line_length -=3;
        }
      }
      line_number++;
      if (!glob_buffer.length())
	status.query_start_line=line_number;
    }
    else
    {
      char *prompt= (char*) (ml_comment ? "   /*> " :
                             glob_buffer.is_empty() ?  construct_prompt() :
			     !in_string ? "    -> " :
			     in_string == '\'' ?
			     "    '> " : (in_string == '`' ?
			     "    `> " :
			     "    \"> "));
      if (opt_outfile && glob_buffer.is_empty())
	fflush(OUTFILE);

#if defined(__WIN__)
      tee_fputs(prompt, stdout);
      if (!tmpbuf.is_alloced())
        tmpbuf.alloc(65535);
      tmpbuf.length(0);
      buffer.length(0);
      line= my_win_console_readline(charset_info,
                                    (char *) tmpbuf.ptr(),
                                    tmpbuf.alloced_length());
#else
      if (opt_outfile)
	fputs(prompt, OUTFILE);
      line= readline(prompt);
#endif /* defined(__WIN__) */

      /*
        When Ctrl+d or Ctrl+z is pressed, the line may be NULL on some OS
        which may cause coredump.
      */
      if (opt_outfile && line)
	fprintf(OUTFILE, "%s\n", line);

      line_length= line ? strlen(line) : 0;
    }
    // End of file or system error
    if (!line)
    {
      if (status.line_buff && status.line_buff->error)
        status.exit_status= 1;
      else
        status.exit_status= 0;
      break;
    }

    /*
      Check if line is a mysql command line
      (We want to allow help, print and clear anywhere at line start
    */
    if ((named_cmds || glob_buffer.is_empty())
	&& !ml_comment && !in_string && (com= find_command(line)))
    {
      if ((*com->func)(&glob_buffer,line) > 0)
	break;
      if (glob_buffer.is_empty())		// If buffer was emptied
	in_string=0;
#ifdef HAVE_READLINE
      if (interactive && status.add_to_history && not_in_history(line))
	add_filtered_history(line);
#endif
      continue;
    }
    if (add_line(glob_buffer, line, line_length, &in_string, &ml_comment,
                 status.line_buff ? status.line_buff->truncated : 0))
      break;
  }
  /* if in batch mode, send last query even if it doesn't end with \g or go */

  if (!interactive && !status.exit_status)
  {
    remove_cntrl(glob_buffer);
    if (!glob_buffer.is_empty())
    {
      status.exit_status=1;
      if (com_go(&glob_buffer,line) <= 0)
	status.exit_status=0;
    }
  }

#if defined(__WIN__)
  buffer.free();
  tmpbuf.free();
#endif

  /*
    If the function is called by 'source' command, it will return to interactive
    mode, so real_binary_mode should be FALSE. Otherwise, it will exit the
    program, it is safe to set real_binary_mode to FALSE.
  */
  real_binary_mode= FALSE;
  return status.exit_status;
}

/**
   It checks if the input is a short form command. It returns the command's
   pointer if a command is found, else return NULL. Note that if binary-mode
   is set, then only \C is searched for.

   @param cmd_char    A character of one byte.

   @return
     the command's pointer or NULL.
*/
static COMMANDS *find_command(char cmd_char)
{
  DBUG_ENTER("find_command");
  DBUG_PRINT("enter", ("cmd_char: %d", cmd_char));

  int index= -1;

  /*
    In binary-mode, we disallow all mysql commands except '\C'
    and DELIMITER.
  */
  if (real_binary_mode)
  {
    if (cmd_char == 'C')
      index= charset_index;
  }
  else
    index= get_command_index(cmd_char);

  if (index >= 0)
  {
    DBUG_PRINT("exit",("found command: %s", commands[index].name));
    DBUG_RETURN(&commands[index]);
  }
  else
    DBUG_RETURN((COMMANDS *) 0);
}

/**
   It checks if the input is a long form command. It returns the command's
   pointer if a command is found, else return NULL. Note that if binary-mode 
   is set, then only DELIMITER is searched for.

   @param name    A string.
   @return
     the command's pointer or NULL.
*/
static COMMANDS *find_command(char *name)
{
  uint len;
  char *end;
  DBUG_ENTER("find_command");

  DBUG_ASSERT(name != NULL);
  DBUG_PRINT("enter", ("name: '%s'", name));

  while (my_isspace(charset_info, *name))
    name++;
  /*
    If there is an \\g in the row or if the row has a delimiter but
    this is not a delimiter command, let add_line() take care of
    parsing the row and calling find_command().
  */
  if ((!real_binary_mode && strstr(name, "\\g")) ||
      (strstr(name, delimiter) &&
       !is_delimiter_command(name, DELIMITER_NAME_LEN)))
      DBUG_RETURN((COMMANDS *) 0);

  if ((end=strcont(name, " \t")))
  {
    len=(uint) (end - name);
    while (my_isspace(charset_info, *end))
      end++;
    if (!*end)
      end= 0;					// no arguments to function
  }
  else
    len= (uint) strlen(name);

  int index= -1;
  if (real_binary_mode)
  {
    if (is_delimiter_command(name, len))
      index= delimiter_index;
  }
  else
  {
    /*
      All commands are in the first part of commands array and have a function
      to implement it.
    */
    for (uint i= 0; commands[i].func; i++)
    {
      if (!my_strnncoll(&my_charset_latin1, (uchar*) name, len,
                        (uchar*) commands[i].name, len) &&
          (commands[i].name[len] == '\0') &&
          (!end || commands[i].takes_params))
      {
        index= i;
        break;
      }
    }
  }

  if (index >= 0)
  {
    DBUG_PRINT("exit", ("found command: %s", commands[index].name));
    DBUG_RETURN(&commands[index]);
  }
  DBUG_RETURN((COMMANDS *) 0);
}


static bool add_line(String &buffer, char *line, ulong line_length,
                     char *in_string, bool *ml_comment, bool truncated)
{
  uchar inchar;
  char buff[80], *pos, *out;
  COMMANDS *com;
  bool need_space= 0;
  bool ss_comment= 0;
  DBUG_ENTER("add_line");

  if (!line[0] && buffer.is_empty())
    DBUG_RETURN(0);
#ifdef HAVE_READLINE
  if (status.add_to_history && line[0] && not_in_history(line))
    add_filtered_history(line);
#endif
  char *end_of_line= line + line_length;

  for (pos= out= line; pos < end_of_line; pos++)
  {
    inchar= (uchar) *pos;
    if (!preserve_comments)
    {
      // Skip spaces at the beginning of a statement
      if (my_isspace(charset_info,inchar) && (out == line) &&
          buffer.is_empty())
        continue;
    }
        
#ifdef USE_MB
    // Accept multi-byte characters as-is
    int length;
    if (use_mb(charset_info) &&
        (length= my_ismbchar(charset_info, pos, end_of_line)))
    {
      if (!*ml_comment || preserve_comments)
      {
        while (length--)
          *out++ = *pos++;
        pos--;
      }
      else
        pos+= length - 1;
      continue;
    }
#endif
    if (!*ml_comment && inchar == '\\' &&
        !(*in_string && 
          (mysql.server_status & SERVER_STATUS_NO_BACKSLASH_ESCAPES)))
    {
      // Found possbile one character command like \c

      if (!(inchar = (uchar) *++pos))
	break;				// readline adds one '\'
      if (*in_string || inchar == 'N')	// \N is short for NULL
      {					// Don't allow commands in string
	*out++='\\';
	*out++= (char) inchar;
	continue;
      }
      if ((com= find_command((char) inchar)))
      {
        // Flush previously accepted characters
        if (out != line)
        {
          buffer.append(line, (uint) (out-line));
          out= line;
        }
        
        if ((*com->func)(&buffer,pos-1) > 0)
          DBUG_RETURN(1);                       // Quit
        if (com->takes_params)
        {
          if (ss_comment)
          {
            /*
              If a client-side macro appears inside a server-side comment,
              discard all characters in the comment after the macro (that is,
              until the end of the comment rather than the next delimiter)
            */
            for (pos++; *pos && (*pos != '*' || *(pos + 1) != '/'); pos++)
              ;
            pos--;
          }
          else
          {
            for (pos++ ;
                 *pos && (*pos != *delimiter ||
                          !is_prefix(pos + 1, delimiter + 1)) ; pos++)
              ;	// Remove parameters
            if (!*pos)
              pos--;
            else 
              pos+= delimiter_length - 1; // Point at last delim char
          }
        }
      }
      else
      {
	sprintf(buff,"Unknown command '\\%c'.",inchar);
	if (put_info(buff,INFO_ERROR) > 0)
	  DBUG_RETURN(1);
	*out++='\\';
	*out++=(char) inchar;
	continue;
      }
    }
    else if (!*ml_comment && !*in_string && is_prefix(pos, delimiter))
    {
      // Found a statement. Continue parsing after the delimiter
      pos+= delimiter_length;

      if (preserve_comments)
      {
        while (my_isspace(charset_info, *pos))
          *out++= *pos++;
      }
      // Flush previously accepted characters
      if (out != line)
      {
        buffer.append(line, (uint32) (out-line));
        out= line;
      }

      if (preserve_comments && ((*pos == '#') ||
                                ((*pos == '-') &&
                                 (pos[1] == '-') &&
                                 my_isspace(charset_info, pos[2]))))
      {
        // Add trailing single line comments to this statement
        buffer.append(pos);
        pos+= strlen(pos);
      }

      pos--;

      if ((com= find_command(buffer.c_ptr())))
      {
          
        if ((*com->func)(&buffer, buffer.c_ptr()) > 0)
          DBUG_RETURN(1);                       // Quit 
      }
      else
      {
        if (com_go(&buffer, 0) > 0)             // < 0 is not fatal
          DBUG_RETURN(1);
      }
      buffer.length(0);
    }
    else if (!*ml_comment && (!*in_string && (inchar == '#' ||
                                              (inchar == '-' && pos[1] == '-' &&
                              /*
                                The third byte is either whitespace or is the
                                end of the line -- which would occur only
                                because of the user sending newline -- which is
                                itself whitespace and should also match.
                              */
			      (my_isspace(charset_info,pos[2]) ||
                               !pos[2])))))
    {
      // Flush previously accepted characters
      if (out != line)
      {
        buffer.append(line, (uint32) (out - line));
        out= line;
      }

      // comment to end of line
      if (preserve_comments)
      {
        bool started_with_nothing= !buffer.length();

        buffer.append(pos);

        /*
          A single-line comment by itself gets sent immediately so that
          client commands (delimiter, status, etc) will be interpreted on
          the next line.
        */
        if (started_with_nothing)
        {
          if (com_go(&buffer, 0) > 0)             // < 0 is not fatal
            DBUG_RETURN(1);
          buffer.length(0);
        }
      }

      break;
    }
    else if (!*in_string && inchar == '/' && *(pos+1) == '*' &&
	     *(pos+2) != '!')
    {
      if (preserve_comments)
      {
        *out++= *pos++;                       // copy '/'
        *out++= *pos;                         // copy '*'
      }
      else
        pos++;
      *ml_comment= 1;
      if (out != line)
      {
        buffer.append(line,(uint) (out-line));
        out=line;
      }
    }
    else if (*ml_comment && !ss_comment && inchar == '*' && *(pos + 1) == '/')
    {
      if (preserve_comments)
      {
        *out++= *pos++;                       // copy '*'
        *out++= *pos;                         // copy '/'
      }
      else
        pos++;
      *ml_comment= 0;
      if (out != line)
      {
        buffer.append(line, (uint32) (out - line));
        out= line;
      }
      // Consumed a 2 chars or more, and will add 1 at most,
      // so using the 'line' buffer to edit data in place is ok.
      need_space= 1;
    }      
    else
    {						// Add found char to buffer
      if (!*in_string && inchar == '/' && *(pos + 1) == '*' &&
          *(pos + 2) == '!')
        ss_comment= 1;
      else if (!*in_string && ss_comment && inchar == '*' && *(pos + 1) == '/')
        ss_comment= 0;
      if (inchar == *in_string)
	*in_string= 0;
      else if (!*ml_comment && !*in_string &&
	       (inchar == '\'' || inchar == '"' || inchar == '`'))
	*in_string= (char) inchar;
      if (!*ml_comment || preserve_comments)
      {
        if (need_space && !my_isspace(charset_info, (char)inchar))
          *out++= ' ';
        need_space= 0;
        *out++= (char) inchar;
      }
    }
  }
  if (out != line || !buffer.is_empty())
  {
    uint length=(uint) (out-line);

<<<<<<< HEAD
    if (!truncated && !is_delimiter_command(line, length))
=======
    if (!truncated && (length < 9 ||
                       my_strnncoll (charset_info, (uchar *)line, 9,
                                     (const uchar *) "delimiter", 9) ||
                       (*in_string || *ml_comment)))
>>>>>>> fc2ad0af
    {
      /* 
        Don't add a new line in case there's a DELIMITER command to be 
        added to the glob buffer (e.g. on processing a line like 
        "<command>;DELIMITER <non-eof>") : similar to how a new line is 
        not added in the case when the DELIMITER is the first command 
        entered with an empty glob buffer. However, if the delimiter is
        part of a string or a comment, the new line should be added. (e.g.
        SELECT '\ndelimiter\n';\n)
      */
      *out++='\n';
      length++;
    }
    if (buffer.length() + length >= buffer.alloced_length())
      buffer.realloc(buffer.length()+length+IO_SIZE);
    if ((!*ml_comment || preserve_comments) && buffer.append(line, length))
      DBUG_RETURN(1);
  }
  DBUG_RETURN(0);
}

/*****************************************************************
	    Interface to Readline Completion
******************************************************************/

#ifdef HAVE_READLINE

C_MODE_START
static char *new_command_generator(const char *text, int);
static char **new_mysql_completion(const char *text, int start, int end);
C_MODE_END

/*
  Tell the GNU Readline library how to complete.  We want to try to complete
  on command names if this is the first word in the line, or on filenames
  if not.
*/

#if defined(USE_NEW_READLINE_INTERFACE) 
static int fake_magic_space(int, int);
extern "C" char *no_completion(const char*,int)
#elif defined(USE_LIBEDIT_INTERFACE)
static int fake_magic_space(const char *, int);
extern "C" int no_completion(const char*,int)
#else
extern "C" char *no_completion()
#endif
{
  return 0;					/* No filename completion */
}

/*	glues pieces of history back together if in pieces   */
static void fix_history(String *final_command) 
{
  int total_lines = 1;
  char *ptr = final_command->c_ptr();
  String fixed_buffer; 	/* Converted buffer */
  char str_char = '\0';  /* Character if we are in a string or not */
  
  /* find out how many lines we have and remove newlines */
  while (*ptr != '\0') 
  {
    switch (*ptr) {
      /* string character */
    case '"':
    case '\'':
    case '`':
      if (str_char == '\0')	/* open string */
	str_char = *ptr;
      else if (str_char == *ptr)   /* close string */
	str_char = '\0';
      fixed_buffer.append(ptr,1);
      break;
    case '\n':
      /* 
	 not in string, change to space
	 if in string, leave it alone 
      */
      fixed_buffer.append(str_char == '\0' ? " " : "\n");
      total_lines++;
      break;
    case '\\':
      fixed_buffer.append('\\');
      /* need to see if the backslash is escaping anything */
      if (str_char) 
      {
	ptr++;
	/* special characters that need escaping */
	if (*ptr == '\'' || *ptr == '"' || *ptr == '\\')
	  fixed_buffer.append(ptr,1);
	else
	  ptr--;
      }
      break;
      
    default:
      fixed_buffer.append(ptr,1);
    }
    ptr++;
  }
  if (total_lines > 1)			
    add_filtered_history(fixed_buffer.ptr());
}

/*	
  returns 0 if line matches the previous history entry
  returns 1 if the line doesn't match the previous history entry
*/
static int not_in_history(const char *line) 
{
  HIST_ENTRY *oldhist = history_get(history_length);
  
  if (oldhist == 0)
    return 1;
  if (strcmp(oldhist->line,line) == 0)
    return 0;
  return 1;
}


#if defined(USE_NEW_READLINE_INTERFACE)
static int fake_magic_space(int, int)
#else
static int fake_magic_space(const char *, int)
#endif
{
  rl_insert(1, ' ');
  return 0;
}


static void initialize_readline (char *name)
{
  /* Allow conditional parsing of the ~/.inputrc file. */
  rl_readline_name = name;

  /* Tell the completer that we want a crack first. */
#if defined(USE_NEW_READLINE_INTERFACE)
  rl_attempted_completion_function= (rl_completion_func_t*)&new_mysql_completion;
  rl_completion_entry_function= (rl_compentry_func_t*)&no_completion;

  rl_add_defun("magic-space", (rl_command_func_t *)&fake_magic_space, -1);
#elif defined(USE_LIBEDIT_INTERFACE)
#ifdef HAVE_LOCALE_H
  setlocale(LC_ALL,""); /* so as libedit use isprint */
#endif
  rl_attempted_completion_function= (CPPFunction*)&new_mysql_completion;
  rl_completion_entry_function= &no_completion;
  rl_add_defun("magic-space", (Function*)&fake_magic_space, -1);
#else
  rl_attempted_completion_function= (CPPFunction*)&new_mysql_completion;
  rl_completion_entry_function= &no_completion;
#endif
}

/*
  Attempt to complete on the contents of TEXT.  START and END show the
  region of TEXT that contains the word to complete.  We can use the
  entire line in case we want to do some simple parsing.  Return the
  array of matches, or NULL if there aren't any.
*/

static char **new_mysql_completion(const char *text,
                                   int start __attribute__((unused)),
                                   int end __attribute__((unused)))
{
  if (!status.batch && !quick)
#if defined(USE_NEW_READLINE_INTERFACE)
    return rl_completion_matches(text, new_command_generator);
#else
    return completion_matches((char *)text, (CPFunction *)new_command_generator);
#endif
  else
    return (char**) 0;
}

static char *new_command_generator(const char *text,int state)
{
  static int textlen;
  char *ptr;
  static Bucket *b;
  static entry *e;
  static uint i;

  if (!state)
    textlen=(uint) strlen(text);

  if (textlen>0)
  {						/* lookup in the hash */
    if (!state)
    {
      uint len;

      b = find_all_matches(&ht,text,(uint) strlen(text),&len);
      if (!b)
	return NullS;
      e = b->pData;
    }

    if (e)
    {
      ptr= strdup(e->str);
      e = e->pNext;
      return ptr;
    }
  }
  else
  { /* traverse the entire hash, ugly but works */

    if (!state)
    {
      /* find the first used bucket */
      for (i=0 ; i < ht.nTableSize ; i++)
      {
	if (ht.arBuckets[i])
	{
	  b = ht.arBuckets[i];
	  e = b->pData;
	  break;
	}
      }
    }
    ptr= NullS;
    while (e && !ptr)
    {					/* find valid entry in bucket */
      if ((uint) strlen(e->str) == b->nKeyLength)
	ptr = strdup(e->str);
      /* find the next used entry */
      e = e->pNext;
      if (!e)
      { /* find the next used bucket */
	b = b->pNext;
	if (!b)
	{
	  for (i++ ; i<ht.nTableSize; i++)
	  {
	    if (ht.arBuckets[i])
	    {
	      b = ht.arBuckets[i];
	      e = b->pData;
	      break;
	    }
	  }
	}
	else
	  e = b->pData;
      }
    }
    if (ptr)
      return ptr;
  }
  return NullS;
}


/* Build up the completion hash */

static void build_completion_hash(bool rehash, bool write_info)
{
  COMMANDS *cmd=commands;
  MYSQL_RES *databases=0,*tables=0;
  MYSQL_RES *fields;
  static char ***field_names= 0;
  MYSQL_ROW database_row,table_row;
  MYSQL_FIELD *sql_field;
  char buf[NAME_LEN*2+2];		 // table name plus field name plus 2
  int i,j,num_fields;
  DBUG_ENTER("build_completion_hash");

  if (status.batch || quick || !current_db)
    DBUG_VOID_RETURN;			// We don't need completion in batches
  if (!rehash)
    DBUG_VOID_RETURN;

  /* Free old used memory */
  if (field_names)
    field_names=0;
  completion_hash_clean(&ht);
  free_root(&hash_mem_root,MYF(0));

  /* hash this file's known subset of SQL commands */
  while (cmd->name) {
    add_word(&ht,(char*) cmd->name);
    cmd++;
  }

  /* hash MySQL functions (to be implemented) */

  /* hash all database names */
  if (mysql_query(&mysql,"show databases") == 0)
  {
    if (!(databases = mysql_store_result(&mysql)))
      put_info(mysql_error(&mysql),INFO_INFO);
    else
    {
      while ((database_row=mysql_fetch_row(databases)))
      {
	char *str=strdup_root(&hash_mem_root, (char*) database_row[0]);
	if (str)
	  add_word(&ht,(char*) str);
      }
      mysql_free_result(databases);
    }
  }
  /* hash all table names */
  if (mysql_query(&mysql,"show tables")==0)
  {
    if (!(tables = mysql_store_result(&mysql)))
      put_info(mysql_error(&mysql),INFO_INFO);
    else
    {
      if (mysql_num_rows(tables) > 0 && !opt_silent && write_info)
      {
	tee_fprintf(stdout, "\
Reading table information for completion of table and column names\n\
You can turn off this feature to get a quicker startup with -A\n\n");
      }
      while ((table_row=mysql_fetch_row(tables)))
      {
	char *str=strdup_root(&hash_mem_root, (char*) table_row[0]);
	if (str &&
	    !completion_hash_exists(&ht,(char*) str, (uint) strlen(str)))
	  add_word(&ht,str);
      }
    }
  }

  /* hash all field names, both with the table prefix and without it */
  if (!tables)					/* no tables */
  {
    DBUG_VOID_RETURN;
  }
  mysql_data_seek(tables,0);
  if (!(field_names= (char ***) alloc_root(&hash_mem_root,sizeof(char **) *
					   (uint) (mysql_num_rows(tables)+1))))
  {
    mysql_free_result(tables);
    DBUG_VOID_RETURN;
  }
  i=0;
  while ((table_row=mysql_fetch_row(tables)))
  {
    if ((fields=mysql_list_fields(&mysql,(const char*) table_row[0],NullS)))
    {
      num_fields=mysql_num_fields(fields);
      if (!(field_names[i] = (char **) alloc_root(&hash_mem_root,
						  sizeof(char *) *
						  (num_fields*2+1))))
      {
        mysql_free_result(fields);
        break;
      }
      field_names[i][num_fields*2]= '\0';
      j=0;
      while ((sql_field=mysql_fetch_field(fields)))
      {
	sprintf(buf,"%.64s.%.64s",table_row[0],sql_field->name);
	field_names[i][j] = strdup_root(&hash_mem_root,buf);
	add_word(&ht,field_names[i][j]);
	field_names[i][num_fields+j] = strdup_root(&hash_mem_root,
						   sql_field->name);
	if (!completion_hash_exists(&ht,field_names[i][num_fields+j],
				    (uint) strlen(field_names[i][num_fields+j])))
	  add_word(&ht,field_names[i][num_fields+j]);
	j++;
      }
      mysql_free_result(fields);
    }
    else
      field_names[i]= 0;

    i++;
  }
  mysql_free_result(tables);
  field_names[i]=0;				// End pointer
  DBUG_VOID_RETURN;
}

	/* for gnu readline */

#ifndef HAVE_INDEX
extern "C" {
extern char *index(const char *,int c),*rindex(const char *,int);

char *index(const char *s,int c)
{
  for (;;)
  {
     if (*s == (char) c) return (char*) s;
     if (!*s++) return NullS;
  }
}

char *rindex(const char *s,int c)
{
  reg3 char *t;

  t = NullS;
  do if (*s == (char) c) t = (char*) s; while (*s++);
  return (char*) t;
}
}
#endif

/* Add the given line to mysql history. */
static void add_filtered_history(const char *string)
{
  if (!check_histignore(string))
    add_history(string);
}


/**
  Perform a check on the given string if it contains
  any of the histignore patterns.

  @param string [IN]        String that needs to be checked.

  @return Operation status
      @retval 0    No match found
      @retval 1    Match found
*/

static
my_bool check_histignore(const char *string)
{
  uint i;
  int rc;

  LEX_STRING *tmp;

  DBUG_ENTER("check_histignore");

  for (i= 0; i < histignore_patterns.elements; i++)
  {
    tmp= dynamic_element(&histignore_patterns, i, LEX_STRING *);
    if ((rc= charset_info->coll->wildcmp(&my_charset_latin1,
                                         string, string + strlen(string),
                                         tmp->str, tmp->str + tmp->length,
                                         wild_prefix, wild_one,
                                         wild_many)) == 0)
      DBUG_RETURN(1);
  }
  DBUG_RETURN(0);
}


/**
  Parse the histignore list into pattern tokens.

  @return Operation status
      @retval 0    Success
      @retval 1    Failure
*/

static
my_bool parse_histignore()
{
  LEX_STRING pattern;

  char *token;
  const char *search= ":";

  DBUG_ENTER("parse_histignore");

  if (init_hist_patterns())
    DBUG_RETURN(1);

  token= strtok(histignore_buffer.str, search);

  while(token != NULL)
  {
    pattern.str= token;
    pattern.length= strlen(pattern.str);
    insert_dynamic(&histignore_patterns, &pattern);
    token= strtok(NULL, search);
  }
  DBUG_RETURN(0);
}

static
my_bool init_hist_patterns()
{
  return my_init_dynamic_array(&histignore_patterns,
                               sizeof(LEX_STRING), 50, 50);
}

static
void free_hist_patterns()
{
  delete_dynamic(&histignore_patterns);
}
#endif /* HAVE_READLINE */


static int reconnect(void)
{
  /* purecov: begin tested */
  if (opt_reconnect)
  {
    put_info("No connection. Trying to reconnect...",INFO_INFO);
    (void) com_connect((String *) 0, 0);
    if (opt_rehash)
      com_rehash(NULL, NULL);
  }
  if (!connected)
    return put_info("Can't connect to the server\n",INFO_ERROR);
  /* purecov: end */
  return 0;
}

static void get_current_db()
{
  MYSQL_RES *res;

  /* If one_database is set, current_db is not supposed to change. */
  if (one_database)
    return;

  my_free(current_db);
  current_db= NULL;
  /* In case of error below current_db will be NULL */
  if (!mysql_query(&mysql, "SELECT DATABASE()") &&
      (res= mysql_use_result(&mysql)))
  {
    MYSQL_ROW row= mysql_fetch_row(res);
    if (row && row[0])
      current_db= my_strdup(row[0], MYF(MY_WME));
    mysql_free_result(res);
  }
}

/***************************************************************************
 The different commands
***************************************************************************/

int mysql_real_query_for_lazy(const char *buf, int length)
{
  for (uint retry=0;; retry++)
  {
    int error;
    if (!mysql_real_query(&mysql,buf,length))
      return 0;
    error= put_error(&mysql);
    if (mysql_errno(&mysql) != CR_SERVER_GONE_ERROR || retry > 1 ||
        !opt_reconnect)
      return error;
    if (reconnect())
      return error;
  }
}

int mysql_store_result_for_lazy(MYSQL_RES **result)
{
  if ((*result=mysql_store_result(&mysql)))
    return 0;

  if (mysql_error(&mysql)[0])
    return put_error(&mysql);
  return 0;
}

static void print_help_item(MYSQL_ROW *cur, int num_name, int num_cat, char *last_char)
{
  char ccat= (*cur)[num_cat][0];
  if (*last_char != ccat)
  {
    put_info(ccat == 'Y' ? "categories:" : "topics:", INFO_INFO);
    *last_char= ccat;
  }
  tee_fprintf(PAGER, "   %s\n", (*cur)[num_name]);
}


static int com_server_help(String *buffer __attribute__((unused)),
			   char *line __attribute__((unused)), char *help_arg)
{
  MYSQL_ROW cur;
  const char *server_cmd;
  char cmd_buf[100 + 1];
  MYSQL_RES *result;
  int error;
  
  if (help_arg[0] != '\'')
  {
	char *end_arg= strend(help_arg);
	if(--end_arg)
	{
		while (my_isspace(charset_info,*end_arg))
          end_arg--;
		*++end_arg= '\0';
	}
	(void) strxnmov(cmd_buf, sizeof(cmd_buf), "help '", help_arg, "'", NullS);
  }
  else
    (void) strxnmov(cmd_buf, sizeof(cmd_buf), "help ", help_arg, NullS);

  server_cmd= cmd_buf;

  if (!status.batch)
  {
    old_buffer= *buffer;
    old_buffer.copy();
  }

  if (!connected && reconnect())
    return 1;

  if ((error= mysql_real_query_for_lazy(server_cmd,(int)strlen(server_cmd))) ||
      (error= mysql_store_result_for_lazy(&result)))
    return error;

  if (result)
  {
    unsigned int num_fields= mysql_num_fields(result);
    my_ulonglong num_rows= mysql_num_rows(result);
    mysql_fetch_fields(result);
    if (num_fields==3 && num_rows==1)
    {
      if (!(cur= mysql_fetch_row(result)))
      {
	error= -1;
	goto err;
      }

      init_pager();
      tee_fprintf(PAGER,   "Name: \'%s\'\n", cur[0]);
      tee_fprintf(PAGER,   "Description:\n%s", cur[1]);
      if (cur[2] && *((char*)cur[2]))
	tee_fprintf(PAGER, "Examples:\n%s", cur[2]);
      tee_fprintf(PAGER,   "\n");
      end_pager();
    }
    else if (num_fields >= 2 && num_rows)
    {
      init_pager();
      char last_char= 0;

      int num_name= 0, num_cat= 0;
      LINT_INIT(num_name);
      LINT_INIT(num_cat);

      if (num_fields == 2)
      {
	put_info("Many help items for your request exist.", INFO_INFO);
	put_info("To make a more specific request, please type 'help <item>',\nwhere <item> is one of the following", INFO_INFO);
	num_name= 0;
	num_cat= 1;
      }
      else if ((cur= mysql_fetch_row(result)))
      {
	tee_fprintf(PAGER, "You asked for help about help category: \"%s\"\n", cur[0]);
	put_info("For more information, type 'help <item>', where <item> is one of the following", INFO_INFO);
	num_name= 1;
	num_cat= 2;
	print_help_item(&cur,1,2,&last_char);
      }

      while ((cur= mysql_fetch_row(result)))
	print_help_item(&cur,num_name,num_cat,&last_char);
      tee_fprintf(PAGER, "\n");
      end_pager();
    }
    else
    {
      put_info("\nNothing found", INFO_INFO);
      if (strncasecmp(server_cmd, "help 'contents'", 15) == 0)
      {
         put_info("\nPlease check if 'help tables' are loaded.\n", INFO_INFO); 
         goto err;
      }
      put_info("Please try to run 'help contents' for a list of all accessible topics\n", INFO_INFO);
    }
  }

err:
  mysql_free_result(result);
  return error;
}

static int
com_help(String *buffer __attribute__((unused)),
	 char *line __attribute__((unused)))
{
  reg1 int i, j;
  char * help_arg= strchr(line,' '), buff[32], *end;
  if (help_arg)
  {
    while (my_isspace(charset_info,*help_arg))
      help_arg++;
	if (*help_arg)	  
	  return com_server_help(buffer,line,help_arg);
  }

  put_info("\nFor information about MySQL products and services, visit:\n"
           "   http://www.mysql.com/\n"
           "For developer information, including the MySQL Reference Manual, "
           "visit:\n"
           "   http://dev.mysql.com/\n"
           "To buy MySQL Enterprise support, training, or other products, visit:\n"
           "   https://shop.mysql.com/\n", INFO_INFO);
  put_info("List of all MySQL commands:", INFO_INFO);
  if (!named_cmds)
    put_info("Note that all text commands must be first on line and end with ';'",INFO_INFO);
  for (i = 0; commands[i].name; i++)
  {
    end= strmov(buff, commands[i].name);
    for (j= (int)strlen(commands[i].name); j < 10; j++)
      end= strmov(end, " ");
    if (commands[i].func)
      tee_fprintf(stdout, "%s(\\%c) %s\n", buff,
		  commands[i].cmd_char, commands[i].doc);
  }
  if (connected && mysql_get_server_version(&mysql) >= 40100)
    put_info("\nFor server side help, type 'help contents'\n", INFO_INFO);
  return 0;
}


	/* ARGSUSED */
static int
com_clear(String *buffer,char *line __attribute__((unused)))
{
#ifdef HAVE_READLINE
  if (status.add_to_history)
    fix_history(buffer);
#endif
  buffer->length(0);
  return 0;
}

	/* ARGSUSED */
static int
com_charset(String *buffer __attribute__((unused)), char *line)
{
  char buff[256], *param;
  const CHARSET_INFO *new_cs;
  strmake(buff, line, sizeof(buff) - 1);
  param= get_arg(buff, 0);
  if (!param || !*param)
  {
    return put_info("Usage: \\C charset_name | charset charset_name", 
		    INFO_ERROR, 0);
  }
  new_cs= get_charset_by_csname(param, MY_CS_PRIMARY, MYF(MY_WME));
  if (new_cs)
  {
    charset_info= new_cs;
    mysql_set_character_set(&mysql, charset_info->csname);
    default_charset= (char *)charset_info->csname;
    put_info("Charset changed", INFO_INFO);
  }
  else put_info("Charset is not found", INFO_INFO);
  return 0;
}

/*
  Execute command
  Returns: 0  if ok
          -1 if not fatal error
	  1  if fatal error
*/


static int
com_go(String *buffer,char *line __attribute__((unused)))
{
  char		buff[200]; /* about 110 chars used so far */
  char		time_buff[52+3+1]; /* time max + space&parens + NUL */
  MYSQL_RES	*result;
  ulong		timer, warnings= 0;
  uint		error= 0;
  int           err= 0;

  interrupted_query= 0;
  if (!status.batch)
  {
    old_buffer= *buffer;			// Save for edit command
    old_buffer.copy();
  }

  /* Remove garbage for nicer messages */
  LINT_INIT(buff[0]);
  remove_cntrl(*buffer);

  if (buffer->is_empty())
  {
    if (status.batch)				// Ignore empty quries
      return 0;
    return put_info("No query specified\n",INFO_ERROR);

  }
  if (!connected && reconnect())
  {
    buffer->length(0);				// Remove query on error
    return opt_reconnect ? -1 : 1;          // Fatal error
  }
  if (verbose)
    (void) com_print(buffer,0);

  if (skip_updates &&
      (buffer->length() < 4 || my_strnncoll(charset_info,
					    (const uchar*)buffer->ptr(),4,
					    (const uchar*)"SET ",4)))
  {
    (void) put_info("Ignoring query to other database",INFO_INFO);
    return 0;
  }

  timer=start_timer();
  executing_query= 1;
  error= mysql_real_query_for_lazy(buffer->ptr(),buffer->length());

#ifdef HAVE_READLINE
  if (status.add_to_history) 
  {  
    buffer->append(vertical ? "\\G" : delimiter);
    /* Append final command onto history */
    fix_history(buffer);
  }
#endif

  buffer->length(0);

  if (error)
    goto end;

  do
  {
    char *pos;

    if (quick)
    {
      if (!(result=mysql_use_result(&mysql)) && mysql_field_count(&mysql))
      {
        error= put_error(&mysql);
        goto end;
      }
    }
    else
    {
      error= mysql_store_result_for_lazy(&result);
      if (error)
        goto end;
    }

    if (verbose >= 3 || !opt_silent)
      mysql_end_timer(timer,time_buff);
    else
      time_buff[0]= '\0';

    /* Every branch must truncate  buff . */
    if (result)
    {
      if (!mysql_num_rows(result) && ! quick && !column_types_flag)
      {
	strmov(buff, "Empty set");
        if (opt_xml)
        { 
          /*
            We must print XML header and footer
            to produce a well-formed XML even if
            the result set is empty (Bug#27608).
          */
          init_pager();
          print_table_data_xml(result);
          end_pager();
        }
      }
      else
      {
	init_pager();
	if (opt_html)
	  print_table_data_html(result);
	else if (opt_xml)
	  print_table_data_xml(result);
  else if (vertical || (auto_vertical_output && (terminal_width < get_result_width(result))))
	  print_table_data_vertically(result);
	else if (opt_silent && verbose <= 2 && !output_tables)
	  print_tab_data(result);
	else
	  print_table_data(result);
	sprintf(buff,"%ld %s in set",
		(long) mysql_num_rows(result),
		(long) mysql_num_rows(result) == 1 ? "row" : "rows");
	end_pager();
        if (mysql_errno(&mysql))
          error= put_error(&mysql);
      }
    }
    else if (mysql_affected_rows(&mysql) == ~(ulonglong) 0)
      strmov(buff,"Query OK");
    else
      sprintf(buff,"Query OK, %ld %s affected",
	      (long) mysql_affected_rows(&mysql),
	      (long) mysql_affected_rows(&mysql) == 1 ? "row" : "rows");

    pos=strend(buff);
    if ((warnings= mysql_warning_count(&mysql)))
    {
      *pos++= ',';
      *pos++= ' ';
      pos=int10_to_str(warnings, pos, 10);
      pos=strmov(pos, " warning");
      if (warnings != 1)
	*pos++= 's';
    }
    strmov(pos, time_buff);
    put_info(buff,INFO_RESULT);
    if (mysql_info(&mysql))
      put_info(mysql_info(&mysql),INFO_RESULT);
    put_info("",INFO_RESULT);			// Empty row

    if (result && !mysql_eof(result))	/* Something wrong when using quick */
      error= put_error(&mysql);
    else if (unbuffered)
      fflush(stdout);
    mysql_free_result(result);
  } while (!(err= mysql_next_result(&mysql)));
  if (err >= 1)
    error= put_error(&mysql);

end:

 /* Show warnings if any or error occured */
  if (show_warnings == 1 && (warnings >= 1 || error))
    print_warnings();

  if (!error && !status.batch && 
      (mysql.server_status & SERVER_STATUS_DB_DROPPED))
    get_current_db();

  executing_query= 0;
  return error;				/* New command follows */
}


static void init_pager()
{
#ifdef USE_POPEN
  if (!opt_nopager)
  {
    if (!(PAGER= popen(pager, "w")))
    {
      tee_fprintf(stdout, "popen() failed! defaulting PAGER to stdout!\n");
      PAGER= stdout;
    }
  }
  else
#endif
    PAGER= stdout;
}

static void end_pager()
{
#ifdef USE_POPEN
  if (!opt_nopager)
    pclose(PAGER);
#endif
}


static void init_tee(const char *file_name)
{
  FILE* new_outfile;
  if (opt_outfile)
    end_tee();
  if (!(new_outfile= my_fopen(file_name, O_APPEND | O_WRONLY, MYF(MY_WME))))
  {
    tee_fprintf(stdout, "Error logging to file '%s'\n", file_name);
    return;
  }
  OUTFILE = new_outfile;
  strmake(outfile, file_name, FN_REFLEN-1);
  tee_fprintf(stdout, "Logging to file '%s'\n", file_name);
  opt_outfile= 1;
  return;
}


static void end_tee()
{
  my_fclose(OUTFILE, MYF(0));
  OUTFILE= 0;
  opt_outfile= 0;
  return;
}


static int
com_ego(String *buffer,char *line)
{
  int result;
  bool oldvertical=vertical;
  vertical=1;
  result=com_go(buffer,line);
  vertical=oldvertical;
  return result;
}


static const char *fieldtype2str(enum enum_field_types type)
{
  switch (type) {
    case MYSQL_TYPE_BIT:         return "BIT";
    case MYSQL_TYPE_BLOB:        return "BLOB";
    case MYSQL_TYPE_DATE:        return "DATE";
    case MYSQL_TYPE_DATETIME:    return "DATETIME";
    case MYSQL_TYPE_NEWDECIMAL:  return "NEWDECIMAL";
    case MYSQL_TYPE_DECIMAL:     return "DECIMAL";
    case MYSQL_TYPE_DOUBLE:      return "DOUBLE";
    case MYSQL_TYPE_ENUM:        return "ENUM";
    case MYSQL_TYPE_FLOAT:       return "FLOAT";
    case MYSQL_TYPE_GEOMETRY:    return "GEOMETRY";
    case MYSQL_TYPE_INT24:       return "INT24";
    case MYSQL_TYPE_LONG:        return "LONG";
    case MYSQL_TYPE_LONGLONG:    return "LONGLONG";
    case MYSQL_TYPE_LONG_BLOB:   return "LONG_BLOB";
    case MYSQL_TYPE_MEDIUM_BLOB: return "MEDIUM_BLOB";
    case MYSQL_TYPE_NEWDATE:     return "NEWDATE";
    case MYSQL_TYPE_NULL:        return "NULL";
    case MYSQL_TYPE_SET:         return "SET";
    case MYSQL_TYPE_SHORT:       return "SHORT";
    case MYSQL_TYPE_STRING:      return "STRING";
    case MYSQL_TYPE_TIME:        return "TIME";
    case MYSQL_TYPE_TIMESTAMP:   return "TIMESTAMP";
    case MYSQL_TYPE_TINY:        return "TINY";
    case MYSQL_TYPE_TINY_BLOB:   return "TINY_BLOB";
    case MYSQL_TYPE_VAR_STRING:  return "VAR_STRING";
    case MYSQL_TYPE_YEAR:        return "YEAR";
    default:                     return "?-unknown-?";
  }
}

static char *fieldflags2str(uint f) {
  static char buf[1024];
  char *s=buf;
  *s=0;
#define ff2s_check_flag(X) \
                if (f & X ## _FLAG) { s=strmov(s, # X " "); f &= ~ X ## _FLAG; }
  ff2s_check_flag(NOT_NULL);
  ff2s_check_flag(PRI_KEY);
  ff2s_check_flag(UNIQUE_KEY);
  ff2s_check_flag(MULTIPLE_KEY);
  ff2s_check_flag(BLOB);
  ff2s_check_flag(UNSIGNED);
  ff2s_check_flag(ZEROFILL);
  ff2s_check_flag(BINARY);
  ff2s_check_flag(ENUM);
  ff2s_check_flag(AUTO_INCREMENT);
  ff2s_check_flag(TIMESTAMP);
  ff2s_check_flag(SET);
  ff2s_check_flag(NO_DEFAULT_VALUE);
  ff2s_check_flag(NUM);
  ff2s_check_flag(PART_KEY);
  ff2s_check_flag(GROUP);
  ff2s_check_flag(UNIQUE);
  ff2s_check_flag(BINCMP);
  ff2s_check_flag(ON_UPDATE_NOW);
#undef ff2s_check_flag
  if (f)
    sprintf(s, " unknows=0x%04x", f);
  return buf;
}

static void
print_field_types(MYSQL_RES *result)
{
  MYSQL_FIELD   *field;
  uint i=0;

  while ((field = mysql_fetch_field(result)))
  {
    tee_fprintf(PAGER, "Field %3u:  `%s`\n"
                       "Catalog:    `%s`\n"
                       "Database:   `%s`\n"
                       "Table:      `%s`\n"
                       "Org_table:  `%s`\n"
                       "Type:       %s\n"
                       "Collation:  %s (%u)\n"
                       "Length:     %lu\n"
                       "Max_length: %lu\n"
                       "Decimals:   %u\n"
                       "Flags:      %s\n\n",
                ++i,
                field->name, field->catalog, field->db, field->table,
                field->org_table, fieldtype2str(field->type),
                get_charset_name(field->charsetnr), field->charsetnr,
                field->length, field->max_length, field->decimals,
                fieldflags2str(field->flags));
  }
  tee_puts("", PAGER);
}


static void
print_table_data(MYSQL_RES *result)
{
  String separator(256);
  MYSQL_ROW	cur;
  MYSQL_FIELD	*field;
  bool		*num_flag;
  size_t        sz;

  sz= sizeof(bool) * mysql_num_fields(result);
  num_flag= (bool *) my_safe_alloca(sz, MAX_ALLOCA_SIZE);
  if (column_types_flag)
  {
    print_field_types(result);
    if (!mysql_num_rows(result))
      return;
    mysql_field_seek(result,0);
  }
  separator.copy("+",1,charset_info);
  while ((field = mysql_fetch_field(result)))
  {
    uint length= column_names ? field->name_length : 0;
    if (quick)
      length= max<size_t>(length, field->length);
    else
      length= max<size_t>(length, field->max_length);
    if (length < 4 && !IS_NOT_NULL(field->flags))
      length=4;					// Room for "NULL"
    field->max_length=length;
    separator.fill(separator.length()+length+2,'-');
    separator.append('+');
  }
  separator.append('\0');                       // End marker for \0
  tee_puts((char*) separator.ptr(), PAGER);
  if (column_names)
  {
    mysql_field_seek(result,0);
    (void) tee_fputs("|", PAGER);
    for (uint off=0; (field = mysql_fetch_field(result)) ; off++)
    {
      uint name_length= (uint) strlen(field->name);
      uint numcells= charset_info->cset->numcells(charset_info,
                                                  field->name,
                                                  field->name + name_length);
      uint display_length= field->max_length + name_length - numcells;
      tee_fprintf(PAGER, " %-*s |",
                  min<int>(display_length, MAX_COLUMN_LENGTH),
                  field->name);
      num_flag[off]= IS_NUM(field->type);
    }
    (void) tee_fputs("\n", PAGER);
    tee_puts((char*) separator.ptr(), PAGER);
  }

  while ((cur= mysql_fetch_row(result)))
  {
    if (interrupted_query)
      break;
    ulong *lengths= mysql_fetch_lengths(result);
    (void) tee_fputs("| ", PAGER);
    mysql_field_seek(result, 0);
    for (uint off= 0; off < mysql_num_fields(result); off++)
    {
      const char *buffer;
      uint data_length;
      uint field_max_length;
      uint visible_length;
      uint extra_padding;

      if (off)
        (void) tee_fputs(" ", PAGER);

      if (cur[off] == NULL)
      {
        buffer= "NULL";
        data_length= 4;
      } 
      else 
      {
        buffer= cur[off];
        data_length= (uint) lengths[off];
      }

      field= mysql_fetch_field(result);
      field_max_length= field->max_length;

      /* 
       How many text cells on the screen will this string span?  If it contains
       multibyte characters, then the number of characters we occupy on screen
       will be fewer than the number of bytes we occupy in memory.

       We need to find how much screen real-estate we will occupy to know how 
       many extra padding-characters we should send with the printing function.
      */
      visible_length= charset_info->cset->numcells(charset_info, buffer, buffer + data_length);
      extra_padding= data_length - visible_length;

      if (field_max_length > MAX_COLUMN_LENGTH)
        tee_print_sized_data(buffer, data_length, MAX_COLUMN_LENGTH+extra_padding, FALSE);
      else
      {
        if (num_flag[off] != 0) /* if it is numeric, we right-justify it */
          tee_print_sized_data(buffer, data_length, field_max_length+extra_padding, TRUE);
        else 
          tee_print_sized_data(buffer, data_length, field_max_length+extra_padding, FALSE);
      }
      tee_fputs(" |", PAGER);
    }
    (void) tee_fputs("\n", PAGER);
  }
  tee_puts((char*) separator.ptr(), PAGER);
  my_safe_afree((bool *) num_flag, sz, MAX_ALLOCA_SIZE);
}

/**
  Return the length of a field after it would be rendered into text.

  This doesn't know or care about multibyte characters.  Assume we're
  using such a charset.  We can't know that all of the upcoming rows 
  for this column will have bytes that each render into some fraction
  of a character.  It's at least possible that a row has bytes that 
  all render into one character each, and so the maximum length is 
  still the number of bytes.  (Assumption 1:  This can't be better 
  because we can never know the number of characters that the DB is 
  going to send -- only the number of bytes.  2: Chars <= Bytes.)

  @param  field  Pointer to a field to be inspected

  @returns  number of character positions to be used, at most
*/
static int get_field_disp_length(MYSQL_FIELD *field)
{
  uint length= column_names ? field->name_length : 0;

  if (quick)
    length= max<uint>(length, field->length);
  else
    length= max<uint>(length, field->max_length);

  if (length < 4 && !IS_NOT_NULL(field->flags))
    length= 4;				/* Room for "NULL" */

  return length;
}

/**
  For a new result, return the max number of characters that any
  upcoming row may return.

  @param  result  Pointer to the result to judge

  @returns  The max number of characters in any row of this result
*/
static int get_result_width(MYSQL_RES *result)
{
  unsigned int len= 0;
  MYSQL_FIELD *field;
  MYSQL_FIELD_OFFSET offset;
  
#ifndef DBUG_OFF
  offset= mysql_field_tell(result);
  DBUG_ASSERT(offset == 0);
#else
  offset= 0;
#endif

  while ((field= mysql_fetch_field(result)) != NULL)
    len+= get_field_disp_length(field) + 3; /* plus bar, space, & final space */

  (void) mysql_field_seek(result, offset);	

  return len + 1; /* plus final bar. */
}

static void
tee_print_sized_data(const char *data, unsigned int data_length, unsigned int total_bytes_to_send, bool right_justified)
{
  /* 
    For '\0's print ASCII spaces instead, as '\0' is eaten by (at
    least my) console driver, and that messes up the pretty table
    grid.  (The \0 is also the reason we can't use fprintf() .) 
  */
  unsigned int i;

  if (right_justified) 
    for (i= data_length; i < total_bytes_to_send; i++)
      tee_putc((int)' ', PAGER);

  tee_write(PAGER, data, data_length, MY_PRINT_SPS_0 | MY_PRINT_MB);

  if (! right_justified) 
    for (i= data_length; i < total_bytes_to_send; i++)
      tee_putc((int)' ', PAGER);
}



static void
print_table_data_html(MYSQL_RES *result)
{
  MYSQL_ROW	cur;
  MYSQL_FIELD	*field;

  mysql_field_seek(result,0);
  (void) tee_fputs("<TABLE BORDER=1><TR>", PAGER);
  if (column_names)
  {
    while((field = mysql_fetch_field(result)))
    {
      tee_fputs("<TH>", PAGER);
      if (field->name && field->name[0])
        xmlencode_print(field->name, field->name_length);
      else
        tee_fputs(field->name ? " &nbsp; " : "NULL", PAGER);
      tee_fputs("</TH>", PAGER);
    }
    (void) tee_fputs("</TR>", PAGER);
  }
  while ((cur = mysql_fetch_row(result)))
  {
    if (interrupted_query)
      break;
    ulong *lengths=mysql_fetch_lengths(result);
    (void) tee_fputs("<TR>", PAGER);
    for (uint i=0; i < mysql_num_fields(result); i++)
    {
      (void) tee_fputs("<TD>", PAGER);
      xmlencode_print(cur[i], lengths[i]);
      (void) tee_fputs("</TD>", PAGER);
    }
    (void) tee_fputs("</TR>", PAGER);
  }
  (void) tee_fputs("</TABLE>", PAGER);
}


static void
print_table_data_xml(MYSQL_RES *result)
{
  MYSQL_ROW   cur;
  MYSQL_FIELD *fields;

  mysql_field_seek(result,0);

  tee_fputs("<?xml version=\"1.0\"?>\n\n<resultset statement=\"", PAGER);
  xmlencode_print(glob_buffer.ptr(), (int)strlen(glob_buffer.ptr()));
  tee_fputs("\" xmlns:xsi=\"http://www.w3.org/2001/XMLSchema-instance\">",
            PAGER);

  fields = mysql_fetch_fields(result);
  while ((cur = mysql_fetch_row(result)))
  {
    if (interrupted_query)
      break;
    ulong *lengths=mysql_fetch_lengths(result);
    (void) tee_fputs("\n  <row>\n", PAGER);
    for (uint i=0; i < mysql_num_fields(result); i++)
    {
      tee_fprintf(PAGER, "\t<field name=\"");
      xmlencode_print(fields[i].name, (uint) strlen(fields[i].name));
      if (cur[i])
      {
        tee_fprintf(PAGER, "\">");
        xmlencode_print(cur[i], lengths[i]);
        tee_fprintf(PAGER, "</field>\n");
      }
      else
        tee_fprintf(PAGER, "\" xsi:nil=\"true\" />\n");
    }
    (void) tee_fputs("  </row>\n", PAGER);
  }
  (void) tee_fputs("</resultset>\n", PAGER);
}


static void
print_table_data_vertically(MYSQL_RES *result)
{
  MYSQL_ROW	cur;
  uint		max_length=0;
  MYSQL_FIELD	*field;

  while ((field = mysql_fetch_field(result)))
  {
    uint length= field->name_length;
    if (length > max_length)
      max_length= length;
    field->max_length=length;
  }

  mysql_field_seek(result,0);
  for (uint row_count=1; (cur= mysql_fetch_row(result)); row_count++)
  {
    if (interrupted_query)
      break;
    mysql_field_seek(result,0);
    tee_fprintf(PAGER, 
		"*************************** %d. row ***************************\n", row_count);

    ulong *lengths= mysql_fetch_lengths(result);

    for (uint off=0; off < mysql_num_fields(result); off++)
    {
      field= mysql_fetch_field(result);
      if (column_names)
        tee_fprintf(PAGER, "%*s: ",(int) max_length,field->name);
      if (cur[off])
      {
        tee_write(PAGER, cur[off], lengths[off], MY_PRINT_SPS_0 | MY_PRINT_MB);
        tee_putc('\n', PAGER);
      }
      else
        tee_fprintf(PAGER, "NULL\n");
    }
  }
}


/* print_warnings should be called right after executing a statement */

static void print_warnings()
{
  const char   *query;
  MYSQL_RES    *result;
  MYSQL_ROW    cur;
  my_ulonglong num_rows;
  
  /* Save current error before calling "show warnings" */
  uint error= mysql_errno(&mysql);

  /* Get the warnings */
  query= "show warnings";
  mysql_real_query_for_lazy(query, strlen(query));
  mysql_store_result_for_lazy(&result);

  /* Bail out when no warnings */
  if (!result || !(num_rows= mysql_num_rows(result)))
    goto end;

  cur= mysql_fetch_row(result);

  /*
    Don't print a duplicate of the current error.  It is possible for SHOW
    WARNINGS to return multiple errors with the same code, but different
    messages.  To be safe, skip printing the duplicate only if it is the only
    warning.
  */
  if (!cur || (num_rows == 1 && error == (uint) strtoul(cur[1], NULL, 10)))
    goto end;

  /* Print the warnings */
  init_pager();
  do
  {
    tee_fprintf(PAGER, "%s (Code %s): %s\n", cur[0], cur[1], cur[2]);
  } while ((cur= mysql_fetch_row(result)));
  end_pager();

end:
  mysql_free_result(result);
}


static const char *array_value(const char **array, char key)
{
  for (; *array; array+= 2)
    if (**array == key)
      return array[1];
  return 0;
}


static void
xmlencode_print(const char *src, uint length)
{
  if (!src)
    tee_fputs("NULL", PAGER);
  else
    tee_write(PAGER, src, length, MY_PRINT_XML | MY_PRINT_MB);
}


static void
safe_put_field(const char *pos,ulong length)
{
  if (!pos)
    tee_fputs("NULL", PAGER);
  else
  {
    int flags= MY_PRINT_MB | (opt_raw_data ? 0 : (MY_PRINT_ESC_0 | MY_PRINT_CTRL));
    /* Can't use tee_fputs(), it stops with NUL characters. */
    tee_write(PAGER, pos, length, flags);
  }
}


static void
print_tab_data(MYSQL_RES *result)
{
  MYSQL_ROW	cur;
  MYSQL_FIELD	*field;
  ulong		*lengths;

  if (opt_silent < 2 && column_names)
  {
    int first=0;
    while ((field = mysql_fetch_field(result)))
    {
      if (first++)
	(void) tee_fputs("\t", PAGER);
      (void) tee_fputs(field->name, PAGER);
    }
    (void) tee_fputs("\n", PAGER);
  }
  while ((cur = mysql_fetch_row(result)))
  {
    lengths=mysql_fetch_lengths(result);
    safe_put_field(cur[0],lengths[0]);
    for (uint off=1 ; off < mysql_num_fields(result); off++)
    {
      (void) tee_fputs("\t", PAGER);
      safe_put_field(cur[off], lengths[off]);
    }
    (void) tee_fputs("\n", PAGER);
  }
}

static int
com_tee(String *buffer __attribute__((unused)),
        char *line __attribute__((unused)))
{
  char file_name[FN_REFLEN], *end, *param;

  while (my_isspace(charset_info,*line))
    line++;
  if (!(param = strchr(line, ' '))) // if outfile wasn't given, use the default
  {
    if (!strlen(outfile))
    {
      printf("No previous outfile available, you must give a filename!\n");
      return 0;
    }
    else if (opt_outfile)
    {
      tee_fprintf(stdout, "Currently logging to file '%s'\n", outfile);
      return 0;
    }
    else
      param = outfile;			//resume using the old outfile
  }

  /* eliminate the spaces before the parameters */
  while (my_isspace(charset_info,*param))
    param++;
  end= strmake(file_name, param, sizeof(file_name) - 1);
  /* remove end space from command line */
  while (end > file_name && (my_isspace(charset_info,end[-1]) || 
			     my_iscntrl(charset_info,end[-1])))
    end--;
  end[0]= 0;
  if (end == file_name)
  {
    printf("No outfile specified!\n");
    return 0;
  }
  init_tee(file_name);
  return 0;
}


static int
com_notee(String *buffer __attribute__((unused)),
	  char *line __attribute__((unused)))
{
  if (opt_outfile)
    end_tee();
  tee_fprintf(stdout, "Outfile disabled.\n");
  return 0;
}

/*
  Sorry, this command is not available in Windows.
*/

#ifdef USE_POPEN
static int
com_pager(String *buffer __attribute__((unused)),
          char *line __attribute__((unused)))
{
  char pager_name[FN_REFLEN], *end, *param;

  if (status.batch)
    return 0;
  /* Skip spaces in front of the pager command */
  while (my_isspace(charset_info, *line))
    line++;
  /* Skip the pager command */
  param= strchr(line, ' ');
  /* Skip the spaces between the command and the argument */
  while (param && my_isspace(charset_info, *param))
    param++;
  if (!param || !strlen(param)) // if pager was not given, use the default
  {
    if (!default_pager_set)
    {
      tee_fprintf(stdout, "Default pager wasn't set, using stdout.\n");
      opt_nopager=1;
      strmov(pager, "stdout");
      PAGER= stdout;
      return 0;
    }
    strmov(pager, default_pager);
  }
  else
  {
    end= strmake(pager_name, param, sizeof(pager_name)-1);
    while (end > pager_name && (my_isspace(charset_info,end[-1]) || 
                                my_iscntrl(charset_info,end[-1])))
      end--;
    end[0]=0;
    strmov(pager, pager_name);
    strmov(default_pager, pager_name);
  }
  opt_nopager=0;
  tee_fprintf(stdout, "PAGER set to '%s'\n", pager);
  return 0;
}


static int
com_nopager(String *buffer __attribute__((unused)),
	    char *line __attribute__((unused)))
{
  strmov(pager, "stdout");
  opt_nopager=1;
  PAGER= stdout;
  tee_fprintf(stdout, "PAGER set to stdout\n");
  return 0;
}
#endif


/*
  Sorry, you can't send the result to an editor in Win32
*/

#ifdef USE_POPEN
static int
com_edit(String *buffer,char *line __attribute__((unused)))
{
  char	filename[FN_REFLEN],buff[160];
  int	fd,tmp;
  const char *editor;

  if ((fd=create_temp_file(filename,NullS,"sql", O_CREAT | O_WRONLY,
			   MYF(MY_WME))) < 0)
    goto err;
  if (buffer->is_empty() && !old_buffer.is_empty())
    (void) my_write(fd,(uchar*) old_buffer.ptr(),old_buffer.length(),
		    MYF(MY_WME));
  else
    (void) my_write(fd,(uchar*) buffer->ptr(),buffer->length(),MYF(MY_WME));
  (void) my_close(fd,MYF(0));

  if (!(editor = (char *)getenv("EDITOR")) &&
      !(editor = (char *)getenv("VISUAL")))
    editor = "vi";
  strxmov(buff,editor," ",filename,NullS);
  if(system(buff) == -1)
    goto err;

  MY_STAT stat_arg;
  if (!my_stat(filename,&stat_arg,MYF(MY_WME)))
    goto err;
  if ((fd = my_open(filename,O_RDONLY, MYF(MY_WME))) < 0)
    goto err;
  (void) buffer->alloc((uint) stat_arg.st_size);
  if ((tmp=read(fd,(char*) buffer->ptr(),buffer->alloced_length())) >= 0L)
    buffer->length((uint) tmp);
  else
    buffer->length(0);
  (void) my_close(fd,MYF(0));
  (void) my_delete(filename,MYF(MY_WME));
err:
  return 0;
}
#endif


/* If arg is given, exit without errors. This happens on command 'quit' */

static int
com_quit(String *buffer __attribute__((unused)),
	 char *line __attribute__((unused)))
{
  status.exit_status=0;
  return 1;
}

static int
com_rehash(String *buffer __attribute__((unused)),
	 char *line __attribute__((unused)))
{
#ifdef HAVE_READLINE
  build_completion_hash(1, 0);
#endif
  return 0;
}


#ifdef USE_POPEN
static int
com_shell(String *buffer __attribute__((unused)),
          char *line __attribute__((unused)))
{
  char *shell_cmd;

  /* Skip space from line begin */
  while (my_isspace(charset_info, *line))
    line++;
  if (!(shell_cmd = strchr(line, ' ')))
  {
    put_info("Usage: \\! shell-command", INFO_ERROR);
    return -1;
  }
  /*
    The output of the shell command does not
    get directed to the pager or the outfile
  */
  if (system(shell_cmd) == -1)
  {
    put_info(strerror(errno), INFO_ERROR, errno);
    return -1;
  }
  return 0;
}
#endif


static int
com_print(String *buffer,char *line __attribute__((unused)))
{
  tee_puts("--------------", stdout);
  (void) tee_fputs(buffer->c_ptr(), stdout);
  if (!buffer->length() || (*buffer)[buffer->length()-1] != '\n')
    tee_putc('\n', stdout);
  tee_puts("--------------\n", stdout);
  return 0;					/* If empty buffer */
}

	/* ARGSUSED */
static int
com_connect(String *buffer, char *line)
{
  char *tmp, buff[256];
  bool save_rehash= opt_rehash;
  int error;

  memset(buff, 0, sizeof(buff));
  if (buffer)
  {
    /*
      Two null bytes are needed in the end of buff to allow
      get_arg to find end of string the second time it's called.
    */
    tmp= strmake(buff, line, sizeof(buff)-2);
#ifdef EXTRA_DEBUG
    tmp[1]= 0;
#endif
    tmp= get_arg(buff, 0);
    if (tmp && *tmp)
    {
      my_free(current_db);
      current_db= my_strdup(tmp, MYF(MY_WME));
      tmp= get_arg(buff, 1);
      if (tmp)
      {
	my_free(current_host);
	current_host=my_strdup(tmp,MYF(MY_WME));
      }
    }
    else
    {
      /* Quick re-connect */
      opt_rehash= 0;                            /* purecov: tested */
    }
    buffer->length(0);				// command used
  }
  else
    opt_rehash= 0;
  error=sql_connect(current_host,current_db,current_user,opt_password,0);
  opt_rehash= save_rehash;

  if (connected)
  {
    sprintf(buff,"Connection id:    %lu",mysql_thread_id(&mysql));
    put_info(buff,INFO_INFO);
    sprintf(buff,"Current database: %.128s\n",
	    current_db ? current_db : "*** NONE ***");
    put_info(buff,INFO_INFO);
  }
  return error;
}


static int com_source(String *buffer __attribute__((unused)),
                      char *line)
{
  char source_name[FN_REFLEN], *end, *param;
  LINE_BUFFER *line_buff;
  int error;
  STATUS old_status;
  FILE *sql_file;

  /* Skip space from file name */
  while (my_isspace(charset_info,*line))
    line++;
  if (!(param = strchr(line, ' ')))		// Skip command name
    return put_info("Usage: \\. <filename> | source <filename>", 
		    INFO_ERROR, 0);
  while (my_isspace(charset_info,*param))
    param++;
  end=strmake(source_name,param,sizeof(source_name)-1);
  while (end > source_name && (my_isspace(charset_info,end[-1]) || 
                               my_iscntrl(charset_info,end[-1])))
    end--;
  end[0]=0;
  unpack_filename(source_name,source_name);
  /* open file name */
  if (!(sql_file = my_fopen(source_name, O_RDONLY | O_BINARY,MYF(0))))
  {
    char buff[FN_REFLEN+60];
    sprintf(buff,"Failed to open file '%s', error: %d", source_name,errno);
    return put_info(buff, INFO_ERROR, 0);
  }

  if (!(line_buff= batch_readline_init(MAX_BATCH_BUFFER_SIZE, sql_file)))
  {
    my_fclose(sql_file,MYF(0));
    return put_info("Can't initialize batch_readline", INFO_ERROR, 0);
  }

  /* Save old status */
  old_status=status;
  memset(&status, 0, sizeof(status));

  status.batch=old_status.batch;		// Run in batch mode
  status.line_buff=line_buff;
  status.file_name=source_name;
  glob_buffer.length(0);			// Empty command buffer
  error= read_and_execute(false);
  status=old_status;				// Continue as before
  my_fclose(sql_file,MYF(0));
  batch_readline_end(line_buff);
  return error;
}


	/* ARGSUSED */
static int
com_delimiter(String *buffer __attribute__((unused)), char *line)
{
  char buff[256], *tmp;

  strmake(buff, line, sizeof(buff) - 1);
  tmp= get_arg(buff, 0);

  if (!tmp || !*tmp)
  {
    put_info("DELIMITER must be followed by a 'delimiter' character or string",
	     INFO_ERROR);
    return 0;
  }
  else
  {
    if (strstr(tmp, "\\")) 
    {
      put_info("DELIMITER cannot contain a backslash character", INFO_ERROR);
      return 0;
    }
  }
  strmake(delimiter, tmp, sizeof(delimiter) - 1);
  delimiter_length= (int)strlen(delimiter);
  delimiter_str= delimiter;
  return 0;
}

	/* ARGSUSED */
static int
com_use(String *buffer __attribute__((unused)), char *line)
{
  char *tmp, buff[FN_REFLEN + 1];
  int select_db;

  memset(buff, 0, sizeof(buff));

  /*
    In case number of quotes exceed 2, we try to get
    the normalized db name.
  */
  if (get_quote_count(line) > 2)
  {
    if (normalize_dbname(line, buff, sizeof(buff)))
      return put_error(&mysql);
    tmp= buff;
  }
  else
  {
    strmake(buff, line, sizeof(buff) - 1);
    tmp= get_arg(buff, 0);
  }

  if (!tmp || !*tmp)
  {
    put_info("USE must be followed by a database name", INFO_ERROR);
    return 0;
  }
  /*
    We need to recheck the current database, because it may change
    under our feet, for example if DROP DATABASE or RENAME DATABASE
    (latter one not yet available by the time the comment was written)
  */
  get_current_db();

  if (!current_db || cmp_database(charset_info, current_db,tmp))
  {
    if (one_database)
    {
      skip_updates= 1;
      select_db= 0;    // don't do mysql_select_db()
    }
    else
      select_db= 2;    // do mysql_select_db() and build_completion_hash()
  }
  else
  {
    /*
      USE to the current db specified.
      We do need to send mysql_select_db() to make server
      update database level privileges, which might
      change since last USE (see bug#10979).
      For performance purposes, we'll skip rebuilding of completion hash.
    */
    skip_updates= 0;
    select_db= 1;      // do only mysql_select_db(), without completion
  }

  if (select_db)
  {
    /*
      reconnect once if connection is down or if connection was found to
      be down during query
    */
    if (!connected && reconnect())
      return opt_reconnect ? -1 : 1;                        // Fatal error
    if (mysql_select_db(&mysql,tmp))
    {
      if (mysql_errno(&mysql) != CR_SERVER_GONE_ERROR)
        return put_error(&mysql);

      if (reconnect())
        return opt_reconnect ? -1 : 1;                      // Fatal error
      if (mysql_select_db(&mysql,tmp))
        return put_error(&mysql);
    }
    my_free(current_db);
    current_db=my_strdup(tmp,MYF(MY_WME));
#ifdef HAVE_READLINE
    if (select_db > 1)
      build_completion_hash(opt_rehash, 1);
#endif
  }

  put_info("Database changed",INFO_INFO);
  return 0;
}

/**
  Normalize database name.

  @param line [IN]          The command.
  @param buff [OUT]         Normalized db name.
  @param buff_size [IN]     Buffer size.

  @return Operation status
      @retval 0    Success
      @retval 1    Failure

  @note Sometimes server normilizes the database names
        & APIs like mysql_select_db() expect normalized
        database names. Since it is difficult to perform
        the name conversion/normalization on the client
        side, this function tries to get the normalized
        dbname (indirectly) from the server.
*/

static int
normalize_dbname(const char *line, char *buff, uint buff_size)
{
  MYSQL_RES *res= NULL;

  /* Send the "USE db" commmand to the server. */
  if (mysql_query(&mysql, line))
    return 1;

  /*
    Now, get the normalized database name and store it
    into the buff.
  */
  if (!mysql_query(&mysql, "SELECT DATABASE()") &&
      (res= mysql_use_result(&mysql)))
  {
    MYSQL_ROW row= mysql_fetch_row(res);
    if (row && row[0])
    {
      size_t len= strlen(row[0]);
      /* Make sure there is enough room to store the dbname. */
      if ((len > buff_size) || ! memcpy(buff, row[0], len))
      {
        mysql_free_result(res);
        return 1;
      }
    }
    mysql_free_result(res);
  }

  /* Restore the original database. */
  if (current_db && mysql_select_db(&mysql, current_db))
    return 1;

  return 0;
}

static int
com_warnings(String *buffer __attribute__((unused)),
   char *line __attribute__((unused)))
{
  show_warnings = 1;
  put_info("Show warnings enabled.",INFO_INFO);
  return 0;
}

static int
com_nowarnings(String *buffer __attribute__((unused)),
   char *line __attribute__((unused)))
{
  show_warnings = 0;
  put_info("Show warnings disabled.",INFO_INFO);
  return 0;
}

/*
  Gets argument from a command on the command line. If get_next_arg is
  not defined, skips the command and returns the first argument. The
  line is modified by adding zero to the end of the argument. If
  get_next_arg is defined, then the function searches for end of string
  first, after found, returns the next argument and adds zero to the
  end. If you ever wish to use this feature, remember to initialize all
  items in the array to zero first.
*/

char *get_arg(char *line, my_bool get_next_arg)
{
  char *ptr, *start;
  my_bool quoted= 0, valid_arg= 0;
  char qtype= 0;

  ptr= line;
  if (get_next_arg)
  {
    for (; *ptr; ptr++) ;
    if (*(ptr + 1))
      ptr++;
  }
  else
  {
    /* skip leading white spaces */
    while (my_isspace(charset_info, *ptr))
      ptr++;
    if (*ptr == '\\') // short command was used
      ptr+= 2;
    else
      while (*ptr &&!my_isspace(charset_info, *ptr)) // skip command
        ptr++;
  }
  if (!*ptr)
    return NullS;
  while (my_isspace(charset_info, *ptr))
    ptr++;
  if (*ptr == '\'' || *ptr == '\"' || *ptr == '`')
  {
    qtype= *ptr;
    quoted= 1;
    ptr++;
  }
  for (start=ptr ; *ptr; ptr++)
  {
    if (*ptr == '\\' && ptr[1]) // escaped character
    {
      // Remove the backslash
      strmov_overlapp(ptr, ptr+1);
    }
    else if ((!quoted && *ptr == ' ') || (quoted && *ptr == qtype))
    {
      *ptr= 0;
      break;
    }
  }
  valid_arg= ptr != start;
  return valid_arg ? start : NullS;
}

/*
  Number of quotes present in the command's argument.
*/
static int
get_quote_count(const char *line)
{
  int quote_count;
  const char *ptr= line;

  for(quote_count= 0; ptr ++ && *ptr; ptr= strpbrk(ptr, "\"\'`"))
    quote_count ++;

  return quote_count;
}

static int
sql_real_connect(char *host,char *database,char *user,char *password,
		 uint silent)
{
  my_bool interactive= status.batch ? FALSE : TRUE;

  if (connected)
  {
    connected= 0;
    mysql_close(&mysql);
  }
  mysql_init(&mysql);
  if (opt_init_command)
    mysql_options(&mysql, MYSQL_INIT_COMMAND, opt_init_command);
  if (opt_connect_timeout)
  {
    uint timeout=opt_connect_timeout;
    mysql_options(&mysql,MYSQL_OPT_CONNECT_TIMEOUT,
		  (char*) &timeout);
  }
  if (opt_bind_addr)
    mysql_options(&mysql, MYSQL_OPT_BIND, opt_bind_addr);
  if (opt_compress)
    mysql_options(&mysql,MYSQL_OPT_COMPRESS,NullS);
  if (!opt_secure_auth)
    mysql_options(&mysql, MYSQL_SECURE_AUTH, (char *) &opt_secure_auth);
  if (using_opt_local_infile)
    mysql_options(&mysql,MYSQL_OPT_LOCAL_INFILE, (char*) &opt_local_infile);
#if defined(HAVE_OPENSSL) && !defined(EMBEDDED_LIBRARY)
  if (opt_use_ssl)
  {
    mysql_ssl_set(&mysql, opt_ssl_key, opt_ssl_cert, opt_ssl_ca,
		  opt_ssl_capath, opt_ssl_cipher);
    mysql_options(&mysql, MYSQL_OPT_SSL_CRL, opt_ssl_crl);
    mysql_options(&mysql, MYSQL_OPT_SSL_CRLPATH, opt_ssl_crlpath);
  }
  mysql_options(&mysql,MYSQL_OPT_SSL_VERIFY_SERVER_CERT,
                (char*)&opt_ssl_verify_server_cert);
#endif
  if (opt_protocol)
    mysql_options(&mysql,MYSQL_OPT_PROTOCOL,(char*)&opt_protocol);
#ifdef HAVE_SMEM
  if (shared_memory_base_name)
    mysql_options(&mysql,MYSQL_SHARED_MEMORY_BASE_NAME,shared_memory_base_name);
#endif
  if (safe_updates)
  {
    char init_command[100];
    sprintf(init_command,
	    "SET SQL_SAFE_UPDATES=1,SQL_SELECT_LIMIT=%lu,MAX_JOIN_SIZE=%lu",
	    select_limit,max_join_size);
    mysql_options(&mysql, MYSQL_INIT_COMMAND, init_command);
  }

  mysql_set_character_set(&mysql, default_charset);
#ifdef __WIN__
  uint cnv_errors;
  String converted_database, converted_user;
  if (!my_charset_same(&my_charset_utf8mb4_bin, mysql.charset))
  {
    /* Convert user and database from UTF8MB4 to connection character set */
    if (user)
    {
      converted_user.copy(user, strlen(user) + 1,
                          &my_charset_utf8mb4_bin, mysql.charset,
                          &cnv_errors);
      user= (char *) converted_user.ptr();
    }
    if (database)
    {
      converted_database.copy(database, strlen(database) + 1,
                              &my_charset_utf8mb4_bin, mysql.charset,
                              &cnv_errors);
      database= (char *) converted_database.ptr();
    }
  }
#endif
  
  if (opt_plugin_dir && *opt_plugin_dir)
    mysql_options(&mysql, MYSQL_PLUGIN_DIR, opt_plugin_dir);

  if (opt_default_auth && *opt_default_auth)
    mysql_options(&mysql, MYSQL_DEFAULT_AUTH, opt_default_auth);

#if !defined(HAVE_YASSL)
  if (opt_server_public_key && *opt_server_public_key)
    mysql_options(&mysql, MYSQL_SERVER_PUBLIC_KEY, opt_server_public_key);
#endif

  if (using_opt_enable_cleartext_plugin)
    mysql_options(&mysql, MYSQL_ENABLE_CLEARTEXT_PLUGIN, 
                  (char*) &opt_enable_cleartext_plugin);

  mysql_options(&mysql, MYSQL_OPT_CONNECT_ATTR_RESET, 0);
  mysql_options4(&mysql, MYSQL_OPT_CONNECT_ATTR_ADD, 
                 "program_name", "mysql");
  mysql_options(&mysql, MYSQL_OPT_CAN_HANDLE_EXPIRED_PASSWORDS, &interactive);

  if (!mysql_real_connect(&mysql, host, user, password,
                          database, opt_mysql_port, opt_mysql_unix_port,
                          connect_flag | CLIENT_MULTI_STATEMENTS))
  {
    if (!silent ||
	(mysql_errno(&mysql) != CR_CONN_HOST_ERROR &&
	 mysql_errno(&mysql) != CR_CONNECTION_ERROR))
    {
      (void) put_error(&mysql);
      (void) fflush(stdout);
      return ignore_errors ? -1 : 1;		// Abort
    }
    return -1;					// Retryable
  }

#ifdef __WIN__
  /* Convert --execute buffer from UTF8MB4 to connection character set */
  if (!execute_buffer_conversion_done++ &&
      status.line_buff &&
      !status.line_buff->file && /* Convert only -e buffer, not real file */
      status.line_buff->buffer < status.line_buff->end && /* Non-empty */
      !my_charset_same(&my_charset_utf8mb4_bin, mysql.charset))
  {
    String tmp;
    size_t len= status.line_buff->end - status.line_buff->buffer;
    uint dummy_errors;
    /*
      Don't convert trailing '\n' character - it was appended during
      last batch_readline_command() call. 
      Oherwise we'll get an extra line, which makes some tests fail.
    */
    if (status.line_buff->buffer[len - 1] == '\n')
      len--;
    if (tmp.copy(status.line_buff->buffer, len,
                 &my_charset_utf8mb4_bin, mysql.charset, &dummy_errors))
      return 1;

    /* Free the old line buffer */
    batch_readline_end(status.line_buff);

    /* Re-initialize line buffer from the converted string */
    if (!(status.line_buff= batch_readline_command(NULL, (char *) tmp.c_ptr_safe())))
      return 1;
  }
#endif /* __WIN__ */

  charset_info= mysql.charset;
  
  connected=1;
#ifndef EMBEDDED_LIBRARY
  mysql.reconnect= debug_info_flag; // We want to know if this happens
#else
  mysql.reconnect= 1;
#endif
#ifdef HAVE_READLINE
  build_completion_hash(opt_rehash, 1);
#endif
  return 0;
}


static int
sql_connect(char *host,char *database,char *user,char *password,uint silent)
{
  bool message=0;
  uint count=0;
  int error;
  for (;;)
  {
    if ((error=sql_real_connect(host,database,user,password,wait_flag)) >= 0)
    {
      if (count)
      {
	tee_fputs("\n", stderr);
	(void) fflush(stderr);
      }
      return error;
    }
    if (!wait_flag)
      return ignore_errors ? -1 : 1;
    if (!message && !silent)
    {
      message=1;
      tee_fputs("Waiting",stderr); (void) fflush(stderr);
    }
    (void) sleep(wait_time);
    if (!silent)
    {
      putc('.',stderr); (void) fflush(stderr);
      count++;
    }
  }
}



static int
com_status(String *buffer __attribute__((unused)),
	   char *line __attribute__((unused)))
{
  const char *status_str;
  char buff[40];
  ulonglong id;
  MYSQL_RES *result;
  LINT_INIT(result);

  if (mysql_real_query_for_lazy(
        C_STRING_WITH_LEN("select DATABASE(), USER() limit 1")))
    return 0;

  tee_puts("--------------", stdout);
  usage(1);					/* Print version */
  tee_fprintf(stdout, "\nConnection id:\t\t%lu\n",mysql_thread_id(&mysql));
  /*
    Don't remove "limit 1",
    it is protection againts SQL_SELECT_LIMIT=0
  */
  if (!mysql_store_result_for_lazy(&result))
  {
    MYSQL_ROW cur=mysql_fetch_row(result);
    if (cur)
    {
      tee_fprintf(stdout, "Current database:\t%s\n", cur[0] ? cur[0] : "");
      tee_fprintf(stdout, "Current user:\t\t%s\n", cur[1]);
    }
    mysql_free_result(result);
  }

#if defined(HAVE_OPENSSL) && !defined(EMBEDDED_LIBRARY)
  if ((status_str= mysql_get_ssl_cipher(&mysql)))
    tee_fprintf(stdout, "SSL:\t\t\tCipher in use is %s\n",
                status_str);
  else
#endif /* HAVE_OPENSSL && !EMBEDDED_LIBRARY */
    tee_puts("SSL:\t\t\tNot in use", stdout);

  if (skip_updates)
  {
    vidattr(A_BOLD);
    tee_fprintf(stdout, "\nAll updates ignored to this database\n");
    vidattr(A_NORMAL);
  }
#ifdef USE_POPEN
  tee_fprintf(stdout, "Current pager:\t\t%s\n", pager);
  tee_fprintf(stdout, "Using outfile:\t\t'%s'\n", opt_outfile ? outfile : "");
#endif
  tee_fprintf(stdout, "Using delimiter:\t%s\n", delimiter);
  tee_fprintf(stdout, "Server version:\t\t%s\n", server_version_string(&mysql));
  tee_fprintf(stdout, "Protocol version:\t%d\n", mysql_get_proto_info(&mysql));
  tee_fprintf(stdout, "Connection:\t\t%s\n", mysql_get_host_info(&mysql));
  if ((id= mysql_insert_id(&mysql)))
    tee_fprintf(stdout, "Insert id:\t\t%s\n", llstr(id, buff));

  /* "limit 1" is protection against SQL_SELECT_LIMIT=0 */
  if (mysql_real_query_for_lazy(C_STRING_WITH_LEN(
        "select @@character_set_client, @@character_set_connection, "
        "@@character_set_server, @@character_set_database limit 1")))
  {
    if (mysql_errno(&mysql) == CR_SERVER_GONE_ERROR)
      return 0;
  }
  if (!mysql_store_result_for_lazy(&result))
  {
    MYSQL_ROW cur=mysql_fetch_row(result);
    if (cur)
    {
      tee_fprintf(stdout, "Server characterset:\t%s\n", cur[2] ? cur[2] : "");
      tee_fprintf(stdout, "Db     characterset:\t%s\n", cur[3] ? cur[3] : "");
      tee_fprintf(stdout, "Client characterset:\t%s\n", cur[0] ? cur[0] : "");
      tee_fprintf(stdout, "Conn.  characterset:\t%s\n", cur[1] ? cur[1] : "");
    }
    mysql_free_result(result);
  }
  else
  {
    /* Probably pre-4.1 server */
    tee_fprintf(stdout, "Client characterset:\t%s\n", charset_info->csname);
    tee_fprintf(stdout, "Server characterset:\t%s\n", mysql.charset->csname);
  }

#ifndef EMBEDDED_LIBRARY
  if (strstr(mysql_get_host_info(&mysql),"TCP/IP") || ! mysql.unix_socket)
    tee_fprintf(stdout, "TCP port:\t\t%d\n", mysql.port);
  else
    tee_fprintf(stdout, "UNIX socket:\t\t%s\n", mysql.unix_socket);
  if (mysql.net.compress)
    tee_fprintf(stdout, "Protocol:\t\tCompressed\n");
#endif

  if ((status_str= mysql_stat(&mysql)) && !mysql_error(&mysql)[0])
  {
    ulong sec;
    const char *pos= strchr(status_str,' ');
    /* print label */
    tee_fprintf(stdout, "%.*s\t\t\t", (int) (pos-status_str), status_str);
    if ((status_str= str2int(pos,10,0,LONG_MAX,(long*) &sec)))
    {
      nice_time((double) sec,buff,0);
      tee_puts(buff, stdout);			/* print nice time */
      while (*status_str == ' ')
        status_str++;  /* to next info */
      tee_putc('\n', stdout);
      tee_puts(status_str, stdout);
    }
  }
  if (safe_updates)
  {
    vidattr(A_BOLD);
    tee_fprintf(stdout, "\nNote that you are running in safe_update_mode:\n");
    vidattr(A_NORMAL);
    tee_fprintf(stdout, "\
UPDATEs and DELETEs that don't use a key in the WHERE clause are not allowed.\n\
(One can force an UPDATE/DELETE by adding LIMIT # at the end of the command.)\n\
SELECT has an automatic 'LIMIT %lu' if LIMIT is not used.\n\
Max number of examined row combination in a join is set to: %lu\n\n",
select_limit, max_join_size);
  }
  tee_puts("--------------\n", stdout);
  return 0;
}

static const char *
server_version_string(MYSQL *con)
{
  /* Only one thread calls this, so no synchronization is needed */
  if (server_version == NULL)
  {
    MYSQL_RES *result;

    /* "limit 1" is protection against SQL_SELECT_LIMIT=0 */
    if (!mysql_query(con, "select @@version_comment limit 1") &&
        (result = mysql_use_result(con)))
    {
      MYSQL_ROW cur = mysql_fetch_row(result);
      if (cur && cur[0])
      {
        /* version, space, comment, \0 */
        size_t len= strlen(mysql_get_server_info(con)) + strlen(cur[0]) + 2;

        if ((server_version= (char *) my_malloc(len, MYF(MY_WME))))
        {
          char *bufp;
          bufp = strmov(server_version, mysql_get_server_info(con));
          bufp = strmov(bufp, " ");
          (void) strmov(bufp, cur[0]);
        }
      }
      mysql_free_result(result);
    }

    /*
      If for some reason we didn't get a version_comment, we'll
      keep things simple.
    */

    if (server_version == NULL)
      server_version= my_strdup(mysql_get_server_info(con), MYF(MY_WME));
  }

  return server_version ? server_version : "";
}

static int
put_info(const char *str,INFO_TYPE info_type, uint error, const char *sqlstate)
{
  FILE *file= (info_type == INFO_ERROR ? stderr : stdout);
  static int inited=0;

  if (status.batch)
  {
    if (info_type == INFO_ERROR)
    {
      (void) fflush(file);
      fprintf(file,"ERROR");
      if (error)
      {
	if (sqlstate)
	  (void) fprintf(file," %d (%s)",error, sqlstate);
        else
	  (void) fprintf(file," %d",error);
      }
      if (status.query_start_line && line_numbers)
      {
	(void) fprintf(file," at line %lu",status.query_start_line);
	if (status.file_name)
	  (void) fprintf(file," in file: '%s'", status.file_name);
      }
      (void) fprintf(file,": %s\n",str);
      (void) fflush(file);
      if (!ignore_errors)
	return 1;
    }
    else if (info_type == INFO_RESULT && verbose > 1)
      tee_puts(str, file);
    if (unbuffered)
      fflush(file);
    return info_type == INFO_ERROR ? -1 : 0;
  }
  if (!opt_silent || info_type == INFO_ERROR)
  {
    if (!inited)
    {
      inited=1;
#ifdef HAVE_SETUPTERM
      (void) setupterm((char *)0, 1, (int *) 0);
#endif
    }
    if (info_type == INFO_ERROR)
    {
      if (!opt_nobeep)
        putchar('\a');		      	/* This should make a bell */
      vidattr(A_STANDOUT);
      if (error)
      {
	if (sqlstate)
          (void) tee_fprintf(file, "ERROR %d (%s): ", error, sqlstate);
        else
          (void) tee_fprintf(file, "ERROR %d: ", error);
      }
      else
        tee_puts("ERROR: ", file);
    }
    else
      vidattr(A_BOLD);
    (void) tee_puts(str, file);
    vidattr(A_NORMAL);
  }
  if (unbuffered)
    fflush(file);
  return info_type == INFO_ERROR ? -1 : 0;
}


static int
put_error(MYSQL *con)
{
  return put_info(mysql_error(con), INFO_ERROR, mysql_errno(con),
		  mysql_sqlstate(con));
}  


static void remove_cntrl(String &buffer)
{
  char *start,*end;
  end=(start=(char*) buffer.ptr())+buffer.length();
  while (start < end && !my_isgraph(charset_info,end[-1]))
    end--;
  buffer.length((uint) (end-start));
}


/**
  Write data to a stream.
  Various modes, corresponding to --tab, --xml, --raw parameters,
  are supported.

  @param file   Stream to write to
  @param s      String to write
  @param slen   String length
  @flags        Flags for --tab, --xml, --raw.
*/
void tee_write(FILE *file, const char *s, size_t slen, int flags)
{
#ifdef __WIN__
  my_bool is_console= my_win_is_console_cached(file);
#endif
  const char *se;
  for (se= s + slen; s < se; s++)
  {
    const char *t;

    if (flags & MY_PRINT_MB)
    {
      int mblen;
      if (use_mb(charset_info) &&
          (mblen= my_ismbchar(charset_info, s, se)))
      {
#ifdef __WIN__
        if (is_console)
          my_win_console_write(charset_info, s, mblen);
        else
#endif
        fwrite(s, 1, mblen, file);
        if (opt_outfile)
          fwrite(s, 1, mblen, OUTFILE);
        s+= mblen - 1;
        continue;
      }
    }

    if ((flags & MY_PRINT_XML) && (t= array_value(xmlmeta, *s)))
      tee_fputs(t, file);
    else if ((flags & MY_PRINT_SPS_0) && *s == '\0')
      tee_putc((int) ' ', file);   // This makes everything hard
    else if ((flags & MY_PRINT_ESC_0) && *s == '\0')
      tee_fputs("\\0", file);      // This makes everything hard
    else if ((flags & MY_PRINT_CTRL) && *s == '\t')
      tee_fputs("\\t", file);      // This would destroy tab format
    else if ((flags & MY_PRINT_CTRL) && *s == '\n')
      tee_fputs("\\n", file);      // This too
    else if ((flags & MY_PRINT_CTRL) && *s == '\\')
      tee_fputs("\\\\", file);
    else
    {
#ifdef __WIN__
      if (is_console)
        my_win_console_putc(charset_info, (int) *s);
      else
#endif
      putc((int) *s, file);
      if (opt_outfile)
        putc((int) *s, OUTFILE);
    }
  }
}


void tee_fprintf(FILE *file, const char *fmt, ...)
{
  va_list args;

  va_start(args, fmt);
#ifdef __WIN__
  if (my_win_is_console_cached(file))
    my_win_console_vfprintf(charset_info, fmt, args);
  else
#endif
  (void) vfprintf(file, fmt, args);
  va_end(args);

  if (opt_outfile)
  {
    va_start(args, fmt);
    (void) vfprintf(OUTFILE, fmt, args);
    va_end(args);
  }
}


/*
  Write a 0-terminated string to file and OUTFILE.
  TODO: possibly it's nice to have a version with length some day,
  e.g. tee_fnputs(s, slen, file),
  to print numerous ASCII constant strings among mysql.cc
  code, to avoid strlen(s) in my_win_console_fputs().
*/
void tee_fputs(const char *s, FILE *file)
{
#ifdef __WIN__
  if (my_win_is_console_cached(file))
    my_win_console_fputs(charset_info, s);
  else
#endif
  fputs(s, file);
  if (opt_outfile)
    fputs(s, OUTFILE);
}


void tee_puts(const char *s, FILE *file)
{
  tee_fputs(s, file);
  tee_putc('\n', file);
}

void tee_putc(int c, FILE *file)
{
#ifdef __WIN__
  if (my_win_is_console_cached(file))
    my_win_console_putc(charset_info, c);
  else
#endif
  putc(c, file);
  if (opt_outfile)
    putc(c, OUTFILE);
}

#if defined(__WIN__)
#include <time.h>
#else
#include <sys/times.h>
#ifdef _SC_CLK_TCK				// For mit-pthreads
#undef CLOCKS_PER_SEC
#define CLOCKS_PER_SEC (sysconf(_SC_CLK_TCK))
#endif
#endif

static ulong start_timer(void)
{
#if defined(__WIN__)
  return clock();
#else
  struct tms tms_tmp;
  return times(&tms_tmp);
#endif
}


/** 
  Write as many as 52+1 bytes to buff, in the form of a legible duration of time.

  len("4294967296 days, 23 hours, 59 minutes, 60.00 seconds")  ->  52
*/
static void nice_time(double sec,char *buff,bool part_second)
{
  ulong tmp;
  if (sec >= 3600.0*24)
  {
    tmp=(ulong) floor(sec/(3600.0*24));
    sec-=3600.0*24*tmp;
    buff=int10_to_str((long) tmp, buff, 10);
    buff=strmov(buff,tmp > 1 ? " days " : " day ");
  }
  if (sec >= 3600.0)
  {
    tmp=(ulong) floor(sec/3600.0);
    sec-=3600.0*tmp;
    buff=int10_to_str((long) tmp, buff, 10);
    buff=strmov(buff,tmp > 1 ? " hours " : " hour ");
  }
  if (sec >= 60.0)
  {
    tmp=(ulong) floor(sec/60.0);
    sec-=60.0*tmp;
    buff=int10_to_str((long) tmp, buff, 10);
    buff=strmov(buff," min ");
  }
  if (part_second)
    sprintf(buff,"%.2f sec",sec);
  else
    sprintf(buff,"%d sec",(int) sec);
}


static void end_timer(ulong start_time,char *buff)
{
  nice_time((double) (start_timer() - start_time) /
	    CLOCKS_PER_SEC,buff,1);
}


static void mysql_end_timer(ulong start_time,char *buff)
{
  buff[0]=' ';
  buff[1]='(';
  end_timer(start_time,buff+2);
  strmov(strend(buff),")");
}

static const char* construct_prompt()
{
  processed_prompt.free();			// Erase the old prompt
  time_t  lclock = time(NULL);			// Get the date struct
  struct tm *t = localtime(&lclock);

  /* parse thru the settings for the prompt */
  for (char *c = current_prompt; *c ; c++)
  {
    if (*c != PROMPT_CHAR)
	processed_prompt.append(*c);
    else
    {
      switch (*++c) {
      case '\0':
	c--;			// stop it from going beyond if ends with %
	break;
      case 'c':
	add_int_to_prompt(++prompt_counter);
	break;
      case 'v':
	if (connected)
	  processed_prompt.append(mysql_get_server_info(&mysql));
	else
	  processed_prompt.append("not_connected");
	break;
      case 'd':
	processed_prompt.append(current_db ? current_db : "(none)");
	break;
      case 'h':
      {
	const char *prompt;
	prompt= connected ? mysql_get_host_info(&mysql) : "not_connected";
	if (strstr(prompt, "Localhost"))
	  processed_prompt.append("localhost");
	else
	{
	  const char *end=strcend(prompt,' ');
	  processed_prompt.append(prompt, (uint) (end-prompt));
	}
	break;
      }
      case 'p':
      {
#ifndef EMBEDDED_LIBRARY
	if (!connected)
	{
	  processed_prompt.append("not_connected");
	  break;
	}

	const char *host_info = mysql_get_host_info(&mysql);
	if (strstr(host_info, "memory")) 
	{
		processed_prompt.append( mysql.host );
	}
	else if (strstr(host_info,"TCP/IP") ||
	    !mysql.unix_socket)
	  add_int_to_prompt(mysql.port);
	else
	{
	  char *pos=strrchr(mysql.unix_socket,'/');
 	  processed_prompt.append(pos ? pos+1 : mysql.unix_socket);
	}
#endif
      }
	break;
      case 'U':
	if (!full_username)
	  init_username();
        processed_prompt.append(full_username ? full_username :
                                (current_user ?  current_user : "(unknown)"));
	break;
      case 'u':
	if (!full_username)
	  init_username();
        processed_prompt.append(part_username ? part_username :
                                (current_user ?  current_user : "(unknown)"));
	break;
      case PROMPT_CHAR:
	processed_prompt.append(PROMPT_CHAR);
	break;
      case 'n':
	processed_prompt.append('\n');
	break;
      case ' ':
      case '_':
	processed_prompt.append(' ');
	break;
      case 'R':
	if (t->tm_hour < 10)
	  processed_prompt.append('0');
	add_int_to_prompt(t->tm_hour);
	break;
      case 'r':
	int getHour;
	getHour = t->tm_hour % 12;
	if (getHour == 0)
	  getHour=12;
	if (getHour < 10)
	  processed_prompt.append('0');
	add_int_to_prompt(getHour);
	break;
      case 'm':
	if (t->tm_min < 10)
	  processed_prompt.append('0');
	add_int_to_prompt(t->tm_min);
	break;
      case 'y':
	int getYear;
	getYear = t->tm_year % 100;
	if (getYear < 10)
	  processed_prompt.append('0');
	add_int_to_prompt(getYear);
	break;
      case 'Y':
	add_int_to_prompt(t->tm_year+1900);
	break;
      case 'D':
	char* dateTime;
	dateTime = ctime(&lclock);
	processed_prompt.append(strtok(dateTime,"\n"));
	break;
      case 's':
	if (t->tm_sec < 10)
	  processed_prompt.append('0');
	add_int_to_prompt(t->tm_sec);
	break;
      case 'w':
	processed_prompt.append(day_names[t->tm_wday]);
	break;
      case 'P':
	processed_prompt.append(t->tm_hour < 12 ? "am" : "pm");
	break;
      case 'o':
	add_int_to_prompt(t->tm_mon+1);
	break;
      case 'O':
	processed_prompt.append(month_names[t->tm_mon]);
	break;
      case '\'':
	processed_prompt.append("'");
	break;
      case '"':
	processed_prompt.append('"');
	break;
      case 'S':
	processed_prompt.append(';');
	break;
      case 't':
	processed_prompt.append('\t');
	break;
      case 'l':
	processed_prompt.append(delimiter_str);
	break;
      default:
	processed_prompt.append(c);
      }
    }
  }
  processed_prompt.append('\0');
  return processed_prompt.ptr();
}


static void add_int_to_prompt(int toadd)
{
  char buffer[16];
  int10_to_str(toadd,buffer,10);
  processed_prompt.append(buffer);
}

static void init_username()
{
  my_free(full_username);
  my_free(part_username);

  MYSQL_RES *result;
  LINT_INIT(result);
  if (!mysql_query(&mysql,"select USER()") &&
      (result=mysql_use_result(&mysql)))
  {
    MYSQL_ROW cur=mysql_fetch_row(result);
    full_username=my_strdup(cur[0],MYF(MY_WME));
    part_username=my_strdup(strtok(cur[0],"@"),MYF(MY_WME));
    (void) mysql_fetch_row(result);		// Read eof
  }
}

static int com_prompt(String *buffer __attribute__((unused)),
                      char *line)
{
  char *ptr=strchr(line, ' ');
  prompt_counter = 0;
  my_free(current_prompt);
  current_prompt=my_strdup(ptr ? ptr+1 : default_prompt,MYF(MY_WME));
  if (!ptr)
    tee_fprintf(stdout, "Returning to default PROMPT of %s\n", default_prompt);
  else
    tee_fprintf(stdout, "PROMPT set to '%s'\n", current_prompt);
  return 0;
}<|MERGE_RESOLUTION|>--- conflicted
+++ resolved
@@ -2557,14 +2557,8 @@
   {
     uint length=(uint) (out-line);
 
-<<<<<<< HEAD
-    if (!truncated && !is_delimiter_command(line, length))
-=======
-    if (!truncated && (length < 9 ||
-                       my_strnncoll (charset_info, (uchar *)line, 9,
-                                     (const uchar *) "delimiter", 9) ||
+    if (!truncated && (!is_delimiter_command(line, length) ||
                        (*in_string || *ml_comment)))
->>>>>>> fc2ad0af
     {
       /* 
         Don't add a new line in case there's a DELIMITER command to be 
