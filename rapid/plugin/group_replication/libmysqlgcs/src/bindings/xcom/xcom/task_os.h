/* Copyright (c) 2012, 2017, Oracle and/or its affiliates. All rights reserved.

   This program is free software; you can redistribute it and/or modify
   it under the terms of the GNU General Public License as published by
   the Free Software Foundation; version 2 of the License.

   This program is distributed in the hope that it will be useful,
   but WITHOUT ANY WARRANTY; without even the implied warranty of
   MERCHANTABILITY or FITNESS FOR A PARTICULAR PURPOSE.  See the
   GNU General Public License for more details.

   You should have received a copy of the GNU General Public License
   along with this program; if not, write to the Free Software
   Foundation, Inc., 51 Franklin St, Fifth Floor, Boston, MA 02110-1301  USA */

#ifndef TASK_OS_H
#define TASK_OS_H

#ifdef __cplusplus
extern "C" {
#endif

#include "result.h"

#ifdef _WIN32

#include <MSWSock.h>
#include <Ws2tcpip.h>
#include <io.h>
#include <winsock2.h>

#define DIR_SEP '\\'
#define SOCK_EINTR WSAEINTR
#define SOCK_EAGAIN WSAEINPROGRESS
#define SOCK_EWOULDBLOCK WSAEWOULDBLOCK
#define SOCK_EINPROGRESS WSAEINPROGRESS
#define SOCK_ERRNO task_errno
#define SOCK_OPT_REUSEADDR SO_EXCLUSIVEADDRUSE
#define GET_OS_ERR WSAGetLastError()
#define SET_OS_ERR(x) WSASetLastError(x)
#define SOCK_ECONNREFUSED WSAECONNREFUSED
#define CLOSESOCKET(x) closesocket(x)
#define SOCK_SHUT_RDWR SD_BOTH

static inline int hard_connect_err(int err) {
  return err != 0 && from_errno(err) != WSAEINTR &&
         from_errno(err) != WSAEINPROGRESS &&
         from_errno(err) != SOCK_EWOULDBLOCK;
}

static inline int hard_select_err(int err) {
  return err != 0 && from_errno(err) != WSAEINTR;
}


#if(_WIN32_WINNT < 0x0600)
#error "Need _WIN32_WINNT >= 0x0600"
#endif

typedef ULONG nfds_t;
typedef struct pollfd pollfd;
static inline int poll(pollfd * fds, nfds_t nfds, int timeout) {
  return WSAPoll(fds, nfds, timeout);
}

#else
#include <errno.h>
#include <netdb.h>
#include <netinet/in.h>
#include <netinet/tcp.h>
#include <sys/socket.h>
#include <unistd.h>

#define DIR_SEP '/'

/* Solaris and Linux differ here */
#ifndef IPPROTO_TCP
#define IPPROTO_TCP SOL_TCP
#endif

#define SOCK_EINTR EINTR
#define SOCK_EAGAIN EAGAIN
#define SOCK_EWOULDBLOCK EWOULDBLOCK
#define SOCK_EINPROGRESS EINPROGRESS
#define SOCK_ERRNO task_errno
#define SOCK_OPT_REUSEADDR SO_REUSEADDR
#define GET_OS_ERR errno
#define SET_OS_ERR(x) errno = (x)
#define SOCK_ECONNREFUSED ECONNREFUSED
#define CLOSESOCKET(x) close(x)
#define SOCK_SHUT_RDWR (SHUT_RD | SHUT_WR)

static inline int hard_connect_err(int err) {
  return err != 0 && from_errno(err) != EINTR && from_errno(err) != EINPROGRESS;
}

static inline int hard_select_err(int err) {
  return from_errno(err) != 0 && from_errno(err) != EINTR;
}

#endif

extern void remove_and_wakeup(int fd);

static inline result close_socket(int *sock) {
  result res = {0, 0};
  if (*sock != -1) {
    do {
      SET_OS_ERR(0);
      res.val = CLOSESOCKET(*sock);
      res.funerr = to_errno(GET_OS_ERR);
    } while (res.val == -1 && from_errno(res.funerr) == SOCK_EINTR);
    remove_and_wakeup(*sock);
    *sock = -1;
  }
  return res;
}

#if defined(_WIN32)

static inline void shutdown_socket(int *sock) {
  static LPFN_DISCONNECTEX DisconnectEx = NULL;
  if (DisconnectEx == NULL) {
    DWORD dwBytesReturned;
    GUID guidDisconnectEx = WSAID_DISCONNECTEX;
    WSAIoctl(*sock, SIO_GET_EXTENSION_FUNCTION_POINTER, &guidDisconnectEx,
             sizeof(GUID), &DisconnectEx, sizeof(DisconnectEx),
             &dwBytesReturned, NULL, NULL);
  }
  if (DisconnectEx != NULL) {
    (DisconnectEx(*sock, (LPOVERLAPPED)NULL, (DWORD)0, (DWORD)0) == TRUE) ? 0
                                                                          : -1;
  } else {
    shutdown(*sock, SOCK_SHUT_RDWR);
  }
}

<<<<<<< HEAD
#else

static inline void shutdown_socket(int *sock) {
  shutdown(*sock, SOCK_SHUT_RDWR);
}
=======
typedef struct pollfd pollfd;

#endif
>>>>>>> 194ff94f

#endif

static inline result shut_close_socket(int *sock) {
  result res = {0, 0};
  if (*sock >= 0) {
    shutdown_socket(sock);
    res = close_socket(sock);
  }
  return res;
}

#ifdef __cplusplus
}
#endif

#endif<|MERGE_RESOLUTION|>--- conflicted
+++ resolved
@@ -98,6 +98,8 @@
   return from_errno(err) != 0 && from_errno(err) != EINTR;
 }
 
+typedef struct pollfd pollfd;
+
 #endif
 
 extern void remove_and_wakeup(int fd);
@@ -135,17 +137,11 @@
   }
 }
 
-<<<<<<< HEAD
 #else
 
 static inline void shutdown_socket(int *sock) {
   shutdown(*sock, SOCK_SHUT_RDWR);
 }
-=======
-typedef struct pollfd pollfd;
-
-#endif
->>>>>>> 194ff94f
 
 #endif
 
