--- conflicted
+++ resolved
@@ -107,14 +107,6 @@
   SET(CMAKE_C_FLAGS "${CMAKE_C_FLAGS} /wd4800 /wd4805 /wd4996")
   SET(CMAKE_CXX_FLAGS "${CMAKE_CXX_FLAGS} /wd4800 /wd4805 /wd4996 /we4099")
 
-<<<<<<< HEAD
-  # Make class/struct definition mismatch an error (overseen too often,
-  # adds tons of new warnings)
-  SET(CMAKE_C_FLAGS "${CMAKE_C_FLAGS} /we4099")
-  SET(CMAKE_CXX_FLAGS "${CMAKE_CXX_FLAGS} /we4099")
-=======
->>>>>>> 2cf7ab15
-
   IF(CMAKE_SIZEOF_VOID_P MATCHES 8)
     # _WIN64 is defined by the compiler itself. 
     # Yet, we define it here again   to work around a bug with  Intellisense 
