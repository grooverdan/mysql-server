--- conflicted
+++ resolved
@@ -484,17 +484,6 @@
 if test -d $MY_BASEDIR_VERSION/data/mysql
 then
   DATADIR=$MY_BASEDIR_VERSION/data
-<<<<<<< HEAD
-# Next try where the source installs put it
-elif test -d $MY_BASEDIR_VERSION/var/mysql
-then
-  DATADIR=$MY_BASEDIR_VERSION/var
-=======
-  if test -z "$defaults" -a -r "$DATADIR/my.cnf"
-  then
-    defaults="--defaults-extra-file=$DATADIR/my.cnf"
-  fi
->>>>>>> 4a67e7be
 # Or just give up and use our compiled-in default
 else
   DATADIR=@localstatedir@
@@ -625,8 +614,6 @@
 
   append_arg_to_args "--log-error=$err_log"
 
-  # Log to err_log file
-  log_notice "Logging to '$err_log'."
   if [ $want_syslog -eq 1 ]
   then
     logging=both
