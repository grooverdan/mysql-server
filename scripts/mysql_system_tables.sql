-- Copyright (c) 2008, 2010, Oracle and/or its affiliates. All rights reserved.
--
-- This program is free software; you can redistribute it and/or modify
-- it under the terms of the GNU General Public License as published by
-- the Free Software Foundation; version 2 of the License.
--
-- This program is distributed in the hope that it will be useful,
-- but WITHOUT ANY WARRANTY; without even the implied warranty of
-- MERCHANTABILITY or FITNESS FOR A PARTICULAR PURPOSE.  See the
-- GNU General Public License for more details.
--
-- You should have received a copy of the GNU General Public License
-- along with this program; if not, write to the Free Software Foundation,
-- 51 Franklin Street, Suite 500, Boston, MA 02110-1335 USA

--
-- The system tables of MySQL Server
--

set sql_mode='';
set storage_engine=myisam;

CREATE TABLE IF NOT EXISTS db (   Host char(60) binary DEFAULT '' NOT NULL, Db char(64) binary DEFAULT '' NOT NULL, User char(16) binary DEFAULT '' NOT NULL, Select_priv enum('N','Y') COLLATE utf8_general_ci DEFAULT 'N' NOT NULL, Insert_priv enum('N','Y') COLLATE utf8_general_ci DEFAULT 'N' NOT NULL, Update_priv enum('N','Y') COLLATE utf8_general_ci DEFAULT 'N' NOT NULL, Delete_priv enum('N','Y') COLLATE utf8_general_ci DEFAULT 'N' NOT NULL, Create_priv enum('N','Y') COLLATE utf8_general_ci DEFAULT 'N' NOT NULL, Drop_priv enum('N','Y') COLLATE utf8_general_ci DEFAULT 'N' NOT NULL, Grant_priv enum('N','Y') COLLATE utf8_general_ci DEFAULT 'N' NOT NULL, References_priv enum('N','Y') COLLATE utf8_general_ci DEFAULT 'N' NOT NULL, Index_priv enum('N','Y') COLLATE utf8_general_ci DEFAULT 'N' NOT NULL, Alter_priv enum('N','Y') COLLATE utf8_general_ci DEFAULT 'N' NOT NULL, Create_tmp_table_priv enum('N','Y') COLLATE utf8_general_ci DEFAULT 'N' NOT NULL, Lock_tables_priv enum('N','Y') COLLATE utf8_general_ci DEFAULT 'N' NOT NULL, Create_view_priv enum('N','Y') COLLATE utf8_general_ci DEFAULT 'N' NOT NULL, Show_view_priv enum('N','Y') COLLATE utf8_general_ci DEFAULT 'N' NOT NULL, Create_routine_priv enum('N','Y') COLLATE utf8_general_ci DEFAULT 'N' NOT NULL, Alter_routine_priv enum('N','Y') COLLATE utf8_general_ci DEFAULT 'N' NOT NULL, Execute_priv enum('N','Y') COLLATE utf8_general_ci DEFAULT 'N' NOT NULL, Event_priv enum('N','Y') COLLATE utf8_general_ci DEFAULT 'N' NOT NULL, Trigger_priv enum('N','Y') COLLATE utf8_general_ci DEFAULT 'N' NOT NULL, PRIMARY KEY Host (Host,Db,User), KEY User (User) ) engine=MyISAM CHARACTER SET utf8 COLLATE utf8_bin comment='Database privileges';

-- Remember for later if db table already existed
set @had_db_table= @@warning_count != 0;

CREATE TABLE IF NOT EXISTS host (  Host char(60) binary DEFAULT '' NOT NULL, Db char(64) binary DEFAULT '' NOT NULL, Select_priv enum('N','Y') COLLATE utf8_general_ci DEFAULT 'N' NOT NULL, Insert_priv enum('N','Y') COLLATE utf8_general_ci DEFAULT 'N' NOT NULL, Update_priv enum('N','Y') COLLATE utf8_general_ci DEFAULT 'N' NOT NULL, Delete_priv enum('N','Y') COLLATE utf8_general_ci DEFAULT 'N' NOT NULL, Create_priv enum('N','Y') COLLATE utf8_general_ci DEFAULT 'N' NOT NULL, Drop_priv enum('N','Y') COLLATE utf8_general_ci DEFAULT 'N' NOT NULL, Grant_priv enum('N','Y') COLLATE utf8_general_ci DEFAULT 'N' NOT NULL, References_priv enum('N','Y') COLLATE utf8_general_ci DEFAULT 'N' NOT NULL, Index_priv enum('N','Y') COLLATE utf8_general_ci DEFAULT 'N' NOT NULL, Alter_priv enum('N','Y') COLLATE utf8_general_ci DEFAULT 'N' NOT NULL, Create_tmp_table_priv enum('N','Y') COLLATE utf8_general_ci DEFAULT 'N' NOT NULL, Lock_tables_priv enum('N','Y') COLLATE utf8_general_ci DEFAULT 'N' NOT NULL, Create_view_priv enum('N','Y') COLLATE utf8_general_ci DEFAULT 'N' NOT NULL, Show_view_priv enum('N','Y') COLLATE utf8_general_ci DEFAULT 'N' NOT NULL, Create_routine_priv enum('N','Y') COLLATE utf8_general_ci DEFAULT 'N' NOT NULL, Alter_routine_priv enum('N','Y') COLLATE utf8_general_ci DEFAULT 'N' NOT NULL, Execute_priv enum('N','Y') COLLATE utf8_general_ci DEFAULT 'N' NOT NULL, Trigger_priv enum('N','Y') COLLATE utf8_general_ci DEFAULT 'N' NOT NULL, PRIMARY KEY Host (Host,Db) ) engine=MyISAM CHARACTER SET utf8 COLLATE utf8_bin comment='Host privileges;  Merged with database privileges';


CREATE TABLE IF NOT EXISTS user (   Host char(60) binary DEFAULT '' NOT NULL, User char(16) binary DEFAULT '' NOT NULL, Password char(41) character set latin1 collate latin1_bin DEFAULT '' NOT NULL, Select_priv enum('N','Y') COLLATE utf8_general_ci DEFAULT 'N' NOT NULL, Insert_priv enum('N','Y') COLLATE utf8_general_ci DEFAULT 'N' NOT NULL, Update_priv enum('N','Y') COLLATE utf8_general_ci DEFAULT 'N' NOT NULL, Delete_priv enum('N','Y') COLLATE utf8_general_ci DEFAULT 'N' NOT NULL, Create_priv enum('N','Y') COLLATE utf8_general_ci DEFAULT 'N' NOT NULL, Drop_priv enum('N','Y') COLLATE utf8_general_ci DEFAULT 'N' NOT NULL, Reload_priv enum('N','Y') COLLATE utf8_general_ci DEFAULT 'N' NOT NULL, Shutdown_priv enum('N','Y') COLLATE utf8_general_ci DEFAULT 'N' NOT NULL, Process_priv enum('N','Y') COLLATE utf8_general_ci DEFAULT 'N' NOT NULL, File_priv enum('N','Y') COLLATE utf8_general_ci DEFAULT 'N' NOT NULL, Grant_priv enum('N','Y') COLLATE utf8_general_ci DEFAULT 'N' NOT NULL, References_priv enum('N','Y') COLLATE utf8_general_ci DEFAULT 'N' NOT NULL, Index_priv enum('N','Y') COLLATE utf8_general_ci DEFAULT 'N' NOT NULL, Alter_priv enum('N','Y') COLLATE utf8_general_ci DEFAULT 'N' NOT NULL, Show_db_priv enum('N','Y') COLLATE utf8_general_ci DEFAULT 'N' NOT NULL, Super_priv enum('N','Y') COLLATE utf8_general_ci DEFAULT 'N' NOT NULL, Create_tmp_table_priv enum('N','Y') COLLATE utf8_general_ci DEFAULT 'N' NOT NULL, Lock_tables_priv enum('N','Y') COLLATE utf8_general_ci DEFAULT 'N' NOT NULL, Execute_priv enum('N','Y') COLLATE utf8_general_ci DEFAULT 'N' NOT NULL, Repl_slave_priv enum('N','Y') COLLATE utf8_general_ci DEFAULT 'N' NOT NULL, Repl_client_priv enum('N','Y') COLLATE utf8_general_ci DEFAULT 'N' NOT NULL, Create_view_priv enum('N','Y') COLLATE utf8_general_ci DEFAULT 'N' NOT NULL, Show_view_priv enum('N','Y') COLLATE utf8_general_ci DEFAULT 'N' NOT NULL, Create_routine_priv enum('N','Y') COLLATE utf8_general_ci DEFAULT 'N' NOT NULL, Alter_routine_priv enum('N','Y') COLLATE utf8_general_ci DEFAULT 'N' NOT NULL, Create_user_priv enum('N','Y') COLLATE utf8_general_ci DEFAULT 'N' NOT NULL, Event_priv enum('N','Y') COLLATE utf8_general_ci DEFAULT 'N' NOT NULL, Trigger_priv enum('N','Y') COLLATE utf8_general_ci DEFAULT 'N' NOT NULL, Create_tablespace_priv enum('N','Y') COLLATE utf8_general_ci DEFAULT 'N' NOT NULL, ssl_type enum('','ANY','X509', 'SPECIFIED') COLLATE utf8_general_ci DEFAULT '' NOT NULL, ssl_cipher BLOB NOT NULL, x509_issuer BLOB NOT NULL, x509_subject BLOB NOT NULL, max_questions int(11) unsigned DEFAULT 0  NOT NULL, max_updates int(11) unsigned DEFAULT 0  NOT NULL, max_connections int(11) unsigned DEFAULT 0  NOT NULL, max_user_connections int(11) unsigned DEFAULT 0  NOT NULL, PRIMARY KEY Host (Host,User) ) engine=MyISAM CHARACTER SET utf8 COLLATE utf8_bin comment='Users and global privileges';

-- Remember for later if user table already existed
set @had_user_table= @@warning_count != 0;


CREATE TABLE IF NOT EXISTS func (  name char(64) binary DEFAULT '' NOT NULL, ret tinyint(1) DEFAULT '0' NOT NULL, dl char(128) DEFAULT '' NOT NULL, type enum ('function','aggregate') COLLATE utf8_general_ci NOT NULL, PRIMARY KEY (name) ) engine=MyISAM CHARACTER SET utf8 COLLATE utf8_bin   comment='User defined functions';


CREATE TABLE IF NOT EXISTS plugin ( name varchar(64) DEFAULT '' NOT NULL, dl varchar(128) DEFAULT '' NOT NULL, PRIMARY KEY (name) ) engine=MyISAM CHARACTER SET utf8 COLLATE utf8_general_ci comment='MySQL plugins';


CREATE TABLE IF NOT EXISTS servers ( Server_name char(64) NOT NULL DEFAULT '', Host char(64) NOT NULL DEFAULT '', Db char(64) NOT NULL DEFAULT '', Username char(64) NOT NULL DEFAULT '', Password char(64) NOT NULL DEFAULT '', Port INT(4) NOT NULL DEFAULT '0', Socket char(64) NOT NULL DEFAULT '', Wrapper char(64) NOT NULL DEFAULT '', Owner char(64) NOT NULL DEFAULT '', PRIMARY KEY (Server_name)) CHARACTER SET utf8 comment='MySQL Foreign Servers table';


CREATE TABLE IF NOT EXISTS tables_priv ( Host char(60) binary DEFAULT '' NOT NULL, Db char(64) binary DEFAULT '' NOT NULL, User char(16) binary DEFAULT '' NOT NULL, Table_name char(64) binary DEFAULT '' NOT NULL, Grantor char(77) DEFAULT '' NOT NULL, Timestamp timestamp, Table_priv set('Select','Insert','Update','Delete','Create','Drop','Grant','References','Index','Alter','Create View','Show view','Trigger') COLLATE utf8_general_ci DEFAULT '' NOT NULL, Column_priv set('Select','Insert','Update','References') COLLATE utf8_general_ci DEFAULT '' NOT NULL, PRIMARY KEY (Host,Db,User,Table_name), KEY Grantor (Grantor) ) engine=MyISAM CHARACTER SET utf8 COLLATE utf8_bin   comment='Table privileges';

CREATE TABLE IF NOT EXISTS columns_priv ( Host char(60) binary DEFAULT '' NOT NULL, Db char(64) binary DEFAULT '' NOT NULL, User char(16) binary DEFAULT '' NOT NULL, Table_name char(64) binary DEFAULT '' NOT NULL, Column_name char(64) binary DEFAULT '' NOT NULL, Timestamp timestamp, Column_priv set('Select','Insert','Update','References') COLLATE utf8_general_ci DEFAULT '' NOT NULL, PRIMARY KEY (Host,Db,User,Table_name,Column_name) ) engine=MyISAM CHARACTER SET utf8 COLLATE utf8_bin   comment='Column privileges';


CREATE TABLE IF NOT EXISTS help_topic ( help_topic_id int unsigned not null, name char(64) not null, help_category_id smallint unsigned not null, description text not null, example  text not null, url char(128) not null, primary key (help_topic_id), unique index (name) ) engine=MyISAM CHARACTER SET utf8   comment='help topics';


CREATE TABLE IF NOT EXISTS help_category ( help_category_id smallint unsigned not null, name  char(64) not null, parent_category_id smallint unsigned null, url char(128) not null, primary key (help_category_id), unique index (name) ) engine=MyISAM CHARACTER SET utf8   comment='help categories';


CREATE TABLE IF NOT EXISTS help_relation ( help_topic_id int unsigned not null references help_topic, help_keyword_id  int unsigned not null references help_keyword, primary key (help_keyword_id, help_topic_id) ) engine=MyISAM CHARACTER SET utf8 comment='keyword-topic relation';


CREATE TABLE IF NOT EXISTS help_keyword (   help_keyword_id  int unsigned not null, name char(64) not null, primary key (help_keyword_id), unique index (name) ) engine=MyISAM CHARACTER SET utf8 comment='help keywords';


CREATE TABLE IF NOT EXISTS time_zone_name (   Name char(64) NOT NULL, Time_zone_id int unsigned NOT NULL, PRIMARY KEY Name (Name) ) engine=MyISAM CHARACTER SET utf8   comment='Time zone names';


CREATE TABLE IF NOT EXISTS time_zone (   Time_zone_id int unsigned NOT NULL auto_increment, Use_leap_seconds enum('Y','N') COLLATE utf8_general_ci DEFAULT 'N' NOT NULL, PRIMARY KEY TzId (Time_zone_id) ) engine=MyISAM CHARACTER SET utf8   comment='Time zones';


CREATE TABLE IF NOT EXISTS time_zone_transition (   Time_zone_id int unsigned NOT NULL, Transition_time bigint signed NOT NULL, Transition_type_id int unsigned NOT NULL, PRIMARY KEY TzIdTranTime (Time_zone_id, Transition_time) ) engine=MyISAM CHARACTER SET utf8   comment='Time zone transitions';


CREATE TABLE IF NOT EXISTS time_zone_transition_type (   Time_zone_id int unsigned NOT NULL, Transition_type_id int unsigned NOT NULL, Offset int signed DEFAULT 0 NOT NULL, Is_DST tinyint unsigned DEFAULT 0 NOT NULL, Abbreviation char(8) DEFAULT '' NOT NULL, PRIMARY KEY TzIdTrTId (Time_zone_id, Transition_type_id) ) engine=MyISAM CHARACTER SET utf8   comment='Time zone transition types';


CREATE TABLE IF NOT EXISTS time_zone_leap_second (   Transition_time bigint signed NOT NULL, Correction int signed NOT NULL, PRIMARY KEY TranTime (Transition_time) ) engine=MyISAM CHARACTER SET utf8   comment='Leap seconds information for time zones';


CREATE TABLE IF NOT EXISTS proc (db char(64) collate utf8_bin DEFAULT '' NOT NULL, name char(64) DEFAULT '' NOT NULL, type enum('FUNCTION','PROCEDURE') NOT NULL, specific_name char(64) DEFAULT '' NOT NULL, language enum('SQL') DEFAULT 'SQL' NOT NULL, sql_data_access enum( 'CONTAINS_SQL', 'NO_SQL', 'READS_SQL_DATA', 'MODIFIES_SQL_DATA') DEFAULT 'CONTAINS_SQL' NOT NULL, is_deterministic enum('YES','NO') DEFAULT 'NO' NOT NULL, security_type enum('INVOKER','DEFINER') DEFAULT 'DEFINER' NOT NULL, param_list blob NOT NULL, returns longblob DEFAULT '' NOT NULL, body longblob NOT NULL, definer char(77) collate utf8_bin DEFAULT '' NOT NULL, created timestamp, modified timestamp, sql_mode set( 'REAL_AS_FLOAT', 'PIPES_AS_CONCAT', 'ANSI_QUOTES', 'IGNORE_SPACE', 'NOT_USED', 'ONLY_FULL_GROUP_BY', 'NO_UNSIGNED_SUBTRACTION', 'NO_DIR_IN_CREATE', 'POSTGRESQL', 'ORACLE', 'MSSQL', 'DB2', 'MAXDB', 'NO_KEY_OPTIONS', 'NO_TABLE_OPTIONS', 'NO_FIELD_OPTIONS', 'MYSQL323', 'MYSQL40', 'ANSI', 'NO_AUTO_VALUE_ON_ZERO', 'NO_BACKSLASH_ESCAPES', 'STRICT_TRANS_TABLES', 'STRICT_ALL_TABLES', 'NO_ZERO_IN_DATE', 'NO_ZERO_DATE', 'INVALID_DATES', 'ERROR_FOR_DIVISION_BY_ZERO', 'TRADITIONAL', 'NO_AUTO_CREATE_USER', 'HIGH_NOT_PRECEDENCE', 'NO_ENGINE_SUBSTITUTION', 'PAD_CHAR_TO_FULL_LENGTH') DEFAULT '' NOT NULL, comment text collate utf8_bin NOT NULL, character_set_client char(32) collate utf8_bin, collation_connection char(32) collate utf8_bin, db_collation char(32) collate utf8_bin, body_utf8 longblob, PRIMARY KEY (db,name,type)) engine=MyISAM character set utf8 comment='Stored Procedures';

CREATE TABLE IF NOT EXISTS procs_priv ( Host char(60) binary DEFAULT '' NOT NULL, Db char(64) binary DEFAULT '' NOT NULL, User char(16) binary DEFAULT '' NOT NULL, Routine_name char(64) COLLATE utf8_general_ci DEFAULT '' NOT NULL, Routine_type enum('FUNCTION','PROCEDURE') NOT NULL, Grantor char(77) DEFAULT '' NOT NULL, Proc_priv set('Execute','Alter Routine','Grant') COLLATE utf8_general_ci DEFAULT '' NOT NULL, Timestamp timestamp, PRIMARY KEY (Host,Db,User,Routine_name,Routine_type), KEY Grantor (Grantor) ) engine=MyISAM CHARACTER SET utf8 COLLATE utf8_bin   comment='Procedure privileges';

-- Create general_log if CSV is enabled.

SET @str = IF (@@have_csv = 'YES', 'CREATE TABLE IF NOT EXISTS general_log (event_time TIMESTAMP NOT NULL, user_host MEDIUMTEXT NOT NULL, thread_id INTEGER NOT NULL, server_id INTEGER UNSIGNED NOT NULL, command_type VARCHAR(64) NOT NULL, argument MEDIUMTEXT NOT NULL) engine=CSV CHARACTER SET utf8 comment="General log"', 'SET @dummy = 0');

PREPARE stmt FROM @str;
EXECUTE stmt;
DROP PREPARE stmt;

-- Create slow_log if CSV is enabled.

SET @str = IF (@@have_csv = 'YES', 'CREATE TABLE IF NOT EXISTS slow_log (start_time TIMESTAMP NOT NULL, user_host MEDIUMTEXT NOT NULL, query_time TIME NOT NULL, lock_time TIME NOT NULL, rows_sent INTEGER NOT NULL, rows_examined INTEGER NOT NULL, db VARCHAR(512) NOT NULL, last_insert_id INTEGER NOT NULL, insert_id INTEGER NOT NULL, server_id INTEGER UNSIGNED NOT NULL, sql_text MEDIUMTEXT NOT NULL) engine=CSV CHARACTER SET utf8 comment="Slow log"', 'SET @dummy = 0');

PREPARE stmt FROM @str;
EXECUTE stmt;
DROP PREPARE stmt;

CREATE TABLE IF NOT EXISTS event ( db char(64) CHARACTER SET utf8 COLLATE utf8_bin NOT NULL default '', name char(64) CHARACTER SET utf8 NOT NULL default '', body longblob NOT NULL, definer char(77) CHARACTER SET utf8 COLLATE utf8_bin NOT NULL default '', execute_at DATETIME default NULL, interval_value int(11) default NULL, interval_field ENUM('YEAR','QUARTER','MONTH','DAY','HOUR','MINUTE','WEEK','SECOND','MICROSECOND','YEAR_MONTH','DAY_HOUR','DAY_MINUTE','DAY_SECOND','HOUR_MINUTE','HOUR_SECOND','MINUTE_SECOND','DAY_MICROSECOND','HOUR_MICROSECOND','MINUTE_MICROSECOND','SECOND_MICROSECOND') default NULL, created TIMESTAMP NOT NULL, modified TIMESTAMP NOT NULL, last_executed DATETIME default NULL, starts DATETIME default NULL, ends DATETIME default NULL, status ENUM('ENABLED','DISABLED','SLAVESIDE_DISABLED') NOT NULL default 'ENABLED', on_completion ENUM('DROP','PRESERVE') NOT NULL default 'DROP', sql_mode  set('REAL_AS_FLOAT','PIPES_AS_CONCAT','ANSI_QUOTES','IGNORE_SPACE','NOT_USED','ONLY_FULL_GROUP_BY','NO_UNSIGNED_SUBTRACTION','NO_DIR_IN_CREATE','POSTGRESQL','ORACLE','MSSQL','DB2','MAXDB','NO_KEY_OPTIONS','NO_TABLE_OPTIONS','NO_FIELD_OPTIONS','MYSQL323','MYSQL40','ANSI','NO_AUTO_VALUE_ON_ZERO','NO_BACKSLASH_ESCAPES','STRICT_TRANS_TABLES','STRICT_ALL_TABLES','NO_ZERO_IN_DATE','NO_ZERO_DATE','INVALID_DATES','ERROR_FOR_DIVISION_BY_ZERO','TRADITIONAL','NO_AUTO_CREATE_USER','HIGH_NOT_PRECEDENCE','NO_ENGINE_SUBSTITUTION','PAD_CHAR_TO_FULL_LENGTH') DEFAULT '' NOT NULL, comment char(64) CHARACTER SET utf8 COLLATE utf8_bin NOT NULL default '', originator INTEGER UNSIGNED NOT NULL, time_zone char(64) CHARACTER SET latin1 NOT NULL DEFAULT 'SYSTEM', character_set_client char(32) collate utf8_bin, collation_connection char(32) collate utf8_bin, db_collation char(32) collate utf8_bin, body_utf8 longblob, PRIMARY KEY (db, name) ) ENGINE=MyISAM DEFAULT CHARSET=utf8 COMMENT 'Events';


CREATE TABLE IF NOT EXISTS ndb_binlog_index (Position BIGINT UNSIGNED NOT NULL, File VARCHAR(255) NOT NULL, epoch BIGINT UNSIGNED NOT NULL, inserts BIGINT UNSIGNED NOT NULL, updates BIGINT UNSIGNED NOT NULL, deletes BIGINT UNSIGNED NOT NULL, schemaops BIGINT UNSIGNED NOT NULL, PRIMARY KEY(epoch)) ENGINE=MYISAM;

--
-- PERFORMANCE SCHEMA INSTALLATION
-- Note that this script is also reused by mysql_upgrade,
-- so we have to be very careful here to not destroy any
-- existing database named 'performance_schema' if it
-- can contain user data.
-- In case of downgrade, it's ok to drop unknown tables
-- from a future version, as long as they belong to the
-- performance schema engine.
--

set @have_old_pfs= (select count(*) from information_schema.schemata where schema_name='performance_schema');

SET @cmd="SET @broken_tables = (select count(*) from information_schema.tables"
  " where engine != \'PERFORMANCE_SCHEMA\' and table_schema=\'performance_schema\')";

-- Work around for bug#49542
SET @str = IF(@have_old_pfs = 1, @cmd, 'SET @broken_tables = 0');
PREPARE stmt FROM @str;
EXECUTE stmt;
DROP PREPARE stmt;

SET @cmd="SET @broken_views = (select count(*) from information_schema.views"
  " where table_schema='performance_schema')";

-- Work around for bug#49542
SET @str = IF(@have_old_pfs = 1, @cmd, 'SET @broken_views = 0');
PREPARE stmt FROM @str;
EXECUTE stmt;
DROP PREPARE stmt;

SET @broken_routines = (select count(*) from mysql.proc where db='performance_schema');

SET @broken_events = (select count(*) from mysql.event where db='performance_schema');

SET @broken_pfs= (select @broken_tables + @broken_views + @broken_routines + @broken_events);

--
-- The performance schema database.
-- Only drop and create the database if this is safe (no broken_pfs).
-- This database is created, even in --without-perfschema builds,
-- so that the database name is always reserved by the MySQL implementation.
--

SET @cmd= "DROP DATABASE IF EXISTS performance_schema";

SET @str = IF(@broken_pfs = 0, @cmd, 'SET @dummy = 0');
PREPARE stmt FROM @str;
EXECUTE stmt;
DROP PREPARE stmt;

SET @cmd= "CREATE DATABASE performance_schema character set utf8";

SET @str = IF(@broken_pfs = 0, @cmd, 'SET @dummy = 0');
PREPARE stmt FROM @str;
EXECUTE stmt;
DROP PREPARE stmt;

--
-- From this point, only create the performance schema tables
-- if the server is build with performance schema
--

set @have_pfs= (select count(engine) from information_schema.engines where engine='PERFORMANCE_SCHEMA' and support != 'NO');

--
-- TABLE COND_INSTANCES
--

SET @cmd="CREATE TABLE performance_schema.COND_INSTANCES("
  "NAME VARCHAR(128) not null,"
  "OBJECT_INSTANCE_BEGIN BIGINT not null"
  ")ENGINE=PERFORMANCE_SCHEMA;";

SET @str = IF(@have_pfs = 1, @cmd, 'SET @dummy = 0');
PREPARE stmt FROM @str;
EXECUTE stmt;
DROP PREPARE stmt;

--
-- TABLE EVENTS_WAITS_CURRENT
--

SET @cmd="CREATE TABLE performance_schema.EVENTS_WAITS_CURRENT("
  "THREAD_ID INTEGER not null,"
  "EVENT_ID BIGINT unsigned not null,"
  "EVENT_NAME VARCHAR(128) not null,"
  "SOURCE VARCHAR(64),"
  "TIMER_START BIGINT unsigned,"
  "TIMER_END BIGINT unsigned,"
  "TIMER_WAIT BIGINT unsigned,"
  "SPINS INTEGER unsigned,"
  "OBJECT_SCHEMA VARCHAR(64),"
  "OBJECT_NAME VARCHAR(512),"
  "OBJECT_TYPE VARCHAR(64),"
  "OBJECT_INSTANCE_BEGIN BIGINT not null,"
  "NESTING_EVENT_ID BIGINT unsigned,"
  "OPERATION VARCHAR(16) not null,"
  "NUMBER_OF_BYTES BIGINT unsigned,"
  "FLAGS INTEGER unsigned"
  ")ENGINE=PERFORMANCE_SCHEMA;";

SET @str = IF(@have_pfs = 1, @cmd, 'SET @dummy = 0');
PREPARE stmt FROM @str;
EXECUTE stmt;
DROP PREPARE stmt;

--
-- TABLE EVENTS_WAITS_HISTORY
--

SET @cmd="CREATE TABLE performance_schema.EVENTS_WAITS_HISTORY("
  "THREAD_ID INTEGER not null,"
  "EVENT_ID BIGINT unsigned not null,"
  "EVENT_NAME VARCHAR(128) not null,"
  "SOURCE VARCHAR(64),"
  "TIMER_START BIGINT unsigned,"
  "TIMER_END BIGINT unsigned,"
  "TIMER_WAIT BIGINT unsigned,"
  "SPINS INTEGER unsigned,"
  "OBJECT_SCHEMA VARCHAR(64),"
  "OBJECT_NAME VARCHAR(512),"
  "OBJECT_TYPE VARCHAR(64),"
  "OBJECT_INSTANCE_BEGIN BIGINT not null,"
  "NESTING_EVENT_ID BIGINT unsigned,"
  "OPERATION VARCHAR(16) not null,"
  "NUMBER_OF_BYTES BIGINT unsigned,"
  "FLAGS INTEGER unsigned"
  ")ENGINE=PERFORMANCE_SCHEMA;";

SET @str = IF(@have_pfs = 1, @cmd, 'SET @dummy = 0');
PREPARE stmt FROM @str;
EXECUTE stmt;
DROP PREPARE stmt;

--
-- TABLE EVENTS_WAITS_HISTORY_LONG
--

SET @cmd="CREATE TABLE performance_schema.EVENTS_WAITS_HISTORY_LONG("
  "THREAD_ID INTEGER not null,"
  "EVENT_ID BIGINT unsigned not null,"
  "EVENT_NAME VARCHAR(128) not null,"
  "SOURCE VARCHAR(64),"
  "TIMER_START BIGINT unsigned,"
  "TIMER_END BIGINT unsigned,"
  "TIMER_WAIT BIGINT unsigned,"
  "SPINS INTEGER unsigned,"
  "OBJECT_SCHEMA VARCHAR(64),"
  "OBJECT_NAME VARCHAR(512),"
  "OBJECT_TYPE VARCHAR(64),"
  "OBJECT_INSTANCE_BEGIN BIGINT not null,"
  "NESTING_EVENT_ID BIGINT unsigned,"
  "OPERATION VARCHAR(16) not null,"
  "NUMBER_OF_BYTES BIGINT unsigned,"
  "FLAGS INTEGER unsigned"
  ")ENGINE=PERFORMANCE_SCHEMA;";

SET @str = IF(@have_pfs = 1, @cmd, 'SET @dummy = 0');
PREPARE stmt FROM @str;
EXECUTE stmt;
DROP PREPARE stmt;

--
-- TABLE EVENTS_WAITS_SUMMARY_BY_EVENT_NAME
--

SET @cmd="CREATE TABLE performance_schema.EVENTS_WAITS_SUMMARY_BY_EVENT_NAME("
  "EVENT_NAME VARCHAR(128) not null,"
  "COUNT_STAR BIGINT unsigned not null,"
  "SUM_TIMER_WAIT BIGINT unsigned not null,"
  "MIN_TIMER_WAIT BIGINT unsigned not null,"
  "AVG_TIMER_WAIT BIGINT unsigned not null,"
  "MAX_TIMER_WAIT BIGINT unsigned not null"
  ")ENGINE=PERFORMANCE_SCHEMA;";

SET @str = IF(@have_pfs = 1, @cmd, 'SET @dummy = 0');
PREPARE stmt FROM @str;
EXECUTE stmt;
DROP PREPARE stmt;

--
-- TABLE EVENTS_WAITS_SUMMARY_BY_INSTANCE
--

SET @cmd="CREATE TABLE performance_schema.EVENTS_WAITS_SUMMARY_BY_INSTANCE("
  "EVENT_NAME VARCHAR(128) not null,"
  "OBJECT_INSTANCE_BEGIN BIGINT not null,"
  "COUNT_STAR BIGINT unsigned not null,"
  "SUM_TIMER_WAIT BIGINT unsigned not null,"
  "MIN_TIMER_WAIT BIGINT unsigned not null,"
  "AVG_TIMER_WAIT BIGINT unsigned not null,"
  "MAX_TIMER_WAIT BIGINT unsigned not null"
  ")ENGINE=PERFORMANCE_SCHEMA;";

SET @str = IF(@have_pfs = 1, @cmd, 'SET @dummy = 0');
PREPARE stmt FROM @str;
EXECUTE stmt;
DROP PREPARE stmt;

--
-- TABLE EVENTS_WAITS_SUMMARY_BY_THREAD_BY_EVENT_NAME
--

SET @cmd="CREATE TABLE performance_schema.EVENTS_WAITS_SUMMARY_BY_THREAD_BY_EVENT_NAME("
  "THREAD_ID INTEGER not null,"
  "EVENT_NAME VARCHAR(128) not null,"
  "COUNT_STAR BIGINT unsigned not null,"
  "SUM_TIMER_WAIT BIGINT unsigned not null,"
  "MIN_TIMER_WAIT BIGINT unsigned not null,"
  "AVG_TIMER_WAIT BIGINT unsigned not null,"
  "MAX_TIMER_WAIT BIGINT unsigned not null"
  ")ENGINE=PERFORMANCE_SCHEMA;";

SET @str = IF(@have_pfs = 1, @cmd, 'SET @dummy = 0');
PREPARE stmt FROM @str;
EXECUTE stmt;
DROP PREPARE stmt;

--
-- TABLE FILE_INSTANCES
--

SET @cmd="CREATE TABLE performance_schema.FILE_INSTANCES("
  "FILE_NAME VARCHAR(512) not null,"
  "EVENT_NAME VARCHAR(128) not null,"
  "OPEN_COUNT INTEGER unsigned not null"
  ")ENGINE=PERFORMANCE_SCHEMA;";

SET @str = IF(@have_pfs = 1, @cmd, 'SET @dummy = 0');
PREPARE stmt FROM @str;
EXECUTE stmt;
DROP PREPARE stmt;

--
-- TABLE FILE_SUMMARY_BY_EVENT_NAME
--

SET @cmd="CREATE TABLE performance_schema.FILE_SUMMARY_BY_EVENT_NAME("
  "EVENT_NAME VARCHAR(128) not null,"
  "COUNT_READ BIGINT unsigned not null,"
  "COUNT_WRITE BIGINT unsigned not null,"
  "SUM_NUMBER_OF_BYTES_READ BIGINT unsigned not null,"
  "SUM_NUMBER_OF_BYTES_WRITE BIGINT unsigned not null"
  ")ENGINE=PERFORMANCE_SCHEMA;";

SET @str = IF(@have_pfs = 1, @cmd, 'SET @dummy = 0');
PREPARE stmt FROM @str;
EXECUTE stmt;
DROP PREPARE stmt;

--
-- TABLE FILE_SUMMARY_BY_INSTANCE
--

SET @cmd="CREATE TABLE performance_schema.FILE_SUMMARY_BY_INSTANCE("
  "FILE_NAME VARCHAR(512) not null,"
  "EVENT_NAME VARCHAR(128) not null,"
  "COUNT_READ BIGINT unsigned not null,"
  "COUNT_WRITE BIGINT unsigned not null,"
  "SUM_NUMBER_OF_BYTES_READ BIGINT unsigned not null,"
  "SUM_NUMBER_OF_BYTES_WRITE BIGINT unsigned not null"
  ")ENGINE=PERFORMANCE_SCHEMA;";

SET @str = IF(@have_pfs = 1, @cmd, 'SET @dummy = 0');
PREPARE stmt FROM @str;
EXECUTE stmt;
DROP PREPARE stmt;

--
-- TABLE MUTEX_INSTANCES
--

SET @cmd="CREATE TABLE performance_schema.MUTEX_INSTANCES("
  "NAME VARCHAR(128) not null,"
  "OBJECT_INSTANCE_BEGIN BIGINT not null,"
  "LOCKED_BY_THREAD_ID INTEGER"
  ")ENGINE=PERFORMANCE_SCHEMA;";

SET @str = IF(@have_pfs = 1, @cmd, 'SET @dummy = 0');
PREPARE stmt FROM @str;
EXECUTE stmt;
DROP PREPARE stmt;

--
-- TABLE PERFORMANCE_TIMERS
--

SET @cmd="CREATE TABLE performance_schema.PERFORMANCE_TIMERS("
  "TIMER_NAME ENUM ('CYCLE', 'NANOSECOND', 'MICROSECOND', 'MILLISECOND', 'TICK') not null,"
  "TIMER_FREQUENCY BIGINT,"
  "TIMER_RESOLUTION BIGINT,"
  "TIMER_OVERHEAD BIGINT"
  ") ENGINE=PERFORMANCE_SCHEMA;";

SET @str = IF(@have_pfs = 1, @cmd, 'SET @dummy = 0');
PREPARE stmt FROM @str;
EXECUTE stmt;
DROP PREPARE stmt;

--
-- TABLE RWLOCK_INSTANCES
--

<<<<<<< HEAD
SET @l1="CREATE TABLE performance_schema.RWLOCK_INSTANCES(";
SET @l2="NAME VARCHAR(128) not null,";
SET @l3="OBJECT_INSTANCE_BEGIN BIGINT not null,";
SET @l4="WRITE_LOCKED_BY_THREAD_ID INTEGER,";
SET @l5="READ_LOCKED_BY_COUNT INTEGER unsigned not null";
SET @l6=")ENGINE=PERFORMANCE_SCHEMA;";

SET @cmd=concat(@l1,@l2,@l3,@l4,@l5,@l6);
=======
SET @cmd="CREATE TABLE performance_schema.PROCESSLIST("
  "THREAD_ID INTEGER not null,"
  "ID INTEGER not null,"
  "NAME VARCHAR(64) not null"
  ")ENGINE=PERFORMANCE_SCHEMA;";
>>>>>>> 5e6b5ac4

SET @str = IF(@have_pfs = 1, @cmd, 'SET @dummy = 0');
PREPARE stmt FROM @str;
EXECUTE stmt;
DROP PREPARE stmt;

--
-- TABLE SETUP_ACTORS
--

<<<<<<< HEAD
SET @l1="CREATE TABLE performance_schema.SETUP_ACTORS(";
SET @l2="HOST CHAR(60) collate utf8_bin default '%' not null,";
SET @l3="USER CHAR(16) collate utf8_bin default '%' not null,";
SET @l4="ROLE CHAR(16) collate utf8_bin default '%' not null";
SET @l5=")ENGINE=PERFORMANCE_SCHEMA;";

SET @cmd=concat(@l1,@l2,@l3,@l4,@l5);
=======
SET @cmd="CREATE TABLE performance_schema.RWLOCK_INSTANCES("
  "NAME VARCHAR(128) not null,"
  "OBJECT_INSTANCE_BEGIN BIGINT not null,"
  "WRITE_LOCKED_BY_THREAD_ID INTEGER,"
  "READ_LOCKED_BY_COUNT INTEGER unsigned not null"
  ")ENGINE=PERFORMANCE_SCHEMA;";
>>>>>>> 5e6b5ac4

SET @str = IF(@have_pfs = 1, @cmd, 'SET @dummy = 0');
PREPARE stmt FROM @str;
EXECUTE stmt;
DROP PREPARE stmt;

--
-- TABLE SETUP_CONSUMERS
--

SET @cmd="CREATE TABLE performance_schema.SETUP_CONSUMERS("
  "NAME VARCHAR(64) not null,"
  "ENABLED ENUM ('YES', 'NO') not null"
  ")ENGINE=PERFORMANCE_SCHEMA;";

SET @str = IF(@have_pfs = 1, @cmd, 'SET @dummy = 0');
PREPARE stmt FROM @str;
EXECUTE stmt;
DROP PREPARE stmt;

--
-- TABLE SETUP_OBJECTS
--

SET @cmd="CREATE TABLE performance_schema.SETUP_OBJECTS("
  "OBJECT_TYPE VARCHAR(64),"
  "OBJECT_SCHEMA VARCHAR(64),"
  "OBJECT_NAME VARCHAR(64),"
  "ENABLED ENUM ('YES', 'NO') not null,"
  "TIMED ENUM ('YES', 'NO') not null,"
  "AGGREGATED ENUM ('YES', 'NO') not null"
  ")ENGINE=PERFORMANCE_SCHEMA;";

SET @str = IF(@have_pfs = 1, @cmd, 'SET @dummy = 0');
PREPARE stmt FROM @str;
EXECUTE stmt;
DROP PREPARE stmt;

--
-- TABLE SETUP_INSTRUMENTS
--

SET @cmd="CREATE TABLE performance_schema.SETUP_INSTRUMENTS("
  "NAME VARCHAR(128) not null,"
  "ENABLED ENUM ('YES', 'NO') not null,"
  "TIMED ENUM ('YES', 'NO') not null"
  ")ENGINE=PERFORMANCE_SCHEMA;";

SET @str = IF(@have_pfs = 1, @cmd, 'SET @dummy = 0');
PREPARE stmt FROM @str;
EXECUTE stmt;
DROP PREPARE stmt;

--
-- TABLE SETUP_TIMERS
--

SET @cmd="CREATE TABLE performance_schema.SETUP_TIMERS("
  "NAME VARCHAR(64) not null,"
  "TIMER_NAME ENUM ('CYCLE', 'NANOSECOND', 'MICROSECOND', 'MILLISECOND', 'TICK') not null"
  ")ENGINE=PERFORMANCE_SCHEMA;";

SET @str = IF(@have_pfs = 1, @cmd, 'SET @dummy = 0');
PREPARE stmt FROM @str;
EXECUTE stmt;
DROP PREPARE stmt;

--
-- TABLE THREADS
--

SET @l1="CREATE TABLE performance_schema.THREADS(";
SET @l2="THREAD_ID INTEGER not null,";
SET @l3="NAME VARCHAR(128) not null,";
SET @l4="TYPE VARCHAR(10) not null,";
SET @l5="PROCESSLIST_ID INTEGER,";
SET @l6="PROCESSLIST_USER VARCHAR(16),";
SET @l7="PROCESSLIST_HOST VARCHAR(60),";
SET @l8="PROCESSLIST_DB VARCHAR(64),";
SET @l9="PROCESSLIST_COMMAND VARCHAR(16),";
SET @l10="PROCESSLIST_TIME BIGINT,";
SET @l11="PROCESSLIST_STATE VARCHAR(64),";
SET @l12="PROCESSLIST_INFO LONGTEXT,";
SET @l13="PARENT_THREAD_ID INTEGER,";
SET @l14="ROLE VARCHAR(64),";
SET @l15="INSTRUMENTED ENUM ('YES', 'NO') not null";
SET @l16=")ENGINE=PERFORMANCE_SCHEMA;";

SET @cmd=concat(@l1,@l2,@l3,@l4,@l5,@l6,@l7,@l8,@l9,@l10,@l11,@l12,@l13,@l14,@l15,@l16);

SET @str = IF(@have_pfs = 1, @cmd, 'SET @dummy = 0');
PREPARE stmt FROM @str;
EXECUTE stmt;
DROP PREPARE stmt;
<|MERGE_RESOLUTION|>--- conflicted
+++ resolved
@@ -404,22 +404,12 @@
 -- TABLE RWLOCK_INSTANCES
 --
 
-<<<<<<< HEAD
-SET @l1="CREATE TABLE performance_schema.RWLOCK_INSTANCES(";
-SET @l2="NAME VARCHAR(128) not null,";
-SET @l3="OBJECT_INSTANCE_BEGIN BIGINT not null,";
-SET @l4="WRITE_LOCKED_BY_THREAD_ID INTEGER,";
-SET @l5="READ_LOCKED_BY_COUNT INTEGER unsigned not null";
-SET @l6=")ENGINE=PERFORMANCE_SCHEMA;";
-
-SET @cmd=concat(@l1,@l2,@l3,@l4,@l5,@l6);
-=======
-SET @cmd="CREATE TABLE performance_schema.PROCESSLIST("
-  "THREAD_ID INTEGER not null,"
-  "ID INTEGER not null,"
-  "NAME VARCHAR(64) not null"
-  ")ENGINE=PERFORMANCE_SCHEMA;";
->>>>>>> 5e6b5ac4
+SET @cmd="CREATE TABLE performance_schema.RWLOCK_INSTANCES("
+  "NAME VARCHAR(128) not null,"
+  "OBJECT_INSTANCE_BEGIN BIGINT not null,"
+  "WRITE_LOCKED_BY_THREAD_ID INTEGER,"
+  "READ_LOCKED_BY_COUNT INTEGER unsigned not null"
+  ")ENGINE=PERFORMANCE_SCHEMA;";
 
 SET @str = IF(@have_pfs = 1, @cmd, 'SET @dummy = 0');
 PREPARE stmt FROM @str;
@@ -430,7 +420,6 @@
 -- TABLE SETUP_ACTORS
 --
 
-<<<<<<< HEAD
 SET @l1="CREATE TABLE performance_schema.SETUP_ACTORS(";
 SET @l2="HOST CHAR(60) collate utf8_bin default '%' not null,";
 SET @l3="USER CHAR(16) collate utf8_bin default '%' not null,";
@@ -438,14 +427,6 @@
 SET @l5=")ENGINE=PERFORMANCE_SCHEMA;";
 
 SET @cmd=concat(@l1,@l2,@l3,@l4,@l5);
-=======
-SET @cmd="CREATE TABLE performance_schema.RWLOCK_INSTANCES("
-  "NAME VARCHAR(128) not null,"
-  "OBJECT_INSTANCE_BEGIN BIGINT not null,"
-  "WRITE_LOCKED_BY_THREAD_ID INTEGER,"
-  "READ_LOCKED_BY_COUNT INTEGER unsigned not null"
-  ")ENGINE=PERFORMANCE_SCHEMA;";
->>>>>>> 5e6b5ac4
 
 SET @str = IF(@have_pfs = 1, @cmd, 'SET @dummy = 0');
 PREPARE stmt FROM @str;
@@ -517,26 +498,24 @@
 -- TABLE THREADS
 --
 
-SET @l1="CREATE TABLE performance_schema.THREADS(";
-SET @l2="THREAD_ID INTEGER not null,";
-SET @l3="NAME VARCHAR(128) not null,";
-SET @l4="TYPE VARCHAR(10) not null,";
-SET @l5="PROCESSLIST_ID INTEGER,";
-SET @l6="PROCESSLIST_USER VARCHAR(16),";
-SET @l7="PROCESSLIST_HOST VARCHAR(60),";
-SET @l8="PROCESSLIST_DB VARCHAR(64),";
-SET @l9="PROCESSLIST_COMMAND VARCHAR(16),";
-SET @l10="PROCESSLIST_TIME BIGINT,";
-SET @l11="PROCESSLIST_STATE VARCHAR(64),";
-SET @l12="PROCESSLIST_INFO LONGTEXT,";
-SET @l13="PARENT_THREAD_ID INTEGER,";
-SET @l14="ROLE VARCHAR(64),";
-SET @l15="INSTRUMENTED ENUM ('YES', 'NO') not null";
-SET @l16=")ENGINE=PERFORMANCE_SCHEMA;";
-
-SET @cmd=concat(@l1,@l2,@l3,@l4,@l5,@l6,@l7,@l8,@l9,@l10,@l11,@l12,@l13,@l14,@l15,@l16);
-
-SET @str = IF(@have_pfs = 1, @cmd, 'SET @dummy = 0');
-PREPARE stmt FROM @str;
-EXECUTE stmt;
-DROP PREPARE stmt;
+SET @cmd="CREATE TABLE performance_schema.THREADS("
+  "THREAD_ID INTEGER not null,"
+  "NAME VARCHAR(128) not null,"
+  "TYPE VARCHAR(10) not null,"
+  "PROCESSLIST_ID INTEGER,"
+  "PROCESSLIST_USER VARCHAR(16),"
+  "PROCESSLIST_HOST VARCHAR(60),"
+  "PROCESSLIST_DB VARCHAR(64),"
+  "PROCESSLIST_COMMAND VARCHAR(16),"
+  "PROCESSLIST_TIME BIGINT,"
+  "PROCESSLIST_STATE VARCHAR(64),"
+  "PROCESSLIST_INFO LONGTEXT,"
+  "PARENT_THREAD_ID INTEGER,"
+  "ROLE VARCHAR(64),"
+  "INSTRUMENTED ENUM ('YES', 'NO') not null"
+  ")ENGINE=PERFORMANCE_SCHEMA;";
+
+SET @str = IF(@have_pfs = 1, @cmd, 'SET @dummy = 0');
+PREPARE stmt FROM @str;
+EXECUTE stmt;
+DROP PREPARE stmt;
