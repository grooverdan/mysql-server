# Copyright (c) 2004, 2010, Oracle and/or its affiliates. All rights reserved.
#
# This program is free software; you can redistribute it and/or modify
# it under the terms of the GNU General Public License as published by
# the Free Software Foundation; version 2 of the License.
#
# This program is distributed in the hope that it will be useful,
# but WITHOUT ANY WARRANTY; without even the implied warranty of
# MERCHANTABILITY or FITNESS FOR A PARTICULAR PURPOSE.  See the
# GNU General Public License for more details.
#
# You should have received a copy of the GNU General Public License
# along with this program; if not, write to the Free Software
# Foundation, Inc., 51 Franklin St, Fifth Floor, Boston, MA 02110-1301  USA

SUBDIRS = common mgmapi ndbapi . kernel mgmclient mgmsrv cw
EXTRA_DIST = CMakeLists.txt

include $(top_srcdir)/storage/ndb/config/common.mk.am

ndblib_LTLIBRARIES = libndbclient.la

libndbclient_la_SOURCES =

libndbclient_la_LDFLAGS = -version-info @NDB_SHARED_LIB_VERSION@ @NDB_LD_VERSION_SCRIPT@

libndbclient_la_LIBADD =  \
              ndbapi/libndbapi.la \
              $(top_builddir)/strings/libmystringslt.la \
              $(top_builddir)/mysys/libmysyslt.la \
              $(top_builddir)/dbug/libdbuglt.la \
              common/transporter/libtransporter.la   \
              common/debugger/libtrace.la     \
              common/debugger/signaldata/libsignaldataprint.la \
              mgmapi/libmgmapi.la \
              common/mgmcommon/libmgmsrvcommon.la \
              common/logger/liblogger.la       \
              common/portlib/libportlib.la      \
<<<<<<< HEAD
              common/util/libgeneral.la \
              @ZLIB_LIBS@

windoze-dsp: libndbclient.dsp

libndbclient.dsp: Makefile \
               $(top_srcdir)/storage/ndb/config/win-lib.am \
               $(top_srcdir)/storage/ndb/config/win-name \
               $(top_srcdir)/storage/ndb/config/win-includes \
               $(top_srcdir)/storage/ndb/config/win-sources \
               $(top_srcdir)/storage/ndb/config/win-libraries
	cat $(top_srcdir)/storage/ndb/config/win-lib.am > $@
	@$(top_srcdir)/storage/ndb/config/win-name $@ $(ndblib_LTLIBRARIES)
	@$(top_srcdir)/storage/ndb/config/win-includes $@ $(INCLUDES)
	@$(top_srcdir)/storage/ndb/config/win-sources $@ dummy.cpp
	@$(top_srcdir)/storage/ndb/config/win-libraries $@ LIB $(libndbclient_la_LIBADD)
	@touch dummy.cpp
=======
              common/util/libgeneral.la  @ZLIB_LIBS@
>>>>>>> 424e3b78
<|MERGE_RESOLUTION|>--- conflicted
+++ resolved
@@ -36,24 +36,4 @@
               common/mgmcommon/libmgmsrvcommon.la \
               common/logger/liblogger.la       \
               common/portlib/libportlib.la      \
-<<<<<<< HEAD
-              common/util/libgeneral.la \
-              @ZLIB_LIBS@
-
-windoze-dsp: libndbclient.dsp
-
-libndbclient.dsp: Makefile \
-               $(top_srcdir)/storage/ndb/config/win-lib.am \
-               $(top_srcdir)/storage/ndb/config/win-name \
-               $(top_srcdir)/storage/ndb/config/win-includes \
-               $(top_srcdir)/storage/ndb/config/win-sources \
-               $(top_srcdir)/storage/ndb/config/win-libraries
-	cat $(top_srcdir)/storage/ndb/config/win-lib.am > $@
-	@$(top_srcdir)/storage/ndb/config/win-name $@ $(ndblib_LTLIBRARIES)
-	@$(top_srcdir)/storage/ndb/config/win-includes $@ $(INCLUDES)
-	@$(top_srcdir)/storage/ndb/config/win-sources $@ dummy.cpp
-	@$(top_srcdir)/storage/ndb/config/win-libraries $@ LIB $(libndbclient_la_LIBADD)
-	@touch dummy.cpp
-=======
               common/util/libgeneral.la  @ZLIB_LIBS@
->>>>>>> 424e3b78
