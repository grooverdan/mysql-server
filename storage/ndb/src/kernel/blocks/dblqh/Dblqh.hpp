/*
   Copyright (c) 2003, 2015, Oracle and/or its affiliates. All rights reserved.

   This program is free software; you can redistribute it and/or modify
   it under the terms of the GNU General Public License as published by
   the Free Software Foundation; version 2 of the License.

   This program is distributed in the hope that it will be useful,
   but WITHOUT ANY WARRANTY; without even the implied warranty of
   MERCHANTABILITY or FITNESS FOR A PARTICULAR PURPOSE.  See the
   GNU General Public License for more details.

   You should have received a copy of the GNU General Public License
   along with this program; if not, write to the Free Software
   Foundation, Inc., 51 Franklin St, Fifth Floor, Boston, MA 02110-1301  USA
*/

#ifndef DBLQH_H
#define DBLQH_H

#ifndef DBLQH_STATE_EXTRACT
#include <pc.hpp>
#include <ndb_limits.h>
#include <SimulatedBlock.hpp>
#include <SectionReader.hpp>
#include <IntrusiveList.hpp>
#include <DLHashTable.hpp>

#include <NodeBitmask.hpp>
#include <signaldata/NodeRecoveryStatusRep.hpp>
#include <signaldata/LCP.hpp>
#include <signaldata/LqhTransConf.hpp>
#include <signaldata/CreateTab.hpp>
#include <signaldata/LqhFrag.hpp>
#include <signaldata/FsOpenReq.hpp>
#include <signaldata/DropTab.hpp>

// primary key is stored in TUP
#include "../dbtup/Dbtup.hpp"
#include "../dbacc/Dbacc.hpp"
#include "../dbtux/Dbtux.hpp"

class Dbacc;
class Dbtup;
class Dbtux;
class Lgman;
#endif // DBLQH_STATE_EXTRACT

#define JAM_FILE_ID 450

#ifdef DBLQH_C
// Constants
/* ------------------------------------------------------------------------- */
/*       CONSTANTS USED WHEN MASTER REQUESTS STATE OF COPY FRAGMENTS.        */
/* ------------------------------------------------------------------------- */
#define ZCOPY_CLOSING 0
#define ZCOPY_ONGOING 1
#define ZCOPY_ACTIVATION 2
/* ------------------------------------------------------------------------- */
/*       STATES FOR THE VARIABLE GCP_LOG_PART_STATE                          */
/* ------------------------------------------------------------------------- */
#define ZIDLE 0
#define ZWAIT_DISK 1
#define ZON_DISK 2
#define ZACTIVE 1
/* ------------------------------------------------------------------------- */
/*       STATES FOR THE VARIABLE CSR_PHASES_STARTED                          */
/* ------------------------------------------------------------------------- */
#define ZSR_NO_PHASE_STARTED 0
#define ZSR_PHASE1_COMPLETED 1
#define ZSR_PHASE2_COMPLETED 2
#define ZSR_BOTH_PHASES_STARTED 3
/* ------------------------------------------------------------------------- */
/*       THE NUMBER OF PAGES IN A MBYTE, THE TWO LOGARITHM OF THIS.          */
/*       THE NUMBER OF MBYTES IN A LOG FILE.                                 */
/*       THE MAX NUMBER OF PAGES READ/WRITTEN FROM/TO DISK DURING            */
/*       A WRITE OR READ.                                                    */
/* ------------------------------------------------------------------------- */
#define ZNOT_DIRTY 0
#define ZDIRTY 1
#define ZREAD_AHEAD_SIZE 8
/* ------------------------------------------------------------------------- */
/*       CONSTANTS OF THE LOG PAGES                                          */
/* ------------------------------------------------------------------------- */
#define ZPAGE_HEADER_SIZE 32
#define ZPAGE_SIZE 8192
#define ZPAGES_IN_MBYTE 32
#define ZTWOLOG_NO_PAGES_IN_MBYTE 5
#define ZTWOLOG_PAGE_SIZE 13
#define ZMAX_MM_BUFFER_SIZE 32     // Main memory window during log execution

#define ZMAX_PAGES_WRITTEN 8    // Max pages before writing to disk (=> config)
#define ZMIN_READ_BUFFER_SIZE 2       // Minimum number of pages to execute log
#define ZMIN_LOG_PAGES_OPERATION 10   // Minimum no of pages before stopping

#define ZPOS_CHECKSUM 0
#define ZPOS_LOG_LAP 1
#define ZPOS_MAX_GCI_COMPLETED 2
#define ZPOS_MAX_GCI_STARTED 3
#define ZNEXT_PAGE 4
#define ZPREV_PAGE 5
#define ZPOS_VERSION 6
#define ZPOS_NO_LOG_FILES 7
#define ZCURR_PAGE_INDEX 8
#define ZLAST_LOG_PREP_REF 10
#define ZPOS_DIRTY 11
/* A number of debug items written in the page header of all log files */
#define ZPOS_LOG_TIMER 12
#define ZPOS_PAGE_I 13
#define ZPOS_PLACE_WRITTEN_FROM 14
#define ZPOS_PAGE_NO 15
#define ZPOS_PAGE_FILE_NO 16
#define ZPOS_WORD_WRITTEN 17
#define ZPOS_IN_WRITING 18
#define ZPOS_PREV_PAGE_NO 19
#define ZPOS_IN_FREE_LIST 20

/* Specify number of log parts used to enable use of more LQH threads */
#define ZPOS_NO_LOG_PARTS 21

/* ------------------------------------------------------------------------- */
/*       CONSTANTS FOR THE VARIOUS REPLICA AND NODE TYPES.                   */
/* ------------------------------------------------------------------------- */
#define ZPRIMARY_NODE 0
#define ZBACKUP_NODE 1
#define ZSTANDBY_NODE 2
#define ZTC_NODE 3
#define ZLOG_NODE 3
/* ------------------------------------------------------------------------- */
/*       VARIOUS CONSTANTS USED AS FLAGS TO THE FILE MANAGER.                */
/* ------------------------------------------------------------------------- */
#define ZVAR_NO_LOG_PAGE_WORD 1
#define ZLIST_OF_PAIRS 0
#define ZLIST_OF_PAIRS_SYNCH 16
#define ZARRAY_OF_PAGES 1
#define ZLIST_OF_MEM_PAGES 2
#define ZLIST_OF_MEM_PAGES_SYNCH 18
#define ZCLOSE_NO_DELETE 0
#define ZCLOSE_DELETE 1
#define ZPAGE_ZERO 0
/* ------------------------------------------------------------------------- */
/*       THE FOLLOWING CONSTANTS ARE USED TO DESCRIBE THE TYPES OF           */
/*       LOG RECORDS, THE SIZE OF THE VARIOUS LOG RECORD TYPES AND           */
/*       THE POSITIONS WITHIN THOSE LOG RECORDS.                             */
/* ------------------------------------------------------------------------- */
/* ------------------------------------------------------------------------- */
/*       THESE CONSTANTS DESCRIBE THE SIZES OF VARIOUS TYPES OF LOG REORDS.  */
/*       NEXT_LOG_SIZE IS ACTUALLY ONE. THE REASON WE SET IT TO 2 IS TO      */
/*       SIMPLIFY THE CODE SINCE OTHERWISE HAVE TO USE A SPECIAL VERSION     */
/*       OF READ_LOGWORD WHEN READING LOG RECORD TYPE                        */
/*       SINCE NEXT MBYTE TYPE COULD BE THE VERY LAST WORD IN THE MBYTE.     */
/*       BY SETTING IT TO 2 WE ENSURE IT IS NEVER THE VERY LAST WORD         */
/*       IN THE MBYTE.                                                       */
/* ------------------------------------------------------------------------- */
#define ZFD_HEADER_SIZE 3
#define ZFD_MBYTE_SIZE 3
#define ZLOG_HEAD_SIZE 8
#define ZNEXT_LOG_SIZE 2
#define ZABORT_LOG_SIZE 3
#define ZCOMMIT_LOG_SIZE 9
#define ZCOMPLETED_GCI_LOG_SIZE 2
/* ------------------------------------------------------------------------- */
/*       THESE CONSTANTS DESCRIBE THE TYPE OF A LOG RECORD.                  */
/*       THIS IS THE FIRST WORD OF A LOG RECORD.                             */
/* ------------------------------------------------------------------------- */
#define ZNEW_PREP_OP_TYPE 0
#define ZPREP_OP_TYPE 1
#define ZCOMMIT_TYPE 2
#define ZABORT_TYPE 3
#define ZFD_TYPE 4
#define ZFRAG_SPLIT_TYPE 5
#define ZNEXT_LOG_RECORD_TYPE 6
#define ZNEXT_MBYTE_TYPE 7
#define ZCOMPLETED_GCI_TYPE 8
#define ZINVALID_COMMIT_TYPE 9
/* ------------------------------------------------------------------------- */
/*       THE POSITIONS OF LOGGED DATA IN A FILE DESCRIPTOR LOG RECORD HEADER.*/
/*       ALSO THE MAXIMUM NUMBER OF FILE DESCRIPTORS IN A LOG RECORD.        */
/* ------------------------------------------------------------------------- */
#define ZPOS_LOG_TYPE 0
#define ZPOS_NO_FD 1
#define ZPOS_FILE_NO 2
/* ------------------------------------------------------------------------- */
/*       THE POSITIONS WITHIN A PREPARE LOG RECORD AND A NEW PREPARE         */
/*       LOG RECORD.                                                         */
/* ------------------------------------------------------------------------- */
#define ZPOS_HASH_VALUE 2
#define ZPOS_SCHEMA_VERSION 3
#define ZPOS_TRANS_TICKET 4
#define ZPOS_OP_TYPE 5
#define ZPOS_NO_ATTRINFO 6
#define ZPOS_NO_KEYINFO 7
/* ------------------------------------------------------------------------- */
/*       THE POSITIONS WITHIN A COMMIT LOG RECORD.                           */
/* ------------------------------------------------------------------------- */
#define ZPOS_COMMIT_TRANSID1 1
#define ZPOS_COMMIT_TRANSID2 2
#define ZPOS_COMMIT_GCI 3
#define ZPOS_COMMIT_TABLE_REF 4
#define ZPOS_COMMIT_FRAGID 5
#define ZPOS_COMMIT_FILE_NO 6
#define ZPOS_COMMIT_START_PAGE_NO 7
#define ZPOS_COMMIT_START_PAGE_INDEX 8
#define ZPOS_COMMIT_STOP_PAGE_NO 9
/* ------------------------------------------------------------------------- */
/*       THE POSITIONS WITHIN A ABORT LOG RECORD.                            */
/* ------------------------------------------------------------------------- */
#define ZPOS_ABORT_TRANSID1 1
#define ZPOS_ABORT_TRANSID2 2
/* ------------------------------------------------------------------------- */
/*       THE POSITION WITHIN A COMPLETED GCI LOG RECORD.                     */
/* ------------------------------------------------------------------------- */
#define ZPOS_COMPLETED_GCI 1
/* ------------------------------------------------------------------------- */
/*       THE POSITIONS WITHIN A NEW PREPARE LOG RECORD.                      */
/* ------------------------------------------------------------------------- */
#define ZPOS_NEW_PREP_FILE_NO 8
#define ZPOS_NEW_PREP_PAGE_REF 9

#define ZLAST_WRITE_IN_FILE 1
#define ZENFORCE_WRITE 2
/* ------------------------------------------------------------------------- */
/*       CONSTANTS USED AS INPUT TO SUBROUTINE WRITE_LOG_PAGES AMONG OTHERS. */
/* ------------------------------------------------------------------------- */
#define ZNORMAL 0
#define ZINIT 1
/* ------------------------------------------------------------------------- */
/*       CONSTANTS USED BY CONTINUEB TO DEDUCE WHICH CONTINUE SIGNAL IS TO   */
/*       BE EXECUTED AS A RESULT OF THIS CONTINUEB SIGNAL.                   */
/* ------------------------------------------------------------------------- */
#define ZLOG_LQHKEYREQ 0
#define ZPACK_LQHKEYREQ 1
#define ZSEND_ATTRINFO 2
#define ZSR_GCI_LIMITS 3
#define ZSR_LOG_LIMITS 4
#define ZSEND_EXEC_CONF 5
#define ZEXEC_SR 6
#define ZSR_FOURTH_COMP 7
#define ZINIT_FOURTH 8
#define ZTIME_SUPERVISION 9
#define ZSR_PHASE3_START 10
#define ZLQH_TRANS_NEXT 11
#define ZLQH_RELEASE_AT_NODE_FAILURE 12
#define ZSCAN_TC_CONNECT 13
#define ZINITIALISE_RECORDS 14
#define ZINIT_GCP_REC 15
#define ZCHECK_LCP_STOP_BLOCKED 17
#define ZSCAN_MARKERS 18
#define ZOPERATION_EVENT_REP 19
#define ZDROP_TABLE_WAIT_USAGE 20
#define ZENABLE_EXPAND_CHECK 21
#define ZRETRY_TCKEYREF 22
#define ZWAIT_REORG_SUMA_FILTER_ENABLED 23
#define ZREBUILD_ORDERED_INDEXES 24
#define ZWAIT_READONLY 25
#define ZLCP_FRAG_WATCHDOG 26

/* ------------------------------------------------------------------------- */
/*        NODE STATE DURING SYSTEM RESTART, VARIABLES CNODES_SR_STATE        */
/*        AND CNODES_EXEC_SR_STATE.                                          */
/* ------------------------------------------------------------------------- */
#define ZSTART_SR 1
#define ZEXEC_SR_COMPLETED 2
/* ------------------------------------------------------------------------- */
/*       CONSTANTS USED BY NODE STATUS TO DEDUCE THE STATUS OF A NODE.       */
/* ------------------------------------------------------------------------- */
#define ZNODE_UP 0
#define ZNODE_DOWN 1
/* ------------------------------------------------------------------------- */
/*       START PHASES                                                        */
/* ------------------------------------------------------------------------- */
#define ZLAST_START_PHASE 255
#define ZSTART_PHASE1 1
#define ZSTART_PHASE2 2
#define ZSTART_PHASE3 3
#define ZSTART_PHASE4 4
#define ZSTART_PHASE6 6
/* ------------------------------------------------------------------------- */
/*       CONSTANTS USED BY SCAN AND COPY FRAGMENT PROCEDURES                 */
/* ------------------------------------------------------------------------- */
#define ZSTORED_PROC_SCAN 0
#define ZSTORED_PROC_COPY 2
#define ZDELETE_STORED_PROC_ID 3
#define ZWRITE_LOCK 1
#define ZSCAN_FRAG_CLOSED 2
/* ------------------------------------------------------------------------- */
/*       ERROR CODES ADDED IN VERSION 0.1 AND 0.2                            */
/* ------------------------------------------------------------------------- */
#define ZNOT_FOUND 1             // Not an error code, a return value
#define ZNO_FREE_LQH_CONNECTION 414
#define ZGET_DATAREC_ERROR 418
#define ZGET_ATTRINBUF_ERROR 419
#define ZNO_FREE_FRAGMENTREC 460 // Insert new fragment error code
#define ZTAB_FILE_SIZE 464       // Insert new fragment error code + Start kernel
#define ZNO_ADD_FRAGREC 465      // Insert new fragment error code
/* ------------------------------------------------------------------------- */
/*       ERROR CODES ADDED IN VERSION 0.3                                    */
/* ------------------------------------------------------------------------- */
#define ZTAIL_PROBLEM_IN_LOG_ERROR 410
#define ZGCI_TOO_LOW_ERROR 429        // GCP_SAVEREF error code
#define ZTAB_STATE_ERROR 474          // Insert new fragment error code
#define ZTOO_NEW_GCI_ERROR 479        // LCP Start error
/* ------------------------------------------------------------------------- */
/*       ERROR CODES ADDED IN VERSION 0.4                                    */
/* ------------------------------------------------------------------------- */

#define ZNO_FREE_FRAG_SCAN_REC_ERROR 490 // SCAN_FRAGREF error code
#define ZCOPY_NO_FRAGMENT_ERROR 491      // COPY_FRAGREF error code
#define ZTAKE_OVER_ERROR 499
#define ZCOPY_NODE_ERROR 1204
#define ZTOO_MANY_COPY_ACTIVE_ERROR 1208 // COPY_FRAG and COPY_ACTIVEREF code
#define ZCOPY_ACTIVE_ERROR 1210          // COPY_ACTIVEREF error code
#define ZNO_TC_CONNECT_ERROR 1217        // Simple Read + SCAN
#define ZTRANSPORTER_OVERLOADED_ERROR 1218
/* ------------------------------------------------------------------------- */
/*       ERROR CODES ADDED IN VERSION 1.X                                    */
/* ------------------------------------------------------------------------- */
//#define ZSCAN_BOOK_ACC_OP_ERROR 1219   // SCAN_FRAGREF error code
#define ZFILE_CHANGE_PROBLEM_IN_LOG_ERROR 1220
#define ZTEMPORARY_REDO_LOG_FAILURE 1221
#define ZNO_FREE_MARKER_RECORDS_ERROR 1222
#define ZNODE_SHUTDOWN_IN_PROGRESS 1223
#define ZTOO_MANY_FRAGMENTS 1224
#define ZTABLE_NOT_DEFINED 1225
#define ZDROP_TABLE_IN_PROGRESS 1226
#define ZINVALID_SCHEMA_VERSION 1227
#define ZTABLE_READ_ONLY 1233
#define ZREDO_IO_PROBLEM 1234

/* ------------------------------------------------------------------------- */
/*       ERROR CODES ADDED IN VERSION 2.X                                    */
/* ------------------------------------------------------------------------- */
#define ZNODE_FAILURE_ERROR 400
#define ZBAD_UNLOCK_STATE 416
#define ZBAD_OP_REF 417
/* ------------------------------------------------------------------------- */
/*       ERROR CODES FROM ACC                                                */
/* ------------------------------------------------------------------------- */
#define ZNO_TUPLE_FOUND 626
#define ZTUPLE_ALREADY_EXIST 630
/* ------------------------------------------------------------------------- */
/*       ERROR CODES FROM TUP                                                */
/* ------------------------------------------------------------------------- */
/** 
 * 899 would be returned by an interpreted program such as a scan filter. New
 * such programs should use 626 instead, but 899 will also be supported to 
 * remain backwards compatible. 899 is problematic since it is also used as
 * "Rowid already allocated" (cf. ndberror.c).
 */
#define ZUSER_SEARCH_CONDITION_FALSE_CODE 899
#endif

/** 
 * @class dblqh
 *
 * @section secIntro Introduction
 *
 * Dblqh is the coordinator of the LDM.  Dblqh is responsible for 
 * performing operations on tuples.  It does this job with help of 
 * Dbacc block (that manages the index structures) and Dbtup
 * (that manages the tuples).
 *
 * Dblqh also keeps track of the participants and acts as a coordinator of
 * 2-phase commits.  Logical redo logging is also handled by the Dblqh
 * block.
 *
 * @section secModules Modules
 *
 * The code is partitioned into the following modules:
 * - START / RESTART 
 *   - Start phase 1: Load our block reference and our processor id
 *   - Start phase 2: Initiate all records within the block
 *                    Connect LQH with ACC and TUP.
 *   - Start phase 4: Connect LQH with LQH.  Connect every LQH with 
 *                    every LQH in the database system.           
 *	              If initial start, then create the fragment log files.
 *	              If system restart or node restart, 
 *                    then open the fragment log files and   
 *	              find the end of the log files.
 * - ADD / DELETE FRAGMENT<br>
 *     Used by dictionary to create new fragments and delete old fragments.
 *  - EXECUTION<br>
 *    handles the reception of lqhkeyreq and all processing        
 *    of operations on behalf of this request. 
 *    This does also involve reception of various types of attrinfo 
 *    and keyinfo. 
 *    It also involves communication with ACC and TUP.
 *  - LOG<br>
 *    The log module handles the reading and writing of the log.
 *    It is also responsible for handling system restart. 
 *    It controls the system restart in TUP and ACC as well.
 *  - TRANSACTION<br>
 *    This module handles the commit and the complete phases.
 *  - MODULE TO HANDLE TC FAILURE<br>
 *  - SCAN<br>
 *    This module contains the code that handles a scan of a particular 
 *    fragment.
 *    It operates under the control of TC and orders ACC to 
 *    perform a scan of all tuples in the fragment.
 *    TUP performs the necessary search conditions
 *    to ensure that only valid tuples are returned to the application.
 *  - NODE RECOVERY<br>
 *    Used when a node has failed. 
 *    It performs a copy of a fragment to a new replica of the fragment. 
 *    It does also shut down all connections to the failed node.
 *  - LOCAL CHECKPOINT<br>
 *    Handles execution and control of LCPs
 *    It controls the LCPs in TUP and ACC. 
 *    It also interacts with DIH to control which GCPs are recoverable.
 *  - GLOBAL CHECKPOINT<br>
 *    Helps DIH in discovering when GCPs are recoverable. 
 *    It handles the request gcp_savereq that requests LQH to 
 *    save a particular GCP to disk and respond when completed.  
 *  - FILE HANDLING<br>
 *    With submodules: 
 *    - SIGNAL RECEPTION
 *    - NORMAL OPERATION
 *    - FILE CHANGE
 *    - INITIAL START
 *    - SYSTEM RESTART PHASE ONE
 *    - SYSTEM RESTART PHASE TWO,
 *    - SYSTEM RESTART PHASE THREE
 *    - SYSTEM RESTART PHASE FOUR
 *  - ERROR 
 *  - TEST 
 *  - LOG 
 */
class Dblqh 
#ifndef DBLQH_STATE_EXTRACT
  : public SimulatedBlock
#endif
{
  friend class DblqhProxy;

public:
#ifndef DBLQH_STATE_EXTRACT
  enum LcpCloseState {
    LCP_IDLE = 0,
    LCP_RUNNING = 1,       // LCP is running
    LCP_CLOSE_STARTED = 2  // Completion(closing of files) has started
  };

  enum ExecUndoLogState {
    EULS_IDLE = 0,
    EULS_STARTED = 1,
    EULS_COMPLETED = 2
  };

  struct AddFragRecord {
    enum AddFragStatus {
      FREE = 0,
      ACC_ADDFRAG = 1,
      WAIT_TUP = 3,
      WAIT_TUX = 5,
      WAIT_ADD_ATTR = 6,
      TUP_ATTR_WAIT = 7,
      TUX_ATTR_WAIT = 9
    };
    AddFragStatus addfragStatus;
    UintR fragmentPtr;
    UintR nextAddfragrec;
    UintR accConnectptr;
    UintR tupConnectptr;
    UintR tuxConnectptr;

    CreateTabReq m_createTabReq;
    LqhFragReq m_lqhFragReq;
    LqhAddAttrReq m_addAttrReq;
    DropFragReq m_dropFragReq;
    DropTabReq m_dropTabReq;

    Uint16 addfragErrorCode;
    Uint16 attrSentToTup;
    Uint16 attrReceived;
    Uint16 totalAttrReceived;
    Uint16 fragCopyCreation;
    Uint16 defValNextPos;
    Uint32 defValSectionI;
  };
  typedef Ptr<AddFragRecord> AddFragRecordPtr;
  
  struct ScanRecord {
    ScanRecord() {}
    enum ScanState {
      SCAN_FREE = 0,
      WAIT_NEXT_SCAN_COPY = 1,
      WAIT_NEXT_SCAN = 2,
      WAIT_ACC_COPY = 3,
      WAIT_ACC_SCAN = 4,
      WAIT_SCAN_NEXTREQ = 5,
      WAIT_CLOSE_SCAN = 6,
      WAIT_CLOSE_COPY = 7,
      WAIT_TUPKEY_COPY = 8,
      WAIT_LQHKEY_COPY = 9,
      IN_QUEUE = 10
    };
    enum ScanType {
      ST_IDLE = 0,
      SCAN = 1,
      COPY = 2
    };

    /* A single scan of each fragment can have MAX_PARALLEL_OP_PER_SCAN
     * read operations in progress at one time
     * We must store ACC ptrs for each read operation.  They are stored
     * in SegmentedSections linked in the array below.
     * The main oddity is that the first element of scan_acc_op_ptr is
     * an ACC ptr, but all others are refs to SectionSegments containing
     * ACC ptrs.
     */
    STATIC_CONST( MaxScanAccSegments= (
                 (MAX_PARALLEL_OP_PER_SCAN + SectionSegment::DataLength - 1) /
                 SectionSegment::DataLength) + 1);

    UintR scan_acc_op_ptr[ MaxScanAccSegments ];
    Uint32 scan_acc_index;
    Uint32 scan_acc_segments;
    UintR scanApiOpPtr;
    Local_key m_row_id;
    
    Uint32 m_max_batch_size_rows;
    Uint32 m_max_batch_size_bytes;

    Uint32 m_curr_batch_size_rows;
    Uint32 m_curr_batch_size_bytes;

    bool check_scan_batch_completed() const;
    
    UintR copyPtr;
    union {
      Uint32 nextPool;
      Uint32 nextList;
    };
    Uint32 prevList;
    Uint32 nextHash;
    Uint32 prevHash;
    bool equal(const ScanRecord & key) const {
      return scanNumber == key.scanNumber && fragPtrI == key.fragPtrI;
    }
    Uint32 hashValue() const {
      return fragPtrI ^ scanNumber;
    }
    
    UintR scanAccPtr;
    UintR scanAiLength;
    UintR scanErrorCounter;
    UintR scanSchemaVersion;
    Uint32 scanTcWaiting; // When the request came from TC, 0 is no request

    /**
     * This is _always_ main table, even in range scan
     *   in which case scanTcrec->fragmentptr is different
     */
    Uint32 fragPtrI;
    UintR scanStoredProcId;
    ScanState scanState;
    UintR scanTcrec;
    ScanType scanType;
    BlockReference scanApiBlockref;
    NodeId scanNodeId;
    Uint16 scanReleaseCounter;
    Uint16 scanNumber;

    // scan source block, block object and function ACC TUX TUP
    BlockReference scanBlockref;
    SimulatedBlock* scanBlock;
    ExecFunction scanFunction_NEXT_SCANREQ;
 
    Uint8 scanCompletedStatus;
    Uint8 scanFlag;
    Uint8 scanLockHold;
    Uint8 scanLockMode;
    Uint8 readCommitted;
    Uint8 rangeScan;
    Uint8 descending;
    Uint8 tupScan;
    Uint8 lcpScan;
    Uint8 scanKeyinfoFlag;
    Uint8 m_last_row;
    Uint8 m_reserved;
    Uint8 statScan;
    Uint8 m_stop_batch;
    Uint8 scan_direct_count;
    Uint8 dummy; // align?
  };
  typedef Ptr<ScanRecord> ScanRecordPtr;

/* Constants for scan_direct_count */
#define ZSCAN_DIRECT_INITIAL 3
#define ZSCAN_DIRECT_COUNT 4

  struct Fragrecord {
    Fragrecord() {}

    enum ExecSrStatus {
      IDLE = 0,
      ACTIVE = 2
    };
    /**
     * Possible state transitions are:
     * - FREE -> DEFINED                 Fragment record is allocated
     * - DEFINED -> ACTIVE               Add fragment is completed and 
     *                                   fragment is ready to      
     *                                   receive operations.
     * - DEFINED -> ACTIVE_CREATION      Add fragment is completed and 
     *                                   fragment is ready to      
     *                                   receive operations in parallel 
     *                                   with a copy fragment     
     *                                   which is performed from the 
     *                                   primary replica             
     * - DEFINED -> CRASH_RECOVERING     A fragment is ready to be 
     *                                   recovered from a local        
     *                                   checkpoint on disk
     * - ACTIVE -> REMOVING              A fragment is removed from the node
     * - CRASH_RECOVERING -> ACTIVE      A fragment has been recovered and 
     *                                   are now ready for     
     *                                   operations again.
     * - CRASH_RECOVERING -> REMOVING    Fragment recovery failed or 
     *                                   was cancelled.              
     * - ACTIVE_CREATION -> ACTIVE       A fragment is now copied and now 
     *                                   is a normal fragment   
     * - ACTIVE_CREATION -> REMOVING     Copying of the fragment failed
     * - REMOVING -> FREE                Removing of the fragment is 
     *                                   completed and the fragment  
     *                                   is now free again.
     */
    enum FragStatus {
      FREE = 0,               ///< Fragment record is currently not in use
      FSACTIVE = 1,           ///< Fragment is defined and usable for operations
      DEFINED = 2,            ///< Fragment is defined but not yet usable by 
                              ///< operations
      ACTIVE_CREATION = 3,    ///< Fragment is defined and active but is under 
                              ///< creation by the primary LQH.
      CRASH_RECOVERING = 4,   ///< Fragment is recovering after a crash by 
                              ///< executing the fragment log and so forth. 
                              ///< Will need further breakdown.
      REMOVING = 5            ///< The fragment is currently removed. 
                              ///< Operations are not allowed. 
    };
    enum LogFlag {
      STATE_TRUE = 0,
      STATE_FALSE = 1
    };
    enum SrStatus {
      SS_IDLE = 0,
      SS_STARTED = 1,
      SS_COMPLETED = 2
    };
    enum LcpFlag {
      LCP_STATE_TRUE = 0,
      LCP_STATE_FALSE = 1
    };
    /**
     *        Last GCI for executing the fragment log in this phase.
     */
    UintR execSrLastGci[4];
    /**
     *       Start GCI for executing the fragment log in this phase.
     */
    UintR execSrStartGci[4];
    /**
     *       Requesting user pointer for executing the fragment log in
     *       this phase
     */
    UintR execSrUserptr[4];
    /**
     *       The LCP identifier of the LCP's. 
     *       =0 means that the LCP number has not been stored.
     *       The LCP identifier is supplied by DIH when starting the LCP.   
     */
    UintR lcpId[MAX_LCP_STORED];
    UintR maxGciInLcp;
    /**
     *       This variable contains the maximum global checkpoint 
     *       identifier that exists in a certain local checkpoint. 
     *       Maximum 4 local checkpoints is possible in this release.
     */
    UintR maxGciCompletedInLcp;
    UintR srLastGci[4];
    UintR srStartGci[4];
    /**
     *       The fragment pointers in ACC
     */
    UintR accFragptr;
    /**
     *       The EXEC_SR variables are used to keep track of which fragments  
     *       that are interested in being executed as part of executing the    
     *       fragment loop. 
     *       It is initialised for every phase of executing the 
     *       fragment log (the fragment log can be executed upto four times).  
     *                                                                         
     *       Each execution is capable of executing the log records on four    
     *       fragment replicas.                                                
     */
    /**
     *       Requesting block reference for executing the fragment log
     *       in this phase.
     */
    BlockReference execSrBlockref[4];
    /**
     *       This variable contains references to active scan and copy     
     *       fragment operations on the fragment. 
     *       A maximum of four concurrently active is allowed.
     */

    typedef Bitmask<8> ScanNumberMask; // Max 255 KeyInfo20::ScanNo
    ScanNumberMask m_scanNumberMask;
    DLCList<ScanRecord>::Head m_activeScans;
    DLCFifoList<ScanRecord>::Head m_queuedScans;
    DLCFifoList<ScanRecord>::Head m_queuedTupScans;

    Uint16 srLqhLognode[4];
    /**
     *       The fragment pointers in TUP and TUX
     */
    UintR tupFragptr;
    UintR tuxFragptr;

    /**
     *       This variable keeps track of how many operations that are 
     *       active that have skipped writing the log but not yet committed 
     *       or aborted.  This is used during start of fragment.
     */
    UintR activeTcCounter;

    /**
     *       This status specifies whether this fragment is actively 
     *       engaged in executing the fragment log.
     */
    ExecSrStatus execSrStatus;

    /**
     *       The fragment id of this fragment.
     */
    UintR fragId;

    /**
     *       Status of fragment
     */
    FragStatus fragStatus;

    /**
     * 0 = undefined i.e fragStatus != ACTIVE_CREATION
     * 1 = yes
     * 2 = no
     */
    enum ActiveCreat {
      AC_NORMAL = 0,  // fragStatus != ACTIVE_CREATION
      AC_IGNORED = 1, // Operation that got ignored during NR
      AC_NR_COPY = 2  // Operation that got performed during NR
    };
    Uint8 m_copy_started_state; 

    /**
     *       This flag indicates whether logging is currently activated at 
     *       the fragment.  
     *       During a system restart it is temporarily shut off. 
     *       Some fragments have it permanently shut off. 
     */
    LogFlag logFlag;
    UintR masterPtr;
    /**
     *       This variable contains the maximum global checkpoint identifier 
     *       which was completed when the local checkpoint was started.
     */
    /**
     *       Reference to the next fragment record in a free list of fragment 
     *       records.              
     */
    union {
      Uint32 nextPool;
      Uint32 nextList;
    };
    Uint32 prevList;
    
    /**
     *       The newest GCI that has been committed on fragment             
     */
    UintR newestGci;
    SrStatus srStatus;
    UintR srUserptr;
    /**
     *       The starting global checkpoint of this fragment.
     */
    UintR startGci;
    /**
     *       A reference to the table owning this fragment.
     */
    UintR tabRef;

    /**
     *       The block reference to ACC on the fragment makes it
     *       possible to have different ACC blocks for different
     *       fragments in the future.
     */
    BlockReference accBlockref;

    /**
     *       Ordered index block.
     */
    BlockReference tuxBlockref;
    /**
     *       The master block reference as sent in COPY_ACTIVEREQ.
     */
    BlockReference masterBlockref;
    /**
     *       These variables are used during system restart to recall
     *       from which node to execute the fragment log and which GCI's
     *       this node should start and stop from. Also to remember who
     *       to send the response to when system restart is completed.
     */
    BlockReference srBlockref;
    /**
     *       The block reference to TUP on the fragment makes it
     *       possible to have different TUP blocks for different
     *       fragments in the future.
     */
    BlockReference tupBlockref;
    /**
     *      This state indicates if the fragment will participate in a
     *      checkpoint.  
     *      Temporary tables with Fragrecord::logFlag permanently off
     *      will also have Fragrecord::lcpFlag off.
     */
    LcpFlag lcpFlag;
    /**
     *       Used to ensure that updates started with old
     *       configuration do not arrive here after the copy fragment
     *       has started. 
     *       If they are allowed to arrive after they
     *       could update a record that has already been replicated to
     *       the new node.  This type of arrival should be extremely
     *       rare but we must anyway ensure that no harm is done.
     */
    Uint16 copyNode;
    /**
     * Instance key for fast access.
     */
    Uint16 lqhInstanceKey;
    /**
     *       This variable ensures that only one copy fragment is
     *       active at a time on the fragment.
     */
    Uint8 copyFragState;
    /**
     *       The number of fragment replicas that will execute the log
     *       records in this round of executing the fragment
     *       log.  Maximum four is possible.
     */
    Uint8 execSrNoReplicas;
    /**
     *       This variable contains what type of replica this fragment
     *       is.  Two types are possible:  
     *       - Primary/Backup replica = 0
     *       - Stand-by replica = 1 
     *
     *       It is not possible to distinguish between primary and
     *       backup on a fragment.  
     *       This can only be done per transaction. 
     *       DIH can change from primary to backup without informing
     *       the various replicas about this change.
     */
    Uint8 fragCopy;
    /**
     *       This is the last fragment distribution key that we have
     *       heard of.
     */
    Uint8 fragDistributionKey;
   /**
     *       How many local checkpoints does the fragment contain
     */
    Uint8 srChkpnr;
    Uint8 srNoLognodes;
    /**
     *       Table type.
     */
    Uint8 tableType;
    /**
     *       For ordered index fragment, i-value of corresponding
     *       fragment in primary table.
     */
    UintR tableFragptr;

    /**
     * Log part
     */
    Uint32 m_log_part_ptr_i;
    /**
     * LCP_FRAG_ORD info for the c_queued_lcp_frag_ord queue.
     */
    enum LcpExecutionState
    {
      LCP_QUEUED = 0,
      LCP_EXECUTING = 1,
      LCP_EXECUTED = 2
    };

    /* 
       Usage counters. Except for m_queuedScanCount, these only count 'user' 
       operations, i.e. those directly initiated from the ndbapi, and not
       'internal' operations, such as those used for LCPs.
     */
    struct UsageStat
    {
      // Number of key read operations.
      Uint64 m_readKeyReqCount;

      // Number of inserts.
      Uint64 m_insKeyReqCount;

      // Number of updates.
      Uint64 m_updKeyReqCount;
      /*
        Number of write operations, meaning 'update' if key exists, and 'insert'
        otherwise.
      */
      Uint64 m_writeKeyReqCount;

      // Number of deletes
      Uint64 m_delKeyReqCount;
 
      /*
        Number of key operations refused by the LDM due to either:
        - no matching key for update/delete.
        - key exists already for insert.
        - operation rejected by interpreted program.
      */
      Uint64 m_keyRefCount;

      // Number of attrinfo words in key operations.
      Uint64 m_keyReqAttrWords;

      // Number of keyinfo words in key operations.
      Uint64 m_keyReqKeyWords;

      // Total size of interpeter programs for key operations.
      Uint64 m_keyProgramWords;

      // Number of interpreter instructions executed for key operations.
      Uint64 m_keyInstructionCount;

      // Number of words returned to client due to key operations.
      Uint64 m_keyReqWordsReturned;

      // Number of fragment scans requested.
      Uint64 m_scanFragReqCount;

      /*
        The number of rows examined during scans. Some of these may have been
        rejected by the interpreted program (i.e. a pushed condition), and 
        thus not been returned to the client.
      */
      Uint64 m_scanRowsExamined;

      // Number of scan rows returned to the client.
      Uint64 m_scanRowsReturned;

      // Number of words returned to client due to scans.
      Uint64 m_scanWordsReturned;

      // Total size of interpeter programs for scans.
      Uint64 m_scanProgramWords;

      // Total size of scan bounds (for ordered index scans).
      Uint64 m_scanBoundWords;

      // Number of interpreter instructions executed for scans.
      Uint64 m_scanInstructionCount;

      // Total number of scans queued (including those from internal clients.
      Uint64 m_queuedScanCount;
      
      // Set all counters to zero.
      void init()
      {
        memset(this, 0, sizeof *this);
      }
    };
    Uint32 lcp_frag_ord_lcp_no;
    Uint32 lcp_frag_ord_lcp_id;
    LcpExecutionState lcp_frag_ord_state;
    UsageStat m_useStat;
  };
  typedef Ptr<Fragrecord> FragrecordPtr;
  
  /* $$$$$$$$$$$$$$$$$$$$$$$$$$$$$$$$$$$$$$$$$$$$$$$$$$$$$$$$$$$$$$$$$$$$$$$ */
  /* $$$$$$$                GLOBAL CHECKPOINT RECORD                  $$$$$$ */
  /* $$$$$$$$$$$$$$$$$$$$$$$$$$$$$$$$$$$$$$$$$$$$$$$$$$$$$$$$$$$$$$$$$$$$$$$ */
  /**
   *       This record describes a global checkpoint that is
   *       completed.  It waits for all log records belonging to this
   *       global checkpoint to be saved on disk.
   */
  struct GcpRecord {
    /**
     *       The file number within each log part where the log was
     *       located when gcp_savereq was received. The last record 
     *       belonging to this global checkpoint is certainly before 
     *       this place in the log. We could come even closer but it 
     *       would cost performance and doesn't seem like a good 
     *       idea. This is simple and it works.
     */
    Uint16 gcpFilePtr[NDB_MAX_LOG_PARTS];
    /** 
     *       The page number within the file for each log part.
     */
    Uint16 gcpPageNo[NDB_MAX_LOG_PARTS];
    /**
     *       The word number within the last page that was written for
     *       each log part.
     */
    Uint16 gcpWordNo[NDB_MAX_LOG_PARTS];
    /**
     *       The identity of this global checkpoint.
     */
    UintR gcpId;
    /**
     *       The state of this global checkpoint, one for each log part.
     */
    Uint8 gcpLogPartState[NDB_MAX_LOG_PARTS];
    /**
     *       The sync state of this global checkpoint, one for each
     *       log part.
     */
    Uint8 gcpSyncReady[NDB_MAX_LOG_PARTS];
    /**
     *       User pointer of the sender of gcp_savereq (= master DIH).
     */
    UintR gcpUserptr;
    /**
     *       Block reference of the sender of gcp_savereq 
     *       (= master DIH).
     */
    BlockReference gcpBlockref;
  }; // Size 44 bytes
  typedef Ptr<GcpRecord> GcpRecordPtr;

  struct HostRecord {
    struct PackedWordsContainer lqh_pack[MAX_NDBMT_LQH_THREADS+1];
    struct PackedWordsContainer tc_pack[MAX_NDBMT_TC_THREADS+1];
    Uint8 inPackedList;
    Uint8 nodestatus;
  };
  typedef Ptr<HostRecord> HostRecordPtr;
  
  /* $$$$$$$$$$$$$$$$$$$$$$$$$$$$$$$$$$$$$$$$$$$$$$$$$$$$$$$$$$$$$$$$$$$$$$$ */
  /* $$$$$$               LOCAL CHECKPOINT SUPPORT RECORD            $$$$$$$ */
  /* $$$$$$$$$$$$$$$$$$$$$$$$$$$$$$$$$$$$$$$$$$$$$$$$$$$$$$$$$$$$$$$$$$$$$$$ */
  /**
   *      This record contains the information about an outstanding
   *      request to TUP or ACC. Used for both local checkpoints and
   *      system restart.
   */
  struct LcpLocRecord {
    enum LcpLocstate {
      IDLE = 0,
      WAIT_TUP_PREPLCP = 1,
      WAIT_LCPHOLDOP = 2,
      HOLDOP_READY = 3,
      ACC_WAIT_STARTED = 4,
      ACC_STARTED = 5,
      ACC_COMPLETED = 6,
      TUP_WAIT_STARTED = 7,
      TUP_STARTED = 8,
      TUP_COMPLETED = 9,
      SR_ACC_STARTED = 10,
      SR_TUP_STARTED = 11,
      SR_ACC_COMPLETED = 12,
      SR_TUP_COMPLETED = 13
    };
    LcpLocstate lcpLocstate;
    Uint32 lcpRef;
  }; // 28 bytes
  typedef Ptr<LcpLocRecord> LcpLocRecordPtr;

  /* $$$$$$$$$$$$$$$$$$$$$$$$$$$$$$$$$$$$$$$$$$$$$$$$$$$$$$$$$$$$$$$$$$$$$$$ */
  /* $$$$$$$              LOCAL CHECKPOINT RECORD                    $$$$$$$ */
  /* $$$$$$$$$$$$$$$$$$$$$$$$$$$$$$$$$$$$$$$$$$$$$$$$$$$$$$$$$$$$$$$$$$$$$$$ */
  /** 
   *       This record contains the information about a local
   *       checkpoint that is ongoing. This record is also used as a
   *       system restart record.
   */
  struct LcpRecord {
    LcpRecord() { m_EMPTY_LCP_REQ.clear(); }
    
    enum LcpState {
      LCP_IDLE = 0,
      LCP_COMPLETED = 2,
      LCP_WAIT_FRAGID = 3,
      LCP_WAIT_TUP_PREPLCP = 4,
      LCP_WAIT_HOLDOPS = 5,
      LCP_START_CHKP = 7,
      LCP_SR_WAIT_FRAGID = 8,
      LCP_SR_STARTED = 9,
      LCP_SR_COMPLETED = 10
    };
 
    LcpState lcpState;
    bool firstFragmentFlag;
    bool lastFragmentFlag;

    struct FragOrd {
      Uint32 fragPtrI;
      LcpFragOrd lcpFragOrd;
    };
    FragOrd currentFragment;
    
    bool   reportEmpty;
    NdbNodeBitmask m_EMPTY_LCP_REQ;

    Uint32 m_error;
    Uint32 m_outstanding;

    Uint64 m_no_of_records;
    Uint64 m_no_of_bytes;
  }; // Size 76 bytes
  typedef Ptr<LcpRecord> LcpRecordPtr;

  struct IOTracker
  {
    STATIC_CONST( SAMPLE_TIME = 128 );              // millis
    STATIC_CONST( SLIDING_WINDOW_LEN = 1024 );      // millis
    STATIC_CONST( SLIDING_WINDOW_HISTORY_LEN = 8 );

    void init(Uint32 partNo);
    Uint32 m_log_part_no;
    Uint32 m_current_time;

    /**
     * Keep sliding window of measurement
     */
    Uint32 m_save_pos; // current pos in array
    Uint32 m_save_written_bytes[SLIDING_WINDOW_HISTORY_LEN];
    Uint32 m_save_elapsed_millis[SLIDING_WINDOW_HISTORY_LEN];

    /**
     * Current sum of sliding window
     */
    Uint32 m_curr_elapsed_millis;
    Uint64 m_curr_written_bytes;

    /**
     * Currently outstanding bytes
     */
    Uint64 m_sum_outstanding_bytes;

    /**
     * How many times did we pass lag-threshold
     */
    Uint32 m_lag_cnt;

    /**
     * How many seconds of writes are we lagging
     */
    Uint32 m_lag_in_seconds;

    /**
     * bytes send during current sample
     */
    Uint64 m_sample_sent_bytes;

    /**
     * bytes completed during current sample
     */
    Uint64 m_sample_completed_bytes;

    /**
     * bytes completed since last report
     */
    Uint64 m_redo_written_bytes;

    int tick(Uint32 now, Uint32 maxlag, Uint32 maxlag_cnt);
    void send_io(Uint32 bytes);
    void complete_io(Uint32 bytes);
    Uint32 get_lag_cnt()
    {
      return m_lag_cnt;
    }
    Uint32 get_lag_in_seconds()
    {
      return m_lag_in_seconds;
    }
    Uint64 get_and_reset_redo_written_bytes()
    {
      Uint64 redo_written_bytes = m_redo_written_bytes;
      m_redo_written_bytes = 0;
      return redo_written_bytes;
    }
  };
  bool is_ldm_instance_io_lagging();
  Uint64 report_redo_written_bytes();

  /** 
   * RedoWorkStats
   *
   * Structure for tracking the work performed to recover
   * from redo
   */
  class RedoWorkStats
  {
  public:
    Uint64 m_pagesRead;
    
    Uint64 m_opsPrepared;
    Uint64 m_opsSkipped;
    Uint64 m_opsExecuted;
    Uint64 m_bytesExecuted;
    Uint32 m_gcisExecuted;

    RedoWorkStats()
      :m_pagesRead(0),
       m_opsSkipped(0),
       m_opsExecuted(0),
       m_bytesExecuted(0),
       m_gcisExecuted(0)
      {};
  };

  /**
   * LCPFragWatchdog
   *
   * Structure tracking state of LCP fragment watchdog.
   * This watchdog polls the state of the current LCP fragment
   * scan to ensure that forward progress is maintained at
   * a minimal rate.
   * It only continues running while this LQH instance 
   * thinks a fragment scan is ongoing
   */
  struct LCPFragWatchdog
  {
    STATIC_CONST( PollingPeriodMillis = 10000 ); /* 10s */
    Uint32 WarnElapsedWithNoProgressMillis; /* LCP Warn, milliseconds */
    Uint32 MaxElapsedWithNoProgressMillis;  /* LCP Fail, milliseconds */

    SimulatedBlock* block;
    
    /* Should the watchdog be running? */
    bool scan_running;
    
    /* Is there an active thread? */
    bool thread_active;
    
    /* LCP position and state info from Backup block */
    LcpStatusConf::LcpState lcpState;
    Uint32 tableId;
    Uint32 fragId;
    Uint64 completionStatus;

    /* Total elapsed milliseconds with no LCP progress observed */ 
    Uint32 elapsedNoProgressMillis; /* milliseconds */
    NDB_TICKS lastChecked;          /* Last time LCP progress checked */

    /* Reinitialise the watchdog */
    void reset();

    /* Handle an LCP Status report */
    void handleLcpStatusRep(LcpStatusConf::LcpState repLcpState,
                            Uint32 repTableId,
                            Uint32 repFragId,
                            Uint64 repCompletionStatus);
  };
  
  LCPFragWatchdog c_lcpFragWatchdog;
    
    
  /* $$$$$$$$$$$$$$$$$$$$$$$$$$$$$$$$$$$$$$$$$$$$$$$$$$$$$$$$$$$$$$$$$$$$$$$$ */
  /* $$$$$$$$$$$$$$$$$$$$$$$$$$$$$$$$$$$$$$$$$$$$$$$$$$$$$$$$$$$$$$$$$$$$$$$$ */
  /*                                                                          */
  /*       THE RECORDS THAT START BY LOG_ ARE A PART OF THE LOG MANAGER.      */
  /*       THESE RECORDS ARE USED TO HANDLE THE FRAGMENT LOG.                 */
  /*                                                                          */
  /* $$$$$$$$$$$$$$$$$$$$$$$$$$$$$$$$$$$$$$$$$$$$$$$$$$$$$$$$$$$$$$$$$$$$$$$$ */
  /* $$$$$$$$$$$$$$$$$$$$$$$$$$$$$$$$$$$$$$$$$$$$$$$$$$$$$$$$$$$$$$$$$$$$$$$$ */
  /* $$$$$$$$$$$$$$$$$$$$$$$$$$$$$$$$$$$$$$$$$$$$$$$$$$$$$$$$$$$$$$$$$$$$$$$$ */
  /* $$$$$$$                       LOG RECORD                         $$$$$$$ */
  /*                                                                          */
  /* $$$$$$$$$$$$$$$$$$$$$$$$$$$$$$$$$$$$$$$$$$$$$$$$$$$$$$$$$$$$$$$$$$$$$$$$ */
  /*       THIS RECORD IS ALIGNED TO BE 256 BYTES.                            */
  /* $$$$$$$$$$$$$$$$$$$$$$$$$$$$$$$$$$$$$$$$$$$$$$$$$$$$$$$$$$$$$$$$$$$$$$$$ */
  /**       
   *       This record describes the current state of a log. 
   *       A log consists of a number of log files. 
   *       These log files are described by the log file record.
   *
   *       There will be 4 sets of log files. 
   *       Different tables will use different log files dependent 
   *       on the table id. 
   *       This  ensures that more than one outstanding request can 
   *       be sent to the file system.
   *       The log file to use is found by performing a very simple hash
   *       function.
   */
  struct LogPartRecord {
    enum LogPartState {
      IDLE = 0,                       ///< Nothing happens at the moment
      ACTIVE = 1,                     ///< An operation is active logging 
      SR_FIRST_PHASE = 2,             ///< Finding the end of the log and 
                                      ///< the information about global 
                                      ///< checkpoints in the log is ongoing.
      SR_FIRST_PHASE_COMPLETED = 3,   ///< First phase completed
      SR_THIRD_PHASE_STARTED = 4,     ///< Executing fragment log is in 3rd ph
      SR_THIRD_PHASE_COMPLETED = 5,
      SR_FOURTH_PHASE_STARTED = 6,    ///< Finding the log tail and head 
                                      ///< is the fourth phase.
      SR_FOURTH_PHASE_COMPLETED = 7
    };
    enum WaitWriteGciLog {
      WWGL_TRUE = 0,
      WWGL_FALSE = 1
    };
    enum LogExecState {
      LES_IDLE = 0,
      LES_SEARCH_STOP = 1,
      LES_SEARCH_START = 2,
      LES_EXEC_LOG = 3,
      LES_EXEC_LOG_NEW_MBYTE = 4,
      LES_EXEC_LOG_NEW_FILE = 5,
      LES_EXEC_LOGREC_FROM_FILE = 6,
      LES_EXEC_LOG_COMPLETED = 7,
      LES_WAIT_READ_EXEC_SR_NEW_MBYTE = 8,
      LES_WAIT_READ_EXEC_SR = 9,
      LES_EXEC_LOG_INVALIDATE = 10
    };

    /**
     *       Is a CONTINUEB(ZLOG_LQHKEYREQ) signal sent and
     *       outstanding. We do not want several instances of this
     *       signal out in the air since that would create multiple
     *       writers of the list.
     */
    UintR LogLqhKeyReqSent;
    /**
     *       Contains the current log file where log records are
     *       written.  During system restart it is used to indicate the
     *       last log file.
     */
    UintR currentLogfile;
    /**
     *       The log file used to execute log records from far behind.
     */
    UintR execSrExecLogFile;
    /**
     *       The currently executing prepare record starts in this log
     *       page. This variable is used to enable that a log record is
     *       executed multiple times in execution of the log.
     */
    UintR execSrLogPage;
    /**
     *       This variable keeps track of the lfo record where the
     *       pages that were read from disk when an operations log
     *       record were not found in the main memory buffer for log
     *       pages.
     */
    UintR execSrLfoRec;
    /**
     *       The starting page number when reading log from far behind.
     */
    UintR execSrStartPageNo;
    /**
     *       The last page number when reading log from far behind.
     */
    UintR execSrStopPageNo;
    /**
     *       Contains a reference to the first log file, file number 0.
     */
    UintR firstLogfile;
    /** 
     *       This variable contains the oldest operation in this log
     *       part which have not been committed yet.
     */
    UintR firstLogTcrec;
    /**
     *       The first reference to a set of 8 pages. These are used
     *       during execution of the log to keep track of which pages
     *       are in memory and which are not.
     */
    UintR firstPageRef;
    /**
     *       This variable contains the global checkpoint record
     *       waiting for disk writes to complete.
     */
    UintR gcprec;
    /**
     *       The last reference to a set of 8 pages.  These are used
     *       during execution of the log to keep track of which pages
     *       are in memory and which are not.
     */
    UintR lastPageRef;

    struct OperationQueue
    {
      void init() { firstElement = lastElement = RNIL;}
      bool isEmpty() const { return firstElement == RNIL; }
      Uint32 firstElement;
      Uint32 lastElement;
    };

    /**
     * operations queued waiting on REDO to prepare
     */
    struct OperationQueue m_log_prepare_queue;

    /**
     * operations queued waiting on REDO to commit/abort
     */
    struct OperationQueue m_log_complete_queue;

    /**
     *       This variable contains the newest operation in this log
     *       part which have not been committed yet.
     */
    UintR lastLogTcrec;
    /**
     *       This variable indicates which was the last mbyte that was
     *       written before the system crashed.  Discovered during
     *       system restart.
     */
    UintR lastLogfile;
    /**
     *       This variable is used to keep track of the state during
     *       the third phase of the system restart, i.e. when
     *       LogPartRecord::logPartState == 
     *       LogPartRecord::SR_THIRD_PHASE_STARTED.
     */
    LogExecState logExecState;
    /**
     *       This variable contains the lap number of this log part.
     */
    UintR logLap;
    /**
     *       This variable contains the place to stop executing the log
     *       in this phase.
     */
    UintR logLastGci;
    /**
     *       This variable contains the place to start executing the
     *       log in this phase.
     */
    UintR logStartGci;
    /**
     *       The latest GCI completed in this log part.
     */
    UintR logPartNewestCompletedGCI;
    /**
     *       The current state of this log part.                               
     */
    LogPartState logPartState;

    /**
     * does current log-part have tail-problem (i.e 410)
     */
    enum {
      P_TAIL_PROBLEM        = 0x1,// 410
      P_REDO_IO_PROBLEM     = 0x2,// 1234
      P_FILE_CHANGE_PROBLEM = 0x4 // 1220
    };
    Uint32 m_log_problems;

    /**
     *       A timer that is set every time a log page is sent to disk.
     *       Ensures that log pages are not kept in main memory for
     *       more than a certain time.
     */
    UintR logPartTimer;
    /**
     *       The current timer which is set by the periodic signal
     *       received by LQH
     */
    UintR logTimer;
    /** 
     *       Contains the number of the log tail file and the mbyte
     *       reference within that file.  This information ensures that
     *       the tail is not overwritten when writing new log records.
     */
    UintR logTailFileNo;
    /**
     *       The TcConnectionrec used during execution of this log part.
     */
    UintR logTcConrec;
    /**
     *       The number of pages that currently resides in the main
     *       memory buffer.  It does not refer pages that are currently
     *       read from the log files.  Only to pages already read
     *       from the log file.
     */
    UintR mmBufferSize;
    /**
     *       Contains the current number of log files in this log part. 
     */
    UintR noLogFiles;
    /**
     *       This variable is used only during execution of a log
     *       record.  It keeps track of in which page record a log
     *       record was started.  It is used then to deduce which
     *       pages that are dirty after that the log records on the
     *       page have been executed.
     *
     *       It is also used to find out where to write the invalidate
     *       command when that is needed.
     */
    UintR prevLogpage;
    union {
      /**
       *       The number of files remaining to gather GCI information
       *       for during system restart.  Only used if number of files
       *       is larger than 60.
       */
      UintR srRemainingFiles;

      /**
       *       The index of the file which we should start loading redo
       *       meta information from after the 'FRONTPAGE' file has been
       *       closed.
       */
      UintR srLastFileIndex;
    };
    /**
     *       The log file where to start executing the log during
     *       system restart.
     */
    UintR startLogfile;
    /**
     *       The last log file in which to execute the log during system 
     *       restart.                    
     */
    UintR stopLogfile;
    /**
     *       This variable keeps track of when we want to write a complete 
     *       gci log record but have been blocked by an ongoing log operation.
     */
    WaitWriteGciLog waitWriteGciLog;
    /**
     *       The currently executing prepare record starts in this index 
     *       in the log page.            
     */
    Uint16 execSrLogPageIndex;
    /**
     *       Which of the four exec_sr's in the fragment is currently executing
     */
    Uint16 execSrExecuteIndex;
    /**
     *       The number of pages executed in the current mbyte. 
     */
    Uint16 execSrPagesExecuted;
    /**
     *       The number of pages read from disk that have arrived and are 
     *       currently awaiting execution of the log.
     */
    Uint16 execSrPagesRead;
    /**
     *       The number of pages read from disk and currently not arrived 
     *       to the block.             
     */
    Uint16 execSrPagesReading;
    /**
     *       This variable refers to the new header file where we will 
     *       start writing the log after a system restart have been completed.
     */
    Uint16 headFileNo;
    /**
     *       This variable refers to the page number within the header file.
     */
    Uint16 headPageNo;
    /**
     *       This variable refers to the index within the new header
     *       page.
     */
    Uint16 headPageIndex;
    /**
     *       This variables indicates which was the last mbyte in the last 
     *       logfile before a system crash. Discovered during system restart.
     */
    Uint16 lastMbyte;
    /**
     *       This variable is used only during execution of a log
     *       record. It keeps track of in which file page a log
     *       record was started.  It is used if it is needed to write a
     *       dirty page to disk during log execution (this happens when
     *       commit records are invalidated).
     */
    Uint16 prevFilepage;
    /**
     *       This is used to save where we were in the execution of log
     *       records when we find a commit record that needs to be
     *       executed.
     *
     *       This variable is also used to remember the index where the
     *       log type was in the log record. It is only used in this
     *       role when finding a commit record that needs to be
     *       invalidated.
     */
    Uint16 savePageIndex;
    Uint16 logTailMbyte;
    /**
     *       The mbyte within the starting log file where to start 
     *       executing the log.                
     */
    Uint16 startMbyte;
    /**
     *       The last mbyte in which to execute the log during system
     *       restart.
     */
    Uint16 stopMbyte;
   /**
     *       This variable refers to the file where invalidation is
     *       occuring during system/node restart.
     */
    Uint16 invalidateFileNo;
    /**
     *       This variable refers to the page where invalidation is
     *       occuring during system/node restart.
     */
    Uint16 invalidatePageNo;
    /**
     *       For MT LQH the log part (0-3).
     */
    Uint16 logPartNo;

    /**
<<<<<<< HEAD
=======
     * Keep track of the first invalid log page found in our search. This
     * enables us to print information about irregular writes of log pages
     * at the end of the REDO log.
     */
    Uint16 endInvalidMByteSearch;
    Uint16 firstInvalidateFileNo;
    Uint16 firstInvalidatePageNo;
    bool firstInvalidatePageFound;
    /**
>>>>>>> cc8c2b42
     * IO tracker...
     */
    struct IOTracker m_io_tracker;
    
    RedoWorkStats m_redoWorkStats;
  }; // Size 164 Bytes
  typedef Ptr<LogPartRecord> LogPartRecordPtr;
  
  /* $$$$$$$$$$$$$$$$$$$$$$$$$$$$$$$$$$$$$$$$$$$$$$$$$$$$$$$$$$$$$$$$$$$$$$$$ */
  /* $$$$$$$                      LOG FILE RECORD                     $$$$$$$ */
  /* $$$$$$$$$$$$$$$$$$$$$$$$$$$$$$$$$$$$$$$$$$$$$$$$$$$$$$$$$$$$$$$$$$$$$$$$ */
  /*       THIS RECORD IS ALIGNED TO BE 288 (256 + 32) BYTES.                 */
  /* $$$$$$$$$$$$$$$$$$$$$$$$$$$$$$$$$$$$$$$$$$$$$$$$$$$$$$$$$$$$$$$$$$$$$$$$ */
  /**
   *              This record contains information about a log file.          
   *              A log file contains log records from several tables and     
   *              fragments of a table. LQH can contain more than             
   *              one log file to ensure faster log processing.               
   *                                                                          
   *              The number of pages to write to disk at a time is           
   *              configurable.                                               
   */
  struct LogFileRecord {
    LogFileRecord() {}

    enum FileChangeState {
      NOT_ONGOING = 0,
      BOTH_WRITES_ONGOING = 1,
      LAST_WRITE_ONGOING = 2,
      FIRST_WRITE_ONGOING = 3,
      WRITE_PAGE_ZERO_ONGOING = 4
    };  
    enum LogFileStatus {
      LFS_IDLE = 0,                     ///< Log file record not in use
      CLOSED = 1,                       ///< Log file closed
      OPENING_INIT = 2,
      OPEN_SR_FRONTPAGE = 3,            ///< Log file opened as part of system
                                        ///< restart.  Open file 0 to find  
                                        ///< the front page of the log part.
      OPEN_SR_LAST_FILE = 4,            ///< Open last log file that was written
                                        ///< before the system restart.  
      OPEN_SR_NEXT_FILE = 5,            ///< Open a log file which is 16 files 
                                        ///< backwards to find the next    
                                        ///< information about GCPs.
      OPEN_EXEC_SR_START = 6,           ///< Log file opened as part of 
                                        ///< executing 
                                        ///< log during system restart. 
      OPEN_EXEC_SR_NEW_MBYTE = 7,
      OPEN_SR_FOURTH_PHASE = 8,
      OPEN_SR_FOURTH_NEXT = 9,
      OPEN_SR_FOURTH_ZERO = 10,
      OPENING_WRITE_LOG = 11,           ///< Log file opened as part of writing 
                                        ///< log during normal operation. 
      OPEN_EXEC_LOG = 12,
      CLOSING_INIT = 13,
      CLOSING_SR = 14,                  ///< Log file closed as part of system 
                                        ///< restart.  Currently trying to  
                                        ///< find where to start executing the 
                                        ///< log
      CLOSING_EXEC_SR = 15,             ///< Log file closed as part of 
                                        ///< executing log during system restart
      CLOSING_EXEC_SR_COMPLETED = 16,
      CLOSING_WRITE_LOG = 17,           ///< Log file closed as part of writing 
                                        ///< log during normal operation. 
      CLOSING_EXEC_LOG = 18,
      OPEN_INIT = 19,
      OPEN = 20,                         ///< Log file open
      OPEN_SR_READ_INVALIDATE_PAGES = 21,
      CLOSE_SR_READ_INVALIDATE_PAGES = 22,
      OPEN_SR_WRITE_INVALIDATE_PAGES = 23,
      CLOSE_SR_WRITE_INVALIDATE_PAGES = 24,
      OPEN_SR_READ_INVALIDATE_SEARCH_FILES = 25,
      CLOSE_SR_READ_INVALIDATE_SEARCH_FILES = 26,
      CLOSE_SR_READ_INVALIDATE_SEARCH_LAST_FILE = 27
#ifndef NO_REDO_OPEN_FILE_CACHE
      ,OPEN_EXEC_LOG_CACHED = 28
      ,CLOSING_EXEC_LOG_CACHED = 29
#endif
      ,CLOSING_SR_FRONTPAGE = 30
    };
    
    /**
     *       When a new mbyte is started in the log we have to find out
     *       how far back in the log we still have prepared operations
     *       which have been neither committed or aborted.  This variable
     *       keeps track of this value for each of the mbytes in this
     *       log file.  This is used in writing down these values in the
     *       header of each log file.  That information is used during
     *       system restart to find the tail of the log.  
     */
    UintR *logLastPrepRef;
    /**
     *       The max global checkpoint completed before the mbyte in the
     *       log file was started.  One variable per mbyte.  
     */
    UintR *logMaxGciCompleted;
    /**
     *       The max global checkpoint started before the mbyte in the log
     *       file was started.  One variable per mbyte.
     */
    UintR *logMaxGciStarted;
    /**
     *       This variable contains the file name as needed by the file 
     *       system when opening the file.
     */
    UintR fileName[4];
    /**
     *       This variable has a reference to the log page which is 
     *       currently in use by the log.     
     */
    UintR currentLogpage;
    /**
     *       The number of the current mbyte in the log file.
     */
    UintR currentMbyte;
    /**
     *       This variable is used when changing files.  It is to find
     *       out when both the last write in the previous file and the
     *       first write in this file has been completed.  After these
     *       writes have completed the variable keeps track of when the
     *       write to page zero in file zero is completed.  
     */
    FileChangeState fileChangeState;
    /**
     *       The number of the file within this log part.
     */
    UintR fileNo;
    /**
     *       This variable shows where to read/write the next pages into
     *       the log.  Used when writing the log during normal operation
     *       and when reading the log during system restart.  It
     *       specifies the page position where each page is 8 kbyte.
     */
    UintR filePosition;
    /**
     *       This contains the file pointer needed by the file system
     *       when reading/writing/closing and synching.  
     */
    UintR fileRef;
    /**
     *       The head of the pages waiting for shipment to disk. 
     *       They are filled with log info. 
     */
    UintR firstFilledPage;
    /**
     *       A list of active read/write operations on the log file.
     *       Operations are always put in last and the first should
     *       always complete first.  
     */
    UintR firstLfo;
    UintR lastLfo;
    /**
     *       The tail of the pages waiting for shipment to disk. 
     *       They are filled with log info.
     */
    UintR lastFilledPage;
    /**
     *       This variable keeps track of the last written page in the
     *       file while writing page zero in file zero when changing log
     *       file.  
     */
    UintR lastPageWritten;
    /**
     *       This variable keeps track of the last written word in the
     *       last page written in the file while writing page zero in
     *       file zero when changing log file.  
     */
    UintR lastWordWritten;
    /**
     *       This variable contains the last word written in the last page.
     */
    LogFileStatus logFileStatus;
    /**
     *       A reference to page zero in this file. 
     *       This page is written before the file is closed.  
     */
    UintR logPageZero;
    /**
     *       This variable contains a reference to the record describing 
     *       this log part.   One of four records (0,1,2 or 3).
     */
    UintR logPartRec;
    /**
     *       Next free log file record or next log file in this log.
     */
    UintR nextLogFile;
    /**
     *       The previous log file.
     */
    UintR prevLogFile;
    /**
     *       The number of remaining words in this mbyte of the log file.
     */
    UintR remainingWordsInMbyte;
    /**
     *       The current file page within the current log file. This is
     *       a reference within the file and not a reference to a log
     *       page record.  It is used to deduce where log records are
     *       written.  Particularly completed gcp records and prepare log
     *       records.  
     */
    Uint16 currentFilepage;
    /**
     *       The number of pages in the list referenced by 
     *       LOG_PAGE_BUFFER.
     */
    Uint16 noLogpagesInBuffer;

#ifndef NO_REDO_OPEN_FILE_CACHE
    Uint32 nextList;
    Uint32 prevList;
#endif
  }; // Size 288 bytes
  typedef Ptr<LogFileRecord> LogFileRecordPtr;
  
  /* $$$$$$$$$$$$$$$$$$$$$$$$$$$$$$$$$$$$$$$$$$$$$$$$$$$$$$$$$$$$$$$$$$$$$$$$ */
  /* $$$$$$$                      LOG OPERATION RECORD                $$$$$$$ */
  /* $$$$$$$$$$$$$$$$$$$$$$$$$$$$$$$$$$$$$$$$$$$$$$$$$$$$$$$$$$$$$$$$$$$$$$$$ */
  /**
   * This record contains a currently active file operation
   * that has started by the log module.
   */
  struct LogFileOperationRecord {
    enum LfoState {
      IDLE = 0,                         ///< Operation is not used at the moment
      INIT_WRITE_AT_END = 1,            ///< Write in file so that it grows to 
                                        ///< 16 Mbyte
      INIT_FIRST_PAGE = 2,              ///< Initialise the first page in a file
      WRITE_GCI_ZERO = 3,
      WRITE_INIT_MBYTE = 4,
      WRITE_DIRTY = 5,
      READ_SR_FRONTPAGE = 6,            ///< Read page zero in file zero during 
                                        ///< system restart               
      READ_SR_LAST_FILE = 7,            ///< Read page zero in last file open 
                                        ///< before system crash            
      READ_SR_NEXT_FILE = 8,            ///< Read 60 files backwards to find 
                                        ///< further information GCPs in page
                                        ///< zero
      READ_SR_LAST_MBYTE = 9,
      READ_EXEC_SR = 10,
      READ_EXEC_LOG = 11,
      READ_SR_FOURTH_PHASE = 12,
      READ_SR_FOURTH_ZERO = 13,
      FIRST_PAGE_WRITE_IN_LOGFILE = 14,
      LAST_WRITE_IN_FILE = 15,
      WRITE_PAGE_ZERO = 16,
      ACTIVE_WRITE_LOG = 17,             ///< A write operation during 
                                        ///< writing of log
      READ_SR_INVALIDATE_PAGES = 18,
      WRITE_SR_INVALIDATE_PAGES = 19,
      WRITE_SR_INVALIDATE_PAGES_UPDATE_PAGE0 = 20
      ,READ_SR_INVALIDATE_SEARCH_FILES = 21
    };
    /**
     * We have to remember the log pages read. 
     * Otherwise we cannot build the linked list after the pages have 
     * arrived to main memory.  
     */
    UintR logPageArray[16];
    /**
     * A list of the pages that are part of this active operation.
     */
    UintR firstLfoPage;
    /**
     * A timer to ensure that records are not lost.
     */
    UintR lfoTimer;
    /**
     * The word number of the last written word in the last during
     * a file write.  
     */
    UintR lfoWordWritten;
    /**
     * This variable contains the state of the log file operation.     
     */
    LfoState lfoState;
    /**
     * The log file that the file operation affects.
     */
    UintR logFileRec;
    /**
     * The log file operations on a file are kept in a linked list.
     */
    UintR nextLfo;
    /**
     * The page number of the first read/written page during a file 
     * read/write.                
     */
    Uint16 lfoPageNo;
    /**
     * The number of pages written or read during an operation to
     * the log file.                
     */
    Uint16 noPagesRw;
  }; // 92 bytes
  typedef Ptr<LogFileOperationRecord> LogFileOperationRecordPtr;
  
  /* $$$$$$$$$$$$$$$$$$$$$$$$$$$$$$$$$$$$$$$$$$$$$$$$$$$$$$$$$$$$$$$$$$$$$$$$ */
  /* $$$$$$$                      LOG PAGE RECORD                     $$$$$$$ */
  /* $$$$$$$$$$$$$$$$$$$$$$$$$$$$$$$$$$$$$$$$$$$$$$$$$$$$$$$$$$$$$$$$$$$$$$$$ */
  /**
   *    These are the 8 k pages used to store log records before storing
   *    them in the file system. 
   *    Since 64 kbyte is sent to disk at a time it is necessary to have   
   *    at least 4*64 kbytes of log pages. 
   *    To handle multiple outstanding requests we need some additional pages. 
   *    Thus we allocate 1 mbyte to ensure that we do not get problems with 
   *    insufficient number of pages.
   */
  struct LogPageRecord {
    /**
     * This variable contains the pages that are sent to disk. 
     *
     * All pages contain a header of 12 words:
     * - WORD 0:  CHECKSUM             Calculated before storing on disk and 
     *                                 checked when read from disk.
     * - WORD 1:  LAP                  How many wraparounds have the log 
     *                                 experienced since initial start of the
     *                                 system.
     * - WORD 2:  MAX_GCI_COMPLETED    Which is the maximum gci which have 
     *                                 completed before this page. This 
     *                                 gci will not be found in this    
     *                                 page and hereafter in the log.
     * - WORD 3:  MAX_GCI_STARTED      The maximum gci which have started 
     *                                 before this page.    
     * - WORD 4:  NEXT_PAGE            Pointer to the next page. 
     *                                 Only used in main memory      
     * - WORD 5:  PREVIOUS_PAGE        Pointer to the previous page. 
     *                                 Currently not used.       
     * - WORD 6:  VERSION              NDB version that wrote the page.
     * - WORD 7:  NO_LOG_FILES         Number of log files in this log part.
     * - WORD 8:  CURRENT PAGE INDEX   This keeps track of where we are in the 
     *                                 page.   
     *                                 This is only used when pages is in 
     *                                 memory.
     * - WORD 9:  OLD PREPARE FILE NO  This keeps track of the oldest prepare 
     *                                 operation still alive (not committed 
     *                                 or aborted) when this mbyte started.
     * - WORD 10: OLD PREPARE PAGE REF File page reference within this file 
     *                                 number.    
     *                                 Page no + Page index.
     *                                 If no prepare was alive then these 
     *                                 values points this mbyte.
     * - WORD 11: DIRTY FLAG            = 0 means not dirty and 
     *                                  = 1 means the page is dirty.    
     *                                 Is used when executing log when 
     *                                 a need to write invalid commit 
     *                                 records arise.
     *
     * The remaining 2036 words are used for log information, i.e.
     * log records.
     *
     * A log record on this page has the following layout:
     * - WORD 0: LOG RECORD TYPE                           
     *     The following types are supported:
     *     - PREPARE OPERATION       An operation not yet committed.
     *     - NEW PREPARE OPERATION   A prepared operation already 
     *                               logged is inserted 
     *                               into the log again so that the
     *                               log tail can be advanced. 
     *                               This can happen when a transaction is 
     *                               committed for a long time.     
     *     - ABORT TRANSACTION       A previously prepared transaction 
     *                               was aborted.  
     *     - COMMIT TRANSACTION      A previously prepared transaction 
     *                               was committed.
     *     - INVALID COMMIT          A previous commit record was 
     *                               invalidated by a   
     *                               subsequent system restart.
     *                               A log record must be invalidated
     *                               in a system restart if it belongs
     *                               to a global checkpoint id which
     *                               is not included in the system
     *                               restart.
     *                               Otherwise it will be included in
     *                               a subsequent system restart since
     *                               it will then most likely belong
     *                               to a global checkpoint id which
     *                               is part of that system
     *                               restart.  
     *                               This is not a correct behaviour
     *                               since this operation is lost in a
     *                               system restart and should not
     *                               reappear at a later system
     *                               restart.
     *     - COMPLETED GCI           A GCI has now been completed.
     *     - FRAGMENT SPLIT          A fragment has been split 
     *                               (not implemented yet)
     *     - FILE DESCRIPTOR         This is always the first log record 
     *                               in a file.
     *                               It is always placed on page 0 after 
     *                               the header.
     *                               It is written when the file is 
     *                               opened and when the file is closed.
     *     - NEXT LOG RECORD         This log record only records where 
     *                               the next log record starts.
     *     - NEXT MBYTE RECORD       This log record specifies that there 
     *                               are no more log records in this mbyte.
     *
     *
     * A FILE DESCRIPTOR log record continues as follows:
     * - WORD 1: NO_LOG_DESCRIPTORS  This defines the number of 
     *                               descriptors of log files that
     *                               will follow hereafter (max 32).
     *                               the log descriptor will describe
     *                               information about
     *                               max_gci_completed,
     *                               max_gci_started and log_lap at
     *                               every 1 mbyte of the log file
     *                               since a log file is 16 mbyte
     *                               always, i need 16 entries in the
     *                               array with max_gci_completed,
     *                               max_gci_started and log_lap. thus
     *                               32 entries per log file
     *                               descriptor (max 32*48 = 1536,
     *                               always fits in page 0).
     * - WORD 2: LAST LOG FILE       The number of the log file currently 
     *                               open.  This is only valid in file 0.
     * - WORD 3 - WORD 18:           MAX_GCI_COMPLETED for every 1 mbyte 
     *                               in this log file.
     * - WORD 19 - WORD 34:          MAX_GCI_STARTED for every 1 mbyte 
     *                               in this log file.
     *
     * Then it continues for NO_LOG_DESCRIPTORS until all subsequent 
     * log files (max 32) have been properly described.
     *
     *
     * A PREPARE OPERATION log record continues as follows:
     * - WORD 1: LOG RECORD SIZE
     * - WORD 2: HASH VALUE                   
     * - WORD 3: SCHEMA VERSION 
     * - WORD 4: OPERATION TYPE
     *            = 0 READ,
     *            = 1 UPDATE,
     *            = 2 INSERT,
     *            = 3 DELETE
     * - WORD 5: NUMBER OF WORDS IN ATTRINFO PART
     * - WORD 6: KEY LENGTH IN WORDS
     * - WORD 7 - (WORD 7 + KEY_LENGTH - 1)                 The tuple key
     * - (WORD 7 + KEY_LENGTH) - 
     *   (WORD 7 + KEY_LENGTH + ATTRINFO_LENGTH - 1)        The attrinfo
     *                                                                  
     * A log record can be spread in several pages in some cases.
     * The next log record always starts immediately after this log record.
     * A log record does however never traverse a 1 mbyte boundary. 
     * This is used to ensure that we can always come back if something 
     * strange occurs in the log file.
     * To ensure this we also have log records which only records 
     * the next log record.
     *
     *
     * A COMMIT TRANSACTION log record continues as follows:
     * - WORD 1: TRANSACTION ID PART 1
     * - WORD 2: TRANSACTION ID PART 2
     * - WORD 3: FRAGMENT ID OF THE OPERATION
     * - WORD 4: TABLE ID OF THE OPERATION
     * - WORD 5: THE FILE NUMBER OF THE PREPARE RECORD
     * - WORD 6: THE STARTING PAGE NUMBER OF THE PREPARE RECORD
     * - WORD 7: THE STARTING PAGE INDEX OF THE PREPARE RECORD
     * - WORD 8: THE STOP PAGE NUMBER OF THE PREPARE RECORD
     * - WORD 9: GLOBAL CHECKPOINT OF THE TRANSACTION
     *
     *
     * An ABORT TRANSACTION log record continues as follows:
     * - WORD 1: TRANSACTION ID PART 1
     * - WORD 2: TRANSACTION ID PART 2 
     *
     * 
     * A COMPLETED CGI log record continues as follows:
     * - WORD 1: THE COMPLETED GCI                                 
     *
     *
     * A NEXT LOG RECORD log record continues as follows:
     * - There is no more information needed. 
     *   The next log record will always refer to the start of the next page.
     *
     * A NEXT MBYTE RECORD log record continues as follows:
     * - There is no more information needed. 
     *   The next mbyte will always refer to the start of the next mbyte.
     */
    UintR logPageWord[8192]; // Size 32 kbytes
  };  
  typedef Ptr<LogPageRecord> LogPageRecordPtr;

  struct PageRefRecord {
    UintR pageRef[8];
    UintR prNext;
    UintR prPrev;
    Uint16 prFileNo;
    Uint16 prPageNo;
  }; // size 44 bytes
  typedef Ptr<PageRefRecord> PageRefRecordPtr;

  struct Tablerec {
    enum TableStatus {
      TABLE_DEFINED = 0,
      NOT_DEFINED = 1,
      ADD_TABLE_ONGOING = 2,
      PREP_DROP_TABLE_DONE = 3,
      DROP_TABLE_WAIT_USAGE = 4,
      DROP_TABLE_WAIT_DONE = 5,
      DROP_TABLE_ACC = 6,
      DROP_TABLE_TUP = 7,
      DROP_TABLE_TUX = 8
      ,TABLE_READ_ONLY = 9
    };
    
    UintR fragrec[MAX_FRAG_PER_LQH];
    Uint16 fragid[MAX_FRAG_PER_LQH];
    /**
     * Status of the table 
     */
    TableStatus tableStatus;
    /**
     * Table type and target table of index.
     */
    Uint16 tableType;
    Uint16 primaryTableId;
    Uint32 schemaVersion;
    Uint8 m_disk_table;

    Uint32 usageCountR; // readers
    Uint32 usageCountW; // writers
  }; // Size 100 bytes
  typedef Ptr<Tablerec> TablerecPtr;
#endif // DBLQH_STATE_EXTRACT
  struct TcConnectionrec {
    enum LogWriteState {
      NOT_STARTED = 0,
      NOT_WRITTEN = 1,
      NOT_WRITTEN_WAIT = 2,
      WRITTEN = 3
    };
    enum AbortState {
      ABORT_IDLE = 0,
      ABORT_ACTIVE = 1,
      NEW_FROM_TC = 2,
      REQ_FROM_TC = 3,
      ABORT_FROM_TC = 4,
      ABORT_FROM_LQH = 5
    };
    enum TransactionState {
      IDLE = 0,

      /* -------------------------------------------------------------------- */
      // Transaction in progress states
      /* -------------------------------------------------------------------- */
      WAIT_ACC = 1,
      WAIT_TUPKEYINFO = 2,
      WAIT_ATTR = 3,
      WAIT_TUP = 4,
      LOG_QUEUED = 6,
      PREPARED = 7,
      LOG_COMMIT_WRITTEN_WAIT_SIGNAL = 8,
      LOG_COMMIT_QUEUED_WAIT_SIGNAL = 9,
      
      /* -------------------------------------------------------------------- */
      // Commit in progress states
      /* -------------------------------------------------------------------- */
      LOG_COMMIT_QUEUED = 11,
      COMMIT_QUEUED = 12,
      COMMITTED = 13,
      WAIT_TUP_COMMIT= 35,
      
      /* -------------------------------------------------------------------- */
      // Abort in progress states
      /* -------------------------------------------------------------------- */
      WAIT_ACC_ABORT = 14,
      ABORT_QUEUED = 15,
      WAIT_AI_AFTER_ABORT = 17,
      LOG_ABORT_QUEUED = 18,
      WAIT_TUP_TO_ABORT = 19,
      
      /* -------------------------------------------------------------------- */
      // Scan in progress states
      /* -------------------------------------------------------------------- */
      WAIT_SCAN_AI = 20,
      SCAN_STATE_USED = 21,
      SCAN_TUPKEY = 30,
      COPY_TUPKEY = 31,

      TC_NOT_CONNECTED = 32,
      PREPARED_RECEIVED_COMMIT = 33, // Temporary state in write commit log
      LOG_COMMIT_WRITTEN = 34        // Temporary state in write commit log
    };
    enum ConnectState {
      DISCONNECTED = 0,
      CONNECTED = 1,
      COPY_CONNECTED = 2,
      LOG_CONNECTED = 3
    };
#ifndef DBLQH_STATE_EXTRACT
    ConnectState connectState;
    UintR copyCountWords;
    Uint32 keyInfoIVal;
    Uint32 attrInfoIVal;
    UintR transid[2];
    AbortState abortState;
    UintR accConnectrec;
    UintR applOprec;
    UintR clientConnectrec;
    UintR tcTimer;
    UintR currReclenAi;
    UintR currTupAiLen;
    UintR fragmentid;
    UintR fragmentptr;
    UintR gci_hi;
    UintR gci_lo;
    UintR hashValue;
    
    UintR logStartFileNo;
    LogWriteState logWriteState;
    UintR nextHashRec;
    UintR nextLogTcrec;
    UintR nextTcLogQueue;
    UintR nextTcConnectrec;
    UintR prevHashRec;
    UintR prevLogTcrec;
    UintR prevTcLogQueue;
    UintR readlenAi;
    UintR reqRef;
    UintR reqinfo;
    UintR schemaVersion;
    UintR storedProcId;
    UintR simpleTcConnect;
    UintR tableref;
    UintR tcOprec;
    UintR hashIndex;
    Uint32 tcHashKeyHi;
    UintR tcScanInfo;
    UintR tcScanRec;
    UintR totReclenAi;
    UintR totSendlenAi;
    UintR tupConnectrec;
    UintR savePointId;
    TransactionState transactionState;
    BlockReference applRef;
    BlockReference clientBlockref;

    BlockReference reqBlockref;
    BlockReference tcBlockref;
    BlockReference tcAccBlockref;
    BlockReference tcTuxBlockref;
    BlockReference tcTupBlockref;
    Uint32 commitAckMarker;
    union {
      Uint32 m_scan_curr_range_no;
      UintR numFiredTriggers;
    };
    Uint32 m_corrFactorLo; // For result correlation for linked operations.
    Uint32 m_corrFactorHi;
    Uint64 lqhKeyReqId;
    Uint16 errorCode;
    Uint16 logStartPageIndex;
    Uint16 logStartPageNo;
    Uint16 logStopPageNo;
    Uint16 nextReplica;
    Uint16 primKeyLen;
    Uint16 save1;
    Uint16 nodeAfterNext[3];

    Uint8 activeCreat;
    Uint8 dirtyOp;
    Uint8 indTakeOver;
    Uint8 lastReplicaNo;
    Uint8 lockType;
    Uint8 nextSeqNoReplica;
    Uint8 opSimple;
    Uint8 opExec;
    Uint8 operation;
    Uint8 m_reorg;
    Uint8 reclenAiLqhkey;
    Uint8 replicaType;
    Uint8 seqNoReplica;
    Uint8 tcNodeFailrec;
    Uint8 m_disk_table;
    Uint8 m_use_rowid;
    Uint8 m_dealloc;
    Uint8 m_fire_trig_pass;
    enum op_flags {
      OP_ISLONGREQ              = 0x1,
      OP_SAVEATTRINFO           = 0x2,
      OP_SCANKEYINFOPOSSAVED    = 0x4,
      OP_DEFERRED_CONSTRAINTS   = 0x8,
      OP_NORMAL_PROTOCOL        = 0x10,
      OP_DISABLE_FK             = 0x20
    };
    Uint32 m_flags;
    Uint32 m_log_part_ptr_i;
    SectionReader::PosInfo scanKeyInfoPos;
    Local_key m_row_id;

    struct {
      Uint32 m_cnt;
      Uint32 m_page_id[2];
      Local_key m_disk_ref[2];
    } m_nr_delete;
#endif // DBLQH_STATE_EXTRACT
  }; /* p2c: size = 280 bytes */

#ifndef DBLQH_STATE_EXTRACT
  typedef Ptr<TcConnectionrec> TcConnectionrecPtr;

  struct TcNodeFailRecord {
    enum TcFailStatus {
      TC_STATE_TRUE = 0,
      TC_STATE_FALSE = 1,
      TC_STATE_BREAK = 2
    };
    UintR lastNewTcRef;
    UintR newTcRef;
    TcFailStatus tcFailStatus;
    UintR tcRecNow;
    BlockReference lastNewTcBlockref;
    BlockReference newTcBlockref;
    Uint32 lastTakeOverInstanceId;
    Uint32 takeOverInstanceId;
    Uint32 maxInstanceId;
    Uint16 oldNodeId;
  };
  typedef Ptr<TcNodeFailRecord> TcNodeFailRecordPtr;

  struct CommitLogRecord {
    Uint32 startPageNo;
    Uint32 startPageIndex;
    Uint32 stopPageNo;
    Uint32 fileNo;
  };
  //for statistic information about redo log initialization
  Uint32 totalLogFiles;
  Uint32 logFileInitDone;
  Uint32 totallogMBytes;
  Uint32 logMBytesInitDone;

  Uint32 m_startup_report_frequency;
  NDB_TICKS m_last_report_time;
 
public:
  Dblqh(Block_context& ctx, Uint32 instanceNumber = 0);
  virtual ~Dblqh();

  void receive_keyinfo(Signal*, Uint32 * data, Uint32 len);
  void receive_attrinfo(Signal*, Uint32 * data, Uint32 len);
  
  void execTUPKEYCONF(Signal* signal);
private:
  BLOCK_DEFINES(Dblqh);

  void execPACKED_SIGNAL(Signal* signal);
  void execDEBUG_SIG(Signal* signal);
  void execATTRINFO(Signal* signal);
  void execKEYINFO(Signal* signal);
  void execLQHKEYREQ(Signal* signal);
  void execLQHKEYREF(Signal* signal);
  void execCOMMIT(Signal* signal);
  void execCOMPLETE(Signal* signal);
  void execLQHKEYCONF(Signal* signal);
  void execTESTSIG(Signal* signal);
  void execLQH_RESTART_OP(Signal* signal);
  void execCONTINUEB(Signal* signal);
  void execSTART_RECREQ(Signal* signal);
  void execSTART_RECCONF(Signal* signal);
  void execEXEC_FRAGREQ(Signal* signal);
  void execEXEC_FRAGCONF(Signal* signal);
  void execEXEC_FRAGREF(Signal* signal);
  void execSTART_EXEC_SR(Signal* signal);
  void execEXEC_SRREQ(Signal* signal);
  void execEXEC_SRCONF(Signal* signal);
  void execREAD_PSEUDO_REQ(Signal* signal);
  void execSIGNAL_DROPPED_REP(Signal* signal);

  void execDBINFO_SCANREQ(Signal* signal); 
  void execDUMP_STATE_ORD(Signal* signal);
  void execACC_ABORTCONF(Signal* signal);
  void execNODE_FAILREP(Signal* signal);
  void execCHECK_LCP_STOP(Signal* signal);
  void execSEND_PACKED(Signal* signal);
  void execTUP_ATTRINFO(Signal* signal);
  void execREAD_CONFIG_REQ(Signal* signal);

  void execCREATE_TAB_REQ(Signal* signal);
  void execCREATE_TAB_REF(Signal* signal);
  void execCREATE_TAB_CONF(Signal* signal);
  void execLQHADDATTREQ(Signal* signal);
  void execTUP_ADD_ATTCONF(Signal* signal);
  void execTUP_ADD_ATTRREF(Signal* signal);

  void execLQHFRAGREQ(Signal* signal);
  void execACCFRAGCONF(Signal* signal);
  void execACCFRAGREF(Signal* signal);
  void execTUPFRAGCONF(Signal* signal);
  void execTUPFRAGREF(Signal* signal);

  void execDROP_FRAG_REQ(Signal*);
  void execDROP_FRAG_REF(Signal*);
  void execDROP_FRAG_CONF(Signal*);

  void execTAB_COMMITREQ(Signal* signal);
  void execACCSEIZECONF(Signal* signal);
  void execACCSEIZEREF(Signal* signal);
  void execREAD_NODESCONF(Signal* signal);
  void execREAD_NODESREF(Signal* signal);
  void execSTTOR(Signal* signal);
  void execNDB_STTOR(Signal* signal);
  void execTUPSEIZECONF(Signal* signal);
  void execTUPSEIZEREF(Signal* signal);
  void execACCKEYCONF(Signal* signal);
  void execACCKEYREF(Signal* signal);
  void execTUPKEYREF(Signal* signal);
  void execABORT(Signal* signal);
  void execABORTREQ(Signal* signal);
  void execCOMMITREQ(Signal* signal);
  void execCOMPLETEREQ(Signal* signal);
  void execMEMCHECKREQ(Signal* signal);
  void execSCAN_FRAGREQ(Signal* signal);
  void execSCAN_NEXTREQ(Signal* signal);
  void execACC_SCANREF(Signal* signal);
  void execNEXT_SCANCONF(Signal* signal);
  void execNEXT_SCANREF(Signal* signal);
  void execACC_TO_REF(Signal* signal);
  void execCOPY_FRAGREQ(Signal* signal);
  void execCOPY_FRAGREF(Signal* signal);
  void execCOPY_FRAGCONF(Signal* signal);
  void execPREPARE_COPY_FRAG_REQ(Signal* signal);
  void execUPDATE_FRAG_DIST_KEY_ORD(Signal*);
  void execCOPY_ACTIVEREQ(Signal* signal);
  void execCOPY_STATEREQ(Signal* signal);
  void execLQH_TRANSREQ(Signal* signal);
  void execTRANSID_AI(Signal* signal);
  void execINCL_NODEREQ(Signal* signal);

  void force_lcp(Signal* signal);
  void execLCP_FRAG_ORD(Signal* signal);
  void execEMPTY_LCP_REQ(Signal* signal);
  
  void execSTART_FRAGREQ(Signal* signal);
  void execSTART_RECREF(Signal* signal);

  void execGCP_SAVEREQ(Signal* signal);
  void execSUB_GCP_COMPLETE_REP(Signal* signal);
  void execFSOPENREF(Signal* signal);
  void execFSOPENCONF(Signal* signal);
  void execFSCLOSECONF(Signal* signal);
  void execFSWRITECONF(Signal* signal);
  void execFSWRITEREF(Signal* signal);
  void execFSREADCONF(Signal* signal);
  void execFSREADREF(Signal* signal);
  void execFSWRITEREQ(Signal*);
  void execTIME_SIGNAL(Signal* signal);
  void execFSSYNCCONF(Signal* signal);

  void execALTER_TAB_REQ(Signal* signal);
  void execALTER_TAB_CONF(Signal* signal);

  void execCREATE_TRIG_IMPL_CONF(Signal* signal);
  void execCREATE_TRIG_IMPL_REF(Signal* signal);
  void execCREATE_TRIG_IMPL_REQ(Signal* signal);

  void execDROP_TRIG_IMPL_CONF(Signal* signal);
  void execDROP_TRIG_IMPL_REF(Signal* signal);
  void execDROP_TRIG_IMPL_REQ(Signal* signal);

  void execPREP_DROP_TAB_REQ(Signal* signal);
  void execDROP_TAB_REQ(Signal* signal);
  void execDROP_TAB_REF(Signal*);
  void execDROP_TAB_CONF(Signal*);
  void dropTable_nextStep(Signal*, AddFragRecordPtr);

  void execLQH_ALLOCREQ(Signal* signal);
  void execTUP_DEALLOCREQ(Signal* signal);
  void execLQH_WRITELOG_REQ(Signal* signal);

  void execTUXFRAGCONF(Signal* signal);
  void execTUXFRAGREF(Signal* signal);
  void execTUX_ADD_ATTRCONF(Signal* signal);
  void execTUX_ADD_ATTRREF(Signal* signal);

  void execBUILD_INDX_IMPL_REF(Signal* signal);
  void execBUILD_INDX_IMPL_CONF(Signal* signal);

  void execFIRE_TRIG_REQ(Signal*);

  // Statement blocks

  void sendLOCAL_RECOVERY_COMPLETE_REP(Signal *signal,
                LocalRecoveryCompleteRep::PhaseIds);
  void timer_handling(Signal *signal);
  void init_acc_ptr_list(ScanRecord*);
  bool seize_acc_ptr_list(ScanRecord*, Uint32, Uint32);
  void release_acc_ptr_list(ScanRecord*);
  Uint32 get_acc_ptr_from_scan_record(ScanRecord*, Uint32, bool);
  void set_acc_ptr_in_scan_record(ScanRecord*, Uint32, Uint32);
  void i_get_acc_ptr(ScanRecord*, Uint32*&, Uint32);
  
  void removeTable(Uint32 tableId);
  void sendLCP_COMPLETE_REP(Signal* signal, Uint32 lcpId);
  void sendEMPTY_LCP_CONF(Signal* signal, bool idle);
  void sendLCP_FRAGIDREQ(Signal* signal);
  void sendLCP_FRAG_REP(Signal * signal, const LcpRecord::FragOrd &,
                        const Fragrecord*) const;

  void updatePackedList(Signal* signal, HostRecord * ahostptr, Uint16 hostId);
  void LQHKEY_abort(Signal* signal, int errortype);
  void LQHKEY_error(Signal* signal, int errortype);
  void nextRecordCopy(Signal* signal);
  Uint32 calculateHash(Uint32 tableId, const Uint32* src);
  void checkLcpStopBlockedLab(Signal* signal);
  void sendCommittedTc(Signal* signal, BlockReference atcBlockref);
  void sendCompletedTc(Signal* signal, BlockReference atcBlockref);
  void sendLqhkeyconfTc(Signal* signal, BlockReference atcBlockref);
  void sendCommitLqh(Signal* signal, BlockReference alqhBlockref);
  void sendCompleteLqh(Signal* signal, BlockReference alqhBlockref);
  void sendPackedSignal(Signal* signal,
                        struct PackedWordsContainer * container);
  void cleanUp(Signal* signal);
  void sendAttrinfoLoop(Signal* signal);
  void sendAttrinfoSignal(Signal* signal);
  void sendLqhAttrinfoSignal(Signal* signal);
  Uint32 initScanrec(const class ScanFragReq *,
                     Uint32 aiLen);
  void initScanTc(const class ScanFragReq *,
                  Uint32 transid1,
                  Uint32 transid2,
                  Uint32 fragId,
                  Uint32 nodeId,
                  Uint32 hashHi);
  bool finishScanrec(Signal* signal, ScanRecordPtr &restart);
  void releaseScanrec(Signal* signal);
  void seizeScanrec(Signal* signal);
  Uint32 sendKeyinfo20(Signal* signal, ScanRecord *, TcConnectionrec *);
  void sendTCKEYREF(Signal*, Uint32 dst, Uint32 route, Uint32 cnt);
  void sendScanFragConf(Signal* signal, Uint32 scanCompleted);

/**
 * We need to ensure that we keep track of how many outstanding NEXT_SCANREQ
 * we have, each time we send a NEXT_SCANREQ with ZSCAN_NEXT we need to
 * increment this counter to ensure that we don't end up in calling too
 * deep into the stack which otherwise can happen when we use multiple
 * ranges.
 */
  inline void send_next_NEXT_SCANREQ(Signal* signal,
                                     SimulatedBlock* block,
                                     ExecFunction f,
                                     ScanRecord * const scanPtr)
  {
    if (scanPtr->scan_direct_count >= ZSCAN_DIRECT_COUNT)
    {
      BlockReference blockRef = scanPtr->scanBlockref;
      scanPtr->scan_direct_count = 0;
      jam();
      sendSignal(blockRef, GSN_NEXT_SCANREQ, signal, 3, JBB);
    }
    else
    {
      scanPtr->scan_direct_count++;
      jam();
      block->EXECUTE_DIRECT(f, signal);
    }
  }

  void initCopyrec(Signal* signal);
  void initCopyTc(Signal* signal, Operation_t);
  void sendCopyActiveConf(Signal* signal,Uint32 tableId);
  void checkLcpCompleted(Signal* signal);
  void checkLcpHoldop(Signal* signal);
  bool checkLcpStarted(Signal* signal);
  void checkLcpTupprep(Signal* signal);
  void getNextFragForLcp(Signal* signal);
  void sendAccContOp(Signal* signal);
  void sendStartLcp(Signal* signal);
  void setLogTail(Signal* signal, Uint32 keepGci);
  Uint32 remainingLogSize(const LogFileRecordPtr &sltCurrLogFilePtr,
			  const LogPartRecordPtr &sltLogPartPtr);
  bool checkGcpCompleted(Signal* signal, Uint32 pageWritten, Uint32 wordWritten);
  void initFsopenconf(Signal* signal);
  void initFsrwconf(Signal* signal, bool write);
  void initLfo(Signal* signal);
  void initLogfile(Signal* signal, Uint32 fileNo);
  void initLogpage(Signal* signal);
  void openFileRw(Signal* signal, LogFileRecordPtr olfLogFilePtr, bool writeBuffer = true);
  void openLogfileInit(Signal* signal);
  void openNextLogfile(Signal* signal);
  void releaseLfo(Signal* signal);
  void releaseLfoPages(Signal* signal);
  void releaseLogpage(Signal* signal);
  void seizeLfo(Signal* signal);
  void seizeLogfile(Signal* signal);
  void seizeLogpage(Signal* signal);
  void writeFileDescriptor(Signal* signal);
  void writeFileHeaderOpen(Signal* signal, Uint32 type);
  void writeInitMbyte(Signal* signal);
  void writeSinglePage(Signal* signal, Uint32 pageNo,
                       Uint32 wordWritten, Uint32 place,
                       bool sync = true);
  void buildLinkedLogPageList(Signal* signal);
  void changeMbyte(Signal* signal);
  Uint32 checkIfExecLog(Signal* signal);
  void checkNewMbyte(Signal* signal);
  void checkReadExecSr(Signal* signal);
  void checkScanTcCompleted(Signal* signal);
  void closeFile(Signal* signal, LogFileRecordPtr logFilePtr, Uint32 place);
<<<<<<< HEAD
  void completedLogPage(Signal* signal, Uint32 clpType, Uint32 place);
=======
  void completedLogPage(Signal* signal,
                        Uint32 clpType,
                        Uint32 place,
                        bool sync_flag = false);
>>>>>>> cc8c2b42

  void commit_reorg(TablerecPtr tablePtr);
  void wait_reorg_suma_filter_enabled(Signal*);

  void deleteFragrec(Uint32 fragId);
  void deleteTransidHash(Signal* signal);
  void findLogfile(Signal* signal,
                   Uint32 fileNo,
                   LogPartRecordPtr flfLogPartPtr,
                   LogFileRecordPtr* parLogFilePtr);
  void findPageRef(Signal* signal, CommitLogRecord* commitLogRecord);
  int  findTransaction(UintR Transid1, UintR Transid2, UintR TcOprec, UintR hi);
  void getFirstInLogQueue(Signal* signal, Ptr<TcConnectionrec>&dst);
  void remove_from_prepare_log_queue(Signal *signal, TcConnectionrecPtr tcPtr);
  bool getFragmentrec(Signal* signal, Uint32 fragId);
  void initialiseAddfragrec(Signal* signal);
  void initialiseFragrec(Signal* signal);
  void initialiseGcprec(Signal* signal);
  void initialiseLcpRec(Signal* signal);
  void initialiseLfo(Signal* signal);
  void initialiseLogFile(Signal* signal);
  void initialiseLogPage(Signal* signal);
  void initialiseLogPart(Signal* signal);
  void initialisePageRef(Signal* signal);
  void initialiseScanrec(Signal* signal);
  void initialiseTabrec(Signal* signal);
  void initialiseTcrec(Signal* signal);
  void initialiseTcNodeFailRec(Signal* signal);
  void initFragrec(Signal* signal,
                   Uint32 tableId,
                   Uint32 fragId,
                   Uint32 copyType);
  void initFragrecSr(Signal* signal);
  void initGciInLogFileRec(Signal* signal, Uint32 noFdDesc);
  void initLcpSr(Signal* signal,
                 Uint32 lcpNo,
                 Uint32 lcpId,
                 Uint32 tableId,
                 Uint32 fragId,
                 Uint32 fragPtr);
  void initLogpart(Signal* signal);
  void initLogPointers(Signal* signal);
  void initReqinfoExecSr(Signal* signal);
  bool insertFragrec(Signal* signal, Uint32 fragId);
  void linkWaitLog(Signal*, LogPartRecordPtr, LogPartRecord::OperationQueue &);
  void logNextStart(Signal* signal);
  void moveToPageRef(Signal* signal);
  void readAttrinfo(Signal* signal);
  void readCommitLog(Signal* signal, CommitLogRecord* commitLogRecord);
  void readExecLog(Signal* signal);
  void readExecSrNewMbyte(Signal* signal);
  void readExecSr(Signal* signal);
  void readKey(Signal* signal);
  void readLogData(Signal* signal, Uint32 noOfWords, Uint32& sectionIVal);
  void readLogHeader(Signal* signal);
  Uint32 readLogword(Signal* signal);
  Uint32 readLogwordExec(Signal* signal);
  void readSinglePage(Signal* signal, Uint32 pageNo);
  void releaseActiveCopy(Signal* signal);
  void releaseAddfragrec(Signal* signal);
  void releaseFragrec();
  void releaseOprec(Signal* signal);
  void releasePageRef(Signal* signal);
  void releaseMmPages(Signal* signal);
  void releasePrPages(Signal* signal);
  void releaseTcrec(Signal* signal, TcConnectionrecPtr tcConnectptr);
  void releaseTcrecLog(Signal* signal, TcConnectionrecPtr tcConnectptr);
  void removeLogTcrec(Signal* signal);
  void removePageRef(Signal* signal);
  Uint32 returnExecLog(Signal* signal);
  int saveAttrInfoInSection(const Uint32* dataPtr, Uint32 len);
  void seizeAddfragrec(Signal* signal);
  Uint32 seizeSegment();
  Uint32 copyNextRange(Uint32 * dst, TcConnectionrec*);

  void seizeFragmentrec(Signal* signal);
  void seizePageRef(Signal* signal);
  void seizeTcrec();
  void sendAborted(Signal* signal);
  void sendLqhTransconf(Signal* signal, LqhTransConf::OperationStatus);
  void sendTupkey(Signal* signal);
  void startExecSr(Signal* signal);
  void startNextExecSr(Signal* signal);
  void startTimeSupervision(Signal* signal);
  void stepAhead(Signal* signal, Uint32 stepAheadWords);
  void systemError(Signal* signal, int line);
  void writeAbortLog(Signal* signal);
  void writeCommitLog(Signal* signal, LogPartRecordPtr regLogPartPtr);
  void writeCompletedGciLog(Signal* signal);
  void writeDbgInfoPageHeader(LogPageRecordPtr logPagePtr, Uint32 place,
                              Uint32 pageNo, Uint32 wordWritten);
  void writeDirty(Signal* signal, Uint32 place);
  void writeKey(Signal* signal);
  void writeLogHeader(Signal* signal);
  void writeLogWord(Signal* signal, Uint32 data);
  void writeLogWords(Signal* signal, const Uint32* data, Uint32 len);
  void writeNextLog(Signal* signal);
  void errorReport(Signal* signal, int place);
  void warningReport(Signal* signal, int place);
  void invalidateLogAfterLastGCI(Signal *signal);
  Uint32 nextLogFilePtr(Uint32 logFilePtrI);
  void readFileInInvalidate(Signal *signal, int stepNext);
  void writeFileInInvalidate(Signal *signal, int stepPrev);
  bool invalidateCloseFile(Signal*, Ptr<LogPartRecord>, Ptr<LogFileRecord>,
                           LogFileRecord::LogFileStatus status);
  void exitFromInvalidate(Signal* signal);
  Uint32 calcPageCheckSum(LogPageRecordPtr logP);
  Uint32 handleLongTupKey(Signal* signal, Uint32* dataPtr, Uint32 len);

  void rebuildOrderedIndexes(Signal* signal, Uint32 tableId);

  // Generated statement blocks
  void systemErrorLab(Signal* signal, int line);
  void initFourth(Signal* signal);
  void packLqhkeyreqLab(Signal* signal);
  void sendNdbSttorryLab(Signal* signal);
  void execSrCompletedLab(Signal* signal);
  void execLogRecord(Signal* signal);
  void srPhase3Comp(Signal* signal);
  void srLogLimits(Signal* signal);
  void srGciLimits(Signal* signal);
  void srPhase3Start(Signal* signal);
  void checkStartCompletedLab(Signal* signal);
  void continueAbortLab(Signal* signal);
  void abortContinueAfterBlockedLab(Signal* signal);
  void abortCommonLab(Signal* signal);
  void localCommitLab(Signal* signal);
  void abortErrorLab(Signal* signal);
  void continueAfterReceivingAllAiLab(Signal* signal);
  void continueACCKEYCONF(Signal* signal,
                          TcConnectionrec * const regTcPtr,
                          Uint32 localKey1,
                          Uint32 localKey2);
  void abortStateHandlerLab(Signal* signal);
  void writeAttrinfoLab(Signal* signal);
  void scanAttrinfoLab(Signal* signal, Uint32* dataPtr, Uint32 length);
  void abort_scan(Signal* signal, Uint32 scan_ptr_i, Uint32 errcode);
  void localAbortStateHandlerLab(Signal* signal);
  void logLqhkeyreqLab(Signal* signal);
  void logLqhkeyreqLab_problems(Signal* signal);
  void update_log_problem(Signal*, LogPartRecordPtr, Uint32 problem, bool);
  void lqhAttrinfoLab(Signal* signal, Uint32* dataPtr, Uint32 length);
  void rwConcludedAiLab(Signal* signal);
  void aiStateErrorCheckLab(Signal* signal, Uint32* dataPtr, Uint32 length);
  void takeOverErrorLab(Signal* signal);
  void endgettupkeyLab(Signal* signal);
  bool checkTransporterOverloaded(Signal* signal,
                                  const NodeBitmask& all,
                                  const class LqhKeyReq* req);
  void earlyKeyReqAbort(Signal* signal, 
                        const class LqhKeyReq * lqhKeyReq, 
                        bool isLongReq,
                        Uint32 errorCode);
  void logLqhkeyrefLab(Signal* signal);
  void closeCopyLab(Signal* signal);
  void commitReplyLab(Signal* signal);
  void completeUnusualLab(Signal* signal);
  void completeTransNotLastLab(Signal* signal);
  void completedLab(Signal* signal);
  void copyCompletedLab(Signal* signal);
  void completeLcpRoundLab(Signal* signal, Uint32 lcpId);
  void continueAfterLogAbortWriteLab(Signal* signal);
  void sendAttrinfoLab(Signal* signal);
  void sendExecConf(Signal* signal);
  void execSr(Signal* signal);
  void srFourthComp(Signal* signal);
  void timeSup(Signal* signal);
  void closeCopyRequestLab(Signal* signal);
  void closeScanRequestLab(Signal* signal);
  void scanTcConnectLab(Signal* signal, Uint32 startTcCon, Uint32 fragId);
  void initGcpRecLab(Signal* signal);
  void prepareContinueAfterBlockedLab(Signal* signal);
  void commitContinueAfterBlockedLab(Signal* signal);
  void sendExecFragRefLab(Signal* signal);
  void fragrefLab(Signal* signal, Uint32 errorCode, const LqhFragReq* req);
  void abortAddFragOps(Signal* signal);
  void rwConcludedLab(Signal* signal);
  void sendsttorryLab(Signal* signal);
  void initialiseRecordsLab(Signal* signal, Uint32 data, Uint32, Uint32);
  void startphase2Lab(Signal* signal, Uint32 config);
  void startphase3Lab(Signal* signal);
  void startphase6Lab(Signal* signal);
  void moreconnectionsLab(Signal* signal);
  void scanReleaseLocksLab(Signal* signal);
  void closeScanLab(Signal* signal);
  void scanNextLoopLab(Signal* signal);
  void commitReqLab(Signal* signal, Uint32 gci_hi, Uint32 gci_lo);
  void completeTransLastLab(Signal* signal);
  void tupScanCloseConfLab(Signal* signal);
  void tupCopyCloseConfLab(Signal* signal);
  void accScanCloseConfLab(Signal* signal);
  void accCopyCloseConfLab(Signal* signal);
  void nextScanConfScanLab(Signal* signal,
                           ScanRecord * const scanPtr,
                           TcConnectionrec * const regTcPtr,
                           Uint32 fragId,
                           Uint32 accOpPtr);
  void nextScanConfCopyLab(Signal* signal);
  void continueScanNextReqLab(Signal* signal);
  bool keyinfoLab(const Uint32 * src, Uint32 len);
  void copySendTupkeyReqLab(Signal* signal);
  void storedProcConfScanLab(Signal* signal);
  void copyStateFinishedLab(Signal* signal);
  void lcpCompletedLab(Signal* signal);
  void lcpStartedLab(Signal* signal);
  void contChkpNextFragLab(Signal* signal);
  void startLcpRoundLab(Signal* signal);
  void startFragRefLab(Signal* signal);
  void srCompletedLab(Signal* signal);
  void openFileInitLab(Signal* signal);
  void openSrFrontpageLab(Signal* signal);
  void openSrLastFileLab(Signal* signal);
  void openSrNextFileLab(Signal* signal);
  void openExecSrStartLab(Signal* signal);
  void openExecSrNewMbyteLab(Signal* signal);
  void openSrFourthPhaseLab(Signal* signal);
  void openSrFourthZeroSkipInitLab(Signal* signal);
  void openSrFourthZeroLab(Signal* signal);
  void openExecLogLab(Signal* signal);
  void checkInitCompletedLab(Signal* signal);
  void closingSrLab(Signal* signal);
  void closingSrFrontPage(Signal* signal);
  void closeExecSrLab(Signal* signal);
  void execLogComp(Signal* signal);
  void execLogComp_extra_files_closed(Signal* signal);
  void closeWriteLogLab(Signal* signal);
  void closeExecLogLab(Signal* signal);
  void writePageZeroLab(Signal* signal, Uint32 from);
  void lastWriteInFileLab(Signal* signal);
  void initWriteEndLab(Signal* signal);
  void initFirstPageLab(Signal* signal);
  void writeGciZeroLab(Signal* signal);
  void writeDirtyLab(Signal* signal);
  void writeInitMbyteLab(Signal* signal);
  void writeLogfileLab(Signal* signal);
  void firstPageWriteLab(Signal* signal);
  void readSrLastMbyteLab(Signal* signal);
  void readSrLastFileLab(Signal* signal);
  void readSrNextFileLab(Signal* signal);
  void readExecSrLab(Signal* signal);
  void readExecLogLab(Signal* signal);
  void readSrFourthPhaseLab(Signal* signal);
  void readSrFourthZeroLab(Signal* signal);
  void copyLqhKeyRefLab(Signal* signal);
  void restartOperationsLab(Signal* signal);
  void lqhTransNextLab(Signal* signal, TcNodeFailRecordPtr tcNodeFailPtr);
  void restartOperationsAfterStopLab(Signal* signal);
  void startphase1Lab(Signal* signal, Uint32 config, Uint32 nodeId);
  void tupkeyConfLab(Signal* signal, TcConnectionrec * const regTcPtr);
  void copyTupkeyRefLab(Signal* signal);
  void copyTupkeyConfLab(Signal* signal);
  void scanTupkeyConfLab(Signal* signal);
  void scanTupkeyRefLab(Signal* signal);
  void accScanConfScanLab(Signal* signal);
  void accScanConfCopyLab(Signal* signal);
  void scanLockReleasedLab(Signal* signal);
  void openSrFourthNextLab(Signal* signal);
  void closingInitLab(Signal* signal);
  void closeExecSrCompletedLab(Signal* signal);
  void readSrFrontpageLab(Signal* signal);
  
  void sendCreateTabReq(Signal*, AddFragRecordPtr);
  void sendAddAttrReq(Signal* signal);
  void sendAddFragReq(Signal* signal);
  void dropTab_wait_usage(Signal*);
  Uint32 get_table_state_error(Ptr<Tablerec> tabPtr) const;
  void wait_readonly(Signal*);
  int check_tabstate(Signal * signal, const Tablerec * tablePtrP, Uint32 op);

  void remove_commit_marker(TcConnectionrec * const regTcPtr);
  // Initialisation
  void initData();
  void initRecords();
protected:
  virtual bool getParam(const char* name, Uint32* count);
  
private:
  

  bool validate_filter(Signal*);
  bool match_and_print(Signal*, Ptr<TcConnectionrec>);
  void ndbinfo_write_op(Ndbinfo::Row&, TcConnectionrecPtr tcPtr);

  void define_backup(Signal*);
  void execDEFINE_BACKUP_REF(Signal*);
  void execDEFINE_BACKUP_CONF(Signal*);
  void execBACKUP_FRAGMENT_REF(Signal* signal);
  void execBACKUP_FRAGMENT_CONF(Signal* signal);
  void execLCP_PREPARE_REF(Signal* signal);
  void execLCP_PREPARE_CONF(Signal* signal);
  void execEND_LCPREF(Signal* signal);
  void execEND_LCPCONF(Signal* signal);
  Uint32 m_backup_ptr;

  void send_restore_lcp(Signal * signal);
  void execRESTORE_LCP_REF(Signal* signal);
  void execRESTORE_LCP_CONF(Signal* signal);

  /**
   * For periodic redo log file initialization status reporting 
   * and explicit redo log file status reporting
   */
  /* Init at start of redo log file initialization, timers etc... */
  void initReportStatus(Signal* signal);
  /* Check timers for reporting at certain points */
  void checkReportStatus(Signal* signal);
  /* Send redo log file initialization status, invoked either periodically, or explicitly */
  void reportStatus(Signal* signal);
  /* redo log file initialization completed report*/
  void logfileInitCompleteReport(Signal* signal);
 
  void check_send_scan_hb_rep(Signal* signal, ScanRecord*, TcConnectionrec*);

  void unlockError(Signal* signal, Uint32 error);
  void handleUserUnlockRequest(Signal* signal);
  
  void execLCP_STATUS_CONF(Signal* signal);
  void execLCP_STATUS_REF(Signal* signal);

  void startLcpFragWatchdog(Signal* signal);
  void stopLcpFragWatchdog();
  void invokeLcpFragWatchdogThread(Signal* signal);
  void checkLcpFragWatchdog(Signal* signal);
  
  Dbtup* c_tup;
  Dbtux* c_tux;
  Dbacc* c_acc;
  Lgman* c_lgman;

  /**
   * Read primary key from tup
   */
  Uint32 readPrimaryKeys(ScanRecord*, TcConnectionrec*, Uint32 * dst);

  /**
   * Read primary key from operation
   */
public:
  Uint32 readPrimaryKeys(Uint32 opPtrI, Uint32 * dst, bool xfrm);
private:

  void acckeyconf_tupkeyreq(Signal*, TcConnectionrec*, Fragrecord*,
                            Uint32, Uint32, Uint32);
  void acckeyconf_load_diskpage(Signal*,TcConnectionrecPtr,Fragrecord*,
                                Uint32, Uint32);

  void handle_nr_copy(Signal*, Ptr<TcConnectionrec>);
  void exec_acckeyreq(Signal*, Ptr<TcConnectionrec>);
  int compare_key(const TcConnectionrec*, const Uint32 * ptr, Uint32 len);
  void nr_copy_delete_row(Signal*, Ptr<TcConnectionrec>, Local_key*, Uint32);
  Uint32 getKeyInfoWordOrZero(const TcConnectionrec* regTcPtr, 
                              Uint32 offset);
public:
  struct Nr_op_info
  {
    Uint32 m_ptr_i;
    Uint32 m_tup_frag_ptr_i;
    Uint32 m_gci_hi;
    Uint32 m_gci_lo;
    Uint32 m_page_id;
    Local_key m_disk_ref;
  };
  void get_nr_op_info(Nr_op_info*, Uint32 page_id = RNIL);
  void nr_delete_complete(Signal*, Nr_op_info*);
  
public:
  void acckeyconf_load_diskpage_callback(Signal*, Uint32, Uint32);
  
private:
  void next_scanconf_load_diskpage(Signal* signal, 
				   ScanRecord * const scanPtr,
				   Ptr<TcConnectionrec> regTcPtr,
				   Fragrecord* fragPtrP);
  
  void next_scanconf_tupkeyreq(Signal* signal,
                               ScanRecord * const scanPtr,
			       TcConnectionrec * regTcPtr,
			       Fragrecord* fragPtrP,
			       Uint32 disk_page);

public:  
  void next_scanconf_load_diskpage_callback(Signal* signal, Uint32, Uint32);

  void tupcommit_conf_callback(Signal* signal, Uint32 tcPtrI);
private:
  void tupcommit_conf(Signal* signal, TcConnectionrec *,Fragrecord *);

  void mark_end_of_lcp_restore(Signal* signal);
  void log_fragment_copied(Signal* signal);
  
// ----------------------------------------------------------------
// These are variables handling the records. For most records one
// pointer to the array of structs, one pointer-struct, a file size
// and a first free record variable. The pointer struct are temporary
// variables that are kept on the class object since there are often a
// great deal of those variables that exist simultaneously and
// thus no perfect solution of handling them is currently available.
// ----------------------------------------------------------------
/* ------------------------------------------------------------------------- */
/*       POSITIONS WITHIN THE ATTRINBUF AND THE MAX SIZE OF DATA WITHIN AN   */
/*       ATTRINBUF.                                                          */
/* ------------------------------------------------------------------------- */


#define ZADDFRAGREC_FILE_SIZE 1
  AddFragRecord *addFragRecord;
  AddFragRecordPtr addfragptr;
  UintR cfirstfreeAddfragrec;
  UintR caddfragrecFileSize;
  Uint32 c_active_add_frag_ptr_i;

// Configurable
  FragrecordPtr fragptr;
  ArrayPool<Fragrecord> c_fragment_pool;
  RSS_AP_SNAPSHOT(c_fragment_pool);

#define ZGCPREC_FILE_SIZE 1
  GcpRecord *gcpRecord;
  GcpRecordPtr gcpPtr;
  UintR cgcprecFileSize;

// MAX_NDB_NODES is the size of this array
  HostRecord *hostRecord;
  UintR chostFileSize;

#define ZNO_CONCURRENT_LCP 1
  LcpRecord *lcpRecord;
  LcpRecordPtr lcpPtr;
  UintR cfirstfreeLcpLoc;
  UintR clcpFileSize;

  LogPartRecord *logPartRecord;
  LogPartRecordPtr logPartPtr;
  UintR clogPartFileSize;
  Uint32 clogFileSize; // In MBYTE
  /* Max entries for log file:mb meta info in file page zero */
  Uint32 cmaxLogFilesInPageZero; 
  /* Max valid entries for log file:mb meta info in file page zero 
   *  = cmaxLogFilesInPageZero - 1
   * as entry zero (for current file) is invalid.
   */
  Uint32 cmaxValidLogFilesInPageZero;

#if defined VM_TRACE || defined ERROR_INSERT
  Uint32 cmaxLogFilesInPageZero_DUMP;
#endif

// Configurable
  LogFileRecord *logFileRecord;
  LogFileRecordPtr logFilePtr;
  UintR cfirstfreeLogFile;
  UintR clogFileFileSize;

#define ZLFO_MIN_FILE_SIZE 256
// RedoBuffer/32K minimum ZLFO_MIN_FILE_SIZE
  LogFileOperationRecord *logFileOperationRecord;
  LogFileOperationRecordPtr lfoPtr;
  UintR cfirstfreeLfo;
  UintR clfoFileSize;

  LogPageRecord *logPageRecord;
  LogPageRecordPtr logPagePtr;
  UintR cfirstfreeLogPage;
  UintR clogPageFileSize;
  Uint32 clogPageCount;

#define ZPAGE_REF_FILE_SIZE 20
  PageRefRecord *pageRefRecord;
  PageRefRecordPtr pageRefPtr;
  UintR cfirstfreePageRef;
  UintR cpageRefFileSize;

// Configurable
  ArrayPool<ScanRecord> c_scanRecordPool;
  ScanRecordPtr scanptr;
  Uint32 cscanrecFileSize;
  DLList<ScanRecord> m_reserved_scans; // LCP + NR

// Configurable
  Tablerec *tablerec;
  TablerecPtr tabptr;
  UintR ctabrecFileSize;

// Configurable
  TcConnectionrec *tcConnectionrec;
  TcConnectionrecPtr tcConnectptr;
  UintR cfirstfreeTcConrec;
  UintR ctcConnectrecFileSize;

// MAX_NDB_NODES is the size of this array
  TcNodeFailRecord *tcNodeFailRecord;
  UintR ctcNodeFailrecFileSize;

  Uint16 terrorCode;

  Uint32 c_firstInNodeGroup;

// ------------------------------------------------------------------------
// These variables are used to store block state which do not need arrays
// of struct's.
// ------------------------------------------------------------------------
  Uint32 c_lcpId;
  Uint32 cnoOfFragsCheckpointed;
  Uint32 c_last_force_lcp_time;
  Uint32 c_free_mb_force_lcp_limit; // Force lcp when less than this free mb
  Uint32 c_free_mb_tail_problem_limit; // Set TAIL_PROBLEM when less than this..

/* ------------------------------------------------------------------------- */
// cmaxWordsAtNodeRec keeps track of how many words that currently are
// outstanding in a node recovery situation.
// cbookedAccOps keeps track of how many operation records that have been
// booked in ACC for the scan processes.
// cmaxAccOps contains the maximum number of operation records which can be
// allocated for scan purposes in ACC.
/* ------------------------------------------------------------------------- */
  UintR cmaxWordsAtNodeRec;
  UintR cbookedAccOps;
  UintR cmaxAccOps;
/* ------------------------------------------------------------------------- */
/*THIS STATE VARIABLE IS ZTRUE IF AN ADD NODE IS ONGOING. ADD NODE MEANS     */
/*THAT CONNECTIONS ARE SET-UP TO THE NEW NODE.                               */
/* ------------------------------------------------------------------------- */
  Uint8 caddNodeState;
/* ------------------------------------------------------------------------- */
/*THIS VARIABLE SPECIFIES WHICH TYPE OF RESTART THAT IS ONGOING              */
/* ------------------------------------------------------------------------- */
  Uint16 cstartType;
/* ------------------------------------------------------------------------- */
/*THIS VARIABLE INDICATES WHETHER AN INITIAL RESTART IS ONGOING OR NOT.      */
/* ------------------------------------------------------------------------- */
  Uint8 cinitialStartOngoing;
/* ------------------------------------------------------------------------- */
/*THIS VARIABLE KEEPS TRACK OF WHEN TUP AND ACC HAVE COMPLETED EXECUTING     */
/*THEIR UNDO LOG.                                                            */
/* ------------------------------------------------------------------------- */
  ExecUndoLogState csrExecUndoLogState;
/* ------------------------------------------------------------------------- */
/*THIS VARIABLE KEEPS TRACK OF WHEN TUP AND ACC HAVE CONFIRMED COMPLETION    */
/*OF A LOCAL CHECKPOINT ROUND.                                               */
/* ------------------------------------------------------------------------- */
  LcpCloseState clcpCompletedState;
/* ------------------------------------------------------------------------- */
/*DURING CONNECTION PROCESSES IN SYSTEM RESTART THESE VARIABLES KEEP TRACK   */
/*OF HOW MANY CONNECTIONS AND RELEASES THAT ARE TO BE PERFORMED.             */
/* ------------------------------------------------------------------------- */
/***************************************************************************>*/
/*THESE VARIABLES CONTAIN INFORMATION USED DURING SYSTEM RESTART.            */
/***************************************************************************>*/
/* ------------------------------------------------------------------------- */
/*THIS VARIABLE IS ZTRUE IF THE SIGNAL START_REC_REQ HAVE BEEN RECEIVED.     */
/*RECEPTION OF THIS SIGNAL INDICATES THAT ALL FRAGMENTS THAT THIS NODE       */
/*SHOULD START HAVE BEEN RECEIVED.                                           */
/* ------------------------------------------------------------------------- */
  enum { 
    SRR_INITIAL                = 0
    ,SRR_START_REC_REQ_ARRIVED = 1
    ,SRR_REDO_COMPLETE         = 2
    ,SRR_FIRST_LCP_DONE        = 3
  } cstartRecReq;
  Uint32 cstartRecReqData;
  
/* ------------------------------------------------------------------------- */
/*THIS VARIABLE KEEPS TRACK OF HOW MANY FRAGMENTS THAT PARTICIPATE IN        */
/*EXECUTING THE LOG. IF ZERO WE DON'T NEED TO EXECUTE THE LOG AT ALL.        */
/* ------------------------------------------------------------------------- */
  Uint32 cnoFragmentsExecSr;

  /**
   * This is no of sent GSN_EXEC_FRAGREQ during this log phase
   */
  Uint32 cnoOutstandingExecFragReq;

/* ------------------------------------------------------------------------- */
/*THIS VARIABLE KEEPS TRACK OF WHICH OF THE FIRST TWO RESTART PHASES THAT    */
/*HAVE COMPLETED.                                                            */
/* ------------------------------------------------------------------------- */
  Uint8 csrPhaseStarted;
/* ------------------------------------------------------------------------- */
/*NUMBER OF PHASES COMPLETED OF EXECUTING THE FRAGMENT LOG.                  */
/* ------------------------------------------------------------------------- */
  Uint8 csrPhasesCompleted;
/* ------------------------------------------------------------------------- */
/*THE BLOCK REFERENCE OF THE MASTER DIH DURING SYSTEM RESTART.               */
/* ------------------------------------------------------------------------- */
  BlockReference cmasterDihBlockref;
/* ------------------------------------------------------------------------- */
/*THIS VARIABLE IS THE HEAD OF A LINKED LIST OF FRAGMENTS WAITING TO BE      */
/*RESTORED FROM DISK.                                                        */
/* ------------------------------------------------------------------------- */
  DLFifoList<Fragrecord> c_lcp_waiting_fragments;  // StartFragReq'ed
  DLFifoList<Fragrecord> c_lcp_restoring_fragments; // Restoring as we speek
  DLFifoList<Fragrecord> c_lcp_complete_fragments;  // Restored
  DLFifoList<Fragrecord> c_queued_lcp_frag_ord;     //Queue for LCP_FRAG_ORDs
  
/* ------------------------------------------------------------------------- */
/*USED DURING SYSTEM RESTART, INDICATES THE OLDEST GCI THAT CAN BE RESTARTED */
/*FROM AFTER THIS SYSTEM RESTART. USED TO FIND THE LOG TAIL.                 */
/* ------------------------------------------------------------------------- */
  UintR crestartOldestGci;
/* ------------------------------------------------------------------------- */
/*USED DURING SYSTEM RESTART, INDICATES THE NEWEST GCI THAT CAN BE RESTARTED */
/*AFTER THIS SYSTEM RESTART. USED TO FIND THE LOG HEAD.                      */
/* ------------------------------------------------------------------------- */
  UintR crestartNewestGci;
/* ------------------------------------------------------------------------- */
/*THE NUMBER OF LOG FILES. SET AS A PARAMETER WHEN NDB IS STARTED.           */
/* ------------------------------------------------------------------------- */
  UintR cnoLogFiles;
/* ------------------------------------------------------------------------- */
/*THESE TWO VARIABLES CONTAIN THE NEWEST GCI RECEIVED IN THE BLOCK AND THE   */
/*NEWEST COMPLETED GCI IN THE BLOCK.                                         */
/* ------------------------------------------------------------------------- */
  UintR cnewestGci;
  UintR cnewestCompletedGci;
/* ------------------------------------------------------------------------- */
/*THIS VARIABLE ONLY PASSES INFORMATION FROM STTOR TO STTORRY = TEMPORARY    */
/* ------------------------------------------------------------------------- */
  Uint16 csignalKey;
/* ------------------------------------------------------------------------- */
/*THIS VARIABLE CONTAINS THE CURRENT START PHASE IN THE BLOCK. IS ZNIL IF    */
/*NO SYSTEM RESTART IS ONGOING.                                              */
/* ------------------------------------------------------------------------- */
  Uint16 cstartPhase;
/* ------------------------------------------------------------------------- */
/*THIS VARIABLE CONTAIN THE CURRENT GLOBAL CHECKPOINT RECORD. IT'S RNIL IF   */
/*NOT A GCP SAVE IS ONGOING.                                                 */
/* ------------------------------------------------------------------------- */
  UintR ccurrentGcprec;
/* ------------------------------------------------------------------------- */
/*THESE VARIABLES ARE USED TO KEEP TRACK OF ALL ACTIVE COPY FRAGMENTS IN LQH.*/
/* ------------------------------------------------------------------------- */
  Uint8 cnoActiveCopy;
  UintR cactiveCopy[4];
/* ------------------------------------------------------------------------- */
/* These variable is used to keep track of what time we have reported so far */
/* in the TIME_SIGNAL handling.                                              */
/* ------------------------------------------------------------------------- */
  NDB_TICKS c_latestTIME_SIGNAL;
  Uint64 c_elapsed_time_millis;

/* ------------------------------------------------------------------------- */
/*THESE VARIABLES CONTAIN THE BLOCK REFERENCES OF THE OTHER NDB BLOCKS.      */
/*ALSO THE BLOCK REFERENCE OF MY OWN BLOCK = LQH                             */
/* ------------------------------------------------------------------------- */
  BlockReference caccBlockref;
  BlockReference ctupBlockref;
  BlockReference ctuxBlockref;
  BlockReference cownref;
  Uint32 cTransactionDeadlockDetectionTimeout;
  UintR cLqhTimeOutCount;
  UintR cLqhTimeOutCheckCount;
  UintR cnoOfLogPages;
/* ------------------------------------------------------------------------- */
/*THIS VARIABLE CONTAINS MY OWN PROCESSOR ID.                                */
/* ------------------------------------------------------------------------- */
  NodeId cownNodeid;

/* ------------------------------------------------------------------------- */
/*THESE VARIABLES CONTAIN INFORMATION ABOUT THE OTHER NODES IN THE SYSTEM    */
/*THESE VARIABLES ARE MOSTLY USED AT SYSTEM RESTART AND ADD NODE TO SET-UP   */
/*AND RELEASE CONNECTIONS TO OTHER NODES IN THE CLUSTER.                     */
/* ------------------------------------------------------------------------- */
/* ------------------------------------------------------------------------- */
/*THIS ARRAY CONTAINS THE PROCESSOR ID'S OF THE NODES THAT ARE ALIVE.        */
/*CNO_OF_NODES SPECIFIES HOW MANY NODES THAT ARE CURRENTLY ALIVE.            */
/*CNODE_VERSION SPECIFIES THE NDB VERSION EXECUTING ON THE NODE.             */
/* ------------------------------------------------------------------------- */
  UintR cpackedListIndex;
  Uint16 cpackedList[MAX_NDB_NODES];
  UintR cnodeData[MAX_NDB_NODES];
  UintR cnodeStatus[MAX_NDB_NODES];
  UintR cnoOfNodes;

  NdbNodeBitmask m_sr_nodes;
  NdbNodeBitmask m_sr_exec_sr_req;
  NdbNodeBitmask m_sr_exec_sr_conf;

/* ------------------------------------------------------------------------- */
/* THIS VARIABLE CONTAINS THE DIRECTORY OF A HASH TABLE OF ALL ACTIVE        */
/* OPERATION IN THE BLOCK. IT IS USED TO BE ABLE TO QUICKLY ABORT AN         */
/* OPERATION WHERE THE CONNECTION WAS LOST DUE TO NODE FAILURES. IT IS       */
/* ACTUALLY USED FOR ALL ABORTS COMMANDED BY TC.                             */
/* ------------------------------------------------------------------------- */
  UintR preComputedRequestInfoMask;
  UintR ctransidHash[1024];
  
  Uint32 c_diskless;
  Uint32 c_o_direct;
  Uint32 m_use_om_init;
  Uint32 c_error_insert_table_id;

#ifndef NO_REDO_PAGE_CACHE
  /***********************************************************
   * MODULE: Redo Page Cache
   *
   *   When running redo, current codes scan log until finding a commit
   *     record (for an operation). The commit record contains a back-pointer
   *     to a prepare-record.
   *
   *   If the prepare record is inside the 512k window that is being read
   *     from redo-log, the access is quick.
   *
   *   But it's not, then the following sequence is performed
   *     [file-open]?[page-read][execute-log-record][file-close]?[release-page]
   *
   *   For big (or long running) transactions this becomes very inefficient
   *
   *   The RedoPageCache changes this so that the pages that are not released
   *     in sequence above, but rather put into a LRU (using RedoBuffer)
   */

  /**
   * This is a "dummy" struct that is used when
   *  putting LogPageRecord-entries into lists/hashes
   */
  struct RedoCacheLogPageRecord
  {
    RedoCacheLogPageRecord() {}
    /**
     * NOTE: These numbers must match page-header definition
     */
    Uint32 header0[15];
    Uint32 m_page_no;
    Uint32 m_file_no;
    Uint32 header1[5];
    Uint32 m_part_no;
    Uint32 nextList;
    Uint32 nextHash;
    Uint32 prevList;
    Uint32 prevHash;
    Uint32 rest[8192-27];

    inline bool equal(const RedoCacheLogPageRecord & p) const {
      return
        (p.m_part_no == m_part_no) &&
        (p.m_page_no == m_page_no) &&
        (p.m_file_no == m_file_no);
    }

    inline Uint32 hashValue() const {
      return (m_part_no << 24) + (m_file_no << 16) + m_page_no;
    }
  };
  struct RedoPageCache
  {
    RedoPageCache() : m_hash(m_pool), m_lru(m_pool),
                      m_hits(0),m_multi_page(0), m_multi_miss(0) {}
    DLHashTable<RedoCacheLogPageRecord> m_hash;
    DLCFifoList<RedoCacheLogPageRecord> m_lru;
    ArrayPool<RedoCacheLogPageRecord> m_pool;
    Uint32 m_hits;
    Uint32 m_multi_page;
    Uint32 m_multi_miss;
  } m_redo_page_cache;

  void evict(RedoPageCache&, Uint32 cnt);
  void do_evict(RedoPageCache&, Ptr<RedoCacheLogPageRecord>);
  void addCachePages(RedoPageCache&,
                     Uint32 partNo,
                     Uint32 startPageNo,
                     LogFileOperationRecord*);
  void release(RedoPageCache&);
#endif

#ifndef NO_REDO_OPEN_FILE_CACHE
  struct RedoOpenFileCache
  {
    RedoOpenFileCache() : m_lru(m_pool), m_hits(0), m_close_cnt(0) {}

    DLCFifoList<LogFileRecord> m_lru;
    ArrayPool<LogFileRecord> m_pool;
    Uint32 m_hits;
    Uint32 m_close_cnt;
  } m_redo_open_file_cache;

  void openFileRw_cache(Signal* signal, LogFileRecordPtr olfLogFilePtr);
  void closeFile_cache(Signal* signal, LogFileRecordPtr logFilePtr, Uint32);
  void release(Signal*, RedoOpenFileCache&);
#endif

public:
  bool is_same_trans(Uint32 opId, Uint32 trid1, Uint32 trid2);
  void get_op_info(Uint32 opId, Uint32 *hash, Uint32* gci_hi, Uint32* gci_lo,
                   Uint32* transId1, Uint32* transId2);
  void accminupdate(Signal*, Uint32 opPtrI, const Local_key*);
  void accremoverow(Signal*, Uint32 opPtrI, const Local_key*);

  /**
   *
   */
  struct CommitAckMarker {
    CommitAckMarker() {}
    Uint32 transid1;
    Uint32 transid2;
    
    Uint32 apiRef;    // Api block ref
    Uint32 apiOprec;  // Connection Object in NDB API
    BlockReference tcRef;
    union { Uint32 nextPool; Uint32 nextHash; };
    Uint32 prevHash;
    Uint32 reference_count;
    bool in_hash;
    bool removed_by_fail_api;

    inline bool equal(const CommitAckMarker & p) const {
      return ((p.transid1 == transid1) && (p.transid2 == transid2));
    }
    
    inline Uint32 hashValue() const {
      return transid1;
    }
  };

  typedef Ptr<CommitAckMarker> CommitAckMarkerPtr;
  ArrayPool<CommitAckMarker>   m_commitAckMarkerPool;
  DLHashTable<CommitAckMarker> m_commitAckMarkerHash;
  typedef DLHashTable<CommitAckMarker>::Iterator CommitAckMarkerIterator;
  void execREMOVE_MARKER_ORD(Signal* signal);
  void scanMarkers(Signal* signal, Uint32 tcNodeFail, Uint32 bucket, Uint32 i);
  bool check_tc_and_update_max_instance(BlockReference ref,
                                        TcNodeFailRecord *tcNodeFailPtr);

  void ndbdFailBlockCleanupCallback(Signal* signal, Uint32 failedNodeID, Uint32 ignoredRc);

  struct MonotonicCounters {
    MonotonicCounters() :
      operations(0) {}

    Uint64 operations;

    Uint32 build_event_rep(Signal* signal) const
    {
      /*
        Read saved value from CONTINUEB, subtract from
        counter and write to EVENT_REP
      */
      struct { const Uint64* ptr; Uint64 old; } vars[] = {
        { &operations, 0 }
      };
      const size_t num = sizeof(vars)/sizeof(vars[0]);

      signal->theData[0] = NDB_LE_OperationReportCounters;

      // Read old values from signal
      for (size_t i = 0; i < num ; i++)
      {
        vars[i].old =
          (signal->theData[1+(2*i)+1] |(Uint64(signal->theData[1+(2*i)])<< 32));
      }

      // Write difference back to signal
      for (size_t i = 0; i < num ; i++)
      {
        signal->theData[1 + i] = (Uint32)(*vars[i].ptr - vars[i].old);
      }
      return 1 + num;
    }

    Uint32 build_continueB(Signal* signal) const
    {
      /* Save current value of counters to CONTINUEB */
      const Uint64* vars[] = { &operations };
      const size_t num = sizeof(vars)/sizeof(vars[0]);

      for (size_t i = 0; i < num ; i++)
      {
        signal->theData[1+i*2] = Uint32(*vars[i] >> 32);
        signal->theData[1+i*2+1] = Uint32(*vars[i]);
      }
      return 1 + num * 2;
    }

  } c_Counters;

  Uint32 c_max_redo_lag;
  Uint32 c_max_redo_lag_counter;
  Uint64 cTotalLqhKeyReqCount;
  Uint32 c_max_parallel_scans_per_frag;

  Uint64 c_keyOverloads;
  
  /* All that apply */
  Uint64 c_keyOverloadsTcNode;
  Uint64 c_keyOverloadsReaderApi;
  Uint64 c_keyOverloadsPeerNode;
  Uint64 c_keyOverloadsSubscriber;
  
  Uint64 c_scanSlowDowns; 
  
  /**
     Startup logging:

     c_fragmentsStarted:
       Total number of fragments started as part of node restart
     c_fragmentsStartedWithCopy:
       Number of fragments started by complete copy where no useful LCP was
       accessible for the fragment.
     c_fragCopyFrag:
       The current fragment id copied
     c_fragCopyTable:
       The current table id copied
     c_fragCopyRowsIns:
       The number of rows inserted in current fragment
     c_fragCopyRowsDel:
       The number of rows deleted in current fragment
     c_fragBytesCopied:
       The number of bytes sent over the wire to copy the current fragment

     c_fragmentCopyStart:
       Time of start of copy fragment
     c_fragmentsCopied:
       Number of fragments copied
     c_totalCopyRowsIns:
       Total number of rows inserted as part of copy process
     c_totalCopyRowsDel:
       Total number of rows deleted as part of copy process
     c_totalBytesCopied:
       Total number of bytes sent over the wire as part of the copy process
  */
  Uint32 c_fragmentsStarted;
  Uint32 c_fragmentsStartedWithCopy;  /* Non trans -> 2PINR */

  Uint32 c_fragCopyFrag;
  Uint32 c_fragCopyTable;
  Uint64 c_fragCopyRowsIns;
  Uint64 c_fragCopyRowsDel;
  Uint64 c_fragBytesCopied;

  Uint64 c_fragmentCopyStart;
  Uint32 c_fragmentsCopied;
  Uint64 c_totalCopyRowsIns;
  Uint64 c_totalCopyRowsDel;
  Uint64 c_totalBytesCopied;

  inline bool getAllowRead() const {
    return getNodeState().startLevel < NodeState::SL_STOPPING_3;
  }

  DLHashTable<ScanRecord> c_scanTakeOverHash;

  inline bool TRACE_OP_CHECK(const TcConnectionrec* regTcPtr);
#ifdef ERROR_INSERT
  void TRACE_OP_DUMP(const TcConnectionrec* regTcPtr, const char * pos);
#endif

#ifdef ERROR_INSERT
  Uint32 c_master_node_id;
#endif

  Uint32 get_node_status(Uint32 nodeId) const;
  bool check_ndb_versions() const;

  void suspendFile(Signal* signal, Uint32 filePtrI, Uint32 millis);
  void suspendFile(Signal* signal, Ptr<LogFileRecord> logFile, Uint32 millis);

  void send_runredo_event(Signal*, LogPartRecord *, Uint32 currgci);

  void sendFireTrigConfTc(Signal* signal, BlockReference ref, Uint32 Tdata[]);
  bool check_fire_trig_pass(Uint32 op, Uint32 pass);
#endif
};

#ifndef DBLQH_STATE_EXTRACT

inline
bool
Dblqh::ScanRecord::check_scan_batch_completed() const
{
  Uint32 max_rows = m_max_batch_size_rows;
  Uint32 max_bytes = m_max_batch_size_bytes;

  return m_stop_batch ||
    (max_rows > 0 && (m_curr_batch_size_rows >= max_rows))  ||
    (max_bytes > 0 && (m_curr_batch_size_bytes >= max_bytes));
}

inline
void
Dblqh::i_get_acc_ptr(ScanRecord* scanP, Uint32* &acc_ptr, Uint32 index)
{
  /* Return ptr to place where acc ptr for operation with given
   * index is stored.
   * If index == 0, it's stored in the ScanRecord, otherwise it's 
   * stored in a segment linked from the ScanRecord.
   */
  if (index == 0) {
    acc_ptr= (Uint32*)&scanP->scan_acc_op_ptr[0];
  } else {
    
    Uint32 segmentIVal, segment, segmentOffset;
    SegmentedSectionPtr segPtr;

    segment= (index + SectionSegment::DataLength -1) / 
      SectionSegment::DataLength;
    segmentOffset= (index - 1) % SectionSegment::DataLength;
    jam();
    ndbassert( segment < ScanRecord::MaxScanAccSegments );

    segmentIVal= scanP->scan_acc_op_ptr[ segment ];
    getSection(segPtr, segmentIVal);

    acc_ptr= &segPtr.p->theData[ segmentOffset ];
  }
}

inline
bool
Dblqh::is_same_trans(Uint32 opId, Uint32 trid1, Uint32 trid2)
{
  TcConnectionrecPtr regTcPtr;  
  regTcPtr.i= opId;
  ptrCheckGuard(regTcPtr, ctcConnectrecFileSize, tcConnectionrec);
  return ((regTcPtr.p->transid[0] == trid1) &&
          (regTcPtr.p->transid[1] == trid2));
}

inline
void
Dblqh::get_op_info(Uint32 opId, Uint32 *hash, Uint32* gci_hi, Uint32* gci_lo,
                   Uint32* transId1, Uint32* transId2)
{
  TcConnectionrecPtr regTcPtr;  
  regTcPtr.i= opId;
  ptrCheckGuard(regTcPtr, ctcConnectrecFileSize, tcConnectionrec);
  *hash = regTcPtr.p->hashValue;
  *gci_hi = regTcPtr.p->gci_hi;
  *gci_lo = regTcPtr.p->gci_lo;
  *transId1 = regTcPtr.p->transid[0];
  *transId2 = regTcPtr.p->transid[1];
}

inline
void
Dblqh::accminupdate(Signal* signal, Uint32 opId, const Local_key* key)
{
  TcConnectionrecPtr regTcPtr;  
  regTcPtr.i= opId;
  ptrCheckGuard(regTcPtr, ctcConnectrecFileSize, tcConnectionrec);
  signal->theData[0] = regTcPtr.p->accConnectrec;
  signal->theData[1] = key->m_page_no;
  signal->theData[2] = key->m_page_idx;
  c_acc->execACCMINUPDATE(signal);

  if (ERROR_INSERTED(5714))
  {
    FragrecordPtr regFragptr;
    regFragptr.i = regTcPtr.p->fragmentptr;
    c_fragment_pool.getPtr(regFragptr);
    if (regFragptr.p->m_copy_started_state == Fragrecord::AC_NR_COPY)
      ndbout << " LK: " << *key;
  }

  if (ERROR_INSERTED(5712) || ERROR_INSERTED(5713))
    ndbout << " LK: " << *key;
  regTcPtr.p->m_row_id = *key;
}

inline
void
Dblqh::accremoverow(Signal* signal, Uint32 opId, const Local_key* key)
{
  TcConnectionrecPtr regTcPtr;
  regTcPtr.i= opId;
  ptrCheckGuard(regTcPtr, ctcConnectrecFileSize, tcConnectionrec);
  c_acc->removerow(regTcPtr.p->accConnectrec, key);
}

inline
bool
Dblqh::TRACE_OP_CHECK(const TcConnectionrec* regTcPtr)
{
  if (ERROR_INSERTED(5714))
  {
    FragrecordPtr regFragptr;
    regFragptr.i = regTcPtr->fragmentptr;
    c_fragment_pool.getPtr(regFragptr);
    return regFragptr.p->m_copy_started_state == Fragrecord::AC_NR_COPY;
  }

  return (ERROR_INSERTED(5712) && 
	  (regTcPtr->operation == ZINSERT ||
	   regTcPtr->operation == ZDELETE)) ||
    ERROR_INSERTED(5713);
}
#endif

#undef JAM_FILE_ID

#endif<|MERGE_RESOLUTION|>--- conflicted
+++ resolved
@@ -1618,8 +1618,6 @@
     Uint16 logPartNo;
 
     /**
-<<<<<<< HEAD
-=======
      * Keep track of the first invalid log page found in our search. This
      * enables us to print information about irregular writes of log pages
      * at the end of the REDO log.
@@ -1629,7 +1627,6 @@
     Uint16 firstInvalidatePageNo;
     bool firstInvalidatePageFound;
     /**
->>>>>>> cc8c2b42
      * IO tracker...
      */
     struct IOTracker m_io_tracker;
@@ -2631,14 +2628,10 @@
   void checkReadExecSr(Signal* signal);
   void checkScanTcCompleted(Signal* signal);
   void closeFile(Signal* signal, LogFileRecordPtr logFilePtr, Uint32 place);
-<<<<<<< HEAD
-  void completedLogPage(Signal* signal, Uint32 clpType, Uint32 place);
-=======
   void completedLogPage(Signal* signal,
                         Uint32 clpType,
                         Uint32 place,
                         bool sync_flag = false);
->>>>>>> cc8c2b42
 
   void commit_reorg(TablerecPtr tablePtr);
   void wait_reorg_suma_filter_enabled(Signal*);
