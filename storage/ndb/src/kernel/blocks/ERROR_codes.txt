--- conflicted
+++ resolved
@@ -280,12 +280,9 @@
 
 8053: Crash in timeOutFoundLab, state CS_WAIT_COMMIT_CONF
 
-<<<<<<< HEAD
 8054: Throw away TC_KEYCONF to api and die 5 seconds later.  To test commit ack markers
-=======
 5048: Crash in execCOMMIT
 5049: SET_ERROR_INSERT_VALUE(5048)
->>>>>>> d6386a4f
 
 ERROR CODES FOR TESTING TIME-OUT HANDLING IN DBTC
 -------------------------------------------------
