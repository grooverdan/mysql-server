/*
   Copyright (C) 2003 MySQL AB
    All rights reserved. Use is subject to license terms.

   This program is free software; you can redistribute it and/or modify
   it under the terms of the GNU General Public License as published by
   the Free Software Foundation; version 2 of the License.

   This program is distributed in the hope that it will be useful,
   but WITHOUT ANY WARRANTY; without even the implied warranty of
   MERCHANTABILITY or FITNESS FOR A PARTICULAR PURPOSE.  See the
   GNU General Public License for more details.

   You should have received a copy of the GNU General Public License
   along with this program; if not, write to the Free Software
   Foundation, Inc., 51 Franklin St, Fifth Floor, Boston, MA 02110-1301  USA
*/

#include "Trix.hpp"

#include <string.h>
#include <kernel_types.h>
#include <NdbOut.hpp>

#include <signaldata/ReadNodesConf.hpp>
#include <signaldata/NodeFailRep.hpp>
#include <signaldata/DumpStateOrd.hpp>
#include <signaldata/GetTabInfo.hpp>
#include <signaldata/DictTabInfo.hpp>
#include <signaldata/CopyData.hpp>
#include <signaldata/BuildIndxImpl.hpp>
#include <signaldata/SumaImpl.hpp>
#include <signaldata/UtilPrepare.hpp>
#include <signaldata/UtilExecute.hpp>
#include <signaldata/UtilRelease.hpp>
#include <SectionReader.hpp>
#include <AttributeHeader.hpp>
#include <signaldata/TcKeyReq.hpp>

#include <signaldata/DbinfoScan.hpp>
#include <signaldata/TransIdAI.hpp>
#include <signaldata/WaitGCP.hpp>

#define CONSTRAINT_VIOLATION 893

static
bool
check_timeout(Uint32 errCode)
{
  switch(errCode){
  case 266:
    return true;
  }
  return false;
}

#define DEBUG(x) { ndbout << "TRIX::" << x << endl; }

/**
 *
 */
Trix::Trix(Block_context& ctx) :
  SimulatedBlock(TRIX, ctx),
  c_theNodes(c_theNodeRecPool),
  c_masterNodeId(0),
  c_masterTrixRef(0),
  c_noNodesFailed(0),
  c_noActiveNodes(0),
  c_theSubscriptions(c_theSubscriptionRecPool)
{
  BLOCK_CONSTRUCTOR(Trix);

  // Add received signals
  addRecSignal(GSN_READ_CONFIG_REQ,  &Trix::execREAD_CONFIG_REQ);
  addRecSignal(GSN_STTOR,  &Trix::execSTTOR);
  addRecSignal(GSN_NDB_STTOR,  &Trix::execNDB_STTOR); // Forwarded from DICT
  addRecSignal(GSN_READ_NODESCONF, &Trix::execREAD_NODESCONF);
  addRecSignal(GSN_READ_NODESREF, &Trix::execREAD_NODESREF);
  addRecSignal(GSN_NODE_FAILREP, &Trix::execNODE_FAILREP);
  addRecSignal(GSN_INCL_NODEREQ, &Trix::execINCL_NODEREQ);
  addRecSignal(GSN_DUMP_STATE_ORD, &Trix::execDUMP_STATE_ORD);
  addRecSignal(GSN_DBINFO_SCANREQ, &Trix::execDBINFO_SCANREQ);

  // Index build
  addRecSignal(GSN_BUILD_INDX_IMPL_REQ, &Trix::execBUILD_INDX_IMPL_REQ);
  // Dump testing
  addRecSignal(GSN_BUILD_INDX_IMPL_CONF, &Trix::execBUILD_INDX_IMPL_CONF);
  addRecSignal(GSN_BUILD_INDX_IMPL_REF, &Trix::execBUILD_INDX_IMPL_REF);

  addRecSignal(GSN_COPY_DATA_IMPL_REQ, &Trix::execCOPY_DATA_IMPL_REQ);

  addRecSignal(GSN_UTIL_PREPARE_CONF, &Trix::execUTIL_PREPARE_CONF);
  addRecSignal(GSN_UTIL_PREPARE_REF, &Trix::execUTIL_PREPARE_REF);
  addRecSignal(GSN_UTIL_EXECUTE_CONF, &Trix::execUTIL_EXECUTE_CONF);
  addRecSignal(GSN_UTIL_EXECUTE_REF, &Trix::execUTIL_EXECUTE_REF);
  addRecSignal(GSN_UTIL_RELEASE_CONF, &Trix::execUTIL_RELEASE_CONF);
  addRecSignal(GSN_UTIL_RELEASE_REF, &Trix::execUTIL_RELEASE_REF);


  // Suma signals
  addRecSignal(GSN_SUB_CREATE_CONF, &Trix::execSUB_CREATE_CONF);
  addRecSignal(GSN_SUB_CREATE_REF, &Trix::execSUB_CREATE_REF);
  addRecSignal(GSN_SUB_REMOVE_CONF, &Trix::execSUB_REMOVE_CONF);
  addRecSignal(GSN_SUB_REMOVE_REF, &Trix::execSUB_REMOVE_REF);
  addRecSignal(GSN_SUB_SYNC_CONF, &Trix::execSUB_SYNC_CONF);
  addRecSignal(GSN_SUB_SYNC_REF, &Trix::execSUB_SYNC_REF);
  addRecSignal(GSN_SUB_SYNC_CONTINUE_REQ, &Trix::execSUB_SYNC_CONTINUE_REQ);
  addRecSignal(GSN_SUB_TABLE_DATA, &Trix::execSUB_TABLE_DATA);

  addRecSignal(GSN_WAIT_GCP_REF, &Trix::execWAIT_GCP_REF);
  addRecSignal(GSN_WAIT_GCP_CONF, &Trix::execWAIT_GCP_CONF);
}

/**
 *
 */
Trix::~Trix()
{
}

void 
Trix::execREAD_CONFIG_REQ(Signal* signal)
{
  jamEntry();

  const ReadConfigReq * req = (ReadConfigReq*)signal->getDataPtr();

  Uint32 ref = req->senderRef;
  Uint32 senderData = req->senderData;

  const ndb_mgm_configuration_iterator * p = 
    m_ctx.m_config.getOwnConfigIterator();
  ndbrequire(p != 0);

  // Allocate pool sizes
  c_theAttrOrderBufferPool.setSize(100);
  c_theSubscriptionRecPool.setSize(100);

  DLList<SubscriptionRecord> subscriptions(c_theSubscriptionRecPool);
  SubscriptionRecPtr subptr;
  while(subscriptions.seize(subptr) == true) {
    new (subptr.p) SubscriptionRecord(c_theAttrOrderBufferPool);
  }
  subscriptions.release();

  ReadConfigConf * conf = (ReadConfigConf*)signal->getDataPtrSend();
  conf->senderRef = reference();
  conf->senderData = senderData;
  sendSignal(ref, GSN_READ_CONFIG_CONF, signal, 
	     ReadConfigConf::SignalLength, JBB);
}

/**
 *
 */
void Trix::execSTTOR(Signal* signal) 
{
  jamEntry();                            

  //const Uint32 startphase   = signal->theData[1];
  const Uint32 theSignalKey = signal->theData[6];
  
  signal->theData[0] = theSignalKey;
  signal->theData[3] = 1;
  signal->theData[4] = 255; // No more start phases from missra
  sendSignal(NDBCNTR_REF, GSN_STTORRY, signal, 5, JBB);
  return;
}//Trix::execSTTOR()

/**
 *
 */
void Trix::execNDB_STTOR(Signal* signal) 
{
  jamEntry();                            
  BlockReference ndbcntrRef = signal->theData[0];	 
  Uint16 startphase = signal->theData[2];      /* RESTART PHASE           */
  Uint16 mynode = signal->theData[1];		 
  //Uint16 restarttype = signal->theData[3];	 
  //UintR configInfo1 = signal->theData[6];     /* CONFIGRATION INFO PART 1 */
  //UintR configInfo2 = signal->theData[7];     /* CONFIGRATION INFO PART 2 */
  switch (startphase) {
  case 3:
    jam();
    /* SYMBOLIC START PHASE 4             */
    /* ABSOLUTE PHASE 5                   */
    /* REQUEST NODE IDENTITIES FROM DBDIH */
    signal->theData[0] = calcTrixBlockRef(mynode);
    sendSignal(ndbcntrRef, GSN_READ_NODESREQ, signal, 1, JBB);
    return;
    break;
  case 6:
    break;
  default:
    break;
  }
}

/**
 *
 */
void Trix::execREAD_NODESCONF(Signal* signal)
{
  jamEntry();

  ReadNodesConf * const  readNodes = (ReadNodesConf *)signal->getDataPtr();
  //Uint32 noOfNodes   = readNodes->noOfNodes;
  NodeRecPtr nodeRecPtr;

  c_masterNodeId = readNodes->masterNodeId;
  c_masterTrixRef = RNIL;
  c_noNodesFailed = 0;

  for(unsigned i = 0; i < MAX_NDB_NODES; i++) {
    jam();
    if(NdbNodeBitmask::get(readNodes->allNodes, i)) {
      // Node is defined
      jam();
      ndbrequire(c_theNodes.seizeId(nodeRecPtr, i));
      nodeRecPtr.p->trixRef = calcTrixBlockRef(i);
      if (i == c_masterNodeId) {
        c_masterTrixRef = nodeRecPtr.p->trixRef;
      }
      if(NdbNodeBitmask::get(readNodes->inactiveNodes, i)){
        // Node is not active
	jam();
	/**-----------------------------------------------------------------
	 * THIS NODE IS DEFINED IN THE CLUSTER BUT IS NOT ALIVE CURRENTLY.
	 * WE ADD THE NODE TO THE SET OF FAILED NODES AND ALSO SET THE
	 * BLOCKSTATE TO BUSY TO AVOID ADDING TRIGGERS OR INDEXES WHILE 
	 * NOT ALL NODES ARE ALIVE.
	 *------------------------------------------------------------------*/
	arrGuard(c_noNodesFailed, MAX_NDB_NODES);
	nodeRecPtr.p->alive = false;
	c_noNodesFailed++;
	c_blockState = Trix::NODE_FAILURE;
      }
      else {
        // Node is active
        jam();
        c_noActiveNodes++;
        nodeRecPtr.p->alive = true;
      }
    }
  }
  if (c_noNodesFailed == 0) {
    c_blockState = Trix::STARTED;
  }
}

/**
 *
 */
void Trix::execREAD_NODESREF(Signal* signal)
{
  // NYI
}

/**
 *
 */
void Trix::execNODE_FAILREP(Signal* signal)
{
  jamEntry();
  NodeFailRep * const  nodeFail = (NodeFailRep *) signal->getDataPtr();

  //Uint32 failureNr    = nodeFail->failNo;
  //Uint32 numberNodes  = nodeFail->noOfNodes;
  Uint32 masterNodeId = nodeFail->masterNodeId;

  NodeRecPtr nodeRecPtr;

  for(c_theNodes.first(nodeRecPtr); 
      nodeRecPtr.i != RNIL; 
      c_theNodes.next(nodeRecPtr)) {
    if(NdbNodeBitmask::get(nodeFail->theNodes, nodeRecPtr.i)) {
      nodeRecPtr.p->alive = false;
      c_noNodesFailed++;
      c_noActiveNodes--;      
    }
  }
  if (c_masterNodeId != masterNodeId) {
    c_masterNodeId = masterNodeId;
    NodeRecord* nodeRec = c_theNodes.getPtr(masterNodeId);
    c_masterTrixRef = nodeRec->trixRef;
  }
}

/**
 *
 */
void Trix::execINCL_NODEREQ(Signal* signal)
{
  jamEntry();
  UintR node_id = signal->theData[1];
  NodeRecord* nodeRec = c_theNodes.getPtr(node_id);
  nodeRec->alive = true;
  c_noNodesFailed--;
  c_noActiveNodes++;      
  nodeRec->trixRef = calcTrixBlockRef(node_id);
  if (c_noNodesFailed == 0) {
    c_blockState = Trix::STARTED;
  }  
}

// Debugging
void
Trix::execDUMP_STATE_ORD(Signal* signal)
{
  jamEntry();

  DumpStateOrd * dumpStateOrd = (DumpStateOrd *)signal->getDataPtr();

  switch(dumpStateOrd->args[0]) {
  case(300): {// ok
    // index2 -T; index2 -I -n10000; index2 -c
    // all dump 300 0 0 0 0 0 4 2
    // select_count INDEX0000
    BuildIndxImplReq * buildIndxReq = (BuildIndxImplReq *)signal->getDataPtrSend();
    
    MEMCOPY_NO_WORDS(buildIndxReq, 
		     signal->theData + 1, 
		     BuildIndxImplReq::SignalLength);
    buildIndxReq->senderRef = reference(); // return to me
    buildIndxReq->parallelism = 10;
    Uint32 indexColumns[1] = {1};
    Uint32 keyColumns[1] = {0};
    struct LinearSectionPtr ls_ptr[3];
    ls_ptr[0].p = indexColumns;
    ls_ptr[0].sz = 1;
    ls_ptr[1].p = keyColumns;
    ls_ptr[1].sz = 1;
    sendSignal(reference(),
	       GSN_BUILD_INDX_IMPL_REQ,
	       signal,
	       BuildIndxImplReq::SignalLength,
	       JBB, ls_ptr, 2);
    break;
  }
  case(301): { // ok
    // index2 -T; index2 -I -n10000; index2 -c -p
    // all dump 301 0 0 0 0 0 4 2
    // select_count INDEX0000
    BuildIndxImplReq * buildIndxReq = (BuildIndxImplReq *)signal->getDataPtrSend();
    
    MEMCOPY_NO_WORDS(buildIndxReq, 
		     signal->theData + 1, 
		     BuildIndxImplReq::SignalLength);
    buildIndxReq->senderRef = reference(); // return to me
    buildIndxReq->parallelism = 10;
    Uint32 indexColumns[2] = {0, 1};
    Uint32 keyColumns[1] = {0};
    struct LinearSectionPtr ls_ptr[3];
    ls_ptr[0].p = indexColumns;
    ls_ptr[0].sz = 2;
    ls_ptr[1].p = keyColumns;
    ls_ptr[1].sz = 1;
    sendSignal(reference(),
	       GSN_BUILD_INDX_IMPL_REQ,
	       signal,
	       BuildIndxImplReq::SignalLength,
	       JBB, ls_ptr, 2);
    break;
  }
  case(302): { // ok
    // index -T; index -I -n1000; index -c -p
    // all dump 302 0 0 0 0 0 4 2
    // select_count PNUMINDEX0000
    BuildIndxImplReq * buildIndxReq = (BuildIndxImplReq *)signal->getDataPtrSend();
    
    MEMCOPY_NO_WORDS(buildIndxReq, 
		     signal->theData + 1, 
		     BuildIndxImplReq::SignalLength);
    buildIndxReq->senderRef = reference(); // return to me
    buildIndxReq->parallelism = 10;
    Uint32 indexColumns[3] = {0, 3, 5};
    Uint32 keyColumns[1] = {0};
    struct LinearSectionPtr ls_ptr[3];
    ls_ptr[0].p = indexColumns;
    ls_ptr[0].sz = 3;
    ls_ptr[1].p = keyColumns;
    ls_ptr[1].sz = 1;
    sendSignal(reference(),
	       GSN_BUILD_INDX_IMPL_REQ,
	       signal,
	       BuildIndxImplReq::SignalLength,
	       JBB, ls_ptr, 2);
    break;
  }
  case(303): { // ok
    // index -T -2; index -I -2 -n1000; index -c -p
    // all dump 303 0 0 0 0 0 4 2
    // select_count PNUMINDEX0000
    BuildIndxImplReq * buildIndxReq = (BuildIndxImplReq *)signal->getDataPtrSend();
    
    MEMCOPY_NO_WORDS(buildIndxReq, 
		     signal->theData + 1, 
		     BuildIndxImplReq::SignalLength);
    buildIndxReq->senderRef = reference(); // return to me
    buildIndxReq->parallelism = 10;
    Uint32 indexColumns[3] = {0, 3, 5};
    Uint32 keyColumns[2] = {0, 1};
    struct LinearSectionPtr ls_ptr[3];
    ls_ptr[0].p = indexColumns;
    ls_ptr[0].sz = 3;
    ls_ptr[1].p = keyColumns;
    ls_ptr[1].sz = 2;
    sendSignal(reference(),
	       GSN_BUILD_INDX_IMPL_REQ,
	       signal,
	       BuildIndxImplReq::SignalLength,
	       JBB, ls_ptr, 2);
    break;
  }
  case(304): { // ok
    // index -T -L; index -I -L -n1000; index -c -p
    // all dump 304 0 0 0 0 0 4 2
    // select_count PNUMINDEX0000
    BuildIndxImplReq * buildIndxReq = (BuildIndxImplReq *)signal->getDataPtrSend();
    
    MEMCOPY_NO_WORDS(buildIndxReq, 
		     signal->theData + 1, 
		     BuildIndxImplReq::SignalLength);
    buildIndxReq->senderRef = reference(); // return to me
    buildIndxReq->parallelism = 10;
    Uint32 indexColumns[3] = {0, 3, 5};
    Uint32 keyColumns[1] = {0};
    struct LinearSectionPtr ls_ptr[3];
    ls_ptr[0].p = indexColumns;
    ls_ptr[0].sz = 3;
    ls_ptr[1].p = keyColumns;
    ls_ptr[1].sz = 1;
    sendSignal(reference(),
	       GSN_BUILD_INDX_IMPL_REQ,
	       signal,
	       BuildIndxImplReq::SignalLength,
	       JBB, ls_ptr, 2);
    break;
  }
  case(305): { // ok
    // index -T -2 -L; index -I -2 -L -n1000; index -c -p
    // all dump 305 0 0 0 0 0 4 2
    // select_count PNUMINDEX0000
    BuildIndxImplReq * buildIndxReq = (BuildIndxImplReq *)signal->getDataPtrSend();
    
    MEMCOPY_NO_WORDS(buildIndxReq, 
		     signal->theData + 1, 
		     BuildIndxImplReq::SignalLength);
    buildIndxReq->senderRef = reference(); // return to me
    buildIndxReq->parallelism = 10;
    Uint32 indexColumns[3] = {0, 3, 5};
    Uint32 keyColumns[2] = {0, 1};
    struct LinearSectionPtr ls_ptr[3];
    ls_ptr[0].p = indexColumns;
    ls_ptr[0].sz = 3;
    ls_ptr[1].p = keyColumns;
    ls_ptr[1].sz = 2;
    sendSignal(reference(),
	       GSN_BUILD_INDX_IMPL_REQ,
	       signal,
	       BuildIndxImplReq::SignalLength,
	       JBB, ls_ptr, 2);
    break;
  }
  default: {
    // Ignore
  }
  }

  if (signal->theData[0] == DumpStateOrd::SchemaResourceSnapshot)
  {
    RSS_AP_SNAPSHOT_SAVE(c_theSubscriptionRecPool);
    return;
  }

  if (signal->theData[0] == DumpStateOrd::SchemaResourceCheckLeak)
  {
    RSS_AP_SNAPSHOT_CHECK(c_theSubscriptionRecPool);
    return;
  }
  
  if (signal->theData[0] == 8004)
  {
    infoEvent("TRIX: c_theSubscriptionRecPool size: %u free: %u",
              c_theSubscriptionRecPool.getSize(),
              c_theSubscriptionRecPool.getNoOfFree());
    return;
  }

}

void Trix::execDBINFO_SCANREQ(Signal *signal)
{
  DbinfoScanReq req= *(DbinfoScanReq*)signal->theData;
  const Ndbinfo::ScanCursor* cursor =
    CAST_CONSTPTR(Ndbinfo::ScanCursor, DbinfoScan::getCursorPtr(&req));
  Ndbinfo::Ratelimit rl;

  jamEntry();

  switch(req.tableId){
  case Ndbinfo::POOLS_TABLEID:
  {
    Ndbinfo::pool_entry pools[] =
    {
      { "Attribute Order Buffer",
        c_theAttrOrderBufferPool.getUsed(),
        c_theAttrOrderBufferPool.getSize(),
        c_theAttrOrderBufferPool.getEntrySize(),
        c_theAttrOrderBufferPool.getUsedHi(),
        { 0,0,0,0 }},
      { "Subscription Record",
        c_theSubscriptionRecPool.getUsed(),
        c_theSubscriptionRecPool.getSize(),
        c_theSubscriptionRecPool.getEntrySize(),
        c_theSubscriptionRecPool.getUsedHi(),
        { 0,0,0,0 }},
      { NULL, 0,0,0,0,{0,0,0,0}}
    };

    const size_t num_config_params =
      sizeof(pools[0].config_params) / sizeof(pools[0].config_params[0]);
    Uint32 pool = cursor->data[0];
    BlockNumber bn = blockToMain(number());
    while(pools[pool].poolname)
    {
      jam();
      Ndbinfo::Row row(signal, req);
      row.write_uint32(getOwnNodeId());
      row.write_uint32(bn);           // block number
      row.write_uint32(instance());   // block instance
      row.write_string(pools[pool].poolname);
      row.write_uint64(pools[pool].used);
      row.write_uint64(pools[pool].total);
      row.write_uint64(pools[pool].used_hi);
      row.write_uint64(pools[pool].entry_size);
      for (size_t i = 0; i < num_config_params; i++)
        row.write_uint32(pools[pool].config_params[i]);
      ndbinfo_send_row(signal, req, row, rl);
      pool++;
      if (rl.need_break(req))
      {
        jam();
        ndbinfo_send_scan_break(signal, req, rl, pool);
        return;
      }
    }
    break;
  }
  default:
    break;
  }

  ndbinfo_send_scan_conf(signal, req, rl);
}

// Build index
void Trix:: execBUILD_INDX_IMPL_REQ(Signal* signal)
{
  jamEntry();
  DBUG_ENTER("Trix:: execBUILD_INDX_IMPL_REQ");

  const BuildIndxImplReq
    buildIndxReqData = *(const BuildIndxImplReq*)signal->getDataPtr(),
    *buildIndxReq = &buildIndxReqData;

  // Seize a subscription record
  SubscriptionRecPtr subRecPtr;
  SubscriptionRecord* subRec;
  SectionHandle handle(this, signal);

  if (!c_theSubscriptions.seizeId(subRecPtr, buildIndxReq->buildId)) {
    jam();
    // Failed to allocate subscription record
    BuildIndxRef* buildIndxRef = (BuildIndxRef*)signal->getDataPtrSend();

    buildIndxRef->errorCode = BuildIndxRef::AllocationFailure;
    releaseSections(handle);
    sendSignal(buildIndxReq->senderRef, GSN_BUILD_INDX_IMPL_REF, signal,
               BuildIndxRef::SignalLength, JBB);
    DBUG_VOID_RETURN;
  }

  subRec = subRecPtr.p;
  subRec->errorCode = BuildIndxRef::NoError;
  subRec->userReference = buildIndxReq->senderRef;
  subRec->connectionPtr = buildIndxReq->senderData;
  subRec->schemaTransId = buildIndxReq->transId;
  subRec->subscriptionId = buildIndxReq->buildId;
  subRec->subscriptionKey = buildIndxReq->buildKey;
  subRec->indexType = buildIndxReq->indexType;
  subRec->sourceTableId = buildIndxReq->tableId;
  subRec->targetTableId = buildIndxReq->indexId;
  subRec->parallelism = buildIndxReq->parallelism;
  subRec->expectedConf = 0;
  subRec->subscriptionCreated = false;
  subRec->pendingSubSyncContinueConf = false;
  subRec->prepareId = RNIL;
<<<<<<< HEAD
  subRec->requestType = INDEX_BUILD;
  subRec->fragCount = 0;
  subRec->m_rows_processed = 0;
  subRec->m_flags = SubscriptionRecord::RF_WAIT_GCP; // Todo make configurable
  subRec->m_gci = 0;
=======
  subRec->m_flags = 0;
  if (buildIndxReq->getRequestFlag() & BuildIndxReq::RF_NO_DISK)
  {
    subRec->m_flags |= SubscriptionRecord::RF_NO_DISK;
  }

>>>>>>> c6749bee
  // Get column order segments
  Uint32 noOfSections = handle.m_cnt;
  if (noOfSections > 0) {
    jam();
    SegmentedSectionPtr ptr;
    handle.getSection(ptr, BuildIndxImplReq::INDEX_COLUMNS);
    append(subRec->attributeOrder, ptr, getSectionSegmentPool());
    subRec->noOfIndexColumns = ptr.sz;
  }
  if (noOfSections > 1) {
    jam();
    SegmentedSectionPtr ptr;
    handle.getSection(ptr, BuildIndxImplReq::KEY_COLUMNS);
    append(subRec->attributeOrder, ptr, getSectionSegmentPool());
    subRec->noOfKeyColumns = ptr.sz;
  }

#if 0
  // Debugging
  printf("Trix:: execBUILD_INDX_IMPL_REQ: Attribute order:\n");
  subRec->attributeOrder.print(stdout);
#endif

  releaseSections(handle);
  prepareInsertTransactions(signal, subRecPtr);
  DBUG_VOID_RETURN;
}

void Trix:: execBUILD_INDX_IMPL_CONF(Signal* signal)
{
  printf("Trix:: execBUILD_INDX_IMPL_CONF\n");
}

void Trix:: execBUILD_INDX_IMPL_REF(Signal* signal)
{
  printf("Trix:: execBUILD_INDX_IMPL_REF\n");
}

void Trix::execUTIL_PREPARE_CONF(Signal* signal)
{
  jamEntry();
  UtilPrepareConf * utilPrepareConf = (UtilPrepareConf *)signal->getDataPtr();
  SubscriptionRecPtr subRecPtr;
  SubscriptionRecord* subRec;

  subRecPtr.i = utilPrepareConf->senderData;
  if ((subRec = c_theSubscriptions.getPtr(subRecPtr.i)) == NULL) {
    printf("Trix::execUTIL_PREPARE_CONF: Failed to find subscription data %u\n", subRecPtr.i);
    return;
  }
  subRecPtr.p = subRec;
  subRec->prepareId = utilPrepareConf->prepareId;
  setupSubscription(signal, subRecPtr);
}

void Trix::execUTIL_PREPARE_REF(Signal* signal)
{
  jamEntry();
  UtilPrepareRef * utilPrepareRef = (UtilPrepareRef *)signal->getDataPtr();
  SubscriptionRecPtr subRecPtr;
  SubscriptionRecord* subRec;

  subRecPtr.i = utilPrepareRef->senderData;
  if ((subRec = c_theSubscriptions.getPtr(subRecPtr.i)) == NULL) {
    printf("Trix::execUTIL_PREPARE_REF: Failed to find subscription data %u\n", subRecPtr.i);
    return;
  }
  subRecPtr.p = subRec;
  subRec->errorCode = (BuildIndxRef::ErrorCode)utilPrepareRef->errorCode;

  UtilReleaseConf* conf = (UtilReleaseConf*)signal->getDataPtrSend();
  conf->senderData = subRecPtr.i;
  execUTIL_RELEASE_CONF(signal);
}

void Trix::execUTIL_EXECUTE_CONF(Signal* signal)
{
  jamEntry();
  UtilExecuteConf * utilExecuteConf = (UtilExecuteConf *)signal->getDataPtr();
  SubscriptionRecPtr subRecPtr;
  SubscriptionRecord* subRec;

  const Uint32 gci_hi = utilExecuteConf->gci_hi;
  const Uint32 gci_lo = utilExecuteConf->gci_lo;
  const Uint64 gci = gci_lo | (Uint64(gci_hi) << 32);

  subRecPtr.i = utilExecuteConf->senderData;
  if ((subRec = c_theSubscriptions.getPtr(subRecPtr.i)) == NULL) {
    printf("rix::execUTIL_EXECUTE_CONF: Failed to find subscription data %u\n", subRecPtr.i);
    return;
  }
  subRecPtr.p = subRec;
  subRec->expectedConf--;

  if (gci > subRecPtr.p->m_gci)
  {
    jam();
    subRecPtr.p->m_gci = gci;
  }

  checkParallelism(signal, subRec);
  if (subRec->expectedConf == 0)
  {
    if (subRec->m_flags & SubscriptionRecord::RF_WAIT_GCP)
    {
      jam();
      wait_gcp(signal, subRecPtr);
      return;
    }
    buildComplete(signal, subRecPtr);
  }
}

void Trix::execUTIL_EXECUTE_REF(Signal* signal)
{
  jamEntry();
  UtilExecuteRef * utilExecuteRef = (UtilExecuteRef *)signal->getDataPtr();
  SubscriptionRecPtr subRecPtr;
  SubscriptionRecord* subRec;

  subRecPtr.i = utilExecuteRef->senderData;
  if ((subRec = c_theSubscriptions.getPtr(subRecPtr.i)) == NULL) {
    printf("Trix::execUTIL_EXECUTE_REF: Failed to find subscription data %u\n", subRecPtr.i);
    return;
  }
  subRecPtr.p = subRec;
  ndbrequire(utilExecuteRef->errorCode == UtilExecuteRef::TCError);
  if(utilExecuteRef->TCErrorCode == CONSTRAINT_VIOLATION)
  {
    jam();
    buildFailed(signal, subRecPtr, BuildIndxRef::IndexNotUnique);
  }
  else if (check_timeout(utilExecuteRef->TCErrorCode))
  {
    jam();
    buildFailed(signal, subRecPtr, BuildIndxRef::DeadlockError);
  }
  else
  {
    jam();
    buildFailed(signal, subRecPtr,
                (BuildIndxRef::ErrorCode)utilExecuteRef->TCErrorCode);
  }
}

void Trix::execSUB_CREATE_CONF(Signal* signal)
{
  jamEntry();
  DBUG_ENTER("Trix::execSUB_CREATE_CONF");
  SubCreateConf * subCreateConf = (SubCreateConf *)signal->getDataPtr();
  SubscriptionRecPtr subRecPtr;
  SubscriptionRecord* subRec;

  subRecPtr.i = subCreateConf->senderData;
  if ((subRec = c_theSubscriptions.getPtr(subRecPtr.i)) == NULL) {
    printf("Trix::execSUB_CREATE_CONF: Failed to find subscription data %u\n", subRecPtr.i);
    DBUG_VOID_RETURN;
  }
  subRec->subscriptionCreated = true;
  subRecPtr.p = subRec;

  DBUG_PRINT("info",("i: %u subscriptionId: %u, subscriptionKey: %u",
		     subRecPtr.i, subRecPtr.p->subscriptionId,
		     subRecPtr.p->subscriptionKey));

  startTableScan(signal, subRecPtr);
  DBUG_VOID_RETURN;
}

void Trix::execSUB_CREATE_REF(Signal* signal)
{
  jamEntry();
  DBUG_ENTER("Trix::execSUB_CREATE_REF");

  SubCreateRef * subCreateRef = (SubCreateRef *)signal->getDataPtr();
  SubscriptionRecPtr subRecPtr;
  SubscriptionRecord* subRec;

  subRecPtr.i = subCreateRef->senderData;
  if ((subRec = c_theSubscriptions.getPtr(subRecPtr.i)) == NULL)
  {
    printf("Trix::execSUB_CREATE_REF: Failed to find subscription data %u\n", subRecPtr.i);
    return;
  }
  subRecPtr.p = subRec;
  subRecPtr.p->errorCode = (BuildIndxRef::ErrorCode)subCreateRef->errorCode;

  UtilReleaseReq * const req = (UtilReleaseReq*)signal->getDataPtrSend();
  req->prepareId = subRecPtr.p->prepareId;
  req->senderData = subRecPtr.i;

  sendSignal(DBUTIL_REF, GSN_UTIL_RELEASE_REQ, signal,
	     UtilReleaseReq::SignalLength, JBB);

  DBUG_VOID_RETURN;
}

void Trix::execSUB_SYNC_CONF(Signal* signal)
{
  jamEntry();
  DBUG_ENTER("Trix::execSUB_SYNC_CONF");
  SubSyncConf * subSyncConf = (SubSyncConf *)signal->getDataPtr();
  SubscriptionRecPtr subRecPtr;
  SubscriptionRecord* subRec;
  
  subRecPtr.i = subSyncConf->senderData;
  if ((subRec = c_theSubscriptions.getPtr(subRecPtr.i)) == NULL) {
    printf("Trix::execSUB_SYNC_CONF: Failed to find subscription data %u\n",
	   subRecPtr.i);
    DBUG_VOID_RETURN;
  }

  subRecPtr.p = subRec;
  subRec->expectedConf--;
  checkParallelism(signal, subRec);
  if (subRec->expectedConf == 0)
  {
    if (subRec->m_flags & SubscriptionRecord::RF_WAIT_GCP)
    {
      jam();
      wait_gcp(signal, subRecPtr);
      DBUG_VOID_RETURN;
    }
    buildComplete(signal, subRecPtr);
  }
  DBUG_VOID_RETURN;
}

void Trix::execSUB_SYNC_REF(Signal* signal)
{
  jamEntry();
  DBUG_ENTER("Trix::execSUB_SYNC_REF");
  SubSyncRef * subSyncRef = (SubSyncRef *)signal->getDataPtr();
  SubscriptionRecPtr subRecPtr;
  SubscriptionRecord* subRec;

  subRecPtr.i = subSyncRef->senderData;
  if ((subRec = c_theSubscriptions.getPtr(subRecPtr.i)) == NULL) {
    printf("Trix::execSUB_SYNC_REF: Failed to find subscription data %u\n", subRecPtr.i);
    DBUG_VOID_RETURN;
  }
  subRecPtr.p = subRec;
  buildFailed(signal, subRecPtr, BuildIndxRef::InternalError);
  DBUG_VOID_RETURN;
}

void Trix::execSUB_SYNC_CONTINUE_REQ(Signal* signal)
{
  SubSyncContinueReq  * subSyncContinueReq = 
    (SubSyncContinueReq *) signal->getDataPtr();
  
  SubscriptionRecPtr subRecPtr;
  SubscriptionRecord* subRec;
  subRecPtr.i = subSyncContinueReq->subscriberData;
  if ((subRec = c_theSubscriptions.getPtr(subRecPtr.i)) == NULL) {
    printf("Trix::execSUB_SYNC_CONTINUE_REQ: Failed to find subscription data %u\n", subRecPtr.i);
    return;
  }
  subRecPtr.p = subRec;
  subRec->pendingSubSyncContinueConf = true;
  subRec->syncPtr = subSyncContinueReq->senderData;
  checkParallelism(signal, subRec);
}

void Trix::execSUB_TABLE_DATA(Signal* signal)
{
  jamEntry();
  DBUG_ENTER("Trix::execSUB_TABLE_DATA");
  SubTableData * subTableData = (SubTableData *)signal->getDataPtr();
  SubscriptionRecPtr subRecPtr;
  SubscriptionRecord* subRec;
  subRecPtr.i = subTableData->senderData;
  if ((subRec = c_theSubscriptions.getPtr(subRecPtr.i)) == NULL) {
    printf("Trix::execSUB_TABLE_DATA: Failed to find subscription data %u\n", subRecPtr.i);
    DBUG_VOID_RETURN;
  }
  subRecPtr.p = subRec;
  switch(subRecPtr.p->requestType){
  case INDEX_BUILD:
    executeBuildInsertTransaction(signal, subRecPtr);
    break;
  case REORG_COPY:
  case REORG_DELETE:
    executeReorgTransaction(signal, subRecPtr, subTableData->takeOver);
    break;
  }

  subRecPtr.p->m_rows_processed++;

  DBUG_VOID_RETURN;
}

void Trix::setupSubscription(Signal* signal, SubscriptionRecPtr subRecPtr)
{
  jam();
  DBUG_ENTER("Trix::setupSubscription");
  SubscriptionRecord* subRec = subRecPtr.p;
  SubCreateReq * subCreateReq = (SubCreateReq *)signal->getDataPtrSend();
//  Uint32 listLen = subRec->noOfIndexColumns + subRec->noOfKeyColumns;
  subCreateReq->senderRef = reference();
  subCreateReq->senderData = subRecPtr.i;
  subCreateReq->subscriptionId = subRec->subscriptionId;
  subCreateReq->subscriptionKey = subRec->subscriptionKey;
  subCreateReq->tableId = subRec->sourceTableId;
  subCreateReq->subscriptionType = SubCreateReq::SingleTableScan;
  subCreateReq->schemaTransId = subRec->schemaTransId;

  DBUG_PRINT("info",("i: %u subscriptionId: %u, subscriptionKey: %u",
		     subRecPtr.i, subCreateReq->subscriptionId,
		     subCreateReq->subscriptionKey));

  sendSignal(SUMA_REF, GSN_SUB_CREATE_REQ, 
	     signal, SubCreateReq::SignalLength, JBB);

  DBUG_VOID_RETURN;
}

void Trix::startTableScan(Signal* signal, SubscriptionRecPtr subRecPtr)
{
  jam();

  Uint32 attributeList[MAX_ATTRIBUTES_IN_TABLE * 2];
  SubscriptionRecord* subRec = subRecPtr.p;
  AttrOrderBuffer::DataBufferIterator iter;
  Uint32 i = 0;

  bool moreAttributes = subRec->attributeOrder.first(iter);
  while (moreAttributes) {
    attributeList[i++] = *iter.data;
    moreAttributes = subRec->attributeOrder.next(iter);

  }
  // Merge index and key column segments
  struct LinearSectionPtr orderPtr[3];
  orderPtr[0].p = attributeList;
  orderPtr[0].sz = subRec->attributeOrder.getSize();

  SubSyncReq * subSyncReq = (SubSyncReq *)signal->getDataPtrSend();
  subSyncReq->senderRef = reference();
  subSyncReq->senderData = subRecPtr.i;
  subSyncReq->subscriptionId = subRec->subscriptionId;
  subSyncReq->subscriptionKey = subRec->subscriptionKey;
  subSyncReq->part = SubscriptionData::TableData;
  subSyncReq->requestInfo = 0;
<<<<<<< HEAD
  subSyncReq->fragCount = subRec->fragCount;
=======
  if (subRecPtr.p->m_flags & SubscriptionRecord::RF_NO_DISK)
  {
    jam();
    subSyncReq->requestInfo |= SubSyncReq::NoDisk;
  }
>>>>>>> c6749bee

  if (subRec->requestType == REORG_COPY)
  {
    jam();
    subSyncReq->requestInfo |= SubSyncReq::LM_Exclusive;
  }
  else if (subRec->requestType == REORG_DELETE)
  {
    jam();
    subSyncReq->requestInfo |= SubSyncReq::LM_Exclusive;
    subSyncReq->requestInfo |= SubSyncReq::Reorg;
  }
  subRecPtr.p->expectedConf = 1;

  DBUG_PRINT("info",("i: %u subscriptionId: %u, subscriptionKey: %u",
		     subRecPtr.i, subSyncReq->subscriptionId,
		     subSyncReq->subscriptionKey));

  sendSignal(SUMA_REF, GSN_SUB_SYNC_REQ,
	     signal, SubSyncReq::SignalLength, JBB, orderPtr, 1);
}

void Trix::prepareInsertTransactions(Signal* signal, 
				     SubscriptionRecPtr subRecPtr)
{
  SubscriptionRecord* subRec = subRecPtr.p;
  UtilPrepareReq * utilPrepareReq = 
    (UtilPrepareReq *)signal->getDataPtrSend();
  
  jam();
  utilPrepareReq->senderRef = reference();
  utilPrepareReq->senderData = subRecPtr.i;
  utilPrepareReq->schemaTransId = subRec->schemaTransId;

  const Uint32 pageSizeInWords = 128;
  Uint32 propPage[pageSizeInWords];
  LinearWriter w(&propPage[0],128);
  w.first();
  w.add(UtilPrepareReq::NoOfOperations, 1);
  w.add(UtilPrepareReq::OperationType, UtilPrepareReq::Write);
  w.add(UtilPrepareReq::TableId, subRec->targetTableId);
  // Add index attributes in increasing order and one PK attribute
  for(Uint32 i = 0; i < subRec->noOfIndexColumns + 1; i++)
    w.add(UtilPrepareReq::AttributeId, i);

#if 0
  // Debugging
  SimplePropertiesLinearReader reader(propPage, w.getWordsUsed());
  printf("Trix::prepareInsertTransactions: Sent SimpleProperties:\n");
  reader.printAll(ndbout);
#endif

  struct LinearSectionPtr sectionsPtr[UtilPrepareReq::NoOfSections];
  sectionsPtr[UtilPrepareReq::PROPERTIES_SECTION].p = propPage;
  sectionsPtr[UtilPrepareReq::PROPERTIES_SECTION].sz = w.getWordsUsed();
  sendSignal(DBUTIL_REF, GSN_UTIL_PREPARE_REQ, signal,
	     UtilPrepareReq::SignalLength, JBB, 
	     sectionsPtr, UtilPrepareReq::NoOfSections);
}

void Trix::executeBuildInsertTransaction(Signal* signal,
                                         SubscriptionRecPtr subRecPtr)
{
  jam();
  SubscriptionRecord* subRec = subRecPtr.p;
  UtilExecuteReq * utilExecuteReq = 
    (UtilExecuteReq *)signal->getDataPtrSend();

  utilExecuteReq->senderRef = reference();
  utilExecuteReq->senderData = subRecPtr.i;
  utilExecuteReq->prepareId = subRec->prepareId;
#if 0
  printf("Header size %u\n", headerPtr.sz);
  for(int i = 0; i < headerPtr.sz; i++)
    printf("H'%.8x ", headerBuffer[i]);
  printf("\n");
  
  printf("Data size %u\n", dataPtr.sz);
  for(int i = 0; i < dataPtr.sz; i++)
    printf("H'%.8x ", dataBuffer[i]);
  printf("\n");
#endif
  // Save scan result in linear buffers
  SectionHandle handle(this, signal);
  SegmentedSectionPtr headerPtr, dataPtr;

  handle.getSection(headerPtr, 0);
  handle.getSection(dataPtr, 1);

  Uint32* headerBuffer = signal->theData + 25;
  Uint32* dataBuffer = headerBuffer + headerPtr.sz;

  copy(headerBuffer, headerPtr);
  copy(dataBuffer, dataPtr);
  releaseSections(handle);

  // Calculate packed key size
  Uint32 noOfKeyData = 0;
  for(Uint32 i = 0; i < headerPtr.sz; i++) {
    AttributeHeader* keyAttrHead = (AttributeHeader *) headerBuffer + i;

    // Filter out NULL attributes
    if (keyAttrHead->isNULL())
      return;

    if (i < subRec->noOfIndexColumns)
      // Renumber index attributes in consequtive order
      keyAttrHead->setAttributeId(i);
    else
      // Calculate total size of PK attribute
      noOfKeyData += keyAttrHead->getDataSize();
  }
  // Increase expected CONF count
  subRec->expectedConf++;

  // Pack key attributes
  AttributeHeader::init(headerBuffer + subRec->noOfIndexColumns,
			subRec->noOfIndexColumns,
			noOfKeyData << 2);

  struct LinearSectionPtr sectionsPtr[UtilExecuteReq::NoOfSections];
  sectionsPtr[UtilExecuteReq::HEADER_SECTION].p = headerBuffer;
  sectionsPtr[UtilExecuteReq::HEADER_SECTION].sz = 
    subRec->noOfIndexColumns + 1;
  sectionsPtr[UtilExecuteReq::DATA_SECTION].p = dataBuffer;
  sectionsPtr[UtilExecuteReq::DATA_SECTION].sz = dataPtr.sz;
  sendSignal(DBUTIL_REF, GSN_UTIL_EXECUTE_REQ, signal,
	     UtilExecuteReq::SignalLength, JBB,
	     sectionsPtr, UtilExecuteReq::NoOfSections);
}

void Trix::executeReorgTransaction(Signal* signal,
                                   SubscriptionRecPtr subRecPtr,
                                   Uint32 takeOver)
{
  jam();
  SubscriptionRecord* subRec = subRecPtr.p;
  UtilExecuteReq * utilExecuteReq =
    (UtilExecuteReq *)signal->getDataPtrSend();

  const Uint32 tScanInfo = takeOver & 0x3FFFF;
  const Uint32 tTakeOverFragment = takeOver >> 20;
  {
    UintR scanInfo = 0;
    TcKeyReq::setTakeOverScanFlag(scanInfo, 1);
    TcKeyReq::setTakeOverScanFragment(scanInfo, tTakeOverFragment);
    TcKeyReq::setTakeOverScanInfo(scanInfo, tScanInfo);
    utilExecuteReq->scanTakeOver = scanInfo;
  }

  utilExecuteReq->senderRef = reference();
  utilExecuteReq->senderData = subRecPtr.i;
  utilExecuteReq->prepareId = subRec->prepareId;
#if 0
  printf("Header size %u\n", headerPtr.sz);
  for(int i = 0; i < headerPtr.sz; i++)
    printf("H'%.8x ", headerBuffer[i]);
  printf("\n");

  printf("Data size %u\n", dataPtr.sz);
  for(int i = 0; i < dataPtr.sz; i++)
    printf("H'%.8x ", dataBuffer[i]);
  printf("\n");
#endif
  // Increase expected CONF count
  subRec->expectedConf++;

  SectionHandle handle(this, signal);
  sendSignal(DBUTIL_REF, GSN_UTIL_EXECUTE_REQ, signal,
	     UtilExecuteReq::SignalLength, JBB,
	     &handle);
}

void
Trix::wait_gcp(Signal* signal, SubscriptionRecPtr subRecPtr, Uint32 delay)
{
  WaitGCPReq * req = (WaitGCPReq*)signal->getDataPtrSend();
  req->senderRef = reference();
  req->senderData = subRecPtr.i;
  req->requestType = WaitGCPReq::CurrentGCI;

  if (delay == 0)
  {
    jam();
    sendSignal(DBDIH_REF, GSN_WAIT_GCP_REQ, signal,
               WaitGCPReq::SignalLength, JBB);
  }
  else
  {
    jam();
    sendSignalWithDelay(DBDIH_REF, GSN_WAIT_GCP_REQ, signal,
                        delay, WaitGCPReq::SignalLength);
  }
}

void
Trix::execWAIT_GCP_REF(Signal* signal)
{
  WaitGCPRef ref = *(WaitGCPRef*)signal->getDataPtr();

  SubscriptionRecPtr subRecPtr;
  c_theSubscriptions.getPtr(subRecPtr, ref.senderData);
  wait_gcp(signal, subRecPtr, 100);
}

void
Trix::execWAIT_GCP_CONF(Signal* signal)
{
  WaitGCPConf * conf = (WaitGCPConf*)signal->getDataPtr();
  
  SubscriptionRecPtr subRecPtr;
  c_theSubscriptions.getPtr(subRecPtr, conf->senderData);

  const Uint32 gci_hi = conf->gci_hi;
  const Uint32 gci_lo = conf->gci_lo;
  const Uint64 gci = gci_lo | (Uint64(gci_hi) << 32);
  
  if (gci > subRecPtr.p->m_gci)
  {
    jam();
    buildComplete(signal, subRecPtr);
  }
  else
  {
    jam();
    wait_gcp(signal, subRecPtr, 100);
  }
}

void Trix::buildComplete(Signal* signal, SubscriptionRecPtr subRecPtr)
{
  SubRemoveReq * const req = (SubRemoveReq*)signal->getDataPtrSend();
  req->senderRef       = reference();
  req->senderData      = subRecPtr.i;
  req->subscriptionId  = subRecPtr.p->subscriptionId;
  req->subscriptionKey = subRecPtr.p->subscriptionKey;
  sendSignal(SUMA_REF, GSN_SUB_REMOVE_REQ, signal,
	     SubRemoveReq::SignalLength, JBB);
}

void Trix::buildFailed(Signal* signal, 
		       SubscriptionRecPtr subRecPtr, 
		       BuildIndxRef::ErrorCode errorCode)
{
  SubscriptionRecord* subRec = subRecPtr.p;

  subRec->errorCode = errorCode;
  // Continue accumulating since we currently cannot stop SUMA
  subRec->expectedConf--;
  checkParallelism(signal, subRec);
  if (subRec->expectedConf == 0)
    buildComplete(signal, subRecPtr);
}

void
Trix::execSUB_REMOVE_REF(Signal* signal){
  jamEntry();
  //@todo
  ndbrequire(false);
}

void
Trix::execSUB_REMOVE_CONF(Signal* signal){
  jamEntry();

  SubRemoveConf * const conf = (SubRemoveConf*)signal->getDataPtrSend();

  SubscriptionRecPtr subRecPtr;
  c_theSubscriptions.getPtr(subRecPtr, conf->senderData);

  if(subRecPtr.p->prepareId != RNIL){
    jam();

    UtilReleaseReq * const req = (UtilReleaseReq*)signal->getDataPtrSend();
    req->prepareId = subRecPtr.p->prepareId;
    req->senderData = subRecPtr.i;

    sendSignal(DBUTIL_REF, GSN_UTIL_RELEASE_REQ, signal, 
	       UtilReleaseReq::SignalLength , JBB);  
    return;
  }
  
  {
    UtilReleaseConf * const conf = (UtilReleaseConf*)signal->getDataPtrSend();
    conf->senderData = subRecPtr.i;
    execUTIL_RELEASE_CONF(signal);
  }
}

void
Trix::execUTIL_RELEASE_REF(Signal* signal){
  jamEntry();
  ndbrequire(false);
}

void
Trix::execUTIL_RELEASE_CONF(Signal* signal){
  
  UtilReleaseConf * const conf = (UtilReleaseConf*)signal->getDataPtrSend();
  
  SubscriptionRecPtr subRecPtr;
  c_theSubscriptions.getPtr(subRecPtr, conf->senderData);
  
  switch(subRecPtr.p->requestType){
  case REORG_COPY:
  case REORG_DELETE:
    if (subRecPtr.p->errorCode == BuildIndxRef::NoError)
    {
      jam();
      // Build is complete, reply to original sender
      CopyDataImplConf* conf = (CopyDataImplConf*)signal->getDataPtrSend();
      conf->senderRef = reference(); //wl3600_todo ok?
      conf->senderData = subRecPtr.p->connectionPtr;

      sendSignal(subRecPtr.p->userReference, GSN_COPY_DATA_IMPL_CONF, signal,
                 CopyDataImplConf::SignalLength , JBB);

      infoEvent("%s table %u processed %llu rows",
                subRecPtr.p->requestType == REORG_COPY ?
                "reorg-copy" : "reorg-delete",
                subRecPtr.p->sourceTableId,
                subRecPtr.p->m_rows_processed);
    } else {
      jam();
      // Build failed, reply to original sender
      CopyDataImplRef* ref = (CopyDataImplRef*)signal->getDataPtrSend();
      ref->senderRef = reference();
      ref->senderData = subRecPtr.p->connectionPtr;
      ref->errorCode = subRecPtr.p->errorCode;

      sendSignal(subRecPtr.p->userReference, GSN_COPY_DATA_IMPL_REF, signal,
                 CopyDataImplRef::SignalLength , JBB);
    }
    break;
  case INDEX_BUILD:
    if (subRecPtr.p->errorCode == BuildIndxRef::NoError) {
      jam();
      // Build is complete, reply to original sender
      BuildIndxImplConf* buildIndxConf =
        (BuildIndxImplConf*)signal->getDataPtrSend();
      buildIndxConf->senderRef = reference(); //wl3600_todo ok?
      buildIndxConf->senderData = subRecPtr.p->connectionPtr;

      sendSignal(subRecPtr.p->userReference, GSN_BUILD_INDX_IMPL_CONF, signal,
                 BuildIndxConf::SignalLength , JBB);

      infoEvent("index-build table %u index: %u processed %llu rows",
                subRecPtr.p->sourceTableId,
                subRecPtr.p->targetTableId,
                subRecPtr.p->m_rows_processed);
    } else {
      jam();
      // Build failed, reply to original sender
      BuildIndxImplRef* buildIndxRef =
        (BuildIndxImplRef*)signal->getDataPtrSend();
      buildIndxRef->senderRef = reference();
      buildIndxRef->senderData = subRecPtr.p->connectionPtr;
      buildIndxRef->errorCode = subRecPtr.p->errorCode;

      sendSignal(subRecPtr.p->userReference, GSN_BUILD_INDX_IMPL_REF, signal,
                 BuildIndxRef::SignalLength , JBB);
    }
    break;
  }

  // Release subscription record
  subRecPtr.p->attributeOrder.release();
  c_theSubscriptions.release(subRecPtr.i);
}

void Trix::checkParallelism(Signal* signal, SubscriptionRecord* subRec)
{
  if ((subRec->pendingSubSyncContinueConf) &&
      (subRec->expectedConf == 1)) {
    jam();
    SubSyncContinueConf  * subSyncContinueConf = 
      (SubSyncContinueConf *) signal->getDataPtrSend();
    subSyncContinueConf->subscriptionId = subRec->subscriptionId;
    subSyncContinueConf->subscriptionKey = subRec->subscriptionKey;
    subSyncContinueConf->senderData = subRec->syncPtr;
    sendSignal(SUMA_REF, GSN_SUB_SYNC_CONTINUE_CONF, signal, 
	       SubSyncContinueConf::SignalLength , JBB);  
    subRec->pendingSubSyncContinueConf = false;
    return;
  }
}

// CopyData
void
Trix::execCOPY_DATA_IMPL_REQ(Signal* signal)
{
  jamEntry();

  const CopyDataImplReq reqData = *(const CopyDataImplReq*)signal->getDataPtr();
  const CopyDataImplReq *req = &reqData;

  // Seize a subscription record
  SubscriptionRecPtr subRecPtr;
  SectionHandle handle(this, signal);

  if (!c_theSubscriptions.seize(subRecPtr))
  {
    jam();
    // Failed to allocate subscription record
    releaseSections(handle);

    CopyDataImplRef* ref = (CopyDataRef*)signal->getDataPtrSend();

    ref->errorCode = -1; // XXX CopyDataImplRef::AllocationFailure;
    ref->senderData = req->senderData;
    ref->transId = req->transId;
    sendSignal(req->senderRef, GSN_COPY_DATA_IMPL_REF, signal,
               CopyDataImplRef::SignalLength, JBB);
    return;
  }

  SubscriptionRecord* subRec = subRecPtr.p;
  subRec->errorCode = BuildIndxRef::NoError;
  subRec->userReference = req->senderRef;
  subRec->connectionPtr = req->senderData;
  subRec->schemaTransId = req->transId;
  subRec->subscriptionId = rand();
  subRec->subscriptionKey = rand();
  subRec->indexType = RNIL;
  subRec->sourceTableId = req->srcTableId;
  subRec->targetTableId = req->dstTableId;
  subRec->parallelism = 16;
  subRec->expectedConf = 0;
  subRec->subscriptionCreated = false;
  subRec->pendingSubSyncContinueConf = false;
  subRec->prepareId = req->transId;
  subRec->fragCount = req->srcFragments;
  subRec->m_rows_processed = 0;
  subRec->m_flags = SubscriptionRecord::RF_WAIT_GCP; // Todo make configurable
  subRec->m_gci = 0;
  switch(req->requestType){
  case CopyDataImplReq::ReorgCopy:
    jam();
    subRec->requestType = REORG_COPY;
    break;
  case CopyDataImplReq::ReorgDelete:
    subRec->requestType = REORG_DELETE;
    break;
  default:
    jamLine(req->requestType);
    ndbrequire(false);
  }

  // Get column order segments
  Uint32 noOfSections = handle.m_cnt;
  if (noOfSections > 0) {
    jam();
    SegmentedSectionPtr ptr;
    handle.getSection(ptr, 0);
    append(subRec->attributeOrder, ptr, getSectionSegmentPool());
    subRec->noOfIndexColumns = ptr.sz;
  }

  if (noOfSections > 1) {
    jam();
    SegmentedSectionPtr ptr;
    handle.getSection(ptr, 1);
    append(subRec->attributeOrder, ptr, getSectionSegmentPool());
    subRec->noOfKeyColumns = ptr.sz;
  }

  releaseSections(handle);
  {
    UtilPrepareReq * utilPrepareReq =
      (UtilPrepareReq *)signal->getDataPtrSend();

    utilPrepareReq->senderRef = reference();
    utilPrepareReq->senderData = subRecPtr.i;
    utilPrepareReq->schemaTransId = subRec->schemaTransId;

    const Uint32 pageSizeInWords = 128;
    Uint32 propPage[pageSizeInWords];
    LinearWriter w(&propPage[0],128);
    w.first();
    w.add(UtilPrepareReq::NoOfOperations, 1);
    if (subRec->requestType == REORG_COPY)
    {
      w.add(UtilPrepareReq::OperationType, UtilPrepareReq::Write);
    }
    else
    {
      w.add(UtilPrepareReq::OperationType, UtilPrepareReq::Delete);
    }
    w.add(UtilPrepareReq::ScanTakeOverInd, 1);
    w.add(UtilPrepareReq::ReorgInd, 1);
    w.add(UtilPrepareReq::TableId, subRec->targetTableId);

    AttrOrderBuffer::DataBufferIterator iter;
    ndbrequire(subRec->attributeOrder.first(iter));
    
    for(Uint32 i = 0; i < subRec->noOfIndexColumns; i++)
    {
      w.add(UtilPrepareReq::AttributeId, * iter.data);
      subRec->attributeOrder.next(iter);
    }
    
    struct LinearSectionPtr sectionsPtr[UtilPrepareReq::NoOfSections];
    sectionsPtr[UtilPrepareReq::PROPERTIES_SECTION].p = propPage;
    sectionsPtr[UtilPrepareReq::PROPERTIES_SECTION].sz = w.getWordsUsed();
    sendSignal(DBUTIL_REF, GSN_UTIL_PREPARE_REQ, signal,
               UtilPrepareReq::SignalLength, JBB,
               sectionsPtr, UtilPrepareReq::NoOfSections);
  }
}


BLOCK_FUNCTIONS(Trix)

template void append(DataBuffer<15>&,SegmentedSectionPtr,SectionSegmentPool&);<|MERGE_RESOLUTION|>--- conflicted
+++ resolved
@@ -596,20 +596,16 @@
   subRec->subscriptionCreated = false;
   subRec->pendingSubSyncContinueConf = false;
   subRec->prepareId = RNIL;
-<<<<<<< HEAD
   subRec->requestType = INDEX_BUILD;
   subRec->fragCount = 0;
   subRec->m_rows_processed = 0;
   subRec->m_flags = SubscriptionRecord::RF_WAIT_GCP; // Todo make configurable
   subRec->m_gci = 0;
-=======
-  subRec->m_flags = 0;
-  if (buildIndxReq->getRequestFlag() & BuildIndxReq::RF_NO_DISK)
+  if (buildIndxReq->requestType & BuildIndxImplReq::RF_NO_DISK)
   {
     subRec->m_flags |= SubscriptionRecord::RF_NO_DISK;
   }
 
->>>>>>> c6749bee
   // Get column order segments
   Uint32 noOfSections = handle.m_cnt;
   if (noOfSections > 0) {
@@ -954,16 +950,14 @@
   subSyncReq->subscriptionKey = subRec->subscriptionKey;
   subSyncReq->part = SubscriptionData::TableData;
   subSyncReq->requestInfo = 0;
-<<<<<<< HEAD
   subSyncReq->fragCount = subRec->fragCount;
-=======
-  if (subRecPtr.p->m_flags & SubscriptionRecord::RF_NO_DISK)
+
+  if (subRec->m_flags & SubscriptionRecord::RF_NO_DISK)
   {
     jam();
     subSyncReq->requestInfo |= SubSyncReq::NoDisk;
   }
->>>>>>> c6749bee
-
+  
   if (subRec->requestType == REORG_COPY)
   {
     jam();
