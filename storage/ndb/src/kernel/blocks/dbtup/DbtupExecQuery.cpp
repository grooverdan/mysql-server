/*
   Copyright (c) 2003, 2014, Oracle and/or its affiliates. All rights reserved.

   This program is free software; you can redistribute it and/or modify
   it under the terms of the GNU General Public License as published by
   the Free Software Foundation; version 2 of the License.

   This program is distributed in the hope that it will be useful,
   but WITHOUT ANY WARRANTY; without even the implied warranty of
   MERCHANTABILITY or FITNESS FOR A PARTICULAR PURPOSE.  See the
   GNU General Public License for more details.

   You should have received a copy of the GNU General Public License
   along with this program; if not, write to the Free Software
   Foundation, Inc., 51 Franklin St, Fifth Floor, Boston, MA 02110-1301  USA
*/


#define DBTUP_C
#include <dblqh/Dblqh.hpp>
#include "Dbtup.hpp"
#include <RefConvert.hpp>
#include <ndb_limits.h>
#include <pc.hpp>
#include <AttributeDescriptor.hpp>
#include "AttributeOffset.hpp"
#include <AttributeHeader.hpp>
#include <Interpreter.hpp>
#include <signaldata/TupKey.hpp>
#include <signaldata/AttrInfo.hpp>
#include <signaldata/TuxMaint.hpp>
#include <signaldata/ScanFrag.hpp>
#include <NdbSqlUtil.hpp>
#include <Checksum.hpp>
#include <portlib/ndb_prefetch.h>

#define JAM_FILE_ID 422


// #define TRACE_INTERPRETER

/* For debugging */
static void
dump_hex(const Uint32 *p, Uint32 len)
{
  if(len > 2560)
    len= 160;
  if(len==0)
    return;
  for(;;)
  {
    if(len>=4)
      ndbout_c("%8p %08X %08X %08X %08X", p, p[0], p[1], p[2], p[3]);
    else if(len>=3)
      ndbout_c("%8p %08X %08X %08X", p, p[0], p[1], p[2]);
    else if(len>=2)
      ndbout_c("%8p %08X %08X", p, p[0], p[1]);
    else
      ndbout_c("%8p %08X", p, p[0]);
    if(len <= 4)
      break;
    len-= 4;
    p+= 4;
  }
}

/**
 * getStoredProcAttrInfo
 *
 * Get the I-Val of the supplied stored procedure's 
 * AttrInfo section
 * Initialise the AttrInfo length in the request
 */
int Dbtup::getStoredProcAttrInfo(Uint32 storedId,
                                 KeyReqStruct* req_struct,
                                 Uint32& attrInfoIVal) 
{
  jam();
  StoredProcPtr storedPtr;
  c_storedProcPool.getPtr(storedPtr, storedId);
  if (storedPtr.i != RNIL) {
    if ((storedPtr.p->storedCode == ZSCAN_PROCEDURE) ||
        (storedPtr.p->storedCode == ZCOPY_PROCEDURE)) {
      /* Setup OperationRec with stored procedure AttrInfo section */
      SegmentedSectionPtr sectionPtr;
      getSection(sectionPtr, storedPtr.p->storedProcIVal);
      Uint32 storedProcLen= sectionPtr.sz;

      ndbassert( attrInfoIVal == RNIL );
      attrInfoIVal= storedPtr.p->storedProcIVal;
      req_struct->attrinfo_len= storedProcLen;
      return ZOK;
    }
  }
  terrorCode= ZSTORED_PROC_ID_ERROR;
  return terrorCode;
}

void Dbtup::copyAttrinfo(Operationrec * regOperPtr,
                         Uint32* inBuffer,
                         Uint32 expectedLen,
                         Uint32 attrInfoIVal)
{
  ndbassert( expectedLen > 0 || attrInfoIVal == RNIL );

  if (expectedLen > 0)
  {
    ndbassert( attrInfoIVal != RNIL );
    
    /* Check length in section is as we expect */
    SegmentedSectionPtr sectionPtr;
    getSection(sectionPtr, attrInfoIVal);
<<<<<<< HEAD
    
    ndbrequire(sectionPtr.sz == expectedLen);
    ndbrequire(sectionPtr.sz < ZATTR_BUFFER_SIZE);
    
=======
    
    ndbrequire(sectionPtr.sz == expectedLen);
    ndbrequire(sectionPtr.sz < ZATTR_BUFFER_SIZE);
    
>>>>>>> 91d37cbe
    /* Copy attrInfo data into linear buffer */
    // TODO : Consider operating TUP out of first segment where
    // appropriate
    copy(inBuffer, attrInfoIVal);
  }

  regOperPtr->m_any_value= 0;
  
  return;
}

void
Dbtup::setChecksum(Tuple_header* tuple_ptr,
                   Tablerec* regTabPtr)
{
  tuple_ptr->m_checksum= 0;
  tuple_ptr->m_checksum= calculateChecksum(tuple_ptr, regTabPtr);
}

Uint32
Dbtup::calculateChecksum(Tuple_header* tuple_ptr,
                         Tablerec* regTabPtr)
{
  Uint32 checksum;
  Uint32 rec_size, *tuple_header;
  rec_size= regTabPtr->m_offsets[MM].m_fix_header_size;
  tuple_header= tuple_ptr->m_data;
  // includes tupVersion
  //printf("%p - ", tuple_ptr);

  checksum = computeXorChecksum(
               tuple_header, rec_size-Tuple_header::HeaderSize);
  
  //printf("-> %.8x\n", checksum);

#if 0
  if (var_sized) {
    /*
    if (! req_struct->fix_var_together) {
      jam();
      checksum ^= tuple_header[rec_size];
    }
    */
    jam();
    var_data_part= req_struct->var_data_start;
    vsize_words= calculate_total_var_size(req_struct->var_len_array,
                                          regTabPtr->no_var_attr);
    ndbassert(req_struct->var_data_end >= &var_data_part[vsize_words]);
    checksum = computeXorChecksum(var_data_part,vsize_words,checksum);
  }
#endif
  return checksum;
}

int
Dbtup::corruptedTupleDetected(KeyReqStruct *req_struct)
{
  ndbout_c("Tuple corruption detected."); 
  if (c_crashOnCorruptedTuple && !ERROR_INSERTED(4036))
  {
    ndbout_c(" Exiting."); 
    ndbrequire(false);
  }
  (void)ERROR_INSERTED_CLEAR(4036);
  terrorCode= ZTUPLE_CORRUPTED_ERROR;
  tupkeyErrorLab(req_struct);
  return -1;
}

/* ----------------------------------------------------------------- */
/* -----------       INSERT_ACTIVE_OP_LIST            -------------- */
/* ----------------------------------------------------------------- */
bool 
Dbtup::insertActiveOpList(OperationrecPtr regOperPtr,
			  KeyReqStruct* req_struct)
{
  OperationrecPtr prevOpPtr;
  ndbrequire(!regOperPtr.p->op_struct.bit_field.in_active_list);
  regOperPtr.p->op_struct.bit_field.in_active_list= true;
  req_struct->prevOpPtr.i= 
    prevOpPtr.i= req_struct->m_tuple_ptr->m_operation_ptr_i;
  regOperPtr.p->prevActiveOp= prevOpPtr.i;
  regOperPtr.p->nextActiveOp= RNIL;
  regOperPtr.p->m_undo_buffer_space= 0;
  req_struct->m_tuple_ptr->m_operation_ptr_i= regOperPtr.i;
  if (prevOpPtr.i == RNIL) {
    return true;
  } else {
    req_struct->prevOpPtr.p= prevOpPtr.p= c_operation_pool.getPtr(prevOpPtr.i);
    prevOpPtr.p->nextActiveOp= regOperPtr.i;

    regOperPtr.p->op_struct.bit_field.m_wait_log_buffer= 
      prevOpPtr.p->op_struct.bit_field.m_wait_log_buffer;
    regOperPtr.p->op_struct.bit_field.m_load_diskpage_on_commit= 
      prevOpPtr.p->op_struct.bit_field.m_load_diskpage_on_commit;
    regOperPtr.p->op_struct.bit_field.m_gci_written=
      prevOpPtr.p->op_struct.bit_field.m_gci_written;
    regOperPtr.p->m_undo_buffer_space= prevOpPtr.p->m_undo_buffer_space;
    // start with prev mask (matters only for UPD o UPD)

    regOperPtr.p->m_any_value = prevOpPtr.p->m_any_value;

    prevOpPtr.p->op_struct.bit_field.m_wait_log_buffer= 0;
    prevOpPtr.p->op_struct.bit_field.m_load_diskpage_on_commit= 0;

    if(prevOpPtr.p->tuple_state == TUPLE_PREPARED)
    {
      Uint32 op= regOperPtr.p->op_type;
      Uint32 prevOp= prevOpPtr.p->op_type;
      if (prevOp == ZDELETE)
      {
	if(op == ZINSERT)
	{
	  // mark both
	  prevOpPtr.p->op_struct.bit_field.delete_insert_flag= true;
	  regOperPtr.p->op_struct.bit_field.delete_insert_flag= true;
	  return true;
	}
        else if (op == ZREFRESH)
        {
          /* ZREFRESH after Delete - ok */
          return true;
        }
        else
        {
	  terrorCode= ZTUPLE_DELETED_ERROR;
	  return false;
	}
      } 
      else if(op == ZINSERT && prevOp != ZDELETE)
      {
	terrorCode= ZINSERT_ERROR;
	return false;
      }
      else if (prevOp == ZREFRESH)
      {
        /* No operation after a ZREFRESH */
        terrorCode= ZOP_AFTER_REFRESH_ERROR;
        return false;
      }
      return true;
    }
    else
    {
      terrorCode= ZMUST_BE_ABORTED_ERROR;
      return false;
    }
  }
}

bool
Dbtup::setup_read(KeyReqStruct *req_struct,
		  Operationrec* regOperPtr,
		  Fragrecord* regFragPtr,
		  Tablerec* regTabPtr,
		  bool disk)
{
  OperationrecPtr currOpPtr;
  currOpPtr.i= req_struct->m_tuple_ptr->m_operation_ptr_i;
  Uint32 bits = req_struct->m_tuple_ptr->m_header_bits;

  if (unlikely(req_struct->m_reorg != ScanFragReq::REORG_ALL))
  {
    Uint32 moved = bits & Tuple_header::REORG_MOVE;
    if (! ((req_struct->m_reorg == ScanFragReq::REORG_NOT_MOVED && moved == 0) ||
           (req_struct->m_reorg == ScanFragReq::REORG_MOVED && moved != 0)))
    {
      terrorCode= ZTUPLE_DELETED_ERROR;
      return false;
    }
  }
  if (currOpPtr.i == RNIL)
  {
    if (regTabPtr->need_expand(disk))
      prepare_read(req_struct, regTabPtr, disk);
    return true;
  }

  do {
    Uint32 savepointId= regOperPtr->savepointId;
    bool dirty= req_struct->dirty_op;
    
    c_operation_pool.getPtr(currOpPtr);
    bool sameTrans= c_lqh->is_same_trans(currOpPtr.p->userpointer,
					 req_struct->trans_id1,
					 req_struct->trans_id2);
    /**
     * Read committed in same trans reads latest copy
     */
    if(dirty && !sameTrans)
    {
      savepointId= 0;
    }
    else if(sameTrans)
    {
      // Use savepoint even in read committed mode
      dirty= false;
    }

    /* found == true indicates that savepoint is some state
     * within tuple's current transaction's uncommitted operations
     */
    bool found= find_savepoint(currOpPtr, savepointId);
    
    Uint32 currOp= currOpPtr.p->op_type;
    
    /* is_insert==true if tuple did not exist before its current
     * transaction
     */
    bool is_insert = (bits & Tuple_header::ALLOC);

    /* If savepoint is in transaction, and post-delete-op
     *   OR
     * Tuple didn't exist before
     *      AND
     *   Read is dirty
     *           OR
     *   Savepoint is before-transaction
     *
     * Tuple does not exist in read's view
     */
    if((found && currOp == ZDELETE) || 
       ((dirty || !found) && is_insert))
    {
      /* Tuple not visible to this read operation */
      terrorCode= ZTUPLE_DELETED_ERROR;
      break;
    }
    
    if(dirty || !found)
    {
      /* Read existing committed tuple */
    }
    else
    {
      req_struct->m_tuple_ptr=
        get_copy_tuple(&currOpPtr.p->m_copy_tuple_location);
    }

    if (regTabPtr->need_expand(disk))
      prepare_read(req_struct, regTabPtr, disk);
    
#if 0
    ndbout_c("reading copy");
    Uint32 *var_ptr = fixed_ptr+regTabPtr->var_offset;
    req_struct->m_tuple_ptr= fixed_ptr;
    req_struct->fix_var_together= true;  
    req_struct->var_len_array= (Uint16*)var_ptr;
    req_struct->var_data_start= var_ptr+regTabPtr->var_array_wsize;
    Uint32 var_sz32= init_var_pos_array((Uint16*)var_ptr,
					req_struct->var_pos_array,
					regTabPtr->no_var_attr);
    req_struct->var_data_end= var_ptr+regTabPtr->var_array_wsize + var_sz32;
#endif
    return true;
  } while(0);
  
  return false;
}

int
Dbtup::load_diskpage(Signal* signal,
		     Uint32 opRec, Uint32 fragPtrI,
		     Uint32 lkey1, Uint32 lkey2, Uint32 flags)
{
  Ptr<Operationrec> operPtr;

  c_operation_pool.getPtr(operPtr, opRec);

  Operationrec *  regOperPtr= operPtr.p;
  Fragrecord * regFragPtr= prepare_fragptr.p;
  Tablerec* regTabPtr = prepare_tabptr.p;

  if (Local_key::ref(lkey1, lkey2) == ~(Uint32)0)
  {
    jam();
    regOperPtr->op_struct.bit_field.m_wait_log_buffer= 1;
    regOperPtr->op_struct.bit_field.m_load_diskpage_on_commit= 1;
    if (unlikely((flags & 7) == ZREFRESH))
    {
      jam();
      /* Refresh of previously nonexistant DD tuple.
       * No diskpage to load at commit time
       */
      regOperPtr->op_struct.bit_field.m_wait_log_buffer= 0;
      regOperPtr->op_struct.bit_field.m_load_diskpage_on_commit= 0;
    }

    /* In either case return 1 for 'proceed' */
    return 1;
  }
  
  jam();
  Uint32 page_idx= lkey2;
  Uint32 frag_page_id= lkey1;
  regOperPtr->m_tuple_location.m_page_no= getRealpid(regFragPtr,
						     frag_page_id);
  regOperPtr->m_tuple_location.m_page_idx= page_idx;
  
  PagePtr page_ptr;
  Uint32* tmp= get_ptr(&page_ptr, &regOperPtr->m_tuple_location, regTabPtr);
  Tuple_header* ptr= (Tuple_header*)tmp;
  
  int res= 1;
  if(ptr->m_header_bits & Tuple_header::DISK_PART)
  {
    Page_cache_client::Request req;
    memcpy(&req.m_page, ptr->get_disk_ref_ptr(regTabPtr), sizeof(Local_key));
    req.m_callback.m_callbackData= opRec;
    req.m_callback.m_callbackFunction= 
      safe_cast(&Dbtup::disk_page_load_callback);

#ifdef ERROR_INSERT
    if (ERROR_INSERTED(4022))
    {
      flags |= Page_cache_client::DELAY_REQ;
      const NDB_TICKS now = NdbTick_getCurrentTicks();
      req.m_delay_until_time = NdbTick_AddMilliseconds(now,(Uint64)3000);
    }
    if (ERROR_INSERTED(4035) && (rand() % 13) == 0)
    {
      // Disk access have to randomly wait max 16ms for a diskpage
      Uint64 delay = (Uint64)(rand() % 16) + 1;
      flags |= Page_cache_client::DELAY_REQ;
      const NDB_TICKS now = NdbTick_getCurrentTicks();
      req.m_delay_until_time = NdbTick_AddMilliseconds(now,delay);
    }
#endif
    
    Page_cache_client pgman(this, c_pgman);
    res= pgman.get_page(signal, req, flags);
    m_pgman_ptr = pgman.m_ptr;
    if(res > 0)
    {
      //ndbout_c("in cache");
      // In cache
    } 
    else if(res == 0)
    {
      //ndbout_c("waiting for callback");
      // set state
    }
    else 
    {
      // Error
    }
  }

  switch(flags & 7)
  {
  case ZREAD:
  case ZREAD_EX:
    break;
  case ZDELETE:
  case ZUPDATE:
  case ZINSERT:
  case ZWRITE:
  case ZREFRESH:
    regOperPtr->op_struct.bit_field.m_wait_log_buffer= 1;
    regOperPtr->op_struct.bit_field.m_load_diskpage_on_commit= 1;
  }
  return res;
}

void
Dbtup::disk_page_load_callback(Signal* signal, Uint32 opRec, Uint32 page_id)
{
  Ptr<Operationrec> operPtr;
  c_operation_pool.getPtr(operPtr, opRec);
  c_lqh->acckeyconf_load_diskpage_callback(signal, 
					   operPtr.p->userpointer, page_id);
}

int
Dbtup::load_diskpage_scan(Signal* signal,
			  Uint32 opRec, Uint32 fragPtrI,
			  Uint32 lkey1, Uint32 lkey2, Uint32 flags)
{
  Ptr<Operationrec> operPtr;

  c_operation_pool.getPtr(operPtr, opRec);

  Operationrec *  regOperPtr= operPtr.p;
  Fragrecord * regFragPtr= prepare_fragptr.p;
  Tablerec* regTabPtr = prepare_tabptr.p;

  jam();
  Uint32 page_idx= lkey2;
  Uint32 frag_page_id= lkey1;
  regOperPtr->m_tuple_location.m_page_no= getRealpid(regFragPtr,
						     frag_page_id);
  regOperPtr->m_tuple_location.m_page_idx= page_idx;
  regOperPtr->op_struct.bit_field.m_load_diskpage_on_commit= 0;
  
  PagePtr page_ptr;
  Uint32* tmp= get_ptr(&page_ptr, &regOperPtr->m_tuple_location, regTabPtr);
  Tuple_header* ptr= (Tuple_header*)tmp;
  
  int res= 1;
  if(ptr->m_header_bits & Tuple_header::DISK_PART)
  {
    Page_cache_client::Request req;
    memcpy(&req.m_page, ptr->get_disk_ref_ptr(regTabPtr), sizeof(Local_key));
    req.m_callback.m_callbackData= opRec;
    req.m_callback.m_callbackFunction= 
      safe_cast(&Dbtup::disk_page_load_scan_callback);
    
    Page_cache_client pgman(this, c_pgman);
    res= pgman.get_page(signal, req, flags);
    m_pgman_ptr = pgman.m_ptr;
    if(res > 0)
    {
      // ndbout_c("in cache");
      // In cache
    } 
    else if(res == 0)
    {
      //ndbout_c("waiting for callback");
      // set state
    }
    else 
    {
      // Error
    }
  }
  return res;
}

void
Dbtup::disk_page_load_scan_callback(Signal* signal, 
				    Uint32 opRec, Uint32 page_id)
{
  Ptr<Operationrec> operPtr;
  c_operation_pool.getPtr(operPtr, opRec);
  c_lqh->next_scanconf_load_diskpage_callback(signal, 
					      operPtr.p->userpointer, page_id);
}

/**
  This method is used to prepare for faster execution of TUPKEYREQ.
  It prepares the pointers to the fragment record, the table record,
  the page for the record and the tuple pointer to the record. In
  addition it also prefetches the cache lines of the fixed size part
  of the tuple.

  The calculations performed here have to be done when we arrive in
  execTUPKEYREQ, we perform them here to enable prefetching the
  cache lines of the fixed part of the tuple storage. In order to not
  do the same work twice we store the calculated information in
  block variables. Given that we can arrive in execTUPKEYREQ from
  multiple directions, we have added debug-code that verifies that we
  have passed through prepareTUPKEYREQ always before we reach
  execTUPKEYREQ.

  The access of the fixed size part of the tuple is an almost certain
  CPU cache miss and so performing this as early as possible will
  decrease the time for cache misses later in the process. Tests using
  Sysbench indicates that this prefetch gains about 5% in performance.
*/
void Dbtup::prepareTUPKEYREQ(Uint32 page_id,
                             Uint32 page_idx,
                             Uint32 frag_id)
{
  FragrecordPtr fragptr;
  TablerecPtr tabptr;
  PagePtr pagePtr;
  Local_key key;

  fragptr.i = frag_id;
  const Uint32 RnoOfFragrec= cnoOfFragrec;
  const Uint32 RnoOfTablerec= cnoOfTablerec;
  Fragrecord * Rfragrecord = fragrecord;
  Tablerec * Rtablerec = tablerec;

  jamEntry();
  ndbrequire(fragptr.i < RnoOfFragrec);
  ptrAss(fragptr, Rfragrecord);
  tabptr.i = fragptr.p->fragTableId;
#ifdef VM_TRACE
  prepare_orig_local_key.m_page_no = page_id;
  prepare_orig_local_key.m_page_idx = page_idx;
#endif
  bool is_page_key = (!(Local_key::isInvalid(page_id, page_idx) ||
                        isCopyTuple(page_id, page_idx)));
  ptrCheckGuard(tabptr, RnoOfTablerec, Rtablerec);

  if (is_page_key)
  {
    register Uint32 fixed_part_size_in_words =
      tabptr.p->m_offsets[MM].m_fix_header_size;
    page_id = getRealpid(fragptr.p, page_id);
    key.m_page_no = page_id;
    key.m_page_idx = page_idx;
    register Uint32 *tuple_ptr = get_ptr(&pagePtr,
                                         &key,
                                         tabptr.p);
    jam();
    prepare_pageptr = pagePtr;
    prepare_tuple_ptr = tuple_ptr;
    prepare_page_no = page_id;
    for (Uint32 i = 0; i < fixed_part_size_in_words; i+= 16)
    {
      NDB_PREFETCH_WRITE(tuple_ptr + i);
    }
  }
  prepare_tabptr = tabptr;
  prepare_fragptr = fragptr;
}

bool Dbtup::execTUPKEYREQ(Signal* signal) 
{
   TupKeyReq * tupKeyReq= (TupKeyReq *)signal->getDataPtr();
   Ptr<Operationrec> operPtr;
   KeyReqStruct req_struct(this);

   Uint32 RoperPtr= tupKeyReq->connectPtr;

   jamEntry();

   c_operation_pool.getPtr(operPtr, RoperPtr);

#ifdef VM_TRACE
   {
     Local_key key;
     key.m_page_no = tupKeyReq->keyRef1;
     key.m_page_idx = tupKeyReq->keyRef2;
     if (key.m_page_no != prepare_orig_local_key.m_page_no)
     {
       ndbout << "page_no = " << prepare_orig_local_key.m_page_no;
       ndbout << " keyRef1 = " << key.m_page_no << endl;
     }
     if (key.m_page_idx != prepare_orig_local_key.m_page_idx)
     {
       ndbout << "page_idx = " << prepare_orig_local_key.m_page_idx;
       ndbout << " keyRef2 = " << key.m_page_idx << endl;
     }
     if (prepare_fragptr.i != tupKeyReq->fragPtr)
     {
       ndbout << "fragptr.i = " << prepare_fragptr.i;
       ndbout << " keyRef1 = " << tupKeyReq->fragPtr << endl;
     }
     ndbout << flush;
     ndbassert(prepare_orig_local_key.m_page_no == key.m_page_no);
     ndbassert(prepare_orig_local_key.m_page_idx == key.m_page_idx);
     ndbassert(prepare_fragptr.i == tupKeyReq->fragPtr);
   }
#endif

   const Uint32 fragPtrI = prepare_fragptr.i;
   /**
    * DESIGN PATTERN DESCRIPTION
    * --------------------------
    * The variable operPtr.p is located on the block object, it is located
    * there to ensure that we can easily access it in many methods such
    * that we don't have to transport it through method calls. There are
    * a number of references to structs that we store in this manner.
    * Oftentimes they refer to the operation object, the table object,
    * the fragment object and sometimes also a transaction object.
    *
    * Given that we both need access to the .i-value and the .p-value
    * of all of those objects we store them on the block object to
    * avoid the need of transporting them from function to function.
    * This is an optimisation and obviously requires that one keeps
    * track of which variables are alive and which are not.
    * The function clear_global_variables used in debug mode ensures
    * that all pointer variables are cleared before an asynchronous
    * signal is executed.
    *
    * When we need to access data through the .p-value many times
    * (more than one time), then it often pays off to declare a
    * stack variable such as below regOperPtr. This helps the compiler
    * to avoid having to constantly reload the .p-value from the
    * block object after each store operation through a pointer.
    *
    * One has to take care though when doing this to ensure that
    * one doesn't create a stack variable that creates too much
    * pressure on the register allocation in the method. This is
    * particularly important in large methods.
    *
    * The pattern is to define the variable as:
    * Operationrec * const regOperPtr = operPtr.p;
    * This helps the compiler to understand that we won't change the
    * pointer here.
    */
   Operationrec * const regOperPtr= operPtr.p;

   Dbtup::TransState trans_state = get_trans_state(regOperPtr);

   req_struct.signal= signal;
   req_struct.no_fired_triggers= 0;
   req_struct.read_length= 0;
   req_struct.last_row= false;
   req_struct.changeMask.clear();
   req_struct.m_is_lcp = false;
   req_struct.operPtrP = regOperPtr;
   regOperPtr->fragmentPtr= fragPtrI;

   if (unlikely(trans_state != TRANS_IDLE))
   {
     TUPKEY_abort(&req_struct, 39);
     return false;
   }

 /* ----------------------------------------------------------------- */
 // Operation is ZREAD when we arrive here so no need to worry about the
 // abort process.
 /* ----------------------------------------------------------------- */
 /* -----------    INITIATE THE OPERATION RECORD       -------------- */
 /* ----------------------------------------------------------------- */
   {
     register Operationrec::OpStruct op_struct;
     op_struct.op_bit_fields = regOperPtr->op_struct.op_bit_fields;
     const Uint32 TrequestInfo= tupKeyReq->request;
     const Uint32 disable_fk_checks = tupKeyReq->disable_fk_checks;
     const Uint32 primaryReplica = tupKeyReq->primaryReplica;

     regOperPtr->m_copy_tuple_location.setNull();
     op_struct.bit_field.delete_insert_flag = false;
     op_struct.bit_field.tupVersion= ZNIL;
     op_struct.bit_field.m_physical_only_op = 0;
     op_struct.bit_field.m_gci_written = 0;
     op_struct.bit_field.m_disable_fk_checks = disable_fk_checks;
     op_struct.bit_field.primary_replica= primaryReplica;
     op_struct.bit_field.m_reorg = TupKeyReq::getReorgFlag(TrequestInfo);
     req_struct.m_reorg = TupKeyReq::getReorgFlag(TrequestInfo);
     regOperPtr->op_struct.op_bit_fields = op_struct.op_bit_fields;
     regOperPtr->op_type= TupKeyReq::getOperation(TrequestInfo);
     req_struct.m_disable_fk_checks = disable_fk_checks;
     req_struct.m_use_rowid = TupKeyReq::getRowidFlag(TrequestInfo);
     req_struct.interpreted_exec= TupKeyReq::getInterpretedFlag(TrequestInfo);
     req_struct.dirty_op= TupKeyReq::getDirtyFlag(TrequestInfo);
   }

   {
     /**
      * DESIGN PATTERN DESCRIPTION
      * --------------------------
      * This code segment is using a common design pattern in the
      * signal reception and signal sending code of performance
      * critical functions such as execTUPKEYREQ.
      * The idea is that at signal reception we need to transfer
      * data from the signal object to state variables relating to
      * the operation we are about to execute.
      * The normal manner to do this would be to write:
      * regOperPtr->savePointId = tupKeyReq->savePointId;
      * 
      * This normal manner would however not work so well due to
      * that the compiler has to issue assembler code that does
      * a load operation immediately followed by a store operation.
      * Many modern CPUs can hide parts of this deficiency in the
      * code, but only to a certain extent.
      *
      * What we want to do here is instead to perform a series of
      * six loads followed by six stores. The delay after a load
      * is ready for a store operation is oftentimes 3 cycles. Many
      * CPUs can handle two loads per cycle. So by using 6 loads
      * we ensure that we execute at full speed as long as the data
      * is available in the first level CPU cache.
      *
      * The reason we don't want to use more than 6 loads before
      * we start storing is that CPUs have a limited amount of
      * CPU registers. The x86 have 16 CPU registers available.
      * Here is a short description of commonly used registers:
      * RIP: Instruction pointer, not available
      * RSP: Top of Stack pointer, not available for L/S
      * RBP: Current Stack frame pointer, not available for L/S
      * RDI: Usually this-pointer, reference to Dbtup object here
      * 
      * In this particular example we also need to have a register
      * for storing:
      * tupKeyReq, req_struct, regOperPtr.
      *
      * The compiler also needs a few more registers to track some
      * of the other live variables such that not all of the live
      * variables have to be spilled to the stack.
      *
      * Thus the design pattern uses between 4 to 6 variables loaded
      * before storing them. Another commonly used manner is to locate
      * all initialisations to constants in one or more of those
      * initialisation code blocks as well.
      *
      * The naming pattern is to define the temporary variable as
      * const Uint32 name_of_variable_to_assign = x->name;
      * y->name_of_variable_to_assign = name_of_variable_to_assign.
      * 
      * In the case where the receiver of the data is a signal object
      * we use the pattern:
      * const Uint32 sig0 = x->name;
      * signal->theData[0] = sig0;
      *
      * Finally if possible we should place this initialisation in a
      * separate code block by surrounding it with brackets, this is
      * to assist the compiler to understand that the variables used
      * are not needed after storing its value. Most compilers will
      * handle this well anyways, but it helps the compiler avoid
      * doing mistakes and it also clarifies for the reader of the
      * source code. As can be seen in code below this rule is
      * however not followed if it will remove other possibilities.
      */
     const Uint32 savePointId= tupKeyReq->savePointId;
     const Uint32 attrBufLen = tupKeyReq->attrBufLen;
     const Uint32 opRef = tupKeyReq->opRef;
     const Uint32 tcOpIndex = tupKeyReq->tcOpIndex;
     const Uint32 coordinatorTC= tupKeyReq->coordinatorTC;
     const Uint32 applRef = tupKeyReq->applRef;

     regOperPtr->savepointId= savePointId;
     req_struct.log_size= attrBufLen;
     req_struct.attrinfo_len= attrBufLen;
     req_struct.tc_operation_ptr= opRef;
     req_struct.TC_index= tcOpIndex;
     req_struct.TC_ref= coordinatorTC;
     req_struct.rec_blockref= applRef;
   }

   const Uint32 disk_page= tupKeyReq->disk_page;
   const Uint32 row_id_page_no = tupKeyReq->m_row_id_page_no;
   const Uint32 row_id_page_idx = tupKeyReq->m_row_id_page_idx;
   const Uint32 deferred_constraints = tupKeyReq->deferred_constraints;
   const Uint32 keyRef1= tupKeyReq->keyRef1;
   const Uint32 keyRef2 = tupKeyReq->keyRef2;

   req_struct.m_disk_page_ptr.i= disk_page;
   req_struct.m_row_id.m_page_no = row_id_page_no;
   req_struct.m_row_id.m_page_idx = row_id_page_idx;
   req_struct.m_deferred_constraints = deferred_constraints;
   Uint32 pageid = req_struct.frag_page_id= keyRef1;
   Uint32 pageidx = regOperPtr->m_tuple_location.m_page_idx= keyRef2;

   const Uint32 transId1 = tupKeyReq->transId1;
   const Uint32 transId2 = tupKeyReq->transId2;
   Tablerec * const regTabPtr = prepare_tabptr.p;
   Fragrecord * const regFragPtr = prepare_fragptr.p;

   /* Get AttrInfo section if this is a long TUPKEYREQ */
   Uint32 attrInfoIVal= tupKeyReq->attrInfoIVal;
   const Uint32 Rstoredid= tupKeyReq->storedProcedure;
   
   req_struct.trans_id1= transId1;
   req_struct.trans_id2= transId2;
   req_struct.tablePtrP = regTabPtr;
   req_struct.fragPtrP = regFragPtr;

   /* If we have AttrInfo, check we expected it, and
    * that we don't have AttrInfo by another means
    */
   ndbassert( (attrInfoIVal == RNIL) ||  
              (tupKeyReq->attrBufLen > 0));
   
   const Uint32 Roptype = regOperPtr->op_type;

   if (Rstoredid != ZNIL) {
     /* This is part of a scan, get attrInfoIVal for 
      * given stored procedure
      */
     ndbrequire(getStoredProcAttrInfo(Rstoredid,
                                      &req_struct,
                                      attrInfoIVal) == ZOK);
   }

   /* Copy AttrInfo from section into linear in-buffer */
   copyAttrinfo(regOperPtr, 
                &cinBuffer[0], 
                req_struct.attrinfo_len,
                attrInfoIVal);
   

   const Uint32 loc_prepare_page_id = prepare_page_no;
   if (Roptype == ZINSERT && Local_key::isInvalid(pageid, pageidx))
   {
     // No tuple allocated yet
     goto do_insert;
   }

   if (Roptype == ZREFRESH && Local_key::isInvalid(pageid, pageidx))
   {
     // No tuple allocated yet
     goto do_refresh;
   }

   if (unlikely(isCopyTuple(pageid, pageidx)))
   {
     /**
      * Only LCP reads a copy-tuple "directly"
      */
     ndbassert(Roptype == ZREAD);
     ndbassert(disk_page == RNIL);
     setup_lcp_read_copy_tuple(&req_struct, regOperPtr, regFragPtr, regTabPtr);
     goto do_read;
   }

   /**
    * Get pointer to tuple
    */
   regOperPtr->m_tuple_location.m_page_no = loc_prepare_page_id;
   setup_fixed_tuple_ref_opt(&req_struct);
   setup_fixed_part(&req_struct, regOperPtr, regTabPtr);
   
   /**
    * Check operation
    */
   if (Roptype == ZREAD) {
     jam();
     
     if (setup_read(&req_struct, regOperPtr, regFragPtr, regTabPtr, 
		    disk_page != RNIL))
     {
   do_read:
       if(handleReadReq(signal, regOperPtr, regTabPtr, &req_struct) != -1) 
       {
	 req_struct.log_size= 0;
	 /* ---------------------------------------------------------------- */
	 // Read Operations need not to be taken out of any lists. 
	 // We also do not need to wait for commit since there is no changes 
	 // to commit. Thus we
	 // prepare the operation record already now for the next operation.
	 // Write operations set the state to STARTED indicating that they
	 // are waiting for the Commit or Abort decision.
	 /* ---------------------------------------------------------------- */
         returnTUPKEYCONF(signal, &req_struct, regOperPtr, TRANS_IDLE);
         return true;
       }
       return false;
     }
     tupkeyErrorLab(&req_struct);
     return false;
   }
   
   if(insertActiveOpList(operPtr, &req_struct))
   {
     if(Roptype == ZINSERT)
     {
       jam();
   do_insert:
       Local_key accminupdate;
       Local_key * accminupdateptr = &accminupdate;
       if (unlikely(handleInsertReq(signal, operPtr,
                                    prepare_fragptr, regTabPtr, &req_struct,
                                    &accminupdateptr) == -1))
       {
         return false;
       }

       terrorCode = 0;
       checkImmediateTriggersAfterInsert(&req_struct,
                                         regOperPtr,
                                         regTabPtr,
                                         disk_page != RNIL);

       if (unlikely(terrorCode != 0))
       {
         tupkeyErrorLab(&req_struct);
         return false;
       }

       if (!regTabPtr->tuxCustomTriggers.isEmpty()) 
       {
         jam();
         if (unlikely(executeTuxInsertTriggers(signal,
                                               regOperPtr,
                                               regFragPtr,
                                               regTabPtr) != 0))
         {
           jam();
           /*
            * TUP insert succeeded but add of TUX entries failed.  All
            * TUX changes have been rolled back at this point.
            *
            * We will abort via tupkeyErrorLab() as usual.  This routine
            * however resets the operation to ZREAD.  The TUP_ABORTREQ
            * arriving later cannot then undo the insert.
            *
            * Therefore we call TUP_ABORTREQ already now.  Diskdata etc
            * should be in memory and timeslicing cannot occur.  We must
            * skip TUX abort triggers since TUX is already aborted.  We
            * will dealloc the fixed and var parts if necessary.
            */
           signal->theData[0] = operPtr.i;
           do_tup_abortreq(signal, ZSKIP_TUX_TRIGGERS | ZABORT_DEALLOC);
           tupkeyErrorLab(&req_struct);
           return false;
         }
       }

       if (accminupdateptr)
       {
         /**
          * Update ACC local-key, once *everything* has completed succesfully
          */
         c_lqh->accminupdate(signal,
                             regOperPtr->userpointer,
                             accminupdateptr);
       }

       returnTUPKEYCONF(signal, &req_struct, regOperPtr, TRANS_STARTED);
       return true;
     }

     if (Roptype == ZUPDATE) {
       jam();
       if (unlikely(handleUpdateReq(signal, regOperPtr,
                                    regFragPtr, regTabPtr,
                                    &req_struct, disk_page != RNIL) == -1))
       {
         return false;
       }

       terrorCode = 0;
       checkImmediateTriggersAfterUpdate(&req_struct,
                                         regOperPtr,
                                         regTabPtr,
                                         disk_page != RNIL);

       if (unlikely(terrorCode != 0))
       {
         tupkeyErrorLab(&req_struct);
         return false;
       }

       if (!regTabPtr->tuxCustomTriggers.isEmpty())
       {
         jam();
         if (unlikely(executeTuxUpdateTriggers(signal,
                                               regOperPtr,
                                               regFragPtr,
                                               regTabPtr) != 0))
         {
           jam();
           /*
            * See insert case.
            */
           signal->theData[0] = operPtr.i;
           do_tup_abortreq(signal, ZSKIP_TUX_TRIGGERS);
           tupkeyErrorLab(&req_struct);
           return false;
         }
       }

       returnTUPKEYCONF(signal, &req_struct, regOperPtr, TRANS_STARTED);
       return true;
     } 
     else if(Roptype == ZDELETE)
     {
       jam();
       req_struct.log_size= 0;
       if (unlikely(handleDeleteReq(signal, regOperPtr,
                                    regFragPtr, regTabPtr,
                                    &req_struct,
                                    disk_page != RNIL) == -1))
       {
         return false;
       }

       terrorCode = 0;
       checkImmediateTriggersAfterDelete(&req_struct,
                                         regOperPtr,
                                         regTabPtr,
                                         disk_page != RNIL);

       if (unlikely(terrorCode != 0))
       {
         tupkeyErrorLab(&req_struct);
         return false;
       }

       /*
        * TUX doesn't need to check for triggers at delete since entries in
        * the index are kept until commit time.
        */

       returnTUPKEYCONF(signal, &req_struct, regOperPtr, TRANS_STARTED);
       return true;
     }
     else if (Roptype == ZREFRESH)
     {
       /**
        * No TUX or immediate triggers, just detached triggers
        */
   do_refresh:
       if (unlikely(handleRefreshReq(signal, operPtr,
                                     prepare_fragptr, regTabPtr,
                                     &req_struct, disk_page != RNIL) == -1))
       {
         return false;
       }

       returnTUPKEYCONF(signal, &req_struct, regOperPtr, TRANS_STARTED);
       return true;

     }
     else
     {
       ndbrequire(false); // Invalid op type
     }
   }

   tupkeyErrorLab(&req_struct);
   return false;
}

void
Dbtup::setup_fixed_part(KeyReqStruct* req_struct,
			Operationrec* regOperPtr,
			Tablerec* regTabPtr)
{
  ndbassert(regOperPtr->op_type == ZINSERT ||
            (! (req_struct->m_tuple_ptr->m_header_bits & Tuple_header::FREE)));
  
  req_struct->check_offset[MM]= regTabPtr->get_check_offset(MM);
  req_struct->check_offset[DD]= regTabPtr->get_check_offset(DD);
  
  Uint32 num_attr= regTabPtr->m_no_of_attributes;
  Uint32 descr_start= regTabPtr->tabDescriptor;
  TableDescriptor *tab_descr= &tableDescriptor[descr_start];
  ndbrequire(descr_start + (num_attr << ZAD_LOG_SIZE) <= cnoOfTabDescrRec);
  req_struct->attr_descr= tab_descr; 
}

void
Dbtup::setup_lcp_read_copy_tuple(KeyReqStruct* req_struct,
                                 Operationrec* regOperPtr,
                                 Fragrecord* regFragPtr,
                                 Tablerec* regTabPtr)
{
  Local_key tmp;
  tmp.m_page_no = req_struct->frag_page_id;
  tmp.m_page_idx = regOperPtr->m_tuple_location.m_page_idx;
  clearCopyTuple(tmp.m_page_no, tmp.m_page_idx);

  Uint32 * copytuple = get_copy_tuple_raw(&tmp);
  Local_key rowid;
  memcpy(&rowid, copytuple+0, sizeof(Local_key));

  req_struct->frag_page_id = rowid.m_page_no;
  regOperPtr->m_tuple_location.m_page_idx = rowid.m_page_idx;

  Tuple_header * th = get_copy_tuple(copytuple);
  req_struct->m_page_ptr.setNull();
  req_struct->m_tuple_ptr = (Tuple_header*)th;
  th->m_operation_ptr_i = RNIL;
  ndbassert((th->m_header_bits & Tuple_header::COPY_TUPLE) != 0);

  Uint32 num_attr= regTabPtr->m_no_of_attributes;
  Uint32 descr_start= regTabPtr->tabDescriptor;
  TableDescriptor *tab_descr= &tableDescriptor[descr_start];
  ndbrequire(descr_start + (num_attr << ZAD_LOG_SIZE) <= cnoOfTabDescrRec);
  req_struct->attr_descr= tab_descr;

  bool disk = false;
  if (regTabPtr->need_expand(disk))
  {
    jam();
    prepare_read(req_struct, regTabPtr, disk);
  }
}

 /* ---------------------------------------------------------------- */
 /* ------------------------ CONFIRM REQUEST ----------------------- */
 /* ---------------------------------------------------------------- */
 inline
 void Dbtup::returnTUPKEYCONF(Signal* signal,
			    KeyReqStruct *req_struct,
			    Operationrec * regOperPtr,
                            TransState trans_state)
{
  /**
   * When we arrive here we have been executing read code and/or write
   * code to read/write the tuple. During this execution path we have
   * not accessed the regOperPtr object for a long time and we have
   * accessed lots of other data in the meantime. This prefetch was
   * shown useful by using the perf tool. So not an obvious prefetch.
   */
  NDB_PREFETCH_WRITE(regOperPtr);
  TupKeyConf * tupKeyConf= (TupKeyConf *)signal->getDataPtrSend();  
  
  Uint32 Rcreate_rowid = req_struct->m_use_rowid;
  Uint32 RuserPointer= regOperPtr->userpointer;
  Uint32 RnoFiredTriggers= req_struct->no_fired_triggers;
  Uint32 log_size= req_struct->log_size;
  Uint32 read_length= req_struct->read_length;
  Uint32 last_row= req_struct->last_row;
  
  tupKeyConf->userPtr= RuserPointer;
  tupKeyConf->readLength= read_length;
  tupKeyConf->writeLength= log_size;
  tupKeyConf->noFiredTriggers= RnoFiredTriggers;
  tupKeyConf->lastRow= last_row;
  tupKeyConf->rowid = Rcreate_rowid;
  set_tuple_state(regOperPtr, TUPLE_PREPARED);
  set_trans_state(regOperPtr, trans_state);
}


#define MAX_READ (MIN(sizeof(signal->theData), MAX_SEND_MESSAGE_BYTESIZE))

/* ---------------------------------------------------------------- */
/* ----------------------------- READ  ---------------------------- */
/* ---------------------------------------------------------------- */
int Dbtup::handleReadReq(Signal* signal,
                         Operationrec* regOperPtr,
                         Tablerec* regTabPtr,
                         KeyReqStruct* req_struct)
{
  Uint32 *dst;
  Uint32 dstLen, start_index;
  const BlockReference sendBref= req_struct->rec_blockref;
  if (((regTabPtr->m_bits & Tablerec::TR_Checksum) &&
       (calculateChecksum(req_struct->m_tuple_ptr, regTabPtr) != 0)) ||
      ERROR_INSERTED(4036)) {
    jam();
    return corruptedTupleDetected(req_struct);
  }

  const Uint32 node = refToNode(sendBref);
  if(node != 0 && node != getOwnNodeId()) {
    start_index= 25;
  } else {
    jam();
    /**
     * execute direct
     */
    start_index= 3;
  }
  dst= &signal->theData[start_index];
  dstLen= (MAX_READ / 4) - start_index;
  if (!req_struct->interpreted_exec) {
    jam();
    int ret = readAttributes(req_struct,
			     &cinBuffer[0],
			     req_struct->attrinfo_len,
			     dst,
			     dstLen,
			     false);
    if (likely(ret >= 0)) {
/* ------------------------------------------------------------------------- */
// We have read all data into coutBuffer. Now send it to the API.
/* ------------------------------------------------------------------------- */
      jam();
      Uint32 TnoOfDataRead= (Uint32) ret;
      req_struct->read_length += TnoOfDataRead;
      sendReadAttrinfo(signal, req_struct, TnoOfDataRead);
      return 0;
    }
    else
    {
      terrorCode = Uint32(-ret);
    }
  } else {
    return interpreterStartLab(signal, req_struct);
  }

  jam();
  tupkeyErrorLab(req_struct);
  return -1;
}

static
void
handle_reorg(Dbtup::KeyReqStruct * req_struct,
             Dbtup::Fragrecord::FragState state)
{
  Uint32 reorg = req_struct->m_reorg;
  switch(state){
  case Dbtup::Fragrecord::FS_FREE:
  case Dbtup::Fragrecord::FS_REORG_NEW:
  case Dbtup::Fragrecord::FS_REORG_COMMIT_NEW:
  case Dbtup::Fragrecord::FS_REORG_COMPLETE_NEW:
    return;
  case Dbtup::Fragrecord::FS_REORG_COMMIT:
  case Dbtup::Fragrecord::FS_REORG_COMPLETE:
    if (reorg != ScanFragReq::REORG_NOT_MOVED)
      return;
    break;
  case Dbtup::Fragrecord::FS_ONLINE:
    if (reorg != ScanFragReq::REORG_MOVED)
      return;
    break;
  default:
    return;
  }
  req_struct->m_tuple_ptr->m_header_bits |= Dbtup::Tuple_header::REORG_MOVE;
}

/* ---------------------------------------------------------------- */
/* ---------------------------- UPDATE ---------------------------- */
/* ---------------------------------------------------------------- */
int Dbtup::handleUpdateReq(Signal* signal,
                           Operationrec* operPtrP,
                           Fragrecord* regFragPtr,
                           Tablerec* regTabPtr,
                           KeyReqStruct* req_struct,
			   bool disk) 
{
  Tuple_header *dst;
  Tuple_header *base= req_struct->m_tuple_ptr, *org;
  ChangeMask * change_mask_ptr;
  if ((dst= alloc_copy_tuple(regTabPtr, &operPtrP->m_copy_tuple_location))== 0)
  {
    terrorCode= ZMEM_NOMEM_ERROR;
    goto error;
  }

  Uint32 tup_version;
  change_mask_ptr = get_change_mask_ptr(regTabPtr, dst);
  if(operPtrP->is_first_operation())
  {
    org= req_struct->m_tuple_ptr;
    tup_version= org->get_tuple_version();
    clear_change_mask_info(regTabPtr, change_mask_ptr);
  }
  else
  {
    Operationrec* prevOp= req_struct->prevOpPtr.p;
    tup_version= prevOp->op_struct.bit_field.tupVersion;
    Uint32 * rawptr = get_copy_tuple_raw(&prevOp->m_copy_tuple_location);
    org= get_copy_tuple(rawptr);
    copy_change_mask_info(regTabPtr,
                          change_mask_ptr,
                          get_change_mask_ptr(rawptr));
  }

  /**
   * Check consistency before update/delete
   */
  req_struct->m_tuple_ptr= org;
  if ((regTabPtr->m_bits & Tablerec::TR_Checksum) &&
      (calculateChecksum(req_struct->m_tuple_ptr, regTabPtr) != 0)) 
  {
    jam();
    return corruptedTupleDetected(req_struct);
  }

  req_struct->m_tuple_ptr= dst;

  union {
    Uint32 sizes[4];
    Uint64 cmp[2];
  };
  
  disk = disk || (org->m_header_bits & Tuple_header::DISK_INLINE);
  if (regTabPtr->need_expand(disk))
  {
    expand_tuple(req_struct, sizes, org, regTabPtr, disk);
    if(disk && operPtrP->m_undo_buffer_space == 0)
    {
      operPtrP->op_struct.bit_field.m_wait_log_buffer = 1;
      operPtrP->op_struct.bit_field.m_load_diskpage_on_commit = 1;
      Uint32 sz= operPtrP->m_undo_buffer_space= 
	(sizeof(Dbtup::Disk_undo::Update) >> 2) + sizes[DD] - 1;
      
      D("Logfile_client - handleUpdateReq");
      Logfile_client lgman(this, c_lgman, regFragPtr->m_logfile_group_id);
      terrorCode= lgman.alloc_log_space(sz);
      if(unlikely(terrorCode))
      {
	operPtrP->m_undo_buffer_space= 0;
	goto error;
      }
    }
  }
  else
  {
    memcpy(dst, org, 4*regTabPtr->m_offsets[MM].m_fix_header_size);
    req_struct->m_tuple_ptr->m_header_bits |= Tuple_header::COPY_TUPLE;
  }
  
  tup_version= (tup_version + 1) & ZTUP_VERSION_MASK;
  operPtrP->op_struct.bit_field.tupVersion= tup_version;

  req_struct->optimize_options = 0;
  
  if (!req_struct->interpreted_exec) {
    jam();

    if (regTabPtr->m_bits & Tablerec::TR_ExtraRowAuthorBits)
    {
      jam();
      Uint32 attrId =
        regTabPtr->getExtraAttrId<Tablerec::TR_ExtraRowAuthorBits>();

      store_extra_row_bits(attrId, regTabPtr, dst, /* default */ 0, false);
    }
    int retValue = updateAttributes(req_struct,
				    &cinBuffer[0],
				    req_struct->attrinfo_len);
    if (unlikely(retValue < 0))
    {
      terrorCode = Uint32(-retValue);
      goto error;
    }
  } else {
    if (unlikely(interpreterStartLab(signal, req_struct) == -1))
      return -1;
  }

  update_change_mask_info(regTabPtr,
                          change_mask_ptr,
                          req_struct->changeMask.rep.data);

  switch (req_struct->optimize_options) {
    case AttributeHeader::OPTIMIZE_MOVE_VARPART:
      /**
       * optimize varpart of tuple,  move varpart of tuple from
       * big-free-size page list into small-free-size page list
       */
      if(base->m_header_bits & Tuple_header::VAR_PART)
        optimize_var_part(req_struct, base, operPtrP,
                          regFragPtr, regTabPtr);
      break;
    case AttributeHeader::OPTIMIZE_MOVE_FIXPART:
      //TODO: move fix part of tuple
      break;
    default:
      break;
  }

  if (regTabPtr->need_shrink())
  {  
    shrink_tuple(req_struct, sizes+2, regTabPtr, disk);
    if (cmp[0] != cmp[1] && handle_size_change_after_update(req_struct,
							    base,
							    operPtrP,
							    regFragPtr,
							    regTabPtr,
							    sizes)) {
      goto error;
    }
  }

  if (req_struct->m_reorg != ScanFragReq::REORG_ALL)
  {
    handle_reorg(req_struct, regFragPtr->fragStatus);
  }
  
  req_struct->m_tuple_ptr->set_tuple_version(tup_version);
  if (regTabPtr->m_bits & Tablerec::TR_Checksum) {
    jam();
    setChecksum(req_struct->m_tuple_ptr, regTabPtr);
  }

  set_tuple_state(operPtrP, TUPLE_PREPARED);

  return 0;
  
error:
  tupkeyErrorLab(req_struct);
  return -1;
}

/*
  expand_dyn_part - copy dynamic attributes to fully expanded size.

  Both variable-sized and fixed-size attributes are stored in the same way
  in the expanded form as variable-sized attributes (in expand_var_part()).

  This method is used for both mem and disk dynamic data.

    dst         Destination for expanded data
    tabPtrP     Table descriptor
    src         Pointer to the start of dynamic bitmap in source row
    row_len     Total number of 32-bit words in dynamic part of row
    tabDesc     Array of table descriptors
    order       Array of indexes into tabDesc, dynfix followed by dynvar
*/
static
Uint32*
expand_dyn_part(Dbtup::KeyReqStruct::Var_data *dst,
		const Uint32* src,
		Uint32 row_len,
		const Uint32 * tabDesc,
		const Uint16* order,
		Uint32 dynvar,
		Uint32 dynfix,
		Uint32 max_bmlen)
{
  /* Copy the bitmap, zeroing out any words not stored in the row. */
  Uint32 *dst_bm_ptr= (Uint32*)dst->m_dyn_data_ptr;
  Uint32 bm_len = row_len ? (* src & Dbtup::DYN_BM_LEN_MASK) : 0;
  
  assert(bm_len <= max_bmlen);

  if(bm_len > 0)
    memcpy(dst_bm_ptr, src, 4*bm_len);
  if(bm_len < max_bmlen)
    bzero(dst_bm_ptr + bm_len, 4 * (max_bmlen - bm_len));

  /**
   * Store max_bmlen for homogen code in DbtupRoutines
   */
  Uint32 tmp = (* dst_bm_ptr);
  * dst_bm_ptr = (tmp & ~(Uint32)Dbtup::DYN_BM_LEN_MASK) | max_bmlen;

  char *src_off_start= (char*)(src + bm_len);
  assert((UintPtr(src_off_start)&3) == 0);
  Uint16 *src_off_ptr= (Uint16*)src_off_start;

  /*
    Prepare the variable-sized dynamic attributes, copying out data from the
    source row for any that are not NULL.
  */
  Uint32 no_attr= dst->m_dyn_len_offset;
  Uint16* dst_off_ptr= dst->m_dyn_offset_arr_ptr;
  Uint16* dst_len_ptr= dst_off_ptr + no_attr;
  Uint16 this_src_off= row_len ? * src_off_ptr++ : 0;
  /* We need to reserve room for the offsets written by shrink_tuple+padding.*/
  Uint16 dst_off= 4 * (max_bmlen + ((dynvar+2)>>1));
  char *dst_ptr= (char*)dst_bm_ptr + dst_off;
  for(Uint32 i= 0; i<dynvar; i++)
  {
    Uint16 j= order[dynfix+i];
    Uint32 max_len= 4 *AttributeDescriptor::getSizeInWords(tabDesc[j]);
    Uint32 len;
    Uint32 pos = AttributeOffset::getNullFlagPos(tabDesc[j+1]);
    if(bm_len > (pos >> 5) && BitmaskImpl::get(bm_len, src, pos))
    {
      Uint16 next_src_off= *src_off_ptr++;
      len= next_src_off - this_src_off;
      memcpy(dst_ptr, src_off_start+this_src_off, len);
      this_src_off= next_src_off;
    }
    else
    {
      len= 0;
    }
    dst_off_ptr[i]= dst_off;
    dst_len_ptr[i]= dst_off+len;
    dst_off+= max_len;
    dst_ptr+= max_len;
  }
  /*
    The fixed-size data is stored 32-bit aligned after the variable-sized
    data.
  */
  char *src_ptr= src_off_start+this_src_off;
  src_ptr= (char *)(ALIGN_WORD(src_ptr));

  /*
    Prepare the fixed-size dynamic attributes, copying out data from the
    source row for any that are not NULL.
    Note that the fixed-size data is stored in reverse from the end of the
    dynamic part of the row. This is true both for the stored/shrunken and
    for the expanded form.
  */
  for(Uint32 i= dynfix; i>0; )
  {
    i--;
    Uint16 j= order[i];
    Uint32 fix_size= 4*AttributeDescriptor::getSizeInWords(tabDesc[j]);
    dst_off_ptr[dynvar+i]= dst_off;
    /* len offset array is not used for fixed size. */
    Uint32 pos = AttributeOffset::getNullFlagPos(tabDesc[j+1]);
    if(bm_len > (pos >> 5) && BitmaskImpl::get(bm_len, src, pos))
    {
      assert((UintPtr(dst_ptr)&3) == 0);
      memcpy(dst_ptr, src_ptr, fix_size);
      src_ptr+= fix_size;
    }
    dst_off+= fix_size;
    dst_ptr+= fix_size;
  }

  return (Uint32 *)dst_ptr;
}

static
Uint32*
shrink_dyn_part(Dbtup::KeyReqStruct::Var_data *dst,
                Uint32 *dst_ptr,
                const Dbtup::Tablerec* tabPtrP,
                const Uint32 * tabDesc,
                const Uint16* order,
                Uint32 dynvar,
                Uint32 dynfix,
                Uint32 ind)
{
  /**
   * Now build the dynamic part, if any.
   * First look for any trailing all-NULL words of the bitmap; we do
   * not need to store those.
   */
  assert((UintPtr(dst->m_dyn_data_ptr)&3) == 0);
  char *dyn_src_ptr= dst->m_dyn_data_ptr;
  Uint32 bm_len = tabPtrP->m_offsets[ind].m_dyn_null_words; // In words

  /* If no dynamic variables, store nothing. */
  assert(bm_len);
  {
    /**
     * clear bm-len bits, so they won't incorrect indicate
     *   a non-zero map
     */
    * ((Uint32 *)dyn_src_ptr) &= ~Uint32(Dbtup::DYN_BM_LEN_MASK);

    Uint32 *bm_ptr= (Uint32 *)dyn_src_ptr + bm_len - 1;
    while(*bm_ptr == 0)
    {
      bm_ptr--;
      bm_len--;
      if(bm_len == 0)
        break;
    }
  }

  if (bm_len)
  {
    /**
     * Copy the bitmap, counting the number of variable sized
     * attributes that are not NULL on the way.
     */
    Uint32 *dyn_dst_ptr= dst_ptr;
    Uint32 dyn_var_count= 0;
    const Uint32 *src_bm_ptr= (Uint32 *)(dyn_src_ptr);
    Uint32 *dst_bm_ptr= (Uint32 *)dyn_dst_ptr;

    /* ToDo: Put all of the dynattr code inside if(bm_len>0) { ... },
     * split to separate function. */
    Uint16 dyn_dst_data_offset= 0;
    const Uint32 *dyn_bm_var_mask_ptr= tabPtrP->dynVarSizeMask[ind];
    for(Uint16 i= 0; i< bm_len; i++)
    {
      Uint32 v= src_bm_ptr[i];
      dyn_var_count+= BitmaskImpl::count_bits(v & *dyn_bm_var_mask_ptr++);
      dst_bm_ptr[i]= v;
    }

    Uint32 tmp = *dyn_dst_ptr;
    assert(bm_len <= Dbtup::DYN_BM_LEN_MASK);
    * dyn_dst_ptr = (tmp & ~(Uint32)Dbtup::DYN_BM_LEN_MASK) | bm_len;
    dyn_dst_ptr+= bm_len;
    dyn_dst_data_offset= 2*dyn_var_count + 2;

    Uint16 *dyn_src_off_array= dst->m_dyn_offset_arr_ptr;
    Uint16 *dyn_src_lenoff_array=
      dyn_src_off_array + dst->m_dyn_len_offset;
    Uint16* dyn_dst_off_array = (Uint16*)dyn_dst_ptr;

    /**
     * Copy over the variable sized not-NULL attributes.
     * Data offsets are counted from the start of the offset array, and
     * we store one additional offset to be able to easily compute the
     * data length as the difference between offsets.
     */
    Uint16 off_idx= 0;
    for(Uint32 i= 0; i<dynvar; i++)
    {
      /**
       * Note that we must use the destination (shrunken) bitmap here,
       * as the source (expanded) bitmap may have been already clobbered
       * (by offset data).
       */
      Uint32 attrDesc2 = tabDesc[order[dynfix+i]+1];
      Uint32 pos = AttributeOffset::getNullFlagPos(attrDesc2);
      if (bm_len > (pos >> 5) && BitmaskImpl::get(bm_len, dst_bm_ptr, pos))
      {
        dyn_dst_off_array[off_idx++]= dyn_dst_data_offset;
        Uint32 dyn_src_off= dyn_src_off_array[i];
        Uint32 dyn_len= dyn_src_lenoff_array[i] - dyn_src_off;
        memmove(((char *)dyn_dst_ptr) + dyn_dst_data_offset,
                dyn_src_ptr + dyn_src_off,
                dyn_len);
        dyn_dst_data_offset+= dyn_len;
      }
    }
    /* If all dynamic attributes are NULL, we store nothing. */
    dyn_dst_off_array[off_idx]= dyn_dst_data_offset;
    assert(dyn_dst_off_array + off_idx == (Uint16*)dyn_dst_ptr+dyn_var_count);

    char *dynvar_end_ptr= ((char *)dyn_dst_ptr) + dyn_dst_data_offset;
    char *dyn_dst_data_ptr= (char *)(ALIGN_WORD(dynvar_end_ptr));

    /**
     * Zero out any padding bytes. Might not be strictly necessary,
     * but seems cleaner than leaving random stuff in there.
     */
    bzero(dynvar_end_ptr, dyn_dst_data_ptr-dynvar_end_ptr);

    /* *
     * Copy over the fixed-sized not-NULL attributes.
     * Note that attributes are copied in reverse order; this is to avoid
     * overwriting not-yet-copied data, as the data is also stored in
     * reverse order.
     */
    for(Uint32 i= dynfix; i > 0; )
    {
      i--;
      Uint16 j= order[i];
      Uint32 attrDesc2 = tabDesc[j+1];
      Uint32 pos = AttributeOffset::getNullFlagPos(attrDesc2);
      if(bm_len > (pos >>5 ) && BitmaskImpl::get(bm_len, dst_bm_ptr, pos))
      {
        Uint32 fixsize=
          4*AttributeDescriptor::getSizeInWords(tabDesc[j]);
        memmove(dyn_dst_data_ptr,
                dyn_src_ptr + dyn_src_off_array[dynvar+i],
                fixsize);
        dyn_dst_data_ptr += fixsize;
      }
    }
    dst_ptr = (Uint32*)dyn_dst_data_ptr;
    assert((UintPtr(dst_ptr) & 3) == 0);
  }
  return (Uint32 *)dst_ptr;
}

/* ---------------------------------------------------------------- */
/* ----------------------------- INSERT --------------------------- */
/* ---------------------------------------------------------------- */
void
Dbtup::prepare_initial_insert(KeyReqStruct *req_struct, 
			      Operationrec* regOperPtr,
			      Tablerec* regTabPtr)
{
  Uint32 disk_undo = regTabPtr->m_no_of_disk_attributes ? 
    sizeof(Dbtup::Disk_undo::Alloc) >> 2 : 0;
  regOperPtr->nextActiveOp= RNIL;
  regOperPtr->prevActiveOp= RNIL;
  regOperPtr->op_struct.bit_field.in_active_list= true;
  regOperPtr->m_undo_buffer_space= disk_undo; 
  
  req_struct->check_offset[MM]= regTabPtr->get_check_offset(MM);
  req_struct->check_offset[DD]= regTabPtr->get_check_offset(DD);
  
  Uint32 num_attr= regTabPtr->m_no_of_attributes;
  Uint32 descr_start= regTabPtr->tabDescriptor;
  Uint32 order_desc= regTabPtr->m_real_order_descriptor;
  TableDescriptor *tab_descr= &tableDescriptor[descr_start];
  ndbrequire(descr_start + (num_attr << ZAD_LOG_SIZE) <= cnoOfTabDescrRec);
  req_struct->attr_descr= tab_descr; 
  Uint16* order= (Uint16*)&tableDescriptor[order_desc];
  order += regTabPtr->m_attributes[MM].m_no_of_fixsize;
<<<<<<< HEAD

  Uint32 bits = Tuple_header::COPY_TUPLE;
  bits |= disk_undo ? (Tuple_header::DISK_ALLOC|Tuple_header::DISK_INLINE) : 0;

=======

  Uint32 bits = Tuple_header::COPY_TUPLE;
  bits |= disk_undo ? (Tuple_header::DISK_ALLOC|Tuple_header::DISK_INLINE) : 0;

>>>>>>> 91d37cbe
  const Uint32 mm_vars= regTabPtr->m_attributes[MM].m_no_of_varsize;
  const Uint32 mm_dyns= regTabPtr->m_attributes[MM].m_no_of_dynamic;
  const Uint32 mm_dynvar= regTabPtr->m_attributes[MM].m_no_of_dyn_var;
  const Uint32 mm_dynfix= regTabPtr->m_attributes[MM].m_no_of_dyn_fix;
  const Uint32 dd_vars= regTabPtr->m_attributes[DD].m_no_of_varsize;
  Uint32 *ptr= req_struct->m_tuple_ptr->get_end_of_fix_part_ptr(regTabPtr);
  Var_part_ref* ref = req_struct->m_tuple_ptr->get_var_part_ref_ptr(regTabPtr);

  if (regTabPtr->m_bits & Tablerec::TR_ForceVarPart)
  {
    ref->m_page_no = RNIL; 
    ref->m_page_idx = Tup_varsize_page::END_OF_FREE_LIST;
  }

  if(mm_vars || mm_dyns)
  {
    jam();
    /* Init Varpart_copy struct */
    Varpart_copy * cp = (Varpart_copy*)ptr;
    cp->m_len = 0;
    ptr += Varpart_copy::SZ32;

    /* Prepare empty varsize part. */
    KeyReqStruct::Var_data* dst= &req_struct->m_var_data[MM];
    
    if (mm_vars)
    {
      dst->m_data_ptr= (char*)(((Uint16*)ptr)+mm_vars+1);
      dst->m_offset_array_ptr= req_struct->var_pos_array;
      dst->m_var_len_offset= mm_vars;
      dst->m_max_var_offset= regTabPtr->m_offsets[MM].m_max_var_offset;
      
      Uint32 pos= 0;
      Uint16 *pos_ptr = req_struct->var_pos_array;
      Uint16 *len_ptr = pos_ptr + mm_vars;
      for(Uint32 i= 0; i<mm_vars; i++)
      {
        * pos_ptr++ = pos;
        * len_ptr++ = pos;
        pos += AttributeDescriptor::getSizeInBytes(tab_descr[*order++].tabDescr);
      }
      
      // Disk/dynamic part is 32-bit aligned
      ptr = ALIGN_WORD(dst->m_data_ptr+pos);
      ndbassert(ptr == ALIGN_WORD(dst->m_data_ptr + 
                                  regTabPtr->m_offsets[MM].m_max_var_offset));
    }

    if (mm_dyns)
    {
      jam();
      /* Prepare empty dynamic part. */
      dst->m_dyn_data_ptr= (char *)ptr;
      dst->m_dyn_offset_arr_ptr= req_struct->var_pos_array+2*mm_vars;
      dst->m_dyn_len_offset= mm_dynvar+mm_dynfix;
      dst->m_max_dyn_offset= regTabPtr->m_offsets[MM].m_max_dyn_offset;
      
      ptr = expand_dyn_part(dst, 0, 0,
                            (Uint32*)tab_descr, order,
                            mm_dynvar, mm_dynfix,
                            regTabPtr->m_offsets[MM].m_dyn_null_words);
    }
    
    ndbassert((UintPtr(ptr)&3) == 0);
  }

  req_struct->m_disk_ptr= (Tuple_header*)ptr;
  
  ndbrequire(dd_vars == 0);
  
  req_struct->m_tuple_ptr->m_header_bits= bits;

  // Set all null bits
  memset(req_struct->m_tuple_ptr->m_null_bits+
	 regTabPtr->m_offsets[MM].m_null_offset, 0xFF, 
	 4*regTabPtr->m_offsets[MM].m_null_words);
  memset(req_struct->m_disk_ptr->m_null_bits+
	 regTabPtr->m_offsets[DD].m_null_offset, 0xFF, 
	 4*regTabPtr->m_offsets[DD].m_null_words);
}

int Dbtup::handleInsertReq(Signal* signal,
                           Ptr<Operationrec> regOperPtr,
                           Ptr<Fragrecord> fragPtr,
                           Tablerec* regTabPtr,
                           KeyReqStruct *req_struct,
                           Local_key ** accminupdateptr)
{
  Uint32 tup_version = 1;
  Fragrecord* regFragPtr = fragPtr.p;
  Uint32 *ptr= 0;
  Tuple_header *dst;
  Tuple_header *base= req_struct->m_tuple_ptr, *org= base;
  Tuple_header *tuple_ptr;
    
  bool disk = regTabPtr->m_no_of_disk_attributes > 0;
  bool mem_insert = regOperPtr.p->is_first_operation();
  bool disk_insert = mem_insert && disk;
  bool vardynsize = (regTabPtr->m_attributes[MM].m_no_of_varsize ||
                     regTabPtr->m_attributes[MM].m_no_of_dynamic);
  bool varalloc = vardynsize || regTabPtr->m_bits & Tablerec::TR_ForceVarPart;
  bool rowid = req_struct->m_use_rowid;
  bool update_acc = false; 
  Uint32 real_page_id = regOperPtr.p->m_tuple_location.m_page_no;
  Uint32 frag_page_id = req_struct->frag_page_id;

  union {
    Uint32 sizes[4];
    Uint64 cmp[2];
  };
  cmp[0] = cmp[1] = 0;

  if (ERROR_INSERTED(4014))
  {
    dst = 0;
    goto undo_buffer_error;
  }

  dst= alloc_copy_tuple(regTabPtr, &regOperPtr.p->m_copy_tuple_location);

  if (unlikely(dst == 0))
  {
    goto undo_buffer_error;
  }
  tuple_ptr= req_struct->m_tuple_ptr= dst;
  set_change_mask_info(regTabPtr, get_change_mask_ptr(regTabPtr, dst));

  if(mem_insert)
  {
    jam();
    prepare_initial_insert(req_struct, regOperPtr.p, regTabPtr);
  }
  else
  {
    Operationrec* prevOp= req_struct->prevOpPtr.p;
    ndbassert(prevOp->op_type == ZDELETE);
    tup_version= prevOp->op_struct.bit_field.tupVersion + 1;
    
    if(!prevOp->is_first_operation())
      org= get_copy_tuple(&prevOp->m_copy_tuple_location);
    if (regTabPtr->need_expand())
    {
      expand_tuple(req_struct, sizes, org, regTabPtr, !disk_insert);
      memset(req_struct->m_disk_ptr->m_null_bits+
             regTabPtr->m_offsets[DD].m_null_offset, 0xFF, 
             4*regTabPtr->m_offsets[DD].m_null_words);

      Uint32 bm_size_in_bytes= 4*(regTabPtr->m_offsets[MM].m_dyn_null_words);
      if (bm_size_in_bytes)
      {
        Uint32* ptr = 
          (Uint32*)req_struct->m_var_data[MM].m_dyn_data_ptr;
        bzero(ptr, bm_size_in_bytes);
        * ptr = bm_size_in_bytes >> 2;
      }
    } 
    else
    {
      memcpy(dst, org, 4*regTabPtr->m_offsets[MM].m_fix_header_size);
      tuple_ptr->m_header_bits |= Tuple_header::COPY_TUPLE;
    }
    memset(tuple_ptr->m_null_bits+
           regTabPtr->m_offsets[MM].m_null_offset, 0xFF, 
           4*regTabPtr->m_offsets[MM].m_null_words);
  }
  
  int res;
  if (disk_insert)
  {
    if (ERROR_INSERTED(4015))
    {
      terrorCode = 1501;
      goto log_space_error;
    }

    D("Logfile_client - handleInsertReq");
    Logfile_client lgman(this, c_lgman, regFragPtr->m_logfile_group_id);
    res= lgman.alloc_log_space(regOperPtr.p->m_undo_buffer_space);
    if(unlikely(res))
    {
      terrorCode= res;
      goto log_space_error;
    }
  }
  
  regOperPtr.p->op_struct.bit_field.tupVersion=
    tup_version & ZTUP_VERSION_MASK;
  tuple_ptr->set_tuple_version(tup_version);

  if (ERROR_INSERTED(4016))
  {
    terrorCode = ZAI_INCONSISTENCY_ERROR;
    goto update_error;
  }

  if (regTabPtr->m_bits & Tablerec::TR_ExtraRowAuthorBits)
  {
    Uint32 attrId =
      regTabPtr->getExtraAttrId<Tablerec::TR_ExtraRowAuthorBits>();

    store_extra_row_bits(attrId, regTabPtr, tuple_ptr, /* default */ 0, false);
  }
  
  if (!regTabPtr->m_default_value_location.isNull())
<<<<<<< HEAD
  {
    jam();
    Uint32 default_values_len;
    /* Get default values ptr + len for this table */
    Uint32* default_values = get_default_ptr(regTabPtr, default_values_len);
    ndbrequire(default_values_len != 0 && default_values != NULL);
    /*
     * Update default values into row first,
     * next update with data received from the client.
     */
    if(unlikely((res = updateAttributes(req_struct, default_values,
                                        default_values_len)) < 0))
    {
      jam();
      terrorCode = Uint32(-res);
      goto update_error;
    }
  }
  
  if(unlikely((res = updateAttributes(req_struct, &cinBuffer[0],
                                      req_struct->attrinfo_len)) < 0))
  {
=======
  {
    jam();
    Uint32 default_values_len;
    /* Get default values ptr + len for this table */
    Uint32* default_values = get_default_ptr(regTabPtr, default_values_len);
    ndbrequire(default_values_len != 0 && default_values != NULL);
    /*
     * Update default values into row first,
     * next update with data received from the client.
     */
    if(unlikely((res = updateAttributes(req_struct, default_values,
                                        default_values_len)) < 0))
    {
      jam();
      terrorCode = Uint32(-res);
      goto update_error;
    }
  }
  
  if(unlikely((res = updateAttributes(req_struct, &cinBuffer[0],
                                      req_struct->attrinfo_len)) < 0))
  {
>>>>>>> 91d37cbe
    terrorCode = Uint32(-res);
    goto update_error;
  }

  if (ERROR_INSERTED(4017))
  {
    goto null_check_error;
  }
  if (unlikely(checkNullAttributes(req_struct, regTabPtr) == false))
  {
    goto null_check_error;
  }
  
  if (req_struct->m_is_lcp)
  {
    jam();
    sizes[2+MM] = req_struct->m_lcp_varpart_len;
  }
  else if (regTabPtr->need_shrink())
  {  
    shrink_tuple(req_struct, sizes+2, regTabPtr, true);
  }

  if (ERROR_INSERTED(4025))
  {
    goto mem_error;
  }

  if (ERROR_INSERTED(4026))
  {
    CLEAR_ERROR_INSERT_VALUE;
    goto mem_error;
  }

  if (ERROR_INSERTED(4027) && (rand() % 100) > 25)
  {
    goto mem_error;
  }
 
  if (ERROR_INSERTED(4028) && (rand() % 100) > 25)
  {
    CLEAR_ERROR_INSERT_VALUE;
    goto mem_error;
  }
  
  /**
   * Alloc memory
   */
  if(mem_insert)
  {
    terrorCode = 0;
    if (!rowid)
    {
      if (ERROR_INSERTED(4018))
      {
	goto mem_error;
      }

      if (!varalloc)
      {
	jam();
	ptr= alloc_fix_rec(jamBuffer(),
                           &terrorCode,
                           regFragPtr,
			   regTabPtr,
			   &regOperPtr.p->m_tuple_location,
			   &frag_page_id);
      } 
      else 
      {
	jam();
	regOperPtr.p->m_tuple_location.m_file_no= sizes[2+MM];
	ptr= alloc_var_rec(&terrorCode,
                           regFragPtr, regTabPtr,
			   sizes[2+MM],
			   &regOperPtr.p->m_tuple_location,
			   &frag_page_id);
      }
      if (unlikely(ptr == 0))
      {
	goto mem_error;
      }
      req_struct->m_use_rowid = true;
    }
    else
    {
      regOperPtr.p->m_tuple_location = req_struct->m_row_id;
      if (ERROR_INSERTED(4019))
      {
	terrorCode = ZROWID_ALLOCATED;
	goto alloc_rowid_error;
      }
      
      if (!varalloc)
      {
	jam();
	ptr= alloc_fix_rowid(&terrorCode,
                             regFragPtr,
			     regTabPtr,
			     &regOperPtr.p->m_tuple_location,
			     &frag_page_id);
      } 
      else 
      {
	jam();
	regOperPtr.p->m_tuple_location.m_file_no= sizes[2+MM];
	ptr= alloc_var_rowid(&terrorCode,
                             regFragPtr, regTabPtr,
			     sizes[2+MM],
			     &regOperPtr.p->m_tuple_location,
			     &frag_page_id);
      }
      if (unlikely(ptr == 0))
      {
	jam();
	goto alloc_rowid_error;
      }
    }
    real_page_id = regOperPtr.p->m_tuple_location.m_page_no;
    update_acc = true; /* Will be updated later once success is known */
    
    base = (Tuple_header*)ptr;
    base->m_operation_ptr_i= regOperPtr.i;
    base->m_header_bits= Tuple_header::ALLOC |
      (sizes[2+MM] > 0 ? Tuple_header::VAR_PART : 0);
  }
  else 
  {
    if (ERROR_INSERTED(4020))
    {
      goto size_change_error;
    }

    if (regTabPtr->need_shrink() && cmp[0] != cmp[1] &&
	unlikely(handle_size_change_after_update(req_struct,
                                                 base,
                                                 regOperPtr.p,
                                                 regFragPtr,
                                                 regTabPtr,
                                                 sizes) != 0))
    {
      goto size_change_error;
    }
    req_struct->m_use_rowid = false;
    base->m_header_bits &= ~(Uint32)Tuple_header::FREE;
  }

  if (disk_insert)
  {
    Local_key tmp;
    Uint32 size= regTabPtr->m_attributes[DD].m_no_of_varsize == 0 ? 
      1 : sizes[2+DD];
    
    if (ERROR_INSERTED(4021))
    {
      terrorCode = 1601;
      goto disk_prealloc_error;
    }

    if (!Local_key::isShort(frag_page_id))
    {
      terrorCode = 1603;
      goto disk_prealloc_error;
    }

    int ret= disk_page_prealloc(signal, fragPtr, &tmp, size);
    if (unlikely(ret < 0))
    {
      terrorCode = -ret;
      goto disk_prealloc_error;
    }
    
    regOperPtr.p->op_struct.bit_field.m_disk_preallocated= 1;
    tmp.m_page_idx= size;
    memcpy(tuple_ptr->get_disk_ref_ptr(regTabPtr), &tmp, sizeof(tmp));
    
    /**
     * Set ref from disk to mm
     */
    Local_key ref = regOperPtr.p->m_tuple_location;
    ref.m_page_no = frag_page_id;
    
    Tuple_header* disk_ptr= req_struct->m_disk_ptr;
    disk_ptr->m_header_bits = 0;
    disk_ptr->m_base_record_ref= ref.ref();
  }

  if (req_struct->m_reorg != ScanFragReq::REORG_ALL)
  {
    handle_reorg(req_struct, regFragPtr->fragStatus);
  }

  /* Have been successful with disk + mem, update ACC to point to
   * new record if necessary
   * Failures in disk alloc will skip this part
   */
  if (update_acc)
  {
    /* Acc stores the local key with the frag_page_id rather
     * than the real_page_id
     */
    ndbassert(regOperPtr.p->m_tuple_location.m_page_no == real_page_id);

    Local_key accKey = regOperPtr.p->m_tuple_location;
    accKey.m_page_no = frag_page_id;
    ** accminupdateptr = accKey;
  }
  else
  {
    * accminupdateptr = 0; // No accminupdate should be performed
  }

  if (regTabPtr->m_bits & Tablerec::TR_Checksum) 
  {
    jam();
    setChecksum(req_struct->m_tuple_ptr, regTabPtr);
  }

  set_tuple_state(regOperPtr.p, TUPLE_PREPARED);

  return 0;
  
size_change_error:
  jam();
  terrorCode = ZMEM_NOMEM_ERROR;
  goto exit_error;
  
undo_buffer_error:
  jam();
  terrorCode= ZMEM_NOMEM_ERROR;
  regOperPtr.p->m_undo_buffer_space = 0;
  if (mem_insert)
    regOperPtr.p->m_tuple_location.setNull();
  regOperPtr.p->m_copy_tuple_location.setNull();
  tupkeyErrorLab(req_struct);
  return -1;
  
null_check_error:
  jam();
  terrorCode= ZNO_ILLEGAL_NULL_ATTR;
  goto update_error;

mem_error:
  jam();
  if (terrorCode == 0)
  {
    terrorCode= ZMEM_NOMEM_ERROR;
  }
  goto update_error;

log_space_error:
  jam();
  regOperPtr.p->m_undo_buffer_space = 0;
alloc_rowid_error:
  jam();
update_error:
  jam();
  if (mem_insert)
  {
    regOperPtr.p->op_struct.bit_field.in_active_list = false;
    regOperPtr.p->m_tuple_location.setNull();
  }
exit_error:
  if (!regOperPtr.p->m_tuple_location.isNull())
  {
    jam();
    /* Memory allocated, abort insert, releasing memory if appropriate */
    do_tup_abortreq(signal, ZSKIP_TUX_TRIGGERS | ZABORT_DEALLOC);
  }
  tupkeyErrorLab(req_struct);
  return -1;

disk_prealloc_error:
  jam();
  base->m_header_bits |= Tuple_header::FREED;
  goto exit_error;
}

/* ---------------------------------------------------------------- */
/* ---------------------------- DELETE ---------------------------- */
/* ---------------------------------------------------------------- */
int Dbtup::handleDeleteReq(Signal* signal,
                           Operationrec* regOperPtr,
                           Fragrecord* regFragPtr,
                           Tablerec* regTabPtr,
                           KeyReqStruct *req_struct,
			   bool disk)
{
  Tuple_header* dst = alloc_copy_tuple(regTabPtr,
                                       &regOperPtr->m_copy_tuple_location);
  if (dst == 0) {
    terrorCode = ZMEM_NOMEM_ERROR;
    goto error;
  }

  // delete must set but not increment tupVersion
  if (!regOperPtr->is_first_operation())
  {
    Operationrec* prevOp= req_struct->prevOpPtr.p;
    regOperPtr->op_struct.bit_field.tupVersion=
      prevOp->op_struct.bit_field.tupVersion;
    // make copy since previous op is committed before this one
    const Tuple_header* org = get_copy_tuple(&prevOp->m_copy_tuple_location);
    Uint32 len = regTabPtr->total_rec_size -
      Uint32(((Uint32*)dst) -
             get_copy_tuple_raw(&regOperPtr->m_copy_tuple_location));
    memcpy(dst, org, 4 * len);
    req_struct->m_tuple_ptr = dst;
  }
  else
  {
    regOperPtr->op_struct.bit_field.tupVersion=
      req_struct->m_tuple_ptr->get_tuple_version();
    if (regTabPtr->m_no_of_disk_attributes)
    {
      dst->m_header_bits = req_struct->m_tuple_ptr->m_header_bits;
      memcpy(dst->get_disk_ref_ptr(regTabPtr),
	     req_struct->m_tuple_ptr->get_disk_ref_ptr(regTabPtr),
             sizeof(Local_key));
    }
  }
  req_struct->changeMask.set();
  set_change_mask_info(regTabPtr, get_change_mask_ptr(regTabPtr, dst));

  if(disk && regOperPtr->m_undo_buffer_space == 0)
  {
    regOperPtr->op_struct.bit_field.m_wait_log_buffer = 1;
    regOperPtr->op_struct.bit_field.m_load_diskpage_on_commit = 1;
    Uint32 sz= regOperPtr->m_undo_buffer_space= 
      (sizeof(Dbtup::Disk_undo::Free) >> 2) + 
      regTabPtr->m_offsets[DD].m_fix_header_size - 1;
    
    D("Logfile_client - handleDeleteReq");
    Logfile_client lgman(this, c_lgman, regFragPtr->m_logfile_group_id);
    terrorCode= lgman.alloc_log_space(sz);
    if(unlikely(terrorCode))
    {
      regOperPtr->m_undo_buffer_space= 0;
      goto error;
    }
  }

  set_tuple_state(regOperPtr, TUPLE_PREPARED);

  if (req_struct->attrinfo_len == 0)
  {
    return 0;
  }

  if (regTabPtr->need_expand(disk))
  {
    prepare_read(req_struct, regTabPtr, disk);
  }
  
  {
    Uint32 RlogSize;
    int ret= handleReadReq(signal, regOperPtr, regTabPtr, req_struct);
    if (ret == 0 && (RlogSize= req_struct->log_size))
    {
      jam();
      sendLogAttrinfo(signal, req_struct, RlogSize, regOperPtr);
    }
    return ret;
  }

error:
  tupkeyErrorLab(req_struct);
  return -1;
}

int
Dbtup::handleRefreshReq(Signal* signal,
                        Ptr<Operationrec> regOperPtr,
                        Ptr<Fragrecord>  regFragPtr,
                        Tablerec* regTabPtr,
                        KeyReqStruct *req_struct,
                        bool disk)
{
  /* Here we setup the tuple so that a transition to its current
   * state can be observed by SUMA's detached triggers.
   *
   * If the tuple does not exist then we fabricate a tuple
   * so that it can appear to be 'deleted'.
   *   The fabricated tuple may have invalid NULL values etc.
   * If the tuple does exist then we fabricate a null-change
   * update to the tuple.
   *
   * The logic differs depending on whether there are already
   * other operations on the tuple in this transaction.
   * No other operations (including Refresh) are allowed after
   * a refresh.
   */
  Uint32 refresh_case;
  if (regOperPtr.p->is_first_operation())
  {
    jam();
    if (Local_key::isInvalid(req_struct->frag_page_id,
                             regOperPtr.p->m_tuple_location.m_page_idx))
    {
      jam();
      refresh_case = Operationrec::RF_SINGLE_NOT_EXIST;
      //ndbout_c("case 1");
      /**
       * This is refresh of non-existing tuple...
       *   i.e "delete", reuse initial insert
       */
       Local_key accminupdate;
       Local_key * accminupdateptr = &accminupdate;

       /**
        * We don't need ...in this scenario
        * - disk
        * - default values
        */
       Uint32 save_disk = regTabPtr->m_no_of_disk_attributes;
       Local_key save_defaults = regTabPtr->m_default_value_location;
       Bitmask<MAXNROFATTRIBUTESINWORDS> save_mask =
         regTabPtr->notNullAttributeMask;

       regTabPtr->m_no_of_disk_attributes = 0;
       regTabPtr->m_default_value_location.setNull();
       regOperPtr.p->op_type = ZINSERT;

       /**
        * Update notNullAttributeMask  to only include primary keys
        */
       regTabPtr->notNullAttributeMask.clear();
       const Uint32 * primarykeys =
         (Uint32*)&tableDescriptor[regTabPtr->readKeyArray].tabDescr;
       for (Uint32 i = 0; i<regTabPtr->noOfKeyAttr; i++)
         regTabPtr->notNullAttributeMask.set(primarykeys[i] >> 16);

       int res = handleInsertReq(signal, regOperPtr,
                                 regFragPtr, regTabPtr, req_struct,
                                 &accminupdateptr);

       regTabPtr->m_no_of_disk_attributes = save_disk;
       regTabPtr->m_default_value_location = save_defaults;
       regTabPtr->notNullAttributeMask = save_mask;

       if (unlikely(res == -1))
       {
         return -1;
       }

       regOperPtr.p->op_type = ZREFRESH;

       if (accminupdateptr)
       {
       /**
          * Update ACC local-key, once *everything* has completed succesfully
          */
         c_lqh->accminupdate(signal,
                             regOperPtr.p->userpointer,
                             accminupdateptr);
       }
    }
    else
    {
      refresh_case = Operationrec::RF_SINGLE_EXIST;
      //ndbout_c("case 2");
      jam();

      Uint32 tup_version_save = req_struct->m_tuple_ptr->get_tuple_version();
      Uint32 new_tup_version = decr_tup_version(tup_version_save);
      Tuple_header* origTuple = req_struct->m_tuple_ptr;
      origTuple->set_tuple_version(new_tup_version);
      int res = handleUpdateReq(signal, regOperPtr.p, regFragPtr.p,
                                regTabPtr, req_struct, disk);
      /* Now we must reset the original tuple header back
       * to the original version.
       * The copy tuple will have the correct version due to
       * the update incrementing it.
       * On commit, the tuple becomes the copy tuple.
       * On abort, the original tuple remains.  If we don't
       * reset it here, then aborts cause the version to
       * decrease
       */
      origTuple->set_tuple_version(tup_version_save);
      if (res == -1)
        return -1;
    }
  }
  else
  {
    /* Not first operation on tuple in transaction */
    jam();

    Uint32 tup_version_save =
      req_struct->prevOpPtr.p->op_struct.bit_field.tupVersion;
    Uint32 new_tup_version = decr_tup_version(tup_version_save);
    req_struct->prevOpPtr.p->op_struct.bit_field.tupVersion = new_tup_version;

    int res;
    if (req_struct->prevOpPtr.p->op_type == ZDELETE)
    {
      refresh_case = Operationrec::RF_MULTI_NOT_EXIST;
      //ndbout_c("case 3");

      jam();
      /**
       * We don't need ...in this scenario
       * - default values
       *
       * We keep disk attributes to avoid issues with 'insert'
       */
      Local_key save_defaults = regTabPtr->m_default_value_location;
      Bitmask<MAXNROFATTRIBUTESINWORDS> save_mask =
        regTabPtr->notNullAttributeMask;

      regTabPtr->m_default_value_location.setNull();
      regOperPtr.p->op_type = ZINSERT;

      /**
       * Update notNullAttributeMask  to only include primary keys
       */
      regTabPtr->notNullAttributeMask.clear();
      const Uint32 * primarykeys =
        (Uint32*)&tableDescriptor[regTabPtr->readKeyArray].tabDescr;
      for (Uint32 i = 0; i<regTabPtr->noOfKeyAttr; i++)
        regTabPtr->notNullAttributeMask.set(primarykeys[i] >> 16);

      /**
       * This is multi-update + DELETE + REFRESH
       */
      Local_key * accminupdateptr = 0;
      res = handleInsertReq(signal, regOperPtr,
                            regFragPtr, regTabPtr, req_struct,
                            &accminupdateptr);

      regTabPtr->m_default_value_location = save_defaults;
      regTabPtr->notNullAttributeMask = save_mask;

      if (unlikely(res == -1))
      {
        return -1;
      }

      regOperPtr.p->op_type = ZREFRESH;
    }
    else
    {
      jam();
      refresh_case = Operationrec::RF_MULTI_EXIST;
      //ndbout_c("case 4");
      /**
       * This is multi-update + INSERT/UPDATE + REFRESH
       */
      res = handleUpdateReq(signal, regOperPtr.p, regFragPtr.p,
                            regTabPtr, req_struct, disk);
    }
    req_struct->prevOpPtr.p->op_struct.bit_field.tupVersion = tup_version_save;
    if (res == -1)
      return -1;
  }

  /* Store the refresh scenario in the copy tuple location */
  // TODO : Verify this is never used as a copy tuple location!
  regOperPtr.p->m_copy_tuple_location.m_file_no = refresh_case;
  return 0;
}

bool
Dbtup::checkNullAttributes(KeyReqStruct * req_struct,
                           Tablerec* regTabPtr)
{
// Implement checking of updating all not null attributes in an insert here.
  Bitmask<MAXNROFATTRIBUTESINWORDS> attributeMask;  
  /* 
   * The idea here is maybe that changeMask is not-null attributes
   * and must contain notNullAttributeMask.  But:
   *
   * 1. changeMask has all bits set on insert
   * 2. not-null is checked in each UpdateFunction
   * 3. the code below does not work except trivially due to 1.
   *
   * XXX remove or fix
   */
  attributeMask.clear();
  attributeMask.bitOR(req_struct->changeMask);
  attributeMask.bitAND(regTabPtr->notNullAttributeMask);
  attributeMask.bitXOR(regTabPtr->notNullAttributeMask);
  if (!attributeMask.isclear()) {
    return false;
  }
  return true;
}

/* ---------------------------------------------------------------- */
/* THIS IS THE START OF THE INTERPRETED EXECUTION OF UPDATES. WE    */
/* START BY LINKING ALL ATTRINFO'S IN A DOUBLY LINKED LIST (THEY ARE*/
/* ALREADY IN A LINKED LIST). WE ALLOCATE A REGISTER MEMORY (EQUAL  */
/* TO AN ATTRINFO RECORD). THE INTERPRETER GOES THROUGH FOUR  PHASES*/
/* DURING THE FIRST PHASE IT IS ONLY ALLOWED TO READ ATTRIBUTES THAT*/
/* ARE SENT TO THE CLIENT APPLICATION. DURING THE SECOND PHASE IT IS*/
/* ALLOWED TO READ FROM ATTRIBUTES INTO REGISTERS, TO UPDATE        */
/* ATTRIBUTES BASED ON EITHER A CONSTANT VALUE OR A REGISTER VALUE, */
/* A DIVERSE SET OF OPERATIONS ON REGISTERS ARE AVAILABLE AS WELL.  */
/* IT IS ALSO POSSIBLE TO PERFORM JUMPS WITHIN THE INSTRUCTIONS THAT*/
/* BELONGS TO THE SECOND PHASE. ALSO SUBROUTINES CAN BE CALLED IN   */
/* THIS PHASE. THE THIRD PHASE IS TO AGAIN READ ATTRIBUTES AND      */
/* FINALLY THE FOURTH PHASE READS SELECTED REGISTERS AND SEND THEM  */
/* TO THE CLIENT APPLICATION.                                       */
/* THERE IS A FIFTH REGION WHICH CONTAINS SUBROUTINES CALLABLE FROM */
/* THE INTERPRETER EXECUTION REGION.                                */
/* THE FIRST FIVE WORDS WILL GIVE THE LENGTH OF THE FIVEE REGIONS   */
/*                                                                  */
/* THIS MEANS THAT FROM THE APPLICATIONS POINT OF VIEW THE DATABASE */
/* CAN HANDLE SUBROUTINE CALLS WHERE THE CODE IS SENT IN THE REQUEST*/
/* THE RETURN PARAMETERS ARE FIXED AND CAN EITHER BE GENERATED      */
/* BEFORE THE EXECUTION OF THE ROUTINE OR AFTER.                    */
/*                                                                  */
/* IN LATER VERSIONS WE WILL ADD MORE THINGS LIKE THE POSSIBILITY   */
/* TO ALLOCATE MEMORY AND USE THIS AS LOCAL STORAGE. IT IS ALSO     */
/* IMAGINABLE TO HAVE SPECIAL ROUTINES THAT CAN PERFORM CERTAIN     */
/* OPERATIONS ON BLOB'S DEPENDENT ON WHAT THE BLOB REPRESENTS.      */
/*                                                                  */
/*                                                                  */
/*       -----------------------------------------                  */
/*       +   INITIAL READ REGION                 +                  */
/*       -----------------------------------------                  */
/*       +   INTERPRETED EXECUTE  REGION         +                  */
/*       -----------------------------------------                  */
/*       +   FINAL UPDATE REGION                 +                  */
/*       -----------------------------------------                  */
/*       +   FINAL READ REGION                   +                  */
/*       -----------------------------------------                  */
/*       +   SUBROUTINE REGION                   +                  */
/*       -----------------------------------------                  */
/* ---------------------------------------------------------------- */
/* ---------------------------------------------------------------- */
/* ----------------- INTERPRETED EXECUTION  ----------------------- */
/* ---------------------------------------------------------------- */
int Dbtup::interpreterStartLab(Signal* signal,
                               KeyReqStruct *req_struct)
{
  Operationrec * const regOperPtr = req_struct->operPtrP;
  int TnoDataRW;
  Uint32 RtotalLen, start_index, dstLen;
  Uint32 *dst;

  Uint32 RinitReadLen= cinBuffer[0];
  Uint32 RexecRegionLen= cinBuffer[1];
  Uint32 RfinalUpdateLen= cinBuffer[2];
  Uint32 RfinalRLen= cinBuffer[3];
  Uint32 RsubLen= cinBuffer[4];

  jam();

  Uint32 RattrinbufLen= req_struct->attrinfo_len;
  const BlockReference sendBref= req_struct->rec_blockref;

  const Uint32 node = refToNode(sendBref);
  if(node != 0 && node != getOwnNodeId()) {
    start_index= 25;
  } else {
    jam();
    /**
     * execute direct
     */
    start_index= 3;
  }
  dst= &signal->theData[start_index];
  dstLen= (MAX_READ / 4) - start_index;
  
  RtotalLen= RinitReadLen;
  RtotalLen += RexecRegionLen;
  RtotalLen += RfinalUpdateLen;
  RtotalLen += RfinalRLen;
  RtotalLen += RsubLen;

  Uint32 RattroutCounter= 0;
  Uint32 RinstructionCounter= 5;

  /* All information to be logged/propagated to replicas
   * is generated from here on so reset the log word count
   */
  Uint32 RlogSize= req_struct->log_size= 0;
  if (((RtotalLen + 5) == RattrinbufLen) &&
      (RattrinbufLen >= 5) &&
      (RattrinbufLen < ZATTR_BUFFER_SIZE)) {
    /* ---------------------------------------------------------------- */
    // We start by checking consistency. We must have the first five
    // words of the ATTRINFO to give us the length of the regions. The
    // size of these regions must be the same as the total ATTRINFO
    // length and finally the total length must be within the limits.
    /* ---------------------------------------------------------------- */

    if (RinitReadLen > 0) {
      jam();
      /* ---------------------------------------------------------------- */
      // The first step that can be taken in the interpreter is to read
      // data of the tuple before any updates have been applied.
      /* ---------------------------------------------------------------- */
      TnoDataRW= readAttributes(req_struct,
				 &cinBuffer[5],
				 RinitReadLen,
				 &dst[0],
				 dstLen,
                                 false);
      if (TnoDataRW >= 0) {
	RattroutCounter= TnoDataRW;
	RinstructionCounter += RinitReadLen;
      } else {
	jam();
        terrorCode = Uint32(-TnoDataRW);
	tupkeyErrorLab(req_struct);
	return -1;
      }
    }
    if (RexecRegionLen > 0) {
      jam();
      /* ---------------------------------------------------------------- */
      // The next step is the actual interpreted execution. This executes
      // a register-based virtual machine which can read and write attributes
      // to and from registers.
      /* ---------------------------------------------------------------- */
      Uint32 RsubPC= RinstructionCounter + RexecRegionLen 
        + RfinalUpdateLen + RfinalRLen;     
      TnoDataRW= interpreterNextLab(signal,
                                     req_struct,
				     &clogMemBuffer[0],
				     &cinBuffer[RinstructionCounter],
				     RexecRegionLen,
				     &cinBuffer[RsubPC],
				     RsubLen,
				     &coutBuffer[0],
				     sizeof(coutBuffer) / 4);
      if (TnoDataRW != -1) {
	RinstructionCounter += RexecRegionLen;
	RlogSize= TnoDataRW;
      } else {
	jam();
	/**
	 * TUPKEY REF is sent from within interpreter
	 */
	return -1;
      }
    }

    if ((RlogSize > 0) ||
        (RfinalUpdateLen > 0))
    {
      /* Operation updates row,
       * reset author pseudo-col before update takes effect
       * This should probably occur only if the interpreted program
       * did not explicitly write the value, but that requires a bit
       * to record whether the value has been written.
       */
      Tablerec* regTabPtr = req_struct->tablePtrP;
      Tuple_header* dst = req_struct->m_tuple_ptr;

      if (regTabPtr->m_bits & Tablerec::TR_ExtraRowAuthorBits)
      {
        Uint32 attrId =
          regTabPtr->getExtraAttrId<Tablerec::TR_ExtraRowAuthorBits>();

        store_extra_row_bits(attrId, regTabPtr, dst, /* default */ 0, false);
      }
    }

    if (RfinalUpdateLen > 0) {
      jam();
      /* ---------------------------------------------------------------- */
      // We can also apply a set of updates without any conditions as part
      // of the interpreted execution.
      /* ---------------------------------------------------------------- */
      if (regOperPtr->op_type == ZUPDATE) {
	TnoDataRW= updateAttributes(req_struct,
				     &cinBuffer[RinstructionCounter],
				     RfinalUpdateLen);
	if (TnoDataRW >= 0) {
	  MEMCOPY_NO_WORDS(&clogMemBuffer[RlogSize],
			   &cinBuffer[RinstructionCounter],
			   RfinalUpdateLen);
	  RinstructionCounter += RfinalUpdateLen;
	  RlogSize += RfinalUpdateLen;
	} else {
	  jam();
          terrorCode = Uint32(-TnoDataRW);
	  tupkeyErrorLab(req_struct);
	  return -1;
	}
      } else {
	return TUPKEY_abort(req_struct, 19);
      }
    }
    if (RfinalRLen > 0) {
      jam();
      /* ---------------------------------------------------------------- */
      // The final action is that we can also read the tuple after it has
      // been updated.
      /* ---------------------------------------------------------------- */
      TnoDataRW= readAttributes(req_struct,
				 &cinBuffer[RinstructionCounter],
				 RfinalRLen,
				 &dst[RattroutCounter],
				 (dstLen - RattroutCounter),
                                 false);
      if (TnoDataRW >= 0) {
	RattroutCounter += TnoDataRW;
      } else {
	jam();
        terrorCode = Uint32(-TnoDataRW);
	tupkeyErrorLab(req_struct);
	return -1;
      }
    }
    /* Add log words explicitly generated here to existing log size
     *  - readAttributes can generate log for ANYVALUE column
     *    It adds the words directly to req_struct->log_size
     *    This is used for ANYVALUE and interpreted delete.
     */
    req_struct->log_size+= RlogSize;
    req_struct->read_length += RattroutCounter;
    sendReadAttrinfo(signal, req_struct, RattroutCounter);
    if (RlogSize > 0) {
      return sendLogAttrinfo(signal, req_struct, RlogSize, regOperPtr);
    }
    return 0;
  } else {
    return TUPKEY_abort(req_struct, 22);
  }
}

/* ---------------------------------------------------------------- */
/*       WHEN EXECUTION IS INTERPRETED WE NEED TO SEND SOME ATTRINFO*/
/*       BACK TO LQH FOR LOGGING AND SENDING TO BACKUP AND STANDBY  */
/*       NODES.                                                     */
/*       INPUT:  LOG_ATTRINFOPTR         WHERE TO FETCH DATA FROM   */
/*               TLOG_START              FIRST INDEX TO LOG         */
/*               TLOG_END                LAST INDEX + 1 TO LOG      */
/* ---------------------------------------------------------------- */
int Dbtup::sendLogAttrinfo(Signal* signal,
                           KeyReqStruct * req_struct,
                           Uint32 TlogSize,
                           Operationrec *  const regOperPtr)

{
  /* Copy from Log buffer to segmented section,
   * then attach to ATTRINFO and execute direct
   * to LQH
   */
  ndbrequire( TlogSize > 0 );
  Uint32 longSectionIVal= RNIL;
  bool ok= appendToSection(longSectionIVal, 
                           &clogMemBuffer[0],
                           TlogSize);
  if (unlikely(!ok))
  {
    /* Resource error, abort transaction */
    terrorCode = ZSEIZE_ATTRINBUFREC_ERROR;
    tupkeyErrorLab(req_struct);
    return -1;
  }
  
  /* Send a TUP_ATTRINFO signal to LQH, which contains
   * the relevant user pointer and the attrinfo section's
   * IVAL
   */
  signal->theData[0]= regOperPtr->userpointer;
  signal->theData[1]= TlogSize;
  signal->theData[2]= longSectionIVal;

  EXECUTE_DIRECT(DBLQH, 
                 GSN_TUP_ATTRINFO, 
                 signal, 
                 3);
  return 0;
}

inline
Uint32 
Dbtup::brancher(Uint32 TheInstruction, Uint32 TprogramCounter)
{         
  Uint32 TbranchDirection= TheInstruction >> 31;
  Uint32 TbranchLength= (TheInstruction >> 16) & 0x7fff;
  TprogramCounter--;
  if (TbranchDirection == 1) {
    jam();
    /* ---------------------------------------------------------------- */
    /*       WE JUMP BACKWARDS.                                         */
    /* ---------------------------------------------------------------- */
    return (TprogramCounter - TbranchLength);
  } else {
    jam();
    /* ---------------------------------------------------------------- */
    /*       WE JUMP FORWARD.                                           */
    /* ---------------------------------------------------------------- */
    return (TprogramCounter + TbranchLength);
  }
}

const Uint32 *
Dbtup::lookupInterpreterParameter(Uint32 paramNo,
                                  const Uint32 * subptr,
                                  Uint32 sublen) const
{
  /**
   * The parameters...are stored in the subroutine section
   *
   * WORD2         WORD3       WORD4         WORD5
   * [ P0 HEADER ] [ P0 DATA ] [ P1 HEADER ] [ P1 DATA ]
   *
   *
   * len=4 <=> 1 word
   */
  Uint32 pos = 0;
  while (paramNo)
  {
    const Uint32 * head = subptr + pos;
    Uint32 len = AttributeHeader::getDataSize(* head);
    paramNo --;
    pos += 1 + len;
    if (unlikely(pos >= sublen))
      return 0;
  }

  const Uint32 * head = subptr + pos;
  Uint32 len = AttributeHeader::getDataSize(* head);
  if (unlikely(pos + 1 + len > sublen))
    return 0;

  return head;
}

int Dbtup::interpreterNextLab(Signal* signal,
                              KeyReqStruct* req_struct,
                              Uint32* logMemory,
                              Uint32* mainProgram,
                              Uint32 TmainProgLen,
                              Uint32* subroutineProg,
                              Uint32 TsubroutineLen,
			      Uint32 * tmpArea,
			      Uint32 tmpAreaSz)
{
  register Uint32* TcurrentProgram= mainProgram;
  register Uint32 TcurrentSize= TmainProgLen;
  register Uint32 RnoOfInstructions= 0;
  register Uint32 TprogramCounter= 0;
  register Uint32 theInstruction;
  register Uint32 theRegister;
  Uint32 TdataWritten= 0;
  Uint32 RstackPtr= 0;
  union {
    Uint32 TregMemBuffer[32];
    Uint64 align[16];
  };
  (void)align; // kill warning
  Uint32 TstackMemBuffer[32];

  /* ---------------------------------------------------------------- */
  // Initialise all 8 registers to contain the NULL value.
  // In this version we can handle 32 and 64 bit unsigned integers.
  // They are handled as 64 bit values. Thus the 32 most significant
  // bits are zeroed for 32 bit values.
  /* ---------------------------------------------------------------- */
  TregMemBuffer[0]= 0;
  TregMemBuffer[4]= 0;
  TregMemBuffer[8]= 0;
  TregMemBuffer[12]= 0;
  TregMemBuffer[16]= 0;
  TregMemBuffer[20]= 0;
  TregMemBuffer[24]= 0;
  TregMemBuffer[28]= 0;
  Uint32 tmpHabitant= ~0;

  while (RnoOfInstructions < 8000) {
    /* ---------------------------------------------------------------- */
    /* EXECUTE THE NEXT INTERPRETER INSTRUCTION.                        */
    /* ---------------------------------------------------------------- */
    RnoOfInstructions++;
    theInstruction= TcurrentProgram[TprogramCounter];
    theRegister= Interpreter::getReg1(theInstruction) << 2;
#ifdef TRACE_INTERPRETER
    ndbout_c("Interpreter : RnoOfInstructions : %u.  TprogramCounter : %u.  Opcode : %u",
             RnoOfInstructions, TprogramCounter, Interpreter::getOpCode(theInstruction));
#endif
    if (TprogramCounter < TcurrentSize) {
      TprogramCounter++;
      switch (Interpreter::getOpCode(theInstruction)) {
      case Interpreter::READ_ATTR_INTO_REG:
	jam();
	/* ---------------------------------------------------------------- */
	// Read an attribute from the tuple into a register.
	// While reading an attribute we allow the attribute to be an array
	// as long as it fits in the 64 bits of the register.
	/* ---------------------------------------------------------------- */
	{
	  Uint32 theAttrinfo= theInstruction;
	  int TnoDataRW= readAttributes(req_struct,
				     &theAttrinfo,
				     (Uint32)1,
				     &TregMemBuffer[theRegister],
				     (Uint32)3,
                                     false);
	  if (TnoDataRW == 2) {
	    /* ------------------------------------------------------------- */
	    // Two words read means that we get the instruction plus one 32 
	    // word read. Thus we set the register to be a 32 bit register.
	    /* ------------------------------------------------------------- */
	    TregMemBuffer[theRegister]= 0x50;
            // arithmetic conversion if big-endian
            * (Int64*)(TregMemBuffer+theRegister+2)= TregMemBuffer[theRegister+1];
	  } else if (TnoDataRW == 3) {
	    /* ------------------------------------------------------------- */
	    // Three words read means that we get the instruction plus two 
	    // 32 words read. Thus we set the register to be a 64 bit register.
	    /* ------------------------------------------------------------- */
	    TregMemBuffer[theRegister]= 0x60;
            TregMemBuffer[theRegister+3]= TregMemBuffer[theRegister+2];
            TregMemBuffer[theRegister+2]= TregMemBuffer[theRegister+1];
	  } else if (TnoDataRW == 1) {
	    /* ------------------------------------------------------------- */
	    // One word read means that we must have read a NULL value. We set
	    // the register to indicate a NULL value.
	    /* ------------------------------------------------------------- */
	    TregMemBuffer[theRegister]= 0;
	    TregMemBuffer[theRegister + 2]= 0;
	    TregMemBuffer[theRegister + 3]= 0;
	  } else if (TnoDataRW < 0) {
	    jam();
            terrorCode = Uint32(-TnoDataRW);
	    tupkeyErrorLab(req_struct);
	    return -1;
	  } else {
	    /* ------------------------------------------------------------- */
	    // Any other return value from the read attribute here is not 
	    // allowed and will lead to a system crash.
	    /* ------------------------------------------------------------- */
	    ndbrequire(false);
	  }
	  break;
	}

      case Interpreter::WRITE_ATTR_FROM_REG:
	jam();
	{
	  Uint32 TattrId= theInstruction >> 16;
	  Uint32 TattrDescrIndex= req_struct->tablePtrP->tabDescriptor +
	    (TattrId << ZAD_LOG_SIZE);
	  Uint32 TattrDesc1= tableDescriptor[TattrDescrIndex].tabDescr;
	  Uint32 TregType= TregMemBuffer[theRegister];

	  /* --------------------------------------------------------------- */
	  // Calculate the number of words of this attribute.
	  // We allow writes into arrays as long as they fit into the 64 bit
	  // register size.
	  /* --------------------------------------------------------------- */
          Uint32 TattrNoOfWords = AttributeDescriptor::getSizeInWords(TattrDesc1);
	  Uint32 Toptype = req_struct->operPtrP->op_type;
	  Uint32 TdataForUpdate[3];
	  Uint32 Tlen;

	  AttributeHeader ah(TattrId, TattrNoOfWords << 2);
          TdataForUpdate[0]= ah.m_value;
	  TdataForUpdate[1]= TregMemBuffer[theRegister + 2];
	  TdataForUpdate[2]= TregMemBuffer[theRegister + 3];
	  Tlen= TattrNoOfWords + 1;
	  if (Toptype == ZUPDATE) {
	    if (TattrNoOfWords <= 2) {
              if (TattrNoOfWords == 1) {
                // arithmetic conversion if big-endian
                Int64 * tmp = new (&TregMemBuffer[theRegister + 2]) Int64;
                TdataForUpdate[1] = Uint32(* tmp);
                TdataForUpdate[2] = 0;
              }
	      if (TregType == 0) {
		/* --------------------------------------------------------- */
		// Write a NULL value into the attribute
		/* --------------------------------------------------------- */
		ah.setNULL();
                TdataForUpdate[0]= ah.m_value;
		Tlen= 1;
	      }
	      int TnoDataRW= updateAttributes(req_struct,
					   &TdataForUpdate[0],
					   Tlen);
	      if (TnoDataRW >= 0) {
		/* --------------------------------------------------------- */
		// Write the written data also into the log buffer so that it 
		// will be logged.
		/* --------------------------------------------------------- */
		logMemory[TdataWritten + 0]= TdataForUpdate[0];
		logMemory[TdataWritten + 1]= TdataForUpdate[1];
		logMemory[TdataWritten + 2]= TdataForUpdate[2];
		TdataWritten += Tlen;
	      } else {
                terrorCode = Uint32(-TnoDataRW);
		tupkeyErrorLab(req_struct);
		return -1;
	      }
	    } else {
	      return TUPKEY_abort(req_struct, 15);
	    }
	  } else {
	    return TUPKEY_abort(req_struct, 16);
	  }
	  break;
	}

      case Interpreter::LOAD_CONST_NULL:
	jam();
	TregMemBuffer[theRegister]= 0;	/* NULL INDICATOR */
	break;

      case Interpreter::LOAD_CONST16:
	jam();
	TregMemBuffer[theRegister]= 0x50;	/* 32 BIT UNSIGNED CONSTANT */
	* (Int64*)(TregMemBuffer+theRegister+2)= theInstruction >> 16;
	break;

      case Interpreter::LOAD_CONST32:
	jam();
	TregMemBuffer[theRegister]= 0x50;	/* 32 BIT UNSIGNED CONSTANT */
	* (Int64*)(TregMemBuffer+theRegister+2)= * 
	  (TcurrentProgram+TprogramCounter);
	TprogramCounter++;
	break;

      case Interpreter::LOAD_CONST64:
	jam();
	TregMemBuffer[theRegister]= 0x60;	/* 64 BIT UNSIGNED CONSTANT */
        TregMemBuffer[theRegister + 2 ]= * (TcurrentProgram +
                                             TprogramCounter++);
        TregMemBuffer[theRegister + 3 ]= * (TcurrentProgram +
                                             TprogramCounter++);
	break;

      case Interpreter::ADD_REG_REG:
	jam();
	{
	  Uint32 TrightRegister= Interpreter::getReg2(theInstruction) << 2;
	  Uint32 TdestRegister= Interpreter::getReg3(theInstruction) << 2;

	  Uint32 TrightType= TregMemBuffer[TrightRegister];
	  Int64 Tright0= * (Int64*)(TregMemBuffer + TrightRegister + 2);
	  

	  Uint32 TleftType= TregMemBuffer[theRegister];
	  Int64 Tleft0= * (Int64*)(TregMemBuffer + theRegister + 2);
         
	  if ((TleftType | TrightType) != 0) {
	    Uint64 Tdest0= Tleft0 + Tright0;
	    * (Int64*)(TregMemBuffer+TdestRegister+2)= Tdest0;
	    TregMemBuffer[TdestRegister]= 0x60;
	  } else {
	    return TUPKEY_abort(req_struct, 20);
	  }
	  break;
	}

      case Interpreter::SUB_REG_REG:
	jam();
	{
	  Uint32 TrightRegister= Interpreter::getReg2(theInstruction) << 2;
	  Uint32 TdestRegister= Interpreter::getReg3(theInstruction) << 2;

	  Uint32 TrightType= TregMemBuffer[TrightRegister];
	  Int64 Tright0= * (Int64*)(TregMemBuffer + TrightRegister + 2);
	  
	  Uint32 TleftType= TregMemBuffer[theRegister];
	  Int64 Tleft0= * (Int64*)(TregMemBuffer + theRegister + 2);
         
	  if ((TleftType | TrightType) != 0) {
	    Int64 Tdest0= Tleft0 - Tright0;
	    * (Int64*)(TregMemBuffer+TdestRegister+2)= Tdest0;
	    TregMemBuffer[TdestRegister]= 0x60;
	  } else {
	    return TUPKEY_abort(req_struct, 20);
	  }
	  break;
	}

      case Interpreter::BRANCH:
	TprogramCounter= brancher(theInstruction, TprogramCounter);
	break;

      case Interpreter::BRANCH_REG_EQ_NULL:
	if (TregMemBuffer[theRegister] != 0) {
	  jam();
	  continue;
	} else {
	  jam();
	  TprogramCounter= brancher(theInstruction, TprogramCounter);
	}
	break;

      case Interpreter::BRANCH_REG_NE_NULL:
	if (TregMemBuffer[theRegister] == 0) {
	  jam();
	  continue;
	} else {
	  jam();
	  TprogramCounter= brancher(theInstruction, TprogramCounter);
	}
	break;


      case Interpreter::BRANCH_EQ_REG_REG:
	{
	  Uint32 TrightRegister= Interpreter::getReg2(theInstruction) << 2;

	  Uint32 TleftType= TregMemBuffer[theRegister];
	  Uint32 Tleft0= TregMemBuffer[theRegister + 2];
	  Uint32 Tleft1= TregMemBuffer[theRegister + 3];

	  Uint32 TrightType= TregMemBuffer[TrightRegister];
	  Uint32 Tright0= TregMemBuffer[TrightRegister + 2];
	  Uint32 Tright1= TregMemBuffer[TrightRegister + 3];
	  if ((TrightType | TleftType) != 0) {
	    jam();
	    if ((Tleft0 == Tright0) && (Tleft1 == Tright1)) {
	      TprogramCounter= brancher(theInstruction, TprogramCounter);
	    }
	  } else {
	    return TUPKEY_abort(req_struct, 23);
	  }
	  break;
	}

      case Interpreter::BRANCH_NE_REG_REG:
	{
	  Uint32 TrightRegister= Interpreter::getReg2(theInstruction) << 2;

	  Uint32 TleftType= TregMemBuffer[theRegister];
	  Uint32 Tleft0= TregMemBuffer[theRegister + 2];
	  Uint32 Tleft1= TregMemBuffer[theRegister + 3];

	  Uint32 TrightType= TregMemBuffer[TrightRegister];
	  Uint32 Tright0= TregMemBuffer[TrightRegister + 2];
	  Uint32 Tright1= TregMemBuffer[TrightRegister + 3];
	  if ((TrightType | TleftType) != 0) {
	    jam();
	    if ((Tleft0 != Tright0) || (Tleft1 != Tright1)) {
	      TprogramCounter= brancher(theInstruction, TprogramCounter);
	    }
	  } else {
	    return TUPKEY_abort(req_struct, 24);
	  }
	  break;
	}

      case Interpreter::BRANCH_LT_REG_REG:
	{
	  Uint32 TrightRegister= Interpreter::getReg2(theInstruction) << 2;

	  Uint32 TrightType= TregMemBuffer[TrightRegister];
	  Int64 Tright0= * (Int64*)(TregMemBuffer + TrightRegister + 2);
	  
	  Uint32 TleftType= TregMemBuffer[theRegister];
	  Int64 Tleft0= * (Int64*)(TregMemBuffer + theRegister + 2);
         

	  if ((TrightType | TleftType) != 0) {
	    jam();
	    if (Tleft0 < Tright0) {
	      TprogramCounter= brancher(theInstruction, TprogramCounter);
	    }
	  } else {
	    return TUPKEY_abort(req_struct, 24);
	  }
	  break;
	}

      case Interpreter::BRANCH_LE_REG_REG:
	{
	  Uint32 TrightRegister= Interpreter::getReg2(theInstruction) << 2;

	  Uint32 TrightType= TregMemBuffer[TrightRegister];
	  Int64 Tright0= * (Int64*)(TregMemBuffer + TrightRegister + 2);
	  
	  Uint32 TleftType= TregMemBuffer[theRegister];
	  Int64 Tleft0= * (Int64*)(TregMemBuffer + theRegister + 2);
	  

	  if ((TrightType | TleftType) != 0) {
	    jam();
	    if (Tleft0 <= Tright0) {
	      TprogramCounter= brancher(theInstruction, TprogramCounter);
	    }
	  } else {
	    return TUPKEY_abort(req_struct, 26);
	  }
	  break;
	}

      case Interpreter::BRANCH_GT_REG_REG:
	{
	  Uint32 TrightRegister= Interpreter::getReg2(theInstruction) << 2;

	  Uint32 TrightType= TregMemBuffer[TrightRegister];
	  Int64 Tright0= * (Int64*)(TregMemBuffer + TrightRegister + 2);
	  
	  Uint32 TleftType= TregMemBuffer[theRegister];
	  Int64 Tleft0= * (Int64*)(TregMemBuffer + theRegister + 2);
	  

	  if ((TrightType | TleftType) != 0) {
	    jam();
	    if (Tleft0 > Tright0){
	      TprogramCounter= brancher(theInstruction, TprogramCounter);
	    }
	  } else {
	    return TUPKEY_abort(req_struct, 27);
	  }
	  break;
	}

      case Interpreter::BRANCH_GE_REG_REG:
	{
	  Uint32 TrightRegister= Interpreter::getReg2(theInstruction) << 2;

	  Uint32 TrightType= TregMemBuffer[TrightRegister];
	  Int64 Tright0= * (Int64*)(TregMemBuffer + TrightRegister + 2);
	  
	  Uint32 TleftType= TregMemBuffer[theRegister];
	  Int64 Tleft0= * (Int64*)(TregMemBuffer + theRegister + 2);
	  

	  if ((TrightType | TleftType) != 0) {
	    jam();
	    if (Tleft0 >= Tright0){
	      TprogramCounter= brancher(theInstruction, TprogramCounter);
	    }
	  } else {
	    return TUPKEY_abort(req_struct, 28);
	  }
	  break;
	}

      case Interpreter::BRANCH_ATTR_OP_ARG_2:
      case Interpreter::BRANCH_ATTR_OP_ARG:{
	jam();
	Uint32 cond = Interpreter::getBinaryCondition(theInstruction);
	Uint32 ins2 = TcurrentProgram[TprogramCounter];
	Uint32 attrId = Interpreter::getBranchCol_AttrId(ins2) << 16;
	Uint32 argLen = Interpreter::getBranchCol_Len(ins2);
        Uint32 step = argLen;

	if(tmpHabitant != attrId){
	  Int32 TnoDataR = readAttributes(req_struct,
					  &attrId, 1,
					  tmpArea, tmpAreaSz,
                                          false);
	  
	  if (TnoDataR < 0) {
	    jam();
            terrorCode = Uint32(-TnoDataR);
	    tupkeyErrorLab(req_struct);
	    return -1;
	  }
	  tmpHabitant= attrId;
	}

        // get type
	attrId >>= 16;
	Uint32 TattrDescrIndex = req_struct->tablePtrP->tabDescriptor +
	  (attrId << ZAD_LOG_SIZE);
	Uint32 TattrDesc1 = tableDescriptor[TattrDescrIndex].tabDescr;
	Uint32 TattrDesc2 = tableDescriptor[TattrDescrIndex+1].tabDescr;
	Uint32 typeId = AttributeDescriptor::getType(TattrDesc1);
	void * cs = 0;
	if(AttributeOffset::getCharsetFlag(TattrDesc2))
	{
	  Uint32 pos = AttributeOffset::getCharsetPos(TattrDesc2);
	  cs = req_struct->tablePtrP->charsetArray[pos];
	}
	const NdbSqlUtil::Type& sqlType = NdbSqlUtil::getType(typeId);

        // get data
	AttributeHeader ah(tmpArea[0]);
        const char* s1 = (char*)&tmpArea[1];
        const char* s2 = (char*)&TcurrentProgram[TprogramCounter+1];
        // fixed length in 5.0
	Uint32 attrLen = AttributeDescriptor::getSizeInBytes(TattrDesc1);

        if (Interpreter::getOpCode(theInstruction) ==
            Interpreter::BRANCH_ATTR_OP_ARG_2)
        {
          jam();
          Uint32 paramNo = Interpreter::getBranchCol_ParamNo(ins2);
          const Uint32 * paramptr = lookupInterpreterParameter(paramNo,
                                                               subroutineProg,
                                                               TsubroutineLen);
          if (unlikely(paramptr == 0))
          {
            jam();
            terrorCode = 99; // TODO
            tupkeyErrorLab(req_struct);
            return -1;
          }

          argLen = AttributeHeader::getByteSize(* paramptr);
          step = 0;
          s2 = (char*)(paramptr + 1);
        }
        
        if (typeId == NDB_TYPE_BIT)
        {
          /* Size in bytes for bit fields can be incorrect due to
           * rounding down
           */
          Uint32 bitFieldAttrLen= (AttributeDescriptor::getArraySize(TattrDesc1)
                                   + 7) / 8;
          attrLen= bitFieldAttrLen;
        }

	bool r1_null = ah.isNULL();
	bool r2_null = argLen == 0;
	int res1;
        if (cond <= Interpreter::GE)
        {
          /* Inequality - EQ, NE, LT, LE, GT, GE */
          if (r1_null || r2_null) {
            // NULL==NULL and NULL<not-NULL
            res1 = r1_null && r2_null ? 0 : r1_null ? -1 : 1;
          } else {
	    jam();
	    if (unlikely(sqlType.m_cmp == 0))
	    {
	      return TUPKEY_abort(req_struct, 40);
	    }
            res1 = (*sqlType.m_cmp)(cs, s1, attrLen, s2, argLen);
          }
	} else {
          if ((cond == Interpreter::LIKE) ||
              (cond == Interpreter::NOT_LIKE))
          {
            if (r1_null || r2_null) {
              // NULL like NULL is true (has no practical use)
              res1 =  r1_null && r2_null ? 0 : -1;
            } else {
              jam();
              if (unlikely(sqlType.m_like == 0))
              {
                return TUPKEY_abort(req_struct, 40);
              }
              res1 = (*sqlType.m_like)(cs, s1, attrLen, s2, argLen);
            }
          }
          else
          {
            /* AND_XX_MASK condition */
            ndbassert(cond <= Interpreter::AND_NE_ZERO);
            if (unlikely(sqlType.m_mask == 0))
            {
              return TUPKEY_abort(req_struct,40);
            }
            /* If either arg is NULL, we say COL AND MASK
             * NE_ZERO and NE_MASK.
             */
            if (r1_null || r2_null) {
              res1= 1;
            } else {
              
              bool cmpZero= 
                (cond == Interpreter::AND_EQ_ZERO) ||
                (cond == Interpreter::AND_NE_ZERO);
              
              res1 = (*sqlType.m_mask)(s1, attrLen, s2, argLen, cmpZero);
            }
          }
        }

        int res = 0;
        switch ((Interpreter::BinaryCondition)cond) {
        case Interpreter::EQ:
          res = (res1 == 0);
          break;
        case Interpreter::NE:
          res = (res1 != 0);
          break;
        // note the condition is backwards
        case Interpreter::LT:
          res = (res1 > 0);
          break;
        case Interpreter::LE:
          res = (res1 >= 0);
          break;
        case Interpreter::GT:
          res = (res1 < 0);
          break;
        case Interpreter::GE:
          res = (res1 <= 0);
          break;
        case Interpreter::LIKE:
          res = (res1 == 0);
          break;
        case Interpreter::NOT_LIKE:
          res = (res1 == 1);
          break;
        case Interpreter::AND_EQ_MASK:
          res = (res1 == 0);
          break;
        case Interpreter::AND_NE_MASK:
          res = (res1 != 0);
          break;
        case Interpreter::AND_EQ_ZERO:
          res = (res1 == 0);
          break;
        case Interpreter::AND_NE_ZERO:
          res = (res1 != 0);
          break;
	  // XXX handle invalid value
        }
#ifdef TRACE_INTERPRETER
	ndbout_c("cond=%u attr(%d)='%.*s'(%d) str='%.*s'(%d) res1=%d res=%d",
		 cond, attrId >> 16,
                 attrLen, s1, attrLen, argLen, s2, argLen, res1, res);
#endif
        if (res)
          TprogramCounter = brancher(theInstruction, TprogramCounter);
        else 
	{
          Uint32 tmp = ((step + 3) >> 2) + 1;
          TprogramCounter += tmp;
        }
	break;
      }
	
      case Interpreter::BRANCH_ATTR_EQ_NULL:{
	jam();
	Uint32 ins2= TcurrentProgram[TprogramCounter];
	Uint32 attrId= Interpreter::getBranchCol_AttrId(ins2) << 16;
	
	if (tmpHabitant != attrId){
	  Int32 TnoDataR= readAttributes(req_struct,
					  &attrId, 1,
					  tmpArea, tmpAreaSz,
                                          false);
	  
	  if (TnoDataR < 0) {
	    jam();
            terrorCode = Uint32(-TnoDataR);
	    tupkeyErrorLab(req_struct);
	    return -1;
	  }
	  tmpHabitant= attrId;
	}
	
	AttributeHeader ah(tmpArea[0]);
	if (ah.isNULL()){
	  TprogramCounter= brancher(theInstruction, TprogramCounter);
	} else {
	  TprogramCounter ++;
	}
	break;
      }

      case Interpreter::BRANCH_ATTR_NE_NULL:{
	jam();
	Uint32 ins2= TcurrentProgram[TprogramCounter];
	Uint32 attrId= Interpreter::getBranchCol_AttrId(ins2) << 16;
	
	if (tmpHabitant != attrId){
	  Int32 TnoDataR= readAttributes(req_struct,
					  &attrId, 1,
					  tmpArea, tmpAreaSz,
                                          false);
	  
	  if (TnoDataR < 0) {
	    jam();
            terrorCode = Uint32(-TnoDataR);
	    tupkeyErrorLab(req_struct);
	    return -1;
	  }
	  tmpHabitant= attrId;
	}
	
	AttributeHeader ah(tmpArea[0]);
	if (ah.isNULL()){
	  TprogramCounter ++;
	} else {
	  TprogramCounter= brancher(theInstruction, TprogramCounter);
	}
	break;
      }
	
      case Interpreter::EXIT_OK:
	jam();
#ifdef TRACE_INTERPRETER
	ndbout_c(" - exit_ok");
#endif
	return TdataWritten;

      case Interpreter::EXIT_OK_LAST:
	jam();
#ifdef TRACE_INTERPRETER
	ndbout_c(" - exit_ok_last");
#endif
	req_struct->last_row= true;
	return TdataWritten;
	
      case Interpreter::EXIT_REFUSE:
	jam();
#ifdef TRACE_INTERPRETER
	ndbout_c(" - exit_nok");
#endif
	terrorCode= theInstruction >> 16;
	return TUPKEY_abort(req_struct, 29);

      case Interpreter::CALL:
	jam();
#ifdef TRACE_INTERPRETER
        ndbout_c(" - call addr=%u, subroutine len=%u ret addr=%u",
                 theInstruction >> 16, TsubroutineLen, TprogramCounter);
#endif
	RstackPtr++;
	if (RstackPtr < 32) {
          TstackMemBuffer[RstackPtr]= TprogramCounter;
          TprogramCounter= theInstruction >> 16;
	  if (TprogramCounter < TsubroutineLen) {
	    TcurrentProgram= subroutineProg;
	    TcurrentSize= TsubroutineLen;
	  } else {
	    return TUPKEY_abort(req_struct, 30);
	  }
	} else {
	  return TUPKEY_abort(req_struct, 31);
	}
	break;

      case Interpreter::RETURN:
	jam();
#ifdef TRACE_INTERPRETER
        ndbout_c(" - return to %u from stack level %u",
                 TstackMemBuffer[RstackPtr],
                 RstackPtr);
#endif
	if (RstackPtr > 0) {
	  TprogramCounter= TstackMemBuffer[RstackPtr];
	  RstackPtr--;
	  if (RstackPtr == 0) {
	    jam();
	    /* ------------------------------------------------------------- */
	    // We are back to the main program.
	    /* ------------------------------------------------------------- */
	    TcurrentProgram= mainProgram;
	    TcurrentSize= TmainProgLen;
	  }
	} else {
	  return TUPKEY_abort(req_struct, 32);
	}
	break;

      default:
	return TUPKEY_abort(req_struct, 33);
      }
    } else {
      return TUPKEY_abort(req_struct, 34);
    }
  }
  return TUPKEY_abort(req_struct, 35);
}

/**
 * expand_var_part - copy packed variable attributes to fully expanded size
 * 
 * dst:        where to start writing attribute data
 * dst_off_ptr where to write attribute offsets
 * src         pointer to packed attributes
 * tabDesc     array of attribute descriptors (used for getting max size)
 * no_of_attr  no of atributes to expand
 */
static
Uint32*
expand_var_part(Dbtup::KeyReqStruct::Var_data *dst, 
		const Uint32* src, 
		const Uint32 * tabDesc, 
		const Uint16* order)
{
  char* dst_ptr= dst->m_data_ptr;
  Uint32 no_attr= dst->m_var_len_offset;
  Uint16* dst_off_ptr= dst->m_offset_array_ptr;
  Uint16* dst_len_ptr= dst_off_ptr + no_attr;
  const Uint16* src_off_ptr= (const Uint16*)src;
  const char* src_ptr= (const char*)(src_off_ptr + no_attr + 1);
  
  Uint16 tmp= *src_off_ptr++, next_pos, len, max_len, dst_off= 0;
  for(Uint32 i = 0; i<no_attr; i++)
  {
    next_pos= *src_off_ptr++;
    len= next_pos - tmp;
    
    *dst_off_ptr++ = dst_off; 
    *dst_len_ptr++ = dst_off + len;
    memcpy(dst_ptr, src_ptr, len);
    src_ptr += len;
    
    max_len= AttributeDescriptor::getSizeInBytes(tabDesc[* order++]);
    dst_ptr += max_len; // Max size
    dst_off += max_len;
    
    tmp= next_pos;
  }
  
  return ALIGN_WORD(dst_ptr);
}

void
Dbtup::expand_tuple(KeyReqStruct* req_struct, 
		    Uint32 sizes[2],
		    Tuple_header* src, 
		    const Tablerec* tabPtrP,
		    bool disk)
{
  Uint32 bits= src->m_header_bits;
  Uint32 extra_bits = bits;
  Tuple_header* ptr= req_struct->m_tuple_ptr;
  
  Uint16 dd_tot= tabPtrP->m_no_of_disk_attributes;
  Uint16 mm_vars= tabPtrP->m_attributes[MM].m_no_of_varsize;
  Uint16 mm_dynvar= tabPtrP->m_attributes[MM].m_no_of_dyn_var;
  Uint16 mm_dynfix= tabPtrP->m_attributes[MM].m_no_of_dyn_fix;
  Uint16 mm_dyns= tabPtrP->m_attributes[MM].m_no_of_dynamic;
  Uint32 fix_size= tabPtrP->m_offsets[MM].m_fix_header_size;
  Uint32 order_desc= tabPtrP->m_real_order_descriptor;

  Uint32 *dst_ptr= ptr->get_end_of_fix_part_ptr(tabPtrP);
  const Uint32 *disk_ref= src->get_disk_ref_ptr(tabPtrP);
  const Uint32 *src_ptr= src->get_end_of_fix_part_ptr(tabPtrP);
  const Var_part_ref* var_ref = src->get_var_part_ref_ptr(tabPtrP);
  const Uint32 *desc= (Uint32*)req_struct->attr_descr;
  const Uint16 *order = (Uint16*)(&tableDescriptor[order_desc]);
  order += tabPtrP->m_attributes[MM].m_no_of_fixsize;
  
  // Copy fix part
  sizes[MM]= 1;
  memcpy(ptr, src, 4*fix_size);
  if(mm_vars || mm_dyns)
  { 
    /*
     * Reserve place for initial length word and offset array (with one extra
     * offset). This will be filled-in in later, in shrink_tuple().
     */
    dst_ptr += Varpart_copy::SZ32;

    KeyReqStruct::Var_data* dst= &req_struct->m_var_data[MM];
    Uint32 step; // in bytes
    Uint32 src_len;
    const Uint32 *src_data;
    if (bits & Tuple_header::VAR_PART)
    {
      KeyReqStruct::Var_data* dst= &req_struct->m_var_data[MM];
      if(! (bits & Tuple_header::COPY_TUPLE))
      {
        /* This is for the initial expansion of a stored row. */
        Ptr<Page> var_page;
        src_data= get_ptr(&var_page, *var_ref);
        src_len= get_len(&var_page, *var_ref);
        sizes[MM]= src_len;
        step= 0;
        req_struct->m_varpart_page_ptr = var_page;
        
        /* An original tuple cant have grown as we're expanding it...
         * else we would be "re-expand"*/
        ndbassert(! (bits & Tuple_header::MM_GROWN));
      }
      else
      {
        /* This is for the re-expansion of a shrunken row (update2 ...) */

        Varpart_copy* vp = (Varpart_copy*)src_ptr;
        src_len = vp->m_len;
        src_data= vp->m_data;
        step= (Varpart_copy::SZ32 + src_len); // 1+ is for extra word
        req_struct->m_varpart_page_ptr = req_struct->m_page_ptr;
        sizes[MM]= src_len;
      }

      if (mm_vars)
      {
        dst->m_data_ptr= (char*)(((Uint16*)dst_ptr)+mm_vars+1);
        dst->m_offset_array_ptr= req_struct->var_pos_array;
        dst->m_var_len_offset= mm_vars;
        dst->m_max_var_offset= tabPtrP->m_offsets[MM].m_max_var_offset;
        
        dst_ptr= expand_var_part(dst, src_data, desc, order);
        ndbassert(dst_ptr == ALIGN_WORD(dst->m_data_ptr + dst->m_max_var_offset));
        /**
         * Move to end of fix varpart
         */
        char* varstart = (char*)(((Uint16*)src_data)+mm_vars+1);
        Uint32 varlen = ((Uint16*)src_data)[mm_vars];
        Uint32 *dynstart = ALIGN_WORD(varstart + varlen);

        ndbassert(src_len >= (dynstart - src_data));
        src_len -= Uint32(dynstart - src_data);
        src_data = dynstart;
      }
    }
    else
    {
      /**
       * No varpart...only allowed for dynattr
       */
      ndbassert(mm_vars == 0);
      src_len = step = sizes[MM] = 0;
      src_data = 0;
    }

    if (mm_dyns)
    {
      /**
       * dynattr needs to be expanded even if no varpart existed before
       */
      dst->m_dyn_offset_arr_ptr= req_struct->var_pos_array+2*mm_vars;
      dst->m_dyn_len_offset= mm_dynvar+mm_dynfix;
      dst->m_max_dyn_offset= tabPtrP->m_offsets[MM].m_max_dyn_offset;
      dst->m_dyn_data_ptr= (char*)dst_ptr;
      dst_ptr= expand_dyn_part(dst, src_data,
                               src_len,
                               desc, order + mm_vars,
                               mm_dynvar, mm_dynfix,
                               tabPtrP->m_offsets[MM].m_dyn_null_words);
    }
    
    ndbassert((UintPtr(src_ptr) & 3) == 0);
    src_ptr = src_ptr + step;
  }

  src->m_header_bits= bits & 
    ~(Uint32)(Tuple_header::MM_SHRINK | Tuple_header::MM_GROWN);
  
  sizes[DD]= 0;
  if(disk && dd_tot)
  {
    const Uint16 dd_vars= tabPtrP->m_attributes[DD].m_no_of_varsize;
    order+= mm_vars+mm_dynvar+mm_dynfix;
    
    if(bits & Tuple_header::DISK_INLINE)
    {
      // Only on copy tuple
      ndbassert(bits & Tuple_header::COPY_TUPLE);
    }
    else
    {
      Local_key key;
      memcpy(&key, disk_ref, sizeof(key));
      key.m_page_no= req_struct->m_disk_page_ptr.i;
      src_ptr= get_dd_ptr(&req_struct->m_disk_page_ptr, &key, tabPtrP);
    }
    extra_bits |= Tuple_header::DISK_INLINE;

    // Fix diskpart
    req_struct->m_disk_ptr= (Tuple_header*)dst_ptr;
    memcpy(dst_ptr, src_ptr, 4*tabPtrP->m_offsets[DD].m_fix_header_size);
    sizes[DD] = tabPtrP->m_offsets[DD].m_fix_header_size;
    
    ndbassert(! (req_struct->m_disk_ptr->m_header_bits & Tuple_header::FREE));
    
    ndbrequire(dd_vars == 0);
  }
  
  ptr->m_header_bits= (extra_bits | Tuple_header::COPY_TUPLE);
  req_struct->is_expanded= true;
}

void
Dbtup::dump_tuple(const KeyReqStruct* req_struct, const Tablerec* tabPtrP)
{
  Uint16 mm_vars= tabPtrP->m_attributes[MM].m_no_of_varsize;
  Uint16 mm_dyns= tabPtrP->m_attributes[MM].m_no_of_dynamic;
  //Uint16 dd_tot= tabPtrP->m_no_of_disk_attributes;
  const Tuple_header* ptr= req_struct->m_tuple_ptr;
  Uint32 bits= ptr->m_header_bits;
  const Uint32 *tuple_words= (Uint32 *)ptr;
  const Uint32 *fix_p;
  Uint32 fix_len;
  const Uint32 *var_p;
  Uint32 var_len;
  //const Uint32 *disk_p;
  //Uint32 disk_len;
  const char *typ;

  fix_p= tuple_words;
  fix_len= tabPtrP->m_offsets[MM].m_fix_header_size;
  if(req_struct->is_expanded)
  {
    typ= "expanded";
    var_p= ptr->get_end_of_fix_part_ptr(tabPtrP);
    var_len= 0;                                 // No dump of varpart in expanded
#if 0
    disk_p= (Uint32 *)req_struct->m_disk_ptr;
    disk_len= (dd_tot ? tabPtrP->m_offsets[DD].m_fix_header_size : 0);
#endif
  }
  else if(! (bits & Tuple_header::COPY_TUPLE))
  {
    typ= "stored";
    if(mm_vars+mm_dyns)
    {
      //const KeyReqStruct::Var_data* dst= &req_struct->m_var_data[MM];
      const Var_part_ref *varref= ptr->get_var_part_ref_ptr(tabPtrP);
      Ptr<Page> tmp;
      var_p= get_ptr(&tmp, * varref);
      var_len= get_len(&tmp, * varref);
    }
    else
    {
      var_p= 0;
      var_len= 0;
    }
#if 0
    if(dd_tot)
    {
      Local_key key;
      memcpy(&key, ptr->get_disk_ref_ptr(tabPtrP), sizeof(key));
      key.m_page_no= req_struct->m_disk_page_ptr.i;
      disk_p= get_dd_ptr(&req_struct->m_disk_page_ptr, &key, tabPtrP);
      disk_len= tabPtrP->m_offsets[DD].m_fix_header_size;
    }
    else
    {
      disk_p= var_p;
      disk_len= 0;
    }
#endif
  }
  else
  {
    typ= "shrunken";
    if(mm_vars+mm_dyns)
    {
      var_p= ptr->get_end_of_fix_part_ptr(tabPtrP);
      var_len= *((Uint16 *)var_p) + 1;
    }
    else
    {
      var_p= 0;
      var_len= 0;
    }
#if 0
    disk_p= (Uint32 *)(req_struct->m_disk_ptr);
    disk_len= (dd_tot ? tabPtrP->m_offsets[DD].m_fix_header_size : 0);
#endif
  }
  ndbout_c("Fixed part[%s](%p len=%u words)",typ, fix_p, fix_len);
  dump_hex(fix_p, fix_len);
  ndbout_c("Varpart part[%s](%p len=%u words)", typ , var_p, var_len);
  dump_hex(var_p, var_len);
#if 0
  ndbout_c("Disk part[%s](%p len=%u words)", typ, disk_p, disk_len);
  dump_hex(disk_p, disk_len);
#endif
}

void
Dbtup::prepare_read(KeyReqStruct* req_struct, 
		    Tablerec* tabPtrP, bool disk)
{
  Tuple_header* ptr= req_struct->m_tuple_ptr;
  
  Uint32 bits= ptr->m_header_bits;
  Uint16 dd_tot= tabPtrP->m_no_of_disk_attributes;
  Uint16 mm_vars= tabPtrP->m_attributes[MM].m_no_of_varsize;
  Uint16 mm_dyns= tabPtrP->m_attributes[MM].m_no_of_dynamic;
  
  const Uint32 *src_ptr= ptr->get_end_of_fix_part_ptr(tabPtrP);
  const Uint32 *disk_ref= ptr->get_disk_ref_ptr(tabPtrP);
  const Var_part_ref* var_ref = ptr->get_var_part_ref_ptr(tabPtrP);
  if(mm_vars || mm_dyns)
  {
    const Uint32 *src_data= src_ptr;
    Uint32 src_len;
    KeyReqStruct::Var_data* dst= &req_struct->m_var_data[MM];
    if (bits & Tuple_header::VAR_PART)
    {
      if(! (bits & Tuple_header::COPY_TUPLE))
      {
        Ptr<Page> tmp;
        src_data= get_ptr(&tmp, * var_ref);
        src_len= get_len(&tmp, * var_ref);

        /* If the original tuple was grown,
         * the old size is stored at the end. */
        if(bits & Tuple_header::MM_GROWN)
        {
          /**
           * This is when triggers read before value of update
           *   when original has been reallocated due to grow
           */
          ndbassert(src_len>0);
          src_len= src_data[src_len-1];
        }
      }
      else
      {
        Varpart_copy* vp = (Varpart_copy*)src_ptr;
        src_len = vp->m_len;
        src_data = vp->m_data;
        src_ptr++;
      }

      char* varstart;
      Uint32 varlen;
      const Uint32* dynstart;
      if (mm_vars)
      {
        varstart = (char*)(((Uint16*)src_data)+mm_vars+1);
        varlen = ((Uint16*)src_data)[mm_vars];
        dynstart = ALIGN_WORD(varstart + varlen);
      }
      else
      {
        varstart = 0;
        varlen = 0;
        dynstart = src_data;
      }

      dst->m_data_ptr= varstart;
      dst->m_offset_array_ptr= (Uint16*)src_data;
      dst->m_var_len_offset= 1;
      dst->m_max_var_offset= varlen;

      Uint32 dynlen = Uint32(src_len - (dynstart - src_data));
      ndbassert(src_len >= (dynstart - src_data));
      dst->m_dyn_data_ptr= (char*)dynstart;
      dst->m_dyn_part_len= dynlen;
      // Do or not to to do
      // dst->m_dyn_offset_arr_ptr = dynlen ? (Uint16*)(dynstart + *(Uint8*)dynstart) : 0;

      /*
        dst->m_dyn_offset_arr_ptr and dst->m_dyn_len_offset are not used for
        reading the stored/shrunken format.
      */
    }
    else
    {
      src_len = 0;
      dst->m_max_var_offset = 0;
      dst->m_dyn_part_len = 0;
#if defined VM_TRACE || defined ERROR_INSERT
      bzero(dst, sizeof(* dst));
#endif
    }
    
    // disk part start after dynamic part.
    src_ptr+= src_len;
  } 
  
  if(disk && dd_tot)
  {
    const Uint16 dd_vars= tabPtrP->m_attributes[DD].m_no_of_varsize;
    
    if(bits & Tuple_header::DISK_INLINE)
    {
      // Only on copy tuple
      ndbassert(bits & Tuple_header::COPY_TUPLE);
    }
    else
    {
      // XXX
      Local_key key;
      memcpy(&key, disk_ref, sizeof(key));
      key.m_page_no= req_struct->m_disk_page_ptr.i;
      src_ptr= get_dd_ptr(&req_struct->m_disk_page_ptr, &key, tabPtrP);
    }
    // Fix diskpart
    req_struct->m_disk_ptr= (Tuple_header*)src_ptr;
    ndbassert(! (req_struct->m_disk_ptr->m_header_bits & Tuple_header::FREE));
    ndbrequire(dd_vars == 0);
  }

  req_struct->is_expanded= false;
}

void
Dbtup::shrink_tuple(KeyReqStruct* req_struct, Uint32 sizes[2],
		    const Tablerec* tabPtrP, bool disk)
{
  ndbassert(tabPtrP->need_shrink());
  Tuple_header* ptr= req_struct->m_tuple_ptr;
  ndbassert(ptr->m_header_bits & Tuple_header::COPY_TUPLE);
  
  KeyReqStruct::Var_data* dst= &req_struct->m_var_data[MM];
  Uint32 order_desc= tabPtrP->m_real_order_descriptor;
  const Uint32 * tabDesc= (Uint32*)req_struct->attr_descr;
  const Uint16 *order = (Uint16*)(&tableDescriptor[order_desc]);
  Uint16 dd_tot= tabPtrP->m_no_of_disk_attributes;
  Uint16 mm_fix= tabPtrP->m_attributes[MM].m_no_of_fixsize;
  Uint16 mm_vars= tabPtrP->m_attributes[MM].m_no_of_varsize;
  Uint16 mm_dyns= tabPtrP->m_attributes[MM].m_no_of_dynamic;
  Uint16 mm_dynvar= tabPtrP->m_attributes[MM].m_no_of_dyn_var;
  Uint16 mm_dynfix= tabPtrP->m_attributes[MM].m_no_of_dyn_fix;
  Uint16 dd_vars= tabPtrP->m_attributes[DD].m_no_of_varsize;
  
  Uint32 *dst_ptr= ptr->get_end_of_fix_part_ptr(tabPtrP);
  Uint16* src_off_ptr= req_struct->var_pos_array;
  order += mm_fix;

  sizes[MM] = 1;
  sizes[DD] = 0;
  if(mm_vars || mm_dyns)
  {
    Varpart_copy* vp = (Varpart_copy*)dst_ptr;
    Uint32* varstart = dst_ptr = vp->m_data;

    if (mm_vars)
    {
      Uint16* dst_off_ptr= (Uint16*)dst_ptr;
      char*  dst_data_ptr= (char*)(dst_off_ptr + mm_vars + 1);
      char*  src_data_ptr= dst_data_ptr;
      Uint32 off= 0;
      for(Uint32 i= 0; i<mm_vars; i++)
      {
        const char* data_ptr= src_data_ptr + *src_off_ptr;
        Uint32 len= src_off_ptr[mm_vars] - *src_off_ptr;
        * dst_off_ptr++= off;
        memmove(dst_data_ptr, data_ptr, len);
        off += len;
        src_off_ptr++;
        dst_data_ptr += len;
      }
      *dst_off_ptr= off;
      dst_ptr = ALIGN_WORD(dst_data_ptr);
      order += mm_vars; // Point to first dynfix entry
    }
    
    if (mm_dyns)
    {
      dst_ptr = shrink_dyn_part(dst, dst_ptr, tabPtrP, tabDesc,
                                order, mm_dynvar, mm_dynfix, MM);
      ndbassert((char*)dst_ptr <= ((char*)ptr) + 8192);
      order += mm_dynfix + mm_dynvar;
    }
    
    Uint32 varpart_len= Uint32(dst_ptr - varstart);
    vp->m_len = varpart_len;
    sizes[MM] = varpart_len;
    ptr->m_header_bits |= (varpart_len) ? Tuple_header::VAR_PART : 0;
    
    ndbassert((UintPtr(ptr) & 3) == 0);
    ndbassert(varpart_len < 0x10000);
  }
  
  if(disk && dd_tot)
  {
    Uint32 * src_ptr = (Uint32*)req_struct->m_disk_ptr;
    req_struct->m_disk_ptr = (Tuple_header*)dst_ptr;
    ndbrequire(dd_vars == 0);
    sizes[DD] = tabPtrP->m_offsets[DD].m_fix_header_size;
    memmove(dst_ptr, src_ptr, 4*tabPtrP->m_offsets[DD].m_fix_header_size);
  }

  req_struct->is_expanded= false;

}

void
Dbtup::validate_page(Tablerec* regTabPtr, Var_page* p)
{
  /* ToDo: We could also do some checks here for any dynamic part. */
  Uint32 mm_vars= regTabPtr->m_attributes[MM].m_no_of_varsize;
  Uint32 fix_sz= regTabPtr->m_offsets[MM].m_fix_header_size + 
    Tuple_header::HeaderSize;
    
  if(mm_vars == 0)
    return;
  
  for(Uint32 F= 0; F<NDB_ARRAY_SIZE(regTabPtr->fragrec); F++)
  {
    FragrecordPtr fragPtr;

    if((fragPtr.i = regTabPtr->fragrec[F]) == RNIL)
      continue;

    ptrCheckGuard(fragPtr, cnoOfFragrec, fragrecord);
    for(Uint32 P= 0; P<fragPtr.p->noOfPages; P++)
    {
      Uint32 real= getRealpid(fragPtr.p, P);
      Var_page* page= (Var_page*)c_page_pool.getPtr(real);

      for(Uint32 i=1; i<page->high_index; i++)
      {
	Uint32 idx= page->get_index_word(i);
	Uint32 len = (idx & Var_page::LEN_MASK) >> Var_page::LEN_SHIFT;
	if(!(idx & Var_page::FREE) && !(idx & Var_page::CHAIN))
	{
	  Tuple_header *ptr= (Tuple_header*)page->get_ptr(i);
	  Uint32 *part= ptr->get_end_of_fix_part_ptr(regTabPtr);
	  if(! (ptr->m_header_bits & Tuple_header::COPY_TUPLE))
	  {
	    ndbrequire(len == fix_sz + 1);
	    Local_key tmp; tmp.assref(*part);
	    Ptr<Page> tmpPage;
	    part= get_ptr(&tmpPage, *(Var_part_ref*)part);
	    len= ((Var_page*)tmpPage.p)->get_entry_len(tmp.m_page_idx);
	    Uint32 sz= ((mm_vars + 1) << 1) + (((Uint16*)part)[mm_vars]);
	    ndbrequire(len >= ((sz + 3) >> 2));
	  } 
	  else
	  {
	    Uint32 sz= ((mm_vars + 1) << 1) + (((Uint16*)part)[mm_vars]);
	    ndbrequire(len >= ((sz+3)>>2)+fix_sz);
	  }
	  if(ptr->m_operation_ptr_i != RNIL)
	  {
	    c_operation_pool.getPtr(ptr->m_operation_ptr_i);
	  }
	} 
	else if(!(idx & Var_page::FREE))
	{
	  /**
	   * Chain
	   */
	  Uint32 *part= page->get_ptr(i);
	  Uint32 sz= ((mm_vars + 1) << 1) + (((Uint16*)part)[mm_vars]);
	  ndbrequire(len >= ((sz + 3) >> 2));
	} 
	else 
	{
	  
	}
      }
      if(p == 0 && page->high_index > 1)
	page->reorg((Var_page*)ctemp_page);
    }
  }
  
  if(p == 0)
  {
    validate_page(regTabPtr, (Var_page*)1);
  }
}

int
Dbtup::handle_size_change_after_update(KeyReqStruct* req_struct,
				       Tuple_header* org,
				       Operationrec* regOperPtr,
				       Fragrecord* regFragPtr,
				       Tablerec* regTabPtr,
				       Uint32 sizes[4])
{
  ndbrequire(sizes[1] == sizes[3]);
  //ndbout_c("%d %d %d %d", sizes[0], sizes[1], sizes[2], sizes[3]);
  if(0)
    printf("%p %d %d - handle_size_change_after_update ",
	   req_struct->m_tuple_ptr,
	   regOperPtr->m_tuple_location.m_page_no,
	   regOperPtr->m_tuple_location.m_page_idx);
  
  Uint32 bits= org->m_header_bits;
  Uint32 copy_bits= req_struct->m_tuple_ptr->m_header_bits;
  
  if(sizes[2+MM] == sizes[MM])
    ;
  else if(sizes[2+MM] < sizes[MM])
  {
    if(0) ndbout_c("shrink");
    req_struct->m_tuple_ptr->m_header_bits= copy_bits|Tuple_header::MM_SHRINK;
  }
  else
  {
    if(0) printf("grow - ");
    Ptr<Page> pagePtr = req_struct->m_varpart_page_ptr;
    Var_page* pageP= (Var_page*)pagePtr.p;
    Var_part_ref *refptr= org->get_var_part_ref_ptr(regTabPtr);
    ndbassert(! (bits & Tuple_header::COPY_TUPLE));

    Local_key ref;
    refptr->copyout(&ref);
    Uint32 alloc;
    Uint32 idx= ref.m_page_idx;
    if (bits & Tuple_header::VAR_PART)
    {
      if (copy_bits & Tuple_header::COPY_TUPLE)
      {
        c_page_pool.getPtr(pagePtr, ref.m_page_no);
        pageP = (Var_page*)pagePtr.p;
      }
      alloc = pageP->get_entry_len(idx);
    }
    else
    {
      alloc = 0;
    }
    Uint32 orig_size= alloc;
    if(bits & Tuple_header::MM_GROWN)
    {
      /* Was grown before, so must fetch real original size from last word. */
      Uint32 *old_var_part= pageP->get_ptr(idx);
      ndbassert(alloc>0);
      orig_size= old_var_part[alloc-1];
    }

    if (alloc)
    {
#ifdef VM_TRACE
      if(!pageP->get_entry_chain(idx))
        ndbout << *pageP << endl;
#endif
      ndbassert(pageP->get_entry_chain(idx));
    }

    Uint32 needed= sizes[2+MM];

    if(needed <= alloc)
    {
      //ndbassert(!regOperPtr->is_first_operation());
      if (0) ndbout_c(" no grow");
      return 0;
    }
    Uint32 *new_var_part=realloc_var_part(&terrorCode,
                                          regFragPtr, regTabPtr, pagePtr,
                                          refptr, alloc, needed);
    if (unlikely(new_var_part==NULL))
      return -1;
    /* Mark the tuple grown, store the original length at the end. */
    org->m_header_bits= bits | Tuple_header::MM_GROWN | Tuple_header::VAR_PART;
    new_var_part[needed-1]= orig_size;

    if (regTabPtr->m_bits & Tablerec::TR_Checksum) 
    {
      jam();
      setChecksum(org, regTabPtr);
    }
  }
  return 0;
}

int
Dbtup::optimize_var_part(KeyReqStruct* req_struct,
                         Tuple_header* org,
                         Operationrec* regOperPtr,
                         Fragrecord* regFragPtr,
                         Tablerec* regTabPtr)
{
  jam();
  Var_part_ref* refptr = org->get_var_part_ref_ptr(regTabPtr);

  Local_key ref;
  refptr->copyout(&ref);
  Uint32 idx = ref.m_page_idx;

  Ptr<Page> pagePtr;
  c_page_pool.getPtr(pagePtr, ref.m_page_no);

  Var_page* pageP = (Var_page*)pagePtr.p;
  Uint32 var_part_size = pageP->get_entry_len(idx);

  /**
   * if the size of page list_index is MAX_FREE_LIST,
   * we think it as full page, then need not optimize
   */
  if(pageP->list_index != MAX_FREE_LIST)
  {
    jam();
    /*
     * optimize var part of tuple by moving varpart, 
     * then we possibly reclaim free pages
     */
    move_var_part(regFragPtr, regTabPtr, pagePtr,
                  refptr, var_part_size);

    if (regTabPtr->m_bits & Tablerec::TR_Checksum)
    {
      jam();
      setChecksum(org, regTabPtr);
    }
  }

  return 0;
}

int
Dbtup::nr_update_gci(Uint32 fragPtrI, const Local_key* key, Uint32 gci)
{
  FragrecordPtr fragPtr;
  fragPtr.i= fragPtrI;
  ptrCheckGuard(fragPtr, cnoOfFragrec, fragrecord);
  TablerecPtr tablePtr;
  tablePtr.i= fragPtr.p->fragTableId;
  ptrCheckGuard(tablePtr, cnoOfTablerec, tablerec);

  if (tablePtr.p->m_bits & Tablerec::TR_RowGCI)
  {
    Local_key tmp = *key;
    PagePtr pagePtr;
<<<<<<< HEAD

    Uint32 err;
    pagePtr.i = allocFragPage(&err, tablePtr.p, fragPtr.p, tmp.m_page_no);
    if (unlikely(pagePtr.i == RNIL))
    {
      return -(int)err;
    }
=======

    pagePtr.i = getRealpidCheck(fragPtr.p, tmp.m_page_no);
    if (unlikely(pagePtr.i == RNIL))
    {
      jam();
      return 0;
    }

>>>>>>> 91d37cbe
    c_page_pool.getPtr(pagePtr);
    
    Tuple_header* ptr = (Tuple_header*)
      ((Fix_page*)pagePtr.p)->get_ptr(tmp.m_page_idx, 0);
    
    ndbrequire(ptr->m_header_bits & Tuple_header::FREE);
    *ptr->get_mm_gci(tablePtr.p) = gci;
  }
  return 0;
}

int
Dbtup::nr_read_pk(Uint32 fragPtrI, 
		  const Local_key* key, Uint32* dst, bool& copy)
{
  
  FragrecordPtr fragPtr;
  fragPtr.i= fragPtrI;
  ptrCheckGuard(fragPtr, cnoOfFragrec, fragrecord);
  TablerecPtr tablePtr;
  tablePtr.i= fragPtr.p->fragTableId;
  ptrCheckGuard(tablePtr, cnoOfTablerec, tablerec);

  Local_key tmp = *key;
  
<<<<<<< HEAD
  Uint32 err;
  PagePtr pagePtr;
  pagePtr.i = allocFragPage(&err, tablePtr.p, fragPtr.p, tmp.m_page_no);
  if (unlikely(pagePtr.i == RNIL))
    return -(int)err;
  
  c_page_pool.getPtr(pagePtr);
  KeyReqStruct req_struct(this);
  Uint32* ptr= ((Fix_page*)pagePtr.p)->get_ptr(key->m_page_idx, 0);
  
=======
  PagePtr pagePtr;
  pagePtr.i = getRealpidCheck(fragPtr.p, tmp.m_page_no);
  if (unlikely(pagePtr.i == RNIL))
  {
    jam();
    dst[0] = 0;
    return 0;
  }

  c_page_pool.getPtr(pagePtr);
  KeyReqStruct req_struct(this);
  Uint32* ptr= ((Fix_page*)pagePtr.p)->get_ptr(key->m_page_idx, 0);
  
>>>>>>> 91d37cbe
  req_struct.m_page_ptr = pagePtr;
  req_struct.m_tuple_ptr = (Tuple_header*)ptr;
  Uint32 bits = req_struct.m_tuple_ptr->m_header_bits;

  int ret = 0;
  copy = false;
  if (! (bits & Tuple_header::FREE))
  {
    if (bits & Tuple_header::ALLOC)
    {
      Uint32 opPtrI= req_struct.m_tuple_ptr->m_operation_ptr_i;
      Operationrec* opPtrP= c_operation_pool.getPtr(opPtrI);
      ndbassert(!opPtrP->m_copy_tuple_location.isNull());
      req_struct.m_tuple_ptr=
        get_copy_tuple(&opPtrP->m_copy_tuple_location);
      copy = true;
    }
    req_struct.check_offset[MM]= tablePtr.p->get_check_offset(MM);
    req_struct.check_offset[DD]= tablePtr.p->get_check_offset(DD);
    
    Uint32 num_attr= tablePtr.p->m_no_of_attributes;
    Uint32 descr_start= tablePtr.p->tabDescriptor;
    TableDescriptor *tab_descr= &tableDescriptor[descr_start];
    ndbrequire(descr_start + (num_attr << ZAD_LOG_SIZE) <= cnoOfTabDescrRec);
    req_struct.attr_descr= tab_descr; 

    if (tablePtr.p->need_expand())
      prepare_read(&req_struct, tablePtr.p, false);
    
    const Uint32* attrIds= &tableDescriptor[tablePtr.p->readKeyArray].tabDescr;
    const Uint32 numAttrs= tablePtr.p->noOfKeyAttr;
    // read pk attributes from original tuple
    
    req_struct.tablePtrP = tablePtr.p;
    req_struct.fragPtrP = fragPtr.p;
    
    // do it
    ret = readAttributes(&req_struct,
			 attrIds,
			 numAttrs,
			 dst,
			 ZNIL, false);
    
    // done
    if (likely(ret >= 0)) {
      // remove headers
      Uint32 n= 0;
      Uint32 i= 0;
      while (n < numAttrs) {
	const AttributeHeader ah(dst[i]);
	Uint32 size= ah.getDataSize();
	ndbrequire(size != 0);
	for (Uint32 j= 0; j < size; j++) {
	  dst[i + j - n]= dst[i + j + 1];
	}
	n+= 1;
	i+= 1 + size;
      }
      ndbrequire((int)i == ret);
      ret -= numAttrs;
    } else {
      return ret;
    }
  }
    
  if (tablePtr.p->m_bits & Tablerec::TR_RowGCI)
  {
    dst[ret] = *req_struct.m_tuple_ptr->get_mm_gci(tablePtr.p);
  }
  else
  {
    dst[ret] = 0;
  }
  return ret;
}

int
Dbtup::nr_delete(Signal* signal, Uint32 senderData,
		 Uint32 fragPtrI, const Local_key* key, Uint32 gci)
{
  FragrecordPtr fragPtr;
  fragPtr.i= fragPtrI;
  ptrCheckGuard(fragPtr, cnoOfFragrec, fragrecord);
  TablerecPtr tablePtr;
  tablePtr.i= fragPtr.p->fragTableId;
  ptrCheckGuard(tablePtr, cnoOfTablerec, tablerec);

  Local_key tmp = * key;
  tmp.m_page_no= getRealpid(fragPtr.p, tmp.m_page_no); 
  
  PagePtr pagePtr;
  Tuple_header* ptr= (Tuple_header*)get_ptr(&pagePtr, &tmp, tablePtr.p);

  if (!tablePtr.p->tuxCustomTriggers.isEmpty()) 
  {
    jam();
    TuxMaintReq* req = (TuxMaintReq*)signal->getDataPtrSend();
    req->tableId = fragPtr.p->fragTableId;
    req->fragId = fragPtr.p->fragmentId;
    req->pageId = tmp.m_page_no;
    req->pageIndex = tmp.m_page_idx;
    req->tupVersion = ptr->get_tuple_version();
    req->opInfo = TuxMaintReq::OpRemove;
    removeTuxEntries(signal, tablePtr.p);
  }
  
  Local_key disk;
  memcpy(&disk, ptr->get_disk_ref_ptr(tablePtr.p), sizeof(disk));
  
  if (tablePtr.p->m_attributes[MM].m_no_of_varsize +
      tablePtr.p->m_attributes[MM].m_no_of_dynamic)
  {
    jam();
    free_var_rec(fragPtr.p, tablePtr.p, &tmp, pagePtr);
  } else {
    jam();
    free_fix_rec(fragPtr.p, tablePtr.p, &tmp, (Fix_page*)pagePtr.p);
  }

  if (tablePtr.p->m_no_of_disk_attributes)
  {
    jam();

    Uint32 sz = (sizeof(Dbtup::Disk_undo::Free) >> 2) + 
      tablePtr.p->m_offsets[DD].m_fix_header_size - 1;
    
    D("Logfile_client - nr_delete");
    Logfile_client lgman(this, c_lgman, fragPtr.p->m_logfile_group_id);
    int res = lgman.alloc_log_space(sz);
    ndbrequire(res == 0);
    
    /**
     * 1) alloc log buffer
     * 2) get page
     * 3) get log buffer
     * 4) delete tuple
     */
    Page_cache_client::Request preq;
    preq.m_page = disk;
    preq.m_callback.m_callbackData = senderData;
    preq.m_callback.m_callbackFunction =
      safe_cast(&Dbtup::nr_delete_page_callback);
    int flags = Page_cache_client::COMMIT_REQ;
    
#ifdef ERROR_INSERT
    if (ERROR_INSERTED(4023) || ERROR_INSERTED(4024))
    {
      int rnd = rand() % 100;
      int slp = 0;
      if (ERROR_INSERTED(4024))
      {
	slp = 3000;
      }
      else if (rnd > 90)
      {
	slp = 3000;
      }
      else if (rnd > 70)
      {
	slp = 100;
      }
      
      ndbout_c("rnd: %d slp: %d", rnd, slp);
      
      if (slp)
      {
	flags |= Page_cache_client::DELAY_REQ;
        const NDB_TICKS now = NdbTick_getCurrentTicks();
        preq.m_delay_until_time = NdbTick_AddMilliseconds(now,(Uint64)slp);
      }
    }
#endif
    
    Page_cache_client pgman(this, c_pgman);
    res = pgman.get_page(signal, preq, flags);
    m_pgman_ptr = pgman.m_ptr;
    if (res == 0)
    {
      goto timeslice;
    }
    else if (unlikely(res == -1))
    {
      return -1;
    }

    PagePtr disk_page((Tup_page*)m_pgman_ptr.p, m_pgman_ptr.i);
    disk_page_set_dirty(disk_page);

    CallbackPtr cptr;
    cptr.m_callbackIndex = NR_DELETE_LOG_BUFFER_CALLBACK;
    cptr.m_callbackData = senderData;
    res= lgman.get_log_buffer(signal, sz, &cptr);
    switch(res){
    case 0:
      signal->theData[2] = disk_page.i;
      goto timeslice;
    case -1:
      ndbrequire("NOT YET IMPLEMENTED" == 0);
      break;
    }

    if (0) ndbout << "DIRECT DISK DELETE: " << disk << endl;
    disk_page_free(signal, tablePtr.p, fragPtr.p,
		   &disk, *(PagePtr*)&disk_page, gci);
    return 0;
  }
  
  return 0;

timeslice:
  memcpy(signal->theData, &disk, sizeof(disk));
  return 1;
}

void
Dbtup::nr_delete_page_callback(Signal* signal, 
			       Uint32 userpointer, Uint32 page_id)//unused
{
  Ptr<GlobalPage> gpage;
  m_global_page_pool.getPtr(gpage, page_id);
  PagePtr pagePtr((Tup_page*)gpage.p, gpage.i);
  disk_page_set_dirty(pagePtr);
  Dblqh::Nr_op_info op;
  op.m_ptr_i = userpointer;
  op.m_disk_ref.m_page_no = pagePtr.p->m_page_no;
  op.m_disk_ref.m_file_no = pagePtr.p->m_file_no;
  c_lqh->get_nr_op_info(&op, page_id);

  Ptr<Fragrecord> fragPtr;
  fragPtr.i= op.m_tup_frag_ptr_i;
  ptrCheckGuard(fragPtr, cnoOfFragrec, fragrecord);

  Ptr<Tablerec> tablePtr;
  tablePtr.i = fragPtr.p->fragTableId;
  ptrCheckGuard(tablePtr, cnoOfTablerec, tablerec);
  
  Uint32 sz = (sizeof(Dbtup::Disk_undo::Free) >> 2) + 
    tablePtr.p->m_offsets[DD].m_fix_header_size - 1;
  
  CallbackPtr cb;
  cb.m_callbackData = userpointer;
  cb.m_callbackIndex = NR_DELETE_LOG_BUFFER_CALLBACK;
  D("Logfile_client - nr_delete_page_callback");
  Logfile_client lgman(this, c_lgman, fragPtr.p->m_logfile_group_id);
  int res= lgman.get_log_buffer(signal, sz, &cb);
  switch(res){
  case 0:
    return;
  case -1:
    ndbrequire("NOT YET IMPLEMENTED" == 0);
    break;
  }
    
  if (0) ndbout << "PAGE CALLBACK DISK DELETE: " << op.m_disk_ref << endl;
  disk_page_free(signal, tablePtr.p, fragPtr.p,
		 &op.m_disk_ref, pagePtr, op.m_gci_hi);
  
  c_lqh->nr_delete_complete(signal, &op);
  return;
}

void
Dbtup::nr_delete_log_buffer_callback(Signal* signal, 
				    Uint32 userpointer, 
				    Uint32 unused)
{
  Dblqh::Nr_op_info op;
  op.m_ptr_i = userpointer;
  c_lqh->get_nr_op_info(&op, RNIL);
  
  Ptr<Fragrecord> fragPtr;
  fragPtr.i= op.m_tup_frag_ptr_i;
  ptrCheckGuard(fragPtr, cnoOfFragrec, fragrecord);

  Ptr<Tablerec> tablePtr;
  tablePtr.i = fragPtr.p->fragTableId;
  ptrCheckGuard(tablePtr, cnoOfTablerec, tablerec);

  Ptr<GlobalPage> gpage;
  m_global_page_pool.getPtr(gpage, op.m_page_id);
  PagePtr pagePtr((Tup_page*)gpage.p, gpage.i);

  /**
   * reset page no
   */
  if (0) ndbout << "LOGBUFFER CALLBACK DISK DELETE: " << op.m_disk_ref << endl;
  
  disk_page_free(signal, tablePtr.p, fragPtr.p,
		 &op.m_disk_ref, pagePtr, op.m_gci_hi);
  
  c_lqh->nr_delete_complete(signal, &op);
}<|MERGE_RESOLUTION|>--- conflicted
+++ resolved
@@ -110,17 +110,10 @@
     /* Check length in section is as we expect */
     SegmentedSectionPtr sectionPtr;
     getSection(sectionPtr, attrInfoIVal);
-<<<<<<< HEAD
     
     ndbrequire(sectionPtr.sz == expectedLen);
     ndbrequire(sectionPtr.sz < ZATTR_BUFFER_SIZE);
     
-=======
-    
-    ndbrequire(sectionPtr.sz == expectedLen);
-    ndbrequire(sectionPtr.sz < ZATTR_BUFFER_SIZE);
-    
->>>>>>> 91d37cbe
     /* Copy attrInfo data into linear buffer */
     // TODO : Consider operating TUP out of first segment where
     // appropriate
@@ -1751,17 +1744,10 @@
   req_struct->attr_descr= tab_descr; 
   Uint16* order= (Uint16*)&tableDescriptor[order_desc];
   order += regTabPtr->m_attributes[MM].m_no_of_fixsize;
-<<<<<<< HEAD
 
   Uint32 bits = Tuple_header::COPY_TUPLE;
   bits |= disk_undo ? (Tuple_header::DISK_ALLOC|Tuple_header::DISK_INLINE) : 0;
 
-=======
-
-  Uint32 bits = Tuple_header::COPY_TUPLE;
-  bits |= disk_undo ? (Tuple_header::DISK_ALLOC|Tuple_header::DISK_INLINE) : 0;
-
->>>>>>> 91d37cbe
   const Uint32 mm_vars= regTabPtr->m_attributes[MM].m_no_of_varsize;
   const Uint32 mm_dyns= regTabPtr->m_attributes[MM].m_no_of_dynamic;
   const Uint32 mm_dynvar= regTabPtr->m_attributes[MM].m_no_of_dyn_var;
@@ -1966,7 +1952,6 @@
   }
   
   if (!regTabPtr->m_default_value_location.isNull())
-<<<<<<< HEAD
   {
     jam();
     Uint32 default_values_len;
@@ -1989,30 +1974,6 @@
   if(unlikely((res = updateAttributes(req_struct, &cinBuffer[0],
                                       req_struct->attrinfo_len)) < 0))
   {
-=======
-  {
-    jam();
-    Uint32 default_values_len;
-    /* Get default values ptr + len for this table */
-    Uint32* default_values = get_default_ptr(regTabPtr, default_values_len);
-    ndbrequire(default_values_len != 0 && default_values != NULL);
-    /*
-     * Update default values into row first,
-     * next update with data received from the client.
-     */
-    if(unlikely((res = updateAttributes(req_struct, default_values,
-                                        default_values_len)) < 0))
-    {
-      jam();
-      terrorCode = Uint32(-res);
-      goto update_error;
-    }
-  }
-  
-  if(unlikely((res = updateAttributes(req_struct, &cinBuffer[0],
-                                      req_struct->attrinfo_len)) < 0))
-  {
->>>>>>> 91d37cbe
     terrorCode = Uint32(-res);
     goto update_error;
   }
@@ -4393,15 +4354,6 @@
   {
     Local_key tmp = *key;
     PagePtr pagePtr;
-<<<<<<< HEAD
-
-    Uint32 err;
-    pagePtr.i = allocFragPage(&err, tablePtr.p, fragPtr.p, tmp.m_page_no);
-    if (unlikely(pagePtr.i == RNIL))
-    {
-      return -(int)err;
-    }
-=======
 
     pagePtr.i = getRealpidCheck(fragPtr.p, tmp.m_page_no);
     if (unlikely(pagePtr.i == RNIL))
@@ -4410,7 +4362,6 @@
       return 0;
     }
 
->>>>>>> 91d37cbe
     c_page_pool.getPtr(pagePtr);
     
     Tuple_header* ptr = (Tuple_header*)
@@ -4436,32 +4387,19 @@
 
   Local_key tmp = *key;
   
-<<<<<<< HEAD
-  Uint32 err;
   PagePtr pagePtr;
-  pagePtr.i = allocFragPage(&err, tablePtr.p, fragPtr.p, tmp.m_page_no);
+  pagePtr.i = getRealpidCheck(fragPtr.p, tmp.m_page_no);
   if (unlikely(pagePtr.i == RNIL))
-    return -(int)err;
-  
+  {
+    jam();
+    dst[0] = 0;
+    return 0;
+  }
+
   c_page_pool.getPtr(pagePtr);
   KeyReqStruct req_struct(this);
   Uint32* ptr= ((Fix_page*)pagePtr.p)->get_ptr(key->m_page_idx, 0);
   
-=======
-  PagePtr pagePtr;
-  pagePtr.i = getRealpidCheck(fragPtr.p, tmp.m_page_no);
-  if (unlikely(pagePtr.i == RNIL))
-  {
-    jam();
-    dst[0] = 0;
-    return 0;
-  }
-
-  c_page_pool.getPtr(pagePtr);
-  KeyReqStruct req_struct(this);
-  Uint32* ptr= ((Fix_page*)pagePtr.p)->get_ptr(key->m_page_idx, 0);
-  
->>>>>>> 91d37cbe
   req_struct.m_page_ptr = pagePtr;
   req_struct.m_tuple_ptr = (Tuple_header*)ptr;
   Uint32 bits = req_struct.m_tuple_ptr->m_header_bits;
