--- conflicted
+++ resolved
@@ -476,41 +476,6 @@
   */
   theFacade->theClusterMgr->set_max_api_reg_req_interval(100);
 
-<<<<<<< HEAD
-=======
-  TransporterRegistry *reg = theFacade->get_registry();
-  for(unsigned int i=0;i<reg->m_transporter_interface.size();i++) {
-    BaseString msg;
-    DBUG_PRINT("info",("Setting dynamic port %d->%d : %d",
-		       reg->get_localNodeId(),
-		       reg->m_transporter_interface[i].m_remote_nodeId,
-		       reg->m_transporter_interface[i].m_s_service_port
-		       )
-	       );
-    int res = setConnectionDbParameter((int)reg->get_localNodeId(),
-				       (int)reg->m_transporter_interface[i]
-				            .m_remote_nodeId,
-				       (int)CFG_CONNECTION_SERVER_PORT,
-				       reg->m_transporter_interface[i]
-				            .m_s_service_port,
-					 msg);
-    DBUG_PRINT("info",("Set result: %d: %s",res,msg.c_str()));
-  }
-
-  _ownReference = numberToRef(_blockNumber, _ownNodeId);
-  
-  startEventLog();
-  // Set the initial confirmation count for subscribe requests confirm
-  // from NDB nodes in the cluster.
-  //
-  // Loglevel thread
-  _logLevelThread = NdbThread_Create(logLevelThread_C,
-				     (void**)this,
-                                     0, // default stack size
-				     "MgmtSrvr_Loglevel",
-				     NDB_THREAD_PRIO_LOW);
-
->>>>>>> 77dd980b
   DBUG_RETURN(true);
 }
 
@@ -651,7 +616,7 @@
   assert(_isStopThread == false);
   _logLevelThread = NdbThread_Create(logLevelThread_C,
 				     (void**)this,
-				     32768,
+                                     0, // default stack size
 				     "MgmtSrvr_Loglevel",
 				     NDB_THREAD_PRIO_LOW);
 
