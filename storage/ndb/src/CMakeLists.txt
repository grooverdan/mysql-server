# Copyright (C) 2007 MySQL AB
#
# This program is free software; you can redistribute it and/or modify
# it under the terms of the GNU General Public License as published by
# the Free Software Foundation; version 2 of the License.
#
# This program is distributed in the hope that it will be useful,
# but WITHOUT ANY WARRANTY; without even the implied warranty of
# MERCHANTABILITY or FITNESS FOR A PARTICULAR PURPOSE.  See the
# GNU General Public License for more details.
#
# You should have received a copy of the GNU General Public License
# along with this program; if not, write to the Free Software
# Foundation, Inc., 51 Franklin St, Fifth Floor, Boston, MA  02110-1301  USA


ADD_SUBDIRECTORY(common)
ADD_SUBDIRECTORY(mgmapi)
ADD_SUBDIRECTORY(ndbapi)
ADD_SUBDIRECTORY(kernel)
ADD_SUBDIRECTORY(mgmclient)
ADD_SUBDIRECTORY(mgmsrv)
ADD_SUBDIRECTORY(ndbjtie)

INCLUDE_DIRECTORIES(${CMAKE_SOURCE_DIR}/storage/ndb/include
                    ${CMAKE_SOURCE_DIR}/include)

<<<<<<< HEAD

SET(NDBCLIENT_LIBS 
=======
SET(NDBCLIENT_LIBS
>>>>>>> 23c9f911
                mysys dbug strings
                ndbapi
                ndbtransport
                ndbtrace
                ndbsignaldata
                ndbmgmapi
                ndbmgmsrv
                ndblogger
                ndbportlib
                ndbgeneral
                ndbconf)

<<<<<<< HEAD


IF(HAVE_JDK AND HAVE_JAVA)

  SET(NDBCLIENT_LIBS ${NDBCLIENT_LIBS} mysqlutils ndbjtie)

  INCLUDE_DIRECTORIES(${JNI_INCLUDE_DIRS})
  INCLUDE_DIRECTORIES(${CMAKE_SOURCE_DIR}/storage/ndb/include/ndbapi
                      ${CMAKE_SOURCE_DIR}/storage/ndb/include/mgmapi
                      ${CMAKE_SOURCE_DIR}/storage/ndb/src/ndbjtie
                      ${CMAKE_SOURCE_DIR}/storage/ndb/src/ndbjtie/jtie
                      ${CMAKE_SOURCE_DIR}/storage/ndb/src/ndbjtie/utils
                      ${CMAKE_SOURCE_DIR}/storage/ndb/src/ndbjtie/mysql
                     )
  # JNI needs a DLL
  ADD_LIBRARY(ndbclient 
    SHARED ${CMAKE_SOURCE_DIR}/storage/ndb/src/ndbjtie/ndbjtie_lib.cpp)
  SET_TARGET_PROPERTIES(ndbclient PROPERTIES OUTPUT_NAME "ndbclient")
  TARGET_LINK_LIBRARIES(ndbclient ${NDBCLIENT_LIBS})

ELSE()
  MERGE_STATIC_LIBS(ndbclient ndbclient ${NDBCLIENT_LIBS})
ENDIF()

=======
MERGE_STATIC_LIBS(ndbclient ndbclient "${NDBCLIENT_LIBS}")
>>>>>>> 23c9f911

TARGET_LINK_LIBRARIES(ndbclient ws2_32)<|MERGE_RESOLUTION|>--- conflicted
+++ resolved
@@ -25,12 +25,7 @@
 INCLUDE_DIRECTORIES(${CMAKE_SOURCE_DIR}/storage/ndb/include
                     ${CMAKE_SOURCE_DIR}/include)
 
-<<<<<<< HEAD
-
-SET(NDBCLIENT_LIBS 
-=======
 SET(NDBCLIENT_LIBS
->>>>>>> 23c9f911
                 mysys dbug strings
                 ndbapi
                 ndbtransport
@@ -42,9 +37,6 @@
                 ndbportlib
                 ndbgeneral
                 ndbconf)
-
-<<<<<<< HEAD
-
 
 IF(HAVE_JDK AND HAVE_JAVA)
 
@@ -65,11 +57,7 @@
   TARGET_LINK_LIBRARIES(ndbclient ${NDBCLIENT_LIBS})
 
 ELSE()
-  MERGE_STATIC_LIBS(ndbclient ndbclient ${NDBCLIENT_LIBS})
+  MERGE_STATIC_LIBS(ndbclient ndbclient "${NDBCLIENT_LIBS}")
 ENDIF()
 
-=======
-MERGE_STATIC_LIBS(ndbclient ndbclient "${NDBCLIENT_LIBS}")
->>>>>>> 23c9f911
-
 TARGET_LINK_LIBRARIES(ndbclient ws2_32)