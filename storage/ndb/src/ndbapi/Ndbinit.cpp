--- conflicted
+++ resolved
@@ -209,10 +209,6 @@
     theNoOfDBnodes(0),
     theWaiter(this),
     wakeHandler(0),
-<<<<<<< HEAD
-    wakeContext(~Uint32(0)),
-=======
->>>>>>> e6ffef75
     m_ev_op(0),
     customData(0)
 {
