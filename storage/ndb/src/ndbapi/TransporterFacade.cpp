/*
   Copyright (c) 2003, 2016, Oracle and/or its affiliates. All rights reserved.

   This program is free software; you can redistribute it and/or modify
   it under the terms of the GNU General Public License as published by
   the Free Software Foundation; version 2 of the License.

   This program is distributed in the hope that it will be useful,
   but WITHOUT ANY WARRANTY; without even the implied warranty of
   MERCHANTABILITY or FITNESS FOR A PARTICULAR PURPOSE.  See the
   GNU General Public License for more details.

   You should have received a copy of the GNU General Public License
   along with this program; if not, write to the Free Software
   Foundation, Inc., 51 Franklin St, Fifth Floor, Boston, MA 02110-1301  USA
*/

#include <ndb_global.h>
#include <ndb_limits.h>
#include "TransporterFacade.hpp"
#include "trp_client.hpp"
#include "ClusterMgr.hpp"
#include <IPCConfig.hpp>
#include <TransporterCallback.hpp>
#include <TransporterRegistry.hpp>
#include "NdbApiSignal.hpp"
#include "NdbWaiter.hpp"
#include <NdbOut.hpp>
#include <NdbEnv.h>
#include <NdbSleep.h>
#include <NdbLockCpuUtil.h>
#include <my_thread.h>

#include <kernel/GlobalSignalNumbers.h>
#include <mgmapi_config_parameters.h>
#include <mgmapi_configuration.hpp>
#include <NdbConfig.h>
#include <ndb_version.h>
#include <SignalLoggerManager.hpp>
#include <kernel/ndb_limits.h>
#include <signaldata/AlterTable.hpp>
#include <signaldata/SumaImpl.hpp>
#include <signaldata/AllocNodeId.hpp>
#include <signaldata/CloseComReqConf.hpp>

//#define REPORT_TRANSPORTER
//#define API_TRACE

static int numberToIndex(int number)
{
  return number - MIN_API_BLOCK_NO;
}

static int indexToNumber(int index)
{
  return index + MIN_API_BLOCK_NO;
}

#if defined DEBUG_TRANSPORTER
#define TRP_DEBUG(t) ndbout << __FILE__ << ":" << __LINE__ << ":" << t << endl;
#else
#define TRP_DEBUG(t)
#endif

#define DBG_POLL 0
#define dbg(x,y) if (DBG_POLL) printf("%llu : " x "\n", NdbTick_CurrentMillisecond(), y)
#define dbg2(x,y,z) if (DBG_POLL) printf("%llu : " x "\n", NdbTick_CurrentMillisecond(), y, z)

/*****************************************************************************
 * Call back functions
 *****************************************************************************/
void
TransporterFacade::reportError(NodeId nodeId,
                               TransporterError errorCode, const char *info)
{
#ifdef REPORT_TRANSPORTER
  ndbout_c("REPORT_TRANSP: reportError (nodeId=%d, errorCode=%d) %s", 
	   (int)nodeId, (int)errorCode, info ? info : "");
#endif
  if(errorCode & TE_DO_DISCONNECT) {
    ndbout_c("reportError (%d, %d) %s", (int)nodeId, (int)errorCode,
	     info ? info : "");
    if (nodeId == ownId())
    {
      ndbout_c("Fatal error on Loopback transporter, aborting.");
      abort();
    }
    doDisconnect(nodeId);
  }
}

/**
 * Report average send length in bytes (4096 last sends)
 */
void
TransporterFacade::reportSendLen(NodeId nodeId, Uint32 count, Uint64 bytes)
{
#ifdef REPORT_TRANSPORTER
  ndbout_c("REPORT_TRANSP: reportSendLen (nodeId=%d, bytes/count=%d)", 
	   (int)nodeId, (Uint32)(bytes/count));
#endif
  (void)nodeId;
  (void)count;
  (void)bytes;
}

/** 
 * Report average receive length in bytes (4096 last receives)
 */
void
TransporterFacade::reportReceiveLen(NodeId nodeId, Uint32 count, Uint64 bytes)
{
#ifdef REPORT_TRANSPORTER
  ndbout_c("REPORT_TRANSP: reportReceiveLen (nodeId=%d, bytes/count=%d)", 
	   (int)nodeId, (Uint32)(bytes/count));
#endif
  (void)nodeId;
  (void)count;
  (void)bytes;
}

/**
 * Report connection established
 */
void
TransporterFacade::reportConnect(NodeId nodeId)
{
#ifdef REPORT_TRANSPORTER
  ndbout_c("REPORT_TRANSP: API reportConnect (nodeId=%d)", (int)nodeId);
#endif
  reportConnected(nodeId);
}

/**
 * Report connection broken
 */
void
TransporterFacade::reportDisconnect(NodeId nodeId, Uint32 error){
#ifdef REPORT_TRANSPORTER
  ndbout_c("REPORT_TRANSP: API reportDisconnect (nodeId=%d)", (int)nodeId);
#endif
  reportDisconnected(nodeId);
}

void
TransporterFacade::transporter_recv_from(NodeId nodeId)
{
  hb_received(nodeId);
}

/****************************************************************************
 * 
 *****************************************************************************/

/**
 * Report connection broken
 */
int
TransporterFacade::checkJobBuffer()
{
  return 0;
}

#ifdef API_TRACE
static const char * API_SIGNAL_LOG = "API_SIGNAL_LOG";
static const char * apiSignalLog   = 0;
static SignalLoggerManager signalLogger;
static
inline
bool
setSignalLog(){
  signalLogger.flushSignalLog();

  const char * tmp = NdbEnv_GetEnv(API_SIGNAL_LOG, (char *)0, 0);
  if(tmp != 0 && apiSignalLog != 0 && strcmp(tmp,apiSignalLog) == 0){
    return true;
  } else if(tmp == 0 && apiSignalLog == 0){
    return false;
  } else if(tmp == 0 && apiSignalLog != 0){
    signalLogger.setOutputStream(0);
    apiSignalLog = tmp;
    return false;
  } else if(tmp !=0){
    if (strcmp(tmp, "-") == 0)
        signalLogger.setOutputStream(stdout);
#ifndef DBUG_OFF
    else if (strcmp(tmp, "+") == 0)
        signalLogger.setOutputStream(DBUG_FILE);
#endif
    else
        signalLogger.setOutputStream(fopen(tmp, "w"));
    apiSignalLog = tmp;
    return true;
  }
  return false;
}
inline
bool
TRACE_GSN(Uint32 gsn)
{
  switch(gsn){
#ifndef TRACE_APIREGREQ
  case GSN_API_REGREQ:
  case GSN_API_REGCONF:
    return false;
#endif
#if 1
  case GSN_SUB_GCP_COMPLETE_REP:
  case GSN_SUB_GCP_COMPLETE_ACK:
    return false;
#endif
  default:
    return true;
  }
}
#endif

/**
 * The execute function : Handle received signal
 */
bool
TransporterFacade::deliver_signal(SignalHeader * const header,
                                  Uint8 prio, Uint32 * const theData,
                                  LinearSectionPtr ptr[3])
{
  Uint32 tRecBlockNo = header->theReceiversBlockNumber;

#ifdef API_TRACE
  if(setSignalLog() && TRACE_GSN(header->theVerId_signalNumber)){
    signalLogger.executeSignal(* header, 
                               prio,
                               theData,
                               ownId(),
                               ptr, header->m_noOfSections);
    signalLogger.flushSignalLog();
  }
#endif  

  if (tRecBlockNo >= MIN_API_BLOCK_NO)
  {
    trp_client * clnt = m_threads.get(tRecBlockNo);
    if (clnt != 0)
    {
      const bool client_locked = clnt->is_locked_for_poll();
      /**
       * Handle received signal immediately to avoid any unnecessary
       * copying of data, allocation of memory and other things. Copying
       * of data could be interesting to support several priority levels
       * and to support a special memory structure when executing the
       * signals. Neither of those are interesting when receiving data
       * in the NDBAPI. The NDBAPI will thus read signal data directly as
       * it was written by the sender (SCI sender is other node, Shared
       * memory sender is other process and TCP/IP sender is the OS that
       * writes the TCP/IP message into a message buffer).
       */
      NdbApiSignal tmpSignal(*header);
      NdbApiSignal * tSignal = &tmpSignal;
      tSignal->setDataPtr(theData);
      if (!client_locked)
      {
        m_poll_owner->m_poll.lock_client(clnt);
      }
      assert(clnt->check_if_locked());
      clnt->trp_deliver_signal(tSignal, ptr);
    }
    else
    {
      handleMissingClnt(header, theData);
    }
  }
  else if (tRecBlockNo == API_PACKED)
  {
    /**
     * Block number == 2047 is used to signal a signal that consists of
     * multiple instances of the same signal. This is an effort to
     * package the signals so as to avoid unnecessary communication
     * overhead since TCP/IP has a great performance impact.
     */
    Uint32 Tlength = header->theLength;
    Uint32 Tsent = 0;
    /**
     * Since it contains at least two data packets we will first
     * copy the signal data to safe place.
     */
    while (Tsent < Tlength) {
      Uint32 Theader = theData[Tsent];
      Tsent++;
      Uint32 TpacketLen = (Theader & 0x1F) + 3;
      tRecBlockNo = Theader >> 16;
      if (TpacketLen <= 25)
      {
        if ((TpacketLen + Tsent) <= Tlength)
        {
          /**
           * Set the data length of the signal and the receivers block
           * reference and then call the API.
           */
          header->theLength = TpacketLen;
          header->theReceiversBlockNumber = tRecBlockNo;
          Uint32* tDataPtr = &theData[Tsent];
          Tsent += TpacketLen;
          if (tRecBlockNo >= MIN_API_BLOCK_NO)
          {
            trp_client * clnt = m_threads.get(tRecBlockNo);
            if(clnt != 0)
            {
              const bool client_locked = clnt->is_locked_for_poll();
              NdbApiSignal tmpSignal(*header);
              NdbApiSignal * tSignal = &tmpSignal;
              tSignal->setDataPtr(tDataPtr);
              if (!client_locked)
              {
                m_poll_owner->m_poll.lock_client(clnt);
              }
              assert(clnt->check_if_locked());
              clnt->trp_deliver_signal(tSignal, 0);
            }
            else
            {
              handleMissingClnt(header, tDataPtr);
            }
          }
        }
      }
    }
  }
  else if (tRecBlockNo >= MIN_API_FIXED_BLOCK_NO &&
           tRecBlockNo <= MAX_API_FIXED_BLOCK_NO) 
  {
    Uint32 dynamic= m_fixed2dynamic[tRecBlockNo - MIN_API_FIXED_BLOCK_NO];
    trp_client * clnt = m_threads.get(dynamic);
    if (clnt != 0)
    {
      const bool client_locked = clnt->is_locked_for_poll();
      NdbApiSignal tmpSignal(*header);
      NdbApiSignal * tSignal = &tmpSignal;
      tSignal->setDataPtr(theData);
      if (!client_locked)
      {
        m_poll_owner->m_poll.lock_client(clnt);
      }
      assert(clnt->check_if_locked());
      clnt->trp_deliver_signal(tSignal, ptr);
    }
    else
    {
      handleMissingClnt(header, theData);
    }
  }
  else
  {
    // Ignore all other block numbers.
    if(header->theVerId_signalNumber != GSN_API_REGREQ)
    {
      TRP_DEBUG( "TransporterFacade received signal to unknown block no." );
      ndbout << "BLOCK NO: "  << tRecBlockNo << " sig " 
             << header->theVerId_signalNumber  << endl;
      ndbout << *header << "-- Signal Data --" << endl;
      ndbout.hexdump(theData, MAX(header->theLength, 25)) << flush;
      abort();
    }
  }

  /**
   * API_PACKED contains a number of messages,
   * We need to have space for all of them, a
   * maximum of six signals can be carried in
   * one packed signal to the NDB API.
   */
  const Uint32 MAX_MESSAGES_IN_LOCKED_CLIENTS =
    m_poll_owner->m_poll.m_lock_array_size - 6;
   return m_poll_owner->m_poll.m_locked_cnt >= MAX_MESSAGES_IN_LOCKED_CLIENTS;
}

#include <signaldata/TcKeyConf.hpp>
#include <signaldata/TcCommit.hpp>
#include <signaldata/TcKeyFailConf.hpp>

void
TransporterFacade::handleMissingClnt(const SignalHeader * header,
                                     const Uint32 * theData)
{
  Uint32 gsn = header->theVerId_signalNumber;
  Uint32 transId[2];
  if (gsn == GSN_TCKEYCONF || gsn == GSN_TCINDXCONF)
  {
    const TcKeyConf * conf = CAST_CONSTPTR(TcKeyConf, theData);
    if (TcKeyConf::getMarkerFlag(conf->confInfo) == false)
    {
      return;
    }
    transId[0] = conf->transId1;
    transId[1] = conf->transId2;
  }
  else if (gsn == GSN_TC_COMMITCONF)
  {
    const TcCommitConf * conf = CAST_CONSTPTR(TcCommitConf, theData);
    if ((conf->apiConnectPtr & 1) == 0)
    {
      return;
    }
    transId[0] = conf->transId1;
    transId[1] = conf->transId2;
  }
  else if (gsn == GSN_TCKEY_FAILCONF)
  {
    const TcKeyFailConf * conf = CAST_CONSTPTR(TcKeyFailConf, theData);
    if ((conf->apiConnectPtr & 1) == 0)
    {
      return;
    }
    transId[0] = conf->transId1;
    transId[1] = conf->transId2;
  }
  else
  {
    return;
  }

  // ndbout_c("KESO KESO KESO: sending commit ack marker 0x%.8x 0x%.8x (gsn: %u)",
  //         transId[0], transId[1], gsn);

  Uint32 ownBlockNo = header->theReceiversBlockNumber;
  Uint32 aTCRef = header->theSendersBlockRef;

  NdbApiSignal tSignal(numberToRef(ownBlockNo, ownId()));
  tSignal.theReceiversBlockNumber = refToBlock(aTCRef);
  tSignal.theVerId_signalNumber   = GSN_TC_COMMIT_ACK;
  tSignal.theLength               = 2;

  Uint32 * dataPtr = tSignal.getDataPtrSend();
  dataPtr[0] = transId[0];
  dataPtr[1] = transId[1];

  m_poll_owner->safe_sendSignal(&tSignal, refToNode(aTCRef));
}

// These symbols are needed, but not used in the API
void 
SignalLoggerManager::printSegmentedSection(FILE *, const SignalHeader &,
					   const SegmentedSectionPtr ptr[3],
					   unsigned i){
  abort();
}

void 
copy(Uint32 * & insertPtr, 
     class SectionSegmentPool & thePool, const SegmentedSectionPtr & _ptr){
  abort();
}

/**
 * Note that this function needs no locking since it is
 * only called from the constructor of Ndb (the NdbObject)
 * 
 * Which is protected by a mutex
 */

int
TransporterFacade::start_instance(NodeId nodeId,
                                  const ndb_mgm_configuration* conf)
{
  assert(theOwnId == 0);
  theOwnId = nodeId;

#if defined SIGPIPE && !defined _WIN32
  (void)signal(SIGPIPE, SIG_IGN);
#endif

  theTransporterRegistry = new TransporterRegistry(this, this, false);
  if (theTransporterRegistry == NULL)
    return -1;

  if (!theTransporterRegistry->init(nodeId))
    return -1;

  if (theClusterMgr == NULL)
    theClusterMgr = new ClusterMgr(*this);

  if (theClusterMgr == NULL)
    return -1;

  if (!configure(nodeId, conf))
    return -1;

  if (!theTransporterRegistry->start_service(m_socket_server))
    return -1;

  theReceiveThread = NdbThread_Create(runReceiveResponse_C,
                                      (void**)this,
                                      0, // Use default stack size
                                      "ndb_receive",
                                      NDB_THREAD_PRIO_LOW);

  theSendThread = NdbThread_Create(runSendRequest_C,
                                   (void**)this,
                                   0, // Use default stack size
                                   "ndb_send",
                                   NDB_THREAD_PRIO_LOW);

  theClusterMgr->startThread();

  return 0;
}

void
TransporterFacade::stop_instance(){
  DBUG_ENTER("TransporterFacade::stop_instance");

  // Stop the send and receive threads
  void *status;
  theStopReceive = 1;
  if (theReceiveThread) {
    NdbThread_WaitFor(theReceiveThread, &status);
    NdbThread_Destroy(&theReceiveThread);
  }
  theStopSend = 1;
  if (theSendThread) {
    NdbThread_WaitFor(theSendThread, &status);
    NdbThread_Destroy(&theSendThread);
  }

  // Stop clustmgr last as (currently) recv thread accesses clusterMgr
  if (theClusterMgr)
  {
    theClusterMgr->doStop();
  }

  DBUG_VOID_RETURN;
}

void TransporterFacade::setSendThreadInterval(Uint32 ms)
{
  if(ms > 0 && ms <= 10) 
  { 
    sendThreadWaitMillisec = ms;
  }
}

Uint32 TransporterFacade::getSendThreadInterval(void)
{
  return sendThreadWaitMillisec;
}

extern "C" 
void* 
runSendRequest_C(void * me)
{
  ((TransporterFacade*) me)->threadMainSend();
  return 0;
}

static inline
void
link_buffer(TFBuffer* dst, const TFBuffer * src)
{
  assert(dst);
  assert(src);
  assert(src->m_head);
  assert(src->m_tail);
  TFBufferGuard g0(* dst);
  TFBufferGuard g1(* src);
  if (dst->m_head == 0)
  {
    dst->m_head = src->m_head;
  }
  else
  {
    dst->m_tail->m_next = src->m_head;
  }
  dst->m_tail = src->m_tail;
  dst->m_bytes_in_buffer += src->m_bytes_in_buffer;
}

static const Uint32 SEND_THREAD_NO = 0;

void
TransporterFacade::wakeup_send_thread(void)
{
  Guard g(m_send_thread_mutex);
  if (m_send_thread_nodes.get(SEND_THREAD_NO) == false)
  {
    NdbCondition_Signal(m_send_thread_cond);
  }
  m_send_thread_nodes.set(SEND_THREAD_NO);
}

void TransporterFacade::threadMainSend(void)
{
  while (theSendThread == NULL)
  {
    /* Wait until theSendThread have been set */
    NdbSleep_MilliSleep(10);
  }
  theTransporterRegistry->startSending();
  if (theTransporterRegistry->start_clients() == 0){
    ndbout_c("Unable to start theTransporterRegistry->start_clients");
    exit(0);
  }

  m_socket_server.startServer();

  while(!theStopSend)
  {
    NdbMutex_Lock(m_send_thread_mutex);
    if (m_send_thread_nodes.get(SEND_THREAD_NO) == false)
    {
      NdbCondition_WaitTimeout(m_send_thread_cond,
                               m_send_thread_mutex,
                               sendThreadWaitMillisec);
    }
    m_send_thread_nodes.clear(SEND_THREAD_NO);
    NdbMutex_Unlock(m_send_thread_mutex);
    bool all_empty;
    do
    {
      all_empty = true;
      for (Uint32 node = 1; node<MAX_NODES; node++)
      {
        struct TFSendBuffer * b = m_send_buffers + node;
        if (!b->m_node_active)
          continue;
        NdbMutex_Lock(&b->m_mutex);
        if (!b->try_lock_send())
        {
          /**
           * Did not get lock, held by other sender.
           * Sender does stuff when unlock_send()
           */
        }
        else
        {
          assert(b->m_current_send_buffer_size == 
                 b->m_buffer.m_bytes_in_buffer+b->m_out_buffer.m_bytes_in_buffer);

          if (b->m_current_send_buffer_size > 0)
          {
            do_send_buffer(node,b);

            if (b->m_current_send_buffer_size > 0)
            {
              all_empty = false;
            }
          }
          b->unlock_send();
        }
        NdbMutex_Unlock(&b->m_mutex);
      }
    } while (!theStopSend && all_empty == false);

  }
  theTransporterRegistry->stopSending();

  m_socket_server.stopServer();
  m_socket_server.stopSessions(true);

  theTransporterRegistry->stop_clients();
}

extern "C" 
void* 
runReceiveResponse_C(void * me)
{
  ((TransporterFacade*) me)->threadMainReceive();
  return 0;
}

class ReceiveThreadClient : public trp_client
<<<<<<< HEAD
{
  public :
  explicit ReceiveThreadClient(TransporterFacade *facade);
  ~ReceiveThreadClient();
  void trp_deliver_signal(const NdbApiSignal *,
                          const LinearSectionPtr ptr[3]);
};

ReceiveThreadClient::ReceiveThreadClient(TransporterFacade * facade)
{
  DBUG_ENTER("ReceiveThreadClient::ReceiveThreadClient");
  Uint32 ret = this->open(facade, -1, true);
  if (unlikely(ret == 0))
  {
    ndbout_c("Failed to register receive thread, ret = %d", ret);
    abort();
  }
  DBUG_VOID_RETURN;
}

ReceiveThreadClient::~ReceiveThreadClient()
{
  DBUG_ENTER("ReceiveThreadClient::~ReceiveThreadClient");
  this->close();
  DBUG_VOID_RETURN;
}

void
ReceiveThreadClient::trp_deliver_signal(const NdbApiSignal *signal,
                                        const LinearSectionPtr ptr[3])
{
  DBUG_ENTER("ReceiveThreadClient::trp_deliver_signal");
  switch (signal->theVerId_signalNumber)
  {
    case GSN_API_REGCONF:
    case GSN_CONNECT_REP:
    case GSN_NODE_FAILREP:
    case GSN_NF_COMPLETEREP:
    case GSN_TAKE_OVERTCCONF:
    case GSN_ALLOC_NODEID_CONF:
    case GSN_SUB_GCP_COMPLETE_REP:
      break;
    case GSN_CLOSE_COMREQ:
    {
      m_facade->perform_close_clnt(this);
      break;
    }
    default:
    {
      ndbout_c("Receive thread block should not receive signals, gsn: %d",
               signal->theVerId_signalNumber);
      abort();
    }
  }
  DBUG_VOID_RETURN;
}

int
TransporterFacade::unset_recv_thread_cpu(Uint32 recv_thread_id)
{
  if (recv_thread_id != 0)
  {
    return -1;
  }
  if (unlock_recv_thread_cpu())
  {
    return -1;
  }
  recv_thread_cpu_id = NO_RECV_THREAD_CPU_ID;
  return 0;
}

int
TransporterFacade::set_recv_thread_cpu(Uint16 *cpuid_array,
                                       Uint32 array_len,
                                       Uint32 recv_thread_id)
{
  if (array_len > 1 || array_len == 0)
  {
    return -1;
  }
  if (recv_thread_id != 0)
  {
    return -1;
  }
  recv_thread_cpu_id = cpuid_array[0];
  if (theTransporterRegistry)
  {
    /* Receiver thread already started, lock cpu now */
    if (lock_recv_thread_cpu())
    {
      return -1;
    }
  }
  return 0;
}

int
TransporterFacade::set_recv_thread_activation_threshold(Uint32 threshold)
{
  if (threshold >= 16)
  {
    threshold = 256;
  }
  min_active_clients_recv_thread = threshold;
  return 0;
}

int
TransporterFacade::unlock_recv_thread_cpu()
{
  if (theReceiveThread)
  {
    int ret_code = Ndb_UnlockCPU(theReceiveThread);
    if (ret_code)
    {
      fprintf(stderr, "Failed to unlock thread %d, ret_code: %d",
              NdbThread_GetTid(theReceiveThread),
              ret_code);
      return ret_code;
    }
  }
  return 0;
}

int
TransporterFacade::lock_recv_thread_cpu()
{
  Uint32 cpu_id = recv_thread_cpu_id;
  if (cpu_id != NO_RECV_THREAD_CPU_ID && theReceiveThread)
  {
    int ret_code = Ndb_LockCPU(theReceiveThread, cpu_id);
    if (ret_code)
    {
      fprintf(stderr, "Failed to lock thread %d to CPU %u, ret_code: %d",
              NdbThread_GetTid(theReceiveThread),
              cpu_id,
              ret_code);
      return ret_code;
    }
  }
  return 0;
}

int
TransporterFacade::get_recv_thread_activation_threshold() const
{
  return min_active_clients_recv_thread;
}

static const int DEFAULT_MIN_ACTIVE_CLIENTS_RECV_THREAD = 8;
/*
  ::threadMainReceive() serves two purposes:

  1) Ensure that update_connection() is called regularly (100ms)
  2) If there are sufficient 'do_poll' activity from clients,
     it start acting as a receive thread, offloading the
     transporter polling from the clients.
  
  Both of these tasks need the poll rights. 
  ::update_connection() has to be synced with ::performReceive(),
  and both takes place from within the 'poll-loop'.

  Updates of the connections is triggered by setting the
  flag 'm_check_connections', which will trigger a single
  ::update_connection. Either in the do_poll called from
  threadMainReceive(), if we get the poll right, or in the
  do_poll from the thread already having the poll rights.
*/
void TransporterFacade::threadMainReceive(void)
{
  bool stay_active = false;
  NDB_TICKS lastCheck = NdbTick_getCurrentTicks();
  NDB_TICKS receive_activation_time;

  while (theReceiveThread == NULL)
  {
    /* Wait until theReceiveThread have been set */
    NdbSleep_MilliSleep(10);
  }
  theTransporterRegistry->startReceiving();
#ifdef NDB_SHM_TRANSPORTER
  NdbThread_set_shm_sigmask(TRUE);
#endif
  recv_client = new ReceiveThreadClient(this);
  lock_recv_thread_cpu();
  while(!theStopReceive)
  {
    const NDB_TICKS currTime = NdbTick_getCurrentTicks();

    /**
     * Ensure that 'update_connections()' is checked every 100ms.
     * As connections has to be updated by the poll owner, we only
     * flag connections to require a check now. We will later
     * either update them ourself if we get the poll right, or leave
     * it to the thread holding the poll right, either one is fine.
     *
     * NOTE: We set this flag without mutex, which could result in
     * a 'check' to be missed now and then. 
     */
    if (NdbTick_Elapsed(lastCheck,currTime).milliSec() >= 100)
    {
      m_check_connections = true;
      lastCheck = currTime;
    }
   
    if (!stay_active)
    {
      /*
         We only activate as receiver thread if
         we are sufficiently active, at least e.g. 8 threads active.
         We check this condition without mutex, there is no issue with
         what we select here, both paths will work.
      */
      if (m_num_active_clients > min_active_clients_recv_thread)
      {
        stay_active = true;            //Activate as receiver thread
        m_num_active_clients = 0;
        receive_activation_time = currTime;
      }
      else
      {
        if (m_check_connections)
        {
          recv_client->start_poll();
          do_poll(recv_client,0);
          recv_client->complete_poll();
        }
        NdbSleep_MilliSleep(100);
        continue;
      }
    }
    else
    {
      /**
       * We are acting as a receiver thread.
       * Check every 1000ms if activity is below the 50% threshold for
       * keeping the receiver thread still active.
       */
      if (NdbTick_Elapsed(receive_activation_time,currTime).milliSec() > 1000)
      {
        /* Reset timer for next activation check time */
        receive_activation_time = currTime;
        lock_poll_mutex();
        if (m_num_active_clients < (min_active_clients_recv_thread / 2))
        {
          /* Go back to not have an active receive thread */
          stay_active = false;
        }
        m_num_active_clients = 0; /* Reset active clients for next timeslot */
        unlock_poll_mutex();
      }
    }

    /**
     * If receiver thread is not requested to 'stay_poll_owner',
     * it might be raced by client threads grabbing the poll-right
     * in front of it. This most likely happens if the receive
     * thread is suspended during execution, and is desired behaviour.
     *
     * However, it could also happen due to another client thread
     * concurrently executing in the window where the receiver
     * thread does not hold the poll-right - That is not something
     * we want to happen.
     */
    const bool stay_poll_owner = stay_active &&
                                 (min_active_clients_recv_thread == 0);

    /* Don't poll for 10ms if receive thread is deactivating */
    const Uint32 max_wait = (stay_active) ? 10 : 0;

    recv_client->start_poll();
    do_poll(recv_client, max_wait, stay_poll_owner);
    recv_client->complete_poll();
  }

  if (recv_client->m_poll.m_poll_owner == true)
  {
    /*
      Ensure to release poll ownership before proceeding to delete the
      transporter client and thus close it. That code expects not to be
      called when being the poll owner.
    */
    recv_client->start_poll();
    do_poll(recv_client, 0, false);
    recv_client->complete_poll();
  }
  delete recv_client;
  theTransporterRegistry->stopReceiving();
}

/*
  This method is called by client thread or send thread that owns
  the poll "rights".
  It waits for events and if something arrives it takes care of it
  and returns to caller. It will quickly come back here if not all
  data was received for the worker thread.

  It is also responsible for doing ::update_connections status
  of transporters, as this also require the poll rights in order
  to not interfere with the polling itself.

  In order to not block awaiting 'update_connections' requests,
  we never wait longer than 10ms inside ::pollReceive().
  Longer timeouts are done in multiple 10ms periods

  NOTE: This 10ms max-wait is only a requirement for the thread
  having the poll right. Threads calling do_poll() could specify
  longer max-waits as they will either:
   - Get the poll right and end up here in ::external_poll,
     where the poll wait is done in multiple 10ms chunks.
   - Not get the poll right and put to sleep in the poll queue
     waiting to be woken up by the poller.
*/
void
TransporterFacade::external_poll(Uint32 wait_time)
{
  do
  {
#ifdef NDB_SHM_TRANSPORTER
    /*
      If shared memory transporters are used we need to set our sigmask
      such that we wake up also on interrupts on the shared memory
      interrupt signal.
    */
    NdbThread_set_shm_sigmask(FALSE);
#endif

    /* Long waits are done in short 10ms chunks */
    const Uint32 wait = (wait_time > 10) ? 10 : wait_time;
    const int res = theTransporterRegistry->pollReceive(wait);

#ifdef NDB_SHM_TRANSPORTER
    NdbThread_set_shm_sigmask(TRUE);
#endif

    if (m_check_connections)
    {
      m_check_connections = false;
      theTransporterRegistry->update_connections();
    }

    if (res > 0)
    {
      theTransporterRegistry->performReceive();
      break;
    }

    wait_time -= wait;
  }
  while (wait_time > 0);
}

TransporterFacade::TransporterFacade(GlobalDictCache *cache) :
  min_active_clients_recv_thread(DEFAULT_MIN_ACTIVE_CLIENTS_RECV_THREAD),
  recv_thread_cpu_id(NO_RECV_THREAD_CPU_ID),
  m_poll_owner(NULL),
  m_poll_queue_head(NULL),
  m_poll_queue_tail(NULL),
  m_num_active_clients(0),
  m_check_connections(true),
  theTransporterRegistry(0),
  theOwnId(0),
  theStartNodeId(1),
  theClusterMgr(NULL),
  dozer(NULL),
  theStopReceive(0),
  theStopSend(0),
  sendThreadWaitMillisec(10),
  theSendThread(NULL),
  theReceiveThread(NULL),
  recv_client(NULL),
  m_fragmented_signal_id(0),
  m_open_close_mutex(NULL),
  thePollMutex(NULL),
  m_globalDictCache(cache),
  m_send_buffer("sendbufferpool"),
  m_send_thread_mutex(NULL),
  m_send_thread_cond(NULL),
  m_send_thread_nodes()
{
  DBUG_ENTER("TransporterFacade::TransporterFacade");
  thePollMutex = NdbMutex_CreateWithName("PollMutex");
  sendPerformedLastInterval = 0;
  m_open_close_mutex = NdbMutex_Create();
  for (Uint32 i = 0; i < NDB_ARRAY_SIZE(m_send_buffers); i++)
  {
    char name_buf[32];
    BaseString::snprintf(name_buf, sizeof(name_buf), "sendbuffer:%u", i);
    NdbMutex_InitWithName(&m_send_buffers[i].m_mutex, name_buf);
  }

  m_send_thread_cond = NdbCondition_Create();
  m_send_thread_mutex = NdbMutex_CreateWithName("SendThreadMutex");

  for (int i = 0; i < NO_API_FIXED_BLOCKS; i++)
    m_fixed2dynamic[i]= RNIL;

#ifdef API_TRACE
  apiSignalLog = 0;
#endif

  theClusterMgr = new ClusterMgr(*this);
=======
{
  public :
  explicit ReceiveThreadClient(TransporterFacade *facade);
  ~ReceiveThreadClient();
  void trp_deliver_signal(const NdbApiSignal *,
                          const LinearSectionPtr ptr[3]);
};

ReceiveThreadClient::ReceiveThreadClient(TransporterFacade * facade)
{
  DBUG_ENTER("ReceiveThreadClient::ReceiveThreadClient");
  Uint32 ret = this->open(facade, -1, true);
  if (unlikely(ret == 0))
  {
    ndbout_c("Failed to register receive thread, ret = %d", ret);
    abort();
  }
  DBUG_VOID_RETURN;
}

ReceiveThreadClient::~ReceiveThreadClient()
{
  DBUG_ENTER("ReceiveThreadClient::~ReceiveThreadClient");
  this->close();
>>>>>>> d46ae293
  DBUG_VOID_RETURN;
}

void
ReceiveThreadClient::trp_deliver_signal(const NdbApiSignal *signal,
                                        const LinearSectionPtr ptr[3])
{
  DBUG_ENTER("ReceiveThreadClient::trp_deliver_signal");
  switch (signal->theVerId_signalNumber)
  {
    case GSN_API_REGCONF:
    case GSN_CONNECT_REP:
    case GSN_NODE_FAILREP:
    case GSN_NF_COMPLETEREP:
    case GSN_TAKE_OVERTCCONF:
    case GSN_ALLOC_NODEID_CONF:
    case GSN_SUB_GCP_COMPLETE_REP:
      break;
    case GSN_CLOSE_COMREQ:
    {
      m_facade->perform_close_clnt(this);
      break;
    }
    default:
    {
      ndbout_c("Receive thread block should not receive signals, gsn: %d",
               signal->theVerId_signalNumber);
      abort();
    }
  }
  DBUG_VOID_RETURN;
}

int
TransporterFacade::unset_recv_thread_cpu(Uint32 recv_thread_id)
{
  if (recv_thread_id != 0)
  {
    return -1;
  }
  if (unlock_recv_thread_cpu())
  {
    return -1;
  }
  recv_thread_cpu_id = NO_RECV_THREAD_CPU_ID;
  return 0;
}

int
TransporterFacade::set_recv_thread_cpu(Uint16 *cpuid_array,
                                       Uint32 array_len,
                                       Uint32 recv_thread_id)
{
  if (array_len > 1 || array_len == 0)
  {
    return -1;
  }
  if (recv_thread_id != 0)
  {
    return -1;
  }
  recv_thread_cpu_id = cpuid_array[0];
  if (theTransporterRegistry)
  {
    /* Receiver thread already started, lock cpu now */
    if (lock_recv_thread_cpu())
    {
      return -1;
    }
  }
  return 0;
}

int
TransporterFacade::set_recv_thread_activation_threshold(Uint32 threshold)
{
  if (threshold >= 16)
  {
    threshold = 256;
  }
  min_active_clients_recv_thread = threshold;
  return 0;
}

int
TransporterFacade::unlock_recv_thread_cpu()
{
  if (theReceiveThread)
  {
    int ret_code = Ndb_UnlockCPU(theReceiveThread);
    if (ret_code)
    {
      fprintf(stderr, "Failed to unlock thread %d, ret_code: %d",
              NdbThread_GetTid(theReceiveThread),
              ret_code);
      return ret_code;
    }
  }
  return 0;
}

int
TransporterFacade::lock_recv_thread_cpu()
{
  Uint32 cpu_id = recv_thread_cpu_id;
  if (cpu_id != NO_RECV_THREAD_CPU_ID && theReceiveThread)
  {
    int ret_code = Ndb_LockCPU(theReceiveThread, cpu_id);
    if (ret_code)
    {
      fprintf(stderr, "Failed to lock thread %d to CPU %u, ret_code: %d",
              NdbThread_GetTid(theReceiveThread),
              cpu_id,
              ret_code);
      return ret_code;
    }
  }
  return 0;
}

int
TransporterFacade::get_recv_thread_activation_threshold() const
{
  return min_active_clients_recv_thread;
}

/**
 * At very high loads the normal OS scheduler handling isn't sufficient to
 * maintain high throughput through the NDB API. If the poll ownership isn't
 * getting sufficient attention from the OS scheduler then the performance of
 * the NDB API will suffer.
 *
 * What will happen at high load is the following. The OS scheduler tries to
 * maintain fairness between the various user threads AND the thread handling
 * the poll ownership (either a user thread or a receive thread).
 * This means that when the poll owner has executed its share of time it will
 * be descheduled to handle user threads. These threads will work on the
 * received data and will possibly also start new transactions. After all of
 * those user activities have completed, then the OS will reschedule the
 * poll owner again. At this time it will continue receiving and again start
 * up new threads. The problem is that in a machine with many CPUs available
 * this means that the CPUs won't have anything to do for a short time while
 * waiting for the rescheduled poll owner to receive data from the data nodes
 * to resume the transaction processing in the user part of the API process.
 *
 * Simply put the receiver handling of the NDB API is of such importance that
 * it must execute at a higher thread priority than normal user threads. We
 * handle this by raising thread priority of the receiver thread. If the
 * API goes into a mode where the receiver thread becomes active and we were
 * successful in raising the thread prio, then we will also retain the poll
 * ownership until the receiver thread is stopped or until the activity slows
 * down such that the receiver thread no longer needs to be active.
 *
 * On Linux raising thread prio means that we decrease the nice level of the
 * thread. This means that it will get a higher quota compared to the other
 * threads in the machine. In order to set this the binary needs CAP_NICE
 * capability or the user must have the permission to set niceness which can
 * be set using RLIMIT_NICE and ulimit -e.
 *
 * On Solaris it means setting a high fixed thread priority that will ensure
 * that it stays active unless the OS or some other higher prio threads becomes
 * executable.
 *
 * On Windows it sets the thread priority to THREAD_PRIORITY_HIGHEST.
 */
bool
TransporterFacade::raise_thread_prio()
{
  int ret_code = NdbThread_SetThreadPrio(theReceiveThread, 9);
  return (ret_code == 0) ? true : false;
}

static const int DEFAULT_MIN_ACTIVE_CLIENTS_RECV_THREAD = 8;
/*
  ::threadMainReceive() serves two purposes:

  1) Ensure that update_connection() is called regularly (100ms)
  2) If there are sufficient 'do_poll' activity from clients,
     it start acting as a receive thread, offloading the
     transporter polling from the clients.
  
  Both of these tasks need the poll rights. 
  ::update_connection() has to be synced with ::performReceive(),
  and both takes place from within the 'poll-loop'.

  Updates of the connections is triggered by setting the
  flag 'm_check_connections', which will trigger a single
  ::update_connection. Either in the do_poll called from
  threadMainReceive(), if we get the poll right, or in the
  do_poll from the thread already having the poll rights.
*/
void TransporterFacade::threadMainReceive(void)
{
  bool stay_active = false;
  NDB_TICKS lastCheck = NdbTick_getCurrentTicks();
  NDB_TICKS receive_activation_time;

  while (theReceiveThread == NULL)
  {
    /* Wait until theReceiveThread have been set */
    NdbSleep_MilliSleep(10);
  }
  theTransporterRegistry->startReceiving();
#ifdef NDB_SHM_TRANSPORTER
  NdbThread_set_shm_sigmask(TRUE);
#endif
  recv_client = new ReceiveThreadClient(this);
  lock_recv_thread_cpu();
  const bool raised_thread_prio = raise_thread_prio();
  while(!theStopReceive)
  {
    const NDB_TICKS currTime = NdbTick_getCurrentTicks();

    /**
     * Ensure that 'update_connections()' is checked every 100ms.
     * As connections has to be updated by the poll owner, we only
     * flag connections to require a check now. We will later
     * either update them ourself if we get the poll right, or leave
     * it to the thread holding the poll right, either one is fine.
     *
     * NOTE: We set this flag without mutex, which could result in
     * a 'check' to be missed now and then. 
     */
    if (NdbTick_Elapsed(lastCheck,currTime).milliSec() >= 100)
    {
      m_check_connections = true;
      lastCheck = currTime;
    }
   
    if (!stay_active)
    {
      /*
         We only activate as receiver thread if
         we are sufficiently active, at least e.g. 8 threads active.
         We check this condition without mutex, there is no issue with
         what we select here, both paths will work.
      */
      if (m_num_active_clients > min_active_clients_recv_thread)
      {
        stay_active = true;            //Activate as receiver thread
        m_num_active_clients = 0;
        receive_activation_time = currTime;
      }
      else
      {
        if (m_check_connections)
        {
          recv_client->start_poll();
          do_poll(recv_client,0);
          recv_client->complete_poll();
        }
        NdbSleep_MilliSleep(100);
        continue;
      }
    }
    else
    {
      /**
       * We are acting as a receiver thread.
       * Check every 1000ms if activity is below the 50% threshold for
       * keeping the receiver thread still active.
       */
      if (NdbTick_Elapsed(receive_activation_time,currTime).milliSec() > 1000)
      {
        /* Reset timer for next activation check time */
        receive_activation_time = currTime;
        lock_poll_mutex();
        if (m_num_active_clients < (min_active_clients_recv_thread / 2))
        {
          /* Go back to not have an active receive thread */
          stay_active = false;
        }
        m_num_active_clients = 0; /* Reset active clients for next timeslot */
        unlock_poll_mutex();
      }
    }

    /**
     * If receiver thread is not requested to 'stay_poll_owner',
     * it might be raced by client threads grabbing the poll-right
     * in front of it. This most likely happens if the receive
     * thread is suspended during execution, and is desired behaviour.
     *
     * However, it could also happen due to another client thread
     * concurrently executing in the window where the receiver
     * thread does not hold the poll-right - That is not something
     * we want to happen.
     *
     * If we managed to raise thread prio we will stay as poll owner
     * as this means that we have a better chance of handling the
     * offered load than any other thread has.
     */
    const bool stay_poll_owner = stay_active &&
                                 ((min_active_clients_recv_thread == 0) ||
                                  raised_thread_prio);

    /* Don't poll for 10ms if receive thread is deactivating */
    const Uint32 max_wait = (stay_active) ? 10 : 0;

    recv_client->start_poll();
    do_poll(recv_client, max_wait, stay_poll_owner);
    recv_client->complete_poll();
  }

  if (recv_client->m_poll.m_poll_owner == true)
  {
    /*
      Ensure to release poll ownership before proceeding to delete the
      transporter client and thus close it. That code expects not to be
      called when being the poll owner.
    */
    recv_client->start_poll();
    do_poll(recv_client, 0, false);
    recv_client->complete_poll();
  }
  delete recv_client;
  theTransporterRegistry->stopReceiving();
}

/*
  This method is called by client thread or send thread that owns
  the poll "rights".
  It waits for events and if something arrives it takes care of it
  and returns to caller. It will quickly come back here if not all
  data was received for the worker thread.

  It is also responsible for doing ::update_connections status
  of transporters, as this also require the poll rights in order
  to not interfere with the polling itself.

  In order to not block awaiting 'update_connections' requests,
  we never wait longer than 10ms inside ::pollReceive().
  Longer timeouts are done in multiple 10ms periods

  NOTE: This 10ms max-wait is only a requirement for the thread
  having the poll right. Threads calling do_poll() could specify
  longer max-waits as they will either:
   - Get the poll right and end up here in ::external_poll,
     where the poll wait is done in multiple 10ms chunks.
   - Not get the poll right and put to sleep in the poll queue
     waiting to be woken up by the poller.
*/
void
TransporterFacade::external_poll(Uint32 wait_time)
{
  do
  {
#ifdef NDB_SHM_TRANSPORTER
    /*
      If shared memory transporters are used we need to set our sigmask
      such that we wake up also on interrupts on the shared memory
      interrupt signal.
    */
    NdbThread_set_shm_sigmask(FALSE);
#endif

    /* Long waits are done in short 10ms chunks */
    const Uint32 wait = (wait_time > 10) ? 10 : wait_time;
    const int res = theTransporterRegistry->pollReceive(wait);

#ifdef NDB_SHM_TRANSPORTER
    NdbThread_set_shm_sigmask(TRUE);
#endif

    if (m_check_connections)
    {
      m_check_connections = false;
      theTransporterRegistry->update_connections();
    }

    if (res > 0)
    {
      theTransporterRegistry->performReceive();
      break;
    }

    wait_time -= wait;
  }
  while (wait_time > 0);
}

TransporterFacade::TransporterFacade(GlobalDictCache *cache) :
  min_active_clients_recv_thread(DEFAULT_MIN_ACTIVE_CLIENTS_RECV_THREAD),
  recv_thread_cpu_id(NO_RECV_THREAD_CPU_ID),
  m_poll_owner(NULL),
  m_poll_queue_head(NULL),
  m_poll_queue_tail(NULL),
  m_num_active_clients(0),
  m_check_connections(true),
  theTransporterRegistry(0),
  theOwnId(0),
  theStartNodeId(1),
  theClusterMgr(NULL),
  dozer(NULL),
  theStopReceive(0),
  theStopSend(0),
  sendThreadWaitMillisec(10),
  theSendThread(NULL),
  theReceiveThread(NULL),
  recv_client(NULL),
  m_fragmented_signal_id(0),
  m_open_close_mutex(NULL),
  thePollMutex(NULL),
  m_globalDictCache(cache),
  m_send_buffer("sendbufferpool"),
  m_send_thread_mutex(NULL),
  m_send_thread_cond(NULL),
  m_send_thread_nodes()
{
  DBUG_ENTER("TransporterFacade::TransporterFacade");
  thePollMutex = NdbMutex_CreateWithName("PollMutex");
  sendPerformedLastInterval = 0;
  m_open_close_mutex = NdbMutex_Create();
  for (Uint32 i = 0; i < NDB_ARRAY_SIZE(m_send_buffers); i++)
  {
    char name_buf[32];
    BaseString::snprintf(name_buf, sizeof(name_buf), "sendbuffer:%u", i);
    NdbMutex_InitWithName(&m_send_buffers[i].m_mutex, name_buf);
  }

  m_send_thread_cond = NdbCondition_Create();
  m_send_thread_mutex = NdbMutex_CreateWithName("SendThreadMutex");

  for (int i = 0; i < NO_API_FIXED_BLOCKS; i++)
    m_fixed2dynamic[i]= RNIL;

#ifdef API_TRACE
  apiSignalLog = 0;
#endif

  theClusterMgr = new ClusterMgr(*this);
  DBUG_VOID_RETURN;
}


/* Return true if node with "nodeId" is a MGM node */
static bool is_mgmd(Uint32 nodeId,
                    const ndb_mgm_configuration * conf)
{
  ndb_mgm_configuration_iterator iter(*conf, CFG_SECTION_NODE);
  if (iter.find(CFG_NODE_ID, nodeId))
    abort();
  Uint32 type;
  if(iter.get(CFG_TYPE_OF_SECTION, &type))
    abort();

  return (type == NODE_TYPE_MGM);
}


bool
TransporterFacade::do_connect_mgm(NodeId nodeId,
                                  const ndb_mgm_configuration* conf)
{
  // Allow other MGM nodes to connect
  DBUG_ENTER("TransporterFacade::do_connect_mgm");
  ndb_mgm_configuration_iterator iter(*conf, CFG_SECTION_CONNECTION);
  for(iter.first(); iter.valid(); iter.next())
  {
    Uint32 nodeId1, nodeId2;
    if (iter.get(CFG_CONNECTION_NODE_1, &nodeId1) ||
        iter.get(CFG_CONNECTION_NODE_2, &nodeId2))
      DBUG_RETURN(false);

    // Skip connections where this node is not involved
    if (nodeId1 != nodeId && nodeId2 != nodeId)
      continue;

    // If both sides are MGM, open connection
    if(is_mgmd(nodeId1, conf) && is_mgmd(nodeId2, conf))
    {
      Uint32 remoteNodeId = (nodeId == nodeId1 ? nodeId2 : nodeId1);
      DBUG_PRINT("info", ("opening connection to node %d", remoteNodeId));
      doConnect(remoteNodeId);
    }
  }

  DBUG_RETURN(true);
}

void
TransporterFacade::set_up_node_active_in_send_buffers(Uint32 nodeId,
                                   const ndb_mgm_configuration &conf)
{
  DBUG_ENTER("TransporterFacade::set_up_node_active_in_send_buffers");
  ndb_mgm_configuration_iterator iter(conf, CFG_SECTION_CONNECTION);
  Uint32 nodeId1, nodeId2, remoteNodeId;
  struct TFSendBuffer *b;

  /* Need to also communicate with myself, not found in config */
  b = m_send_buffers + nodeId;
  b->m_node_active = true;

  for (iter.first(); iter.valid(); iter.next())
  {
    if (iter.get(CFG_CONNECTION_NODE_1, &nodeId1)) continue;
    if (iter.get(CFG_CONNECTION_NODE_2, &nodeId2)) continue;
    if (nodeId1 != nodeId && nodeId2 != nodeId) continue;
    remoteNodeId = (nodeId == nodeId1 ? nodeId2 : nodeId1);
    b = m_send_buffers + remoteNodeId;
    b->m_node_active = true;
  }
  DBUG_VOID_RETURN;
}

void
TransporterFacade::set_up_node_active_in_send_buffers(Uint32 nodeId,
                                   const ndb_mgm_configuration &conf)
{
  DBUG_ENTER("TransporterFacade::set_up_node_active_in_send_buffers");
  ndb_mgm_configuration_iterator iter(conf, CFG_SECTION_CONNECTION);
  Uint32 nodeId1, nodeId2, remoteNodeId;
  struct TFSendBuffer *b;

  /* Need to also communicate with myself, not found in config */
  b = m_send_buffers + nodeId;
  b->m_node_active = true;

  for (iter.first(); iter.valid(); iter.next())
  {
    if (iter.get(CFG_CONNECTION_NODE_1, &nodeId1)) continue;
    if (iter.get(CFG_CONNECTION_NODE_2, &nodeId2)) continue;
    if (nodeId1 != nodeId && nodeId2 != nodeId) continue;
    remoteNodeId = (nodeId == nodeId1 ? nodeId2 : nodeId1);
    b = m_send_buffers + remoteNodeId;
    b->m_node_active = true;
  }
  DBUG_VOID_RETURN;
}

bool
TransporterFacade::configure(NodeId nodeId,
                             const ndb_mgm_configuration* conf)
{
  DBUG_ENTER("TransporterFacade::configure");

  assert(theOwnId == nodeId);
  assert(theTransporterRegistry);
  assert(theClusterMgr);

  /* Set up active communication with all configured nodes */
  set_up_node_active_in_send_buffers(nodeId, *conf);

  // Configure transporters
  if (!IPCConfig::configureTransporters(nodeId,
                                        * conf,
                                        * theTransporterRegistry,
                                        true))
    DBUG_RETURN(false);

  // Configure cluster manager
  theClusterMgr->configure(nodeId, conf);

  ndb_mgm_configuration_iterator iter(* conf, CFG_SECTION_NODE);
  if(iter.find(CFG_NODE_ID, nodeId))
    DBUG_RETURN(false);

  // Configure send buffers
  if (!m_send_buffer.inited())
  {
    Uint32 total_send_buffer = 0;
    Uint64 total_send_buffer64;
    size_t total_send_buffer_size_t;
    size_t reserved_send_buffer_size_t;
    iter.get(CFG_TOTAL_SEND_BUFFER_MEMORY, &total_send_buffer);

    total_send_buffer64 = total_send_buffer;
    if (total_send_buffer64 == 0)
    {
      total_send_buffer64 = theTransporterRegistry->get_total_max_send_buffer();
    }

    Uint64 extra_send_buffer = 0;
    iter.get(CFG_EXTRA_SEND_BUFFER_MEMORY, &extra_send_buffer);

    total_send_buffer64 += extra_send_buffer;

    /**
     * Reserved area for send-to-self
     * We will grab 16 pages, (@32kB/page : 512kB)
     * Gives space for at least 16 signals @ 1/page.
     * If signals are better packed then less pages
     * are needed.
     */
    const Uint32 pagesize = m_send_buffer.get_page_size();
    const Uint64 reserved_send_buffer = 16 * pagesize;
    
    total_send_buffer64 += reserved_send_buffer;
    
#if SIZEOF_CHARP == 4
    /* init method can only handle 32-bit sizes on 32-bit platforms */
    if (total_send_buffer64 > 0xFFFFFFFF)
    {
      total_send_buffer64 = 0xFFFFFFFF;
    }
#endif
    total_send_buffer_size_t = (size_t)total_send_buffer64;
    reserved_send_buffer_size_t = (size_t)reserved_send_buffer;
    if (!m_send_buffer.init(total_send_buffer_size_t,
                            reserved_send_buffer_size_t))
    {
      ndbout << "Unable to allocate "
             << total_send_buffer_size_t
             << " bytes of memory for send buffers!!" << endl;
      DBUG_RETURN(false);
    }
  }

  Uint32 auto_reconnect=1;
  iter.get(CFG_AUTO_RECONNECT, &auto_reconnect);

  const char * priospec = 0;
  if (iter.get(CFG_HB_THREAD_PRIO, &priospec) == 0)
  {
    NdbThread_SetHighPrioProperties(priospec);
  }

  /**
   * Keep value it set before connect (overriding config)
   */
  if (theClusterMgr->m_auto_reconnect == -1)
  {
    theClusterMgr->m_auto_reconnect = auto_reconnect;
  }
  
#ifdef API_TRACE
  signalLogger.logOn(true, 0, SignalLoggerManager::LogInOut);
#endif

#ifdef ERROR_INSERT
  Uint32 mixologyLevel = 0;

  iter.get(CFG_MIXOLOGY_LEVEL, &mixologyLevel);
  if (mixologyLevel)
  {
    ndbout_c("Mixology level set to 0x%x", mixologyLevel);
    theTransporterRegistry->setMixologyLevel(mixologyLevel);
  }
#endif

  // Open connection between MGM servers
  if (!do_connect_mgm(nodeId, conf))
    DBUG_RETURN(false);

  /**
   * Also setup Loopback Transporter
   */
  doConnect(nodeId);

  DBUG_RETURN(true);
}

void
TransporterFacade::for_each(trp_client* sender,
                            const NdbApiSignal* aSignal, 
                            const LinearSectionPtr ptr[3])
{
  /*
    Allow up to 16 threads to receive signals here before we start
    waking them up.
  */
  trp_client * woken[16];
  Uint32 cnt_woken = 0;
  Uint32 sz = m_threads.m_clients.size();
  for (Uint32 i = 0; i < sz ; i ++) 
  {
    trp_client * clnt = m_threads.m_clients[i].m_clnt;
    if (clnt != 0 && clnt != sender)
    {
      bool res = clnt->is_locked_for_poll();
      assert(clnt->check_if_locked() == res);
      if (res)
      {
        clnt->trp_deliver_signal(aSignal, ptr);
      }
      else
      {
        NdbMutex_Lock(clnt->m_mutex);
        int save = clnt->m_poll.m_waiting;
        clnt->trp_deliver_signal(aSignal, ptr);
        if (save != clnt->m_poll.m_waiting &&
            clnt->m_poll.m_waiting == trp_client::PollQueue::PQ_WOKEN)
        {
          woken[cnt_woken++] = clnt;
          if (cnt_woken == NDB_ARRAY_SIZE(woken))
          {
            lock_poll_mutex();
            remove_from_poll_queue(woken, cnt_woken);
            unlock_poll_mutex();
            unlock_and_signal(woken, cnt_woken);
            cnt_woken = 0;
          }
        }
        else
        {
          NdbMutex_Unlock(clnt->m_mutex);
        }
      }
    }
  }

  if (cnt_woken != 0)
  {
    lock_poll_mutex();
    remove_from_poll_queue(woken, cnt_woken);
    unlock_poll_mutex();
    unlock_and_signal(woken, cnt_woken);
  }
}

void
TransporterFacade::connected()
{
  DBUG_ENTER("TransporterFacade::connected");
  NdbApiSignal signal(numberToRef(API_CLUSTERMGR, theOwnId));
  signal.theVerId_signalNumber = GSN_ALLOC_NODEID_CONF;
  signal.theReceiversBlockNumber = 0;
  signal.theTrace  = 0;
  signal.theLength = AllocNodeIdConf::SignalLength;

  AllocNodeIdConf * rep = CAST_PTR(AllocNodeIdConf, signal.getDataPtrSend());
  rep->senderRef = 0;
  rep->senderData = 0;
  rep->nodeId = theOwnId;
  rep->secret_lo = 0;
  rep->secret_hi = 0;

  Uint32 sz = m_threads.m_clients.size();
  for (Uint32 i = 0; i < sz ; i ++)
  {
    trp_client * clnt = m_threads.m_clients[i].m_clnt;
    if (clnt != 0)
    {
      clnt->trp_deliver_signal(&signal, 0);
    }
  }
  DBUG_VOID_RETURN;
}

void
TransporterFacade::perform_close_clnt(trp_client* clnt)
{
  Guard g(m_open_close_mutex);
  m_threads.close(clnt->m_blockNo);
  dbg("perform_close_clnt: poll_owner: %p", m_poll_owner);
  dbg("perform_close_clnt: clnt: %p", clnt);
  clnt->wakeup();
}

int 
TransporterFacade::close_clnt(trp_client* clnt)
{
  bool first = true;
  NdbApiSignal signal(numberToRef(clnt->m_blockNo, theOwnId));
  signal.theVerId_signalNumber = GSN_CLOSE_COMREQ;
  signal.theTrace = 0;
  signal.theLength = 1;
  CloseComReqConf * req = CAST_PTR(CloseComReqConf, signal.getDataPtrSend());
  req->xxxBlockRef = numberToRef(clnt->m_blockNo, theOwnId);

  if (clnt)
  {
    NdbMutex_Lock(m_open_close_mutex);
    signal.theReceiversBlockNumber = clnt->m_blockNo;
    signal.theData[0] = clnt->m_blockNo;
    dbg("close(%p)", clnt);
    if (m_threads.get(clnt->m_blockNo) != clnt)
    {
      abort();
    }

    /**
     * We close a client through the following procedure
     * 1) Ensure we close something which is open
     * 2) Send a signal to ourselves, this signal will be executed
     *    by the poll owner. When this signal is executed we're
     *    in the correct thread to write NULL into the mapping
     *    array.
     * 3) When this thread receives the signal sent to ourselves it
     *    it will call close (perform_close_clnt) on the client
     *    mapping.
     * 4) We will wait on a condition in this thread for the poll
     *    owner to set this entry to NULL.
     */
    if (!theTransporterRegistry)
    {
      /*
        We haven't even setup transporter registry, so no need to
        send signal to poll waiter to close.
      */
      m_threads.close(clnt->m_blockNo);
      NdbMutex_Unlock(m_open_close_mutex);
      return 0;
    }
    bool not_finished;
    do
    {
      /**
       * Obey lock order of trp_client::m_mutex vs. open_close_mutex:
       * deliver_signal(CLOSE_COMREQ) will lock the client, then
       * perform_close_clnt() which takes the m_open_close_mutex.
       * That would deadlock if we didn't release open_close_mutex now.
       */
      NdbMutex_Unlock(m_open_close_mutex);

      clnt->start_poll();
      if (first)
      {
        clnt->raw_sendSignal(&signal, theOwnId);
        clnt->do_forceSend(1);
        first = false;
      }

      // perform_close_clnt() will 'wakeup()', so wait how long it takes
      clnt->do_poll(3000);

      NdbMutex_Lock(m_open_close_mutex);
      not_finished = (m_threads.get(clnt->m_blockNo) == clnt);
      clnt->complete_poll();
    } while (not_finished);
    NdbMutex_Unlock(m_open_close_mutex);
  }
  return 0;
}

void
TransporterFacade::expand_clnt()  //Handle EXPAND_CLNT signal
{
  Guard g(m_open_close_mutex);
  m_threads.expand(64);
}

Uint32
TransporterFacade::open_clnt(trp_client * clnt, int blockNo)
{
  DBUG_ENTER("TransporterFacade::open");
  dbg("open(%p)", clnt);

  NdbMutex_Lock(m_open_close_mutex);
  while (unlikely(m_threads.freeCnt() == 0))
  {
    // First ::open_clnt seeing 'freeCnt() == 0' will expand
    const bool do_expand = !m_threads.m_expanding;
    m_threads.m_expanding = true;

    /**
     * Obey lock order of trp_client::m_mutex vs. open_close_mutex:
     * deliver_signal(EXPAND_CLNT) will lock the client, then call
     * expand_clnt() which takes the m_open_close_mutex.
     * That would deadlock if we didn't release open_close_mutex now.
     */
    NdbMutex_Unlock(m_open_close_mutex);

    /**
     * Ask ClusterMgr to do m_thread.expand() (Need poll rights)
     * There is no wakeup() of the client(s) wating for expand,
     * do_poll waits in short 10ms naps before checking if expand
     * completed. Only the client requesting the expand do_poll,
     * the other simply sleeps.
     */
    if (do_expand)
    {
      NdbApiSignal signal(numberToRef(0, theOwnId));
      signal.theVerId_signalNumber = GSN_EXPAND_CLNT;
      signal.theTrace = 0;
      signal.theLength = 1;
      signal.theReceiversBlockNumber = theClusterMgr->m_blockNo;
      signal.theData[0] = 0;  //Unused

      clnt->start_poll();
      clnt->raw_sendSignal(&signal, theOwnId);
      clnt->do_forceSend(1);
      clnt->do_poll(10);
      clnt->complete_poll();
    }
    else
    {
      NdbSleep_MilliSleep(10);
    }
    NdbMutex_Lock(m_open_close_mutex);
  }
  const int r= m_threads.open(clnt);
  NdbMutex_Unlock(m_open_close_mutex);
  if (r < 0)
  {
    DBUG_RETURN(0);
  }

  if (unlikely(blockNo != -1))
  {
    // Using fixed block number, add fixed->dymamic mapping
    Uint32 fixed_index = blockNo - MIN_API_FIXED_BLOCK_NO;
    
    assert(blockNo >= MIN_API_FIXED_BLOCK_NO &&
           fixed_index <= NO_API_FIXED_BLOCKS);
    
    m_fixed2dynamic[fixed_index]= r;
  }

  DBUG_RETURN(numberToRef(r, theOwnId));
}

TransporterFacade::~TransporterFacade()
{  
  DBUG_ENTER("TransporterFacade::~TransporterFacade");

  delete theClusterMgr;  
  NdbMutex_Lock(thePollMutex);
  delete theTransporterRegistry;
  NdbMutex_Unlock(thePollMutex);
  for (Uint32 i = 0; i < NDB_ARRAY_SIZE(m_send_buffers); i++)
  {
    NdbMutex_Deinit(&m_send_buffers[i].m_mutex);
  }
  NdbMutex_Destroy(thePollMutex);
  NdbMutex_Destroy(m_open_close_mutex);
  NdbMutex_Destroy(m_send_thread_mutex);
  NdbCondition_Destroy(m_send_thread_cond);
#ifdef API_TRACE
  signalLogger.setOutputStream(0);
#endif
  DBUG_VOID_RETURN;
}


/******************************************************************************
 * SEND SIGNAL METHODS
 *****************************************************************************/
int
TransporterFacade::sendSignal(trp_client* clnt,
                              const NdbApiSignal * aSignal, NodeId aNode)
{
  const Uint32* tDataPtr = aSignal->getConstDataPtrSend();
  Uint32 Tlen = aSignal->theLength;
  Uint32 TBno = aSignal->theReceiversBlockNumber;
#ifdef API_TRACE
  if(setSignalLog() && TRACE_GSN(aSignal->theVerId_signalNumber)){
    SignalHeader tmp = * aSignal;
    tmp.theSendersBlockRef = numberToRef(aSignal->theSendersBlockRef, theOwnId);
    LinearSectionPtr ptr[3];
    signalLogger.sendSignal(tmp,
                            1,
                            tDataPtr,
                            aNode, ptr, 0);
    signalLogger.flushSignalLog();
  }
#endif
  if ((Tlen != 0) && (Tlen <= 25) && (TBno != 0)) {
    SendStatus ss = theTransporterRegistry->prepareSend(clnt,
                                                        aSignal,
                                                        1, // JBB
                                                        tDataPtr,
                                                        aNode,
                                                        (LinearSectionPtr*)0);
    //if (ss != SEND_OK) ndbout << ss << endl;
    if (ss == SEND_OK)
    {
      assert(theClusterMgr->getNodeInfo(aNode).is_confirmed() ||
             aSignal->readSignalNumber() == GSN_API_REGREQ ||
             (aSignal->readSignalNumber() == GSN_CONNECT_REP &&
              aNode == ownId()) ||
             (aSignal->readSignalNumber() == GSN_CLOSE_COMREQ &&
              aNode == ownId()));
    }
    return (ss == SEND_OK ? 0 : -1);
  }
  else
  {
    ndbout << "ERR: SigLen = " << Tlen << " BlockRec = " << TBno;
    ndbout << " SignalNo = " << aSignal->theVerId_signalNumber << endl;
    assert(0);
  }//if
  return -1; // Node Dead
}

/**
 * FragmentedSectionIterator
 * -------------------------
 * This class acts as an adapter to a GenericSectionIterator
 * instance, providing a sub-range iterator interface.
 * It is used when long sections of a signal are fragmented
 * across multiple actual signals - the user-supplied
 * GenericSectionIterator is then adapted into a
 * GenericSectionIterator that only returns a subset of
 * the contained words for each signal fragment.
 */
class FragmentedSectionIterator: public GenericSectionIterator
{
private :
  GenericSectionIterator* realIterator; /* Real underlying iterator */
  Uint32 realIterWords;                 /* Total size of underlying */
  Uint32 realCurrPos;                   /* Current pos in underlying */
  Uint32 rangeStart;                    /* Sub range start in underlying */
  Uint32 rangeLen;                      /* Sub range len in underlying */
  Uint32 rangeRemain;                   /* Remaining words in underlying */
  const Uint32* lastReadPtr;            /* Ptr to last chunk obtained from
                                         * underlying */
  Uint32 lastReadPtrLen;                /* Remaining words in last chunk
                                         * obtained from underlying */
public:
  /* Constructor
   * The instance is constructed with the sub-range set to be the
   * full range of the underlying iterator
   */
  FragmentedSectionIterator(GenericSectionPtr ptr)
  {
    realIterator= ptr.sectionIter;
    realIterWords= ptr.sz;
    realCurrPos= 0;
    rangeStart= 0;
    rangeLen= rangeRemain= realIterWords;
    lastReadPtr= NULL;
    lastReadPtrLen= 0;
    moveToPos(0);

    assert(checkInvariants());
  }

private:
  /** 
   * checkInvariants
   * These class invariants must hold true at all stable states
   * of the iterator
   */
  bool checkInvariants()
  {
    assert( (realIterator != NULL) || (realIterWords == 0) );
    assert( realCurrPos <= realIterWords );
    assert( rangeStart <= realIterWords );
    assert( (rangeStart+rangeLen) <= realIterWords);
    assert( rangeRemain <= rangeLen );
    
    /* Can only have a null readptr if nothing is left */
    assert( (lastReadPtr != NULL) || (rangeRemain == 0));

    /* If we have a non-null readptr and some remaining 
     * words the readptr must have some words
     */
    assert( (lastReadPtr == NULL) || 
            ((rangeRemain == 0) || (lastReadPtrLen != 0)));
    return true;
  }

  /**
   * moveToPos
   * This method is used when the iterator is reset(), to move
   * to the start of the current sub-range.
   * If the iterator is already in-position then this is efficient
   * Otherwise, it has to reset() the underling iterator and
   * advance it until the start position is reached.
   */
  void moveToPos(Uint32 pos)
  {
    assert(pos <= realIterWords);

    if (pos < realCurrPos)
    {
      /* Need to reset, and advance from the start */
      realIterator->reset();
      realCurrPos= 0;
      lastReadPtr= NULL;
      lastReadPtrLen= 0;
    }

    if ((lastReadPtr == NULL) && 
        (realIterWords != 0) &&
        (pos != realIterWords))
      lastReadPtr= realIterator->getNextWords(lastReadPtrLen);
    
    if (pos == realCurrPos)
      return;

    /* Advance until we get a chunk which contains the pos */
    while (pos >= realCurrPos + lastReadPtrLen)
    {
      realCurrPos+= lastReadPtrLen;
      lastReadPtr= realIterator->getNextWords(lastReadPtrLen);
      assert(lastReadPtr != NULL);
    }

    const Uint32 chunkOffset= pos - realCurrPos;
    lastReadPtr+= chunkOffset;
    lastReadPtrLen-= chunkOffset;
    realCurrPos= pos;
  }

public:
  /**
   * setRange
   * Set the sub-range of the iterator.  Must be within the
   * bounds of the underlying iterator
   * After the range is set, the iterator is reset() to the
   * start of the supplied subrange
   */
  bool setRange(Uint32 start, Uint32 len)
  {
    assert(checkInvariants());
    if (start+len > realIterWords)
      return false;
    moveToPos(start);
    
    rangeStart= start;
    rangeLen= rangeRemain= len;

    assert(checkInvariants());
    return true;
  }

  /**
   * reset
   * (GenericSectionIterator)
   * Reset the iterator to the start of the current sub-range
   * Avoid calling as it could be expensive.
   */
  void reset()
  {
    /* Reset iterator to last specified range */
    assert(checkInvariants());
    moveToPos(rangeStart);
    rangeRemain= rangeLen;
    assert(checkInvariants());
  }

  /**
   * getNextWords
   * (GenericSectionIterator)
   * Get ptr and size of next contiguous words in subrange
   */
  const Uint32* getNextWords(Uint32& sz)
  {
    assert(checkInvariants());
    const Uint32* currPtr= NULL;

    if (rangeRemain)
    {
      assert(lastReadPtr != NULL);
      assert(lastReadPtrLen != 0);
      currPtr= lastReadPtr;
      
      sz= MIN(rangeRemain, lastReadPtrLen);
      
      if (sz == lastReadPtrLen)
        /* Will return everything in this chunk, move iterator to 
         * next
         */
        lastReadPtr= realIterator->getNextWords(lastReadPtrLen);
      else
      {
        /* Not returning all of this chunk, just advance within it */
        lastReadPtr+= sz;
        lastReadPtrLen-= sz;
      }
      realCurrPos+= sz;
      rangeRemain-= sz;
    }
    else
    {
      sz= 0;
    }
    
    assert(checkInvariants());
    return currPtr;
  }
};

/* Max fragmented signal chunk size (words) is max round number 
 * of NDB_SECTION_SEGMENT_SZ words with some slack left for 'main'
 * part of signal etc.
 */
#define CHUNK_SZ ((((MAX_SEND_MESSAGE_BYTESIZE >> 2) / NDB_SECTION_SEGMENT_SZ) - 2 ) \
                  * NDB_SECTION_SEGMENT_SZ)

/**
 * sendFragmentedSignal (GenericSectionPtr variant)
 * ------------------------------------------------
 * This method will send a signal with attached long sections.  If 
 * the signal is longer than CHUNK_SZ, the signal will be split into
 * multiple CHUNK_SZ fragments.
 * 
 * This is done by sending two or more long signals(fragments), with the
 * original GSN, but different signal data and with as much of the long 
 * sections as will fit in each.
 *
 * Non-final fragment signals contain a fraginfo value in the header
 * (1= first fragment, 2= intermediate fragment, 3= final fragment)
 * 
 * Fragment signals contain additional words in their signals :
 *   1..n words Mapping section numbers in fragment signal to original 
 *              signal section numbers
 *   1 word     Fragmented signal unique id.
 * 
 * Non final fragments (fraginfo=1/2) only have this data in them.  Final
 * fragments have this data in addition to the normal signal data.
 * 
 * Each fragment signal can transport one or more long sections, starting 
 * with section 0.  Sections are always split on NDB_SECTION_SEGMENT_SZ word
 * boundaries to simplify reassembly in the kernel.
 */
int
TransporterFacade::sendFragmentedSignal(trp_client* clnt,
                                        const NdbApiSignal* inputSignal,
                                        NodeId aNode,
                                        const GenericSectionPtr ptr[3],
                                        Uint32 secs)
{
  NdbApiSignal copySignal(* inputSignal);
  NdbApiSignal* aSignal = &copySignal;

  unsigned i;
  Uint32 totalSectionLength= 0;
  for (i= 0; i < secs; i++)
    totalSectionLength+= ptr[i].sz;
  
  /* If there's no need to fragment, send normally */
  if (totalSectionLength <= CHUNK_SZ)
    return sendSignal(clnt, aSignal, aNode, ptr, secs);
  
  // TODO : Consider tracing fragment signals?
#ifdef API_TRACE
  if(setSignalLog() && TRACE_GSN(aSignal->theVerId_signalNumber)){
    SignalHeader tmp = * aSignal;
    tmp.theSendersBlockRef = numberToRef(aSignal->theSendersBlockRef, theOwnId);
    signalLogger.sendSignal(tmp,
                            1,
                            aSignal->getConstDataPtrSend(),
                            aNode, ptr, 0);
    signalLogger.flushSignalLog();
    for (Uint32 i = 0; i<secs; i++)
      ptr[i].sectionIter->reset();
  }
#endif

  NdbApiSignal tmp_signal(*(SignalHeader*)aSignal);
  GenericSectionPtr tmp_ptr[3];
  GenericSectionPtr empty= {0, NULL};
  Uint32 unique_id= m_fragmented_signal_id++; // next unique id
  
  /* Init tmp_ptr array from ptr[] array, make sure we have
   * 0 length for missing sections
   */
  for (i= 0; i < 3; i++)
    tmp_ptr[i]= (i < secs)? ptr[i] : empty;

  /* Create our section iterator adapters */
  FragmentedSectionIterator sec0(tmp_ptr[0]);
  FragmentedSectionIterator sec1(tmp_ptr[1]);
  FragmentedSectionIterator sec2(tmp_ptr[2]);

  /* Replace caller's iterators with ours */
  tmp_ptr[0].sectionIter= &sec0;
  tmp_ptr[1].sectionIter= &sec1;
  tmp_ptr[2].sectionIter= &sec2;

  unsigned start_i= 0;
  unsigned this_chunk_sz= 0;
  unsigned fragment_info= 0;
  Uint32 *tmp_signal_data= tmp_signal.getDataPtrSend();
  for (i= 0; i < secs;) {
    unsigned remaining_sec_sz= tmp_ptr[i].sz;
    tmp_signal_data[i-start_i]= i;
    if (this_chunk_sz + remaining_sec_sz <= CHUNK_SZ)
    {
      /* This section fits whole, move onto next */
      this_chunk_sz+= remaining_sec_sz;
      i++;
      continue;
    }
    else
    {
      assert(this_chunk_sz <= CHUNK_SZ);
      /* This section doesn't fit, truncate it */
      unsigned send_sz= CHUNK_SZ - this_chunk_sz;
      if (i != start_i)
      {
        /* We ensure that the first piece of a new section which is
         * being truncated is a multiple of NDB_SECTION_SEGMENT_SZ
         * (to simplify reassembly).  Subsequent non-truncated pieces
         * will be CHUNK_SZ which is a multiple of NDB_SECTION_SEGMENT_SZ
         * The final piece does not need to be a multiple of
         * NDB_SECTION_SEGMENT_SZ
         * 
         * We round down the available send space to the nearest whole 
         * number of segments.
         * If there's not enough space for one segment, then we round up
         * to one segment.  This can make us send more than CHUNK_SZ, which
         * is ok as it's defined as less than the maximum message length.
         */
        send_sz = (send_sz / NDB_SECTION_SEGMENT_SZ) * 
          NDB_SECTION_SEGMENT_SZ;                        /* Round down */
        send_sz = MAX(send_sz, NDB_SECTION_SEGMENT_SZ);  /* At least one */
        send_sz = MIN(send_sz, remaining_sec_sz);        /* Only actual data */
        
        /* If we've squeezed the last bit of data in, jump out of 
         * here to send the last fragment.
         * Otherwise, send what we've collected so far.
         */
        if ((send_sz == remaining_sec_sz) &&      /* All sent */
            (i == secs - 1))                      /* No more sections */
        {
          this_chunk_sz+=  remaining_sec_sz;
          i++;
          continue;
        }
      }

      /* At this point, there must be data to send in a further signal */
      assert((send_sz < remaining_sec_sz) ||
             (i < secs - 1));

      /* Modify tmp generic section ptr to describe truncated
       * section
       */
      tmp_ptr[i].sz= send_sz;
      FragmentedSectionIterator* fragIter= 
        (FragmentedSectionIterator*) tmp_ptr[i].sectionIter;
      const Uint32 total_sec_sz= ptr[i].sz;
      const Uint32 start= (total_sec_sz - remaining_sec_sz);
      bool ok= fragIter->setRange(start, send_sz);
      assert(ok);
      if (!ok)
        return -1;
      
      if (fragment_info < 2) // 1 = first fragment signal
                             // 2 = middle fragments
	fragment_info++;

      // send tmp_signal
      tmp_signal_data[i-start_i+1]= unique_id;
      tmp_signal.setLength(i-start_i+2);
      tmp_signal.m_fragmentInfo= fragment_info;
      tmp_signal.m_noOfSections= i-start_i+1;
      // do prepare send
      {
	SendStatus ss = theTransporterRegistry->prepareSend
          (clnt,
           &tmp_signal,
	   1, /*JBB*/
	   tmp_signal_data,
	   aNode, 
	   &tmp_ptr[start_i]);
	assert(ss != SEND_MESSAGE_TOO_BIG);
	if (ss != SEND_OK) return -1;
        if (ss == SEND_OK)
        {
          assert(theClusterMgr->getNodeInfo(aNode).is_confirmed() ||
                 tmp_signal.readSignalNumber() == GSN_API_REGREQ);
        }
      }
      assert(remaining_sec_sz >= send_sz);
      Uint32 remaining= remaining_sec_sz - send_sz;
      tmp_ptr[i].sz= remaining;
      /* Set sub-range iterator to cover remaining words */
      ok= fragIter->setRange(start+send_sz, remaining);
      assert(ok);
      if (!ok)
        return -1;
      
      if (remaining == 0)
        /* This section's done, move onto the next */
	i++;
      
      // setup variables for next signal
      start_i= i;
      this_chunk_sz= 0;
    }
  }

  unsigned a_sz= aSignal->getLength();

  if (fragment_info > 0) {
    // update the original signal to include section info
    Uint32 *a_data= aSignal->getDataPtrSend();
    unsigned tmp_sz= i-start_i;
    memcpy(a_data+a_sz,
	   tmp_signal_data,
	   tmp_sz*sizeof(Uint32));
    a_data[a_sz+tmp_sz]= unique_id;
    aSignal->setLength(a_sz+tmp_sz+1);

    // send last fragment
    aSignal->m_fragmentInfo= 3; // 3 = last fragment
    aSignal->m_noOfSections= i-start_i;
  } else {
    aSignal->m_noOfSections= secs;
  }

  // send aSignal
  int ret;
  {
    SendStatus ss = theTransporterRegistry->prepareSend
      (clnt,
       aSignal,
       1/*JBB*/,
       aSignal->getConstDataPtrSend(),
       aNode,
       &tmp_ptr[start_i]);
    assert(ss != SEND_MESSAGE_TOO_BIG);
    if (ss == SEND_OK)
    {
      assert(theClusterMgr->getNodeInfo(aNode).is_confirmed() ||
             aSignal->readSignalNumber() == GSN_API_REGREQ);
    }
    ret = (ss == SEND_OK ? 0 : -1);
  }
  aSignal->m_noOfSections = 0;
  aSignal->m_fragmentInfo = 0;
  aSignal->setLength(a_sz);
  return ret;
}

int
TransporterFacade::sendFragmentedSignal(trp_client* clnt,
                                        const NdbApiSignal* aSignal,
                                        NodeId aNode,
                                        const LinearSectionPtr ptr[3],
                                        Uint32 secs)
{
  /* Use the GenericSection variant of sendFragmentedSignal */
  GenericSectionPtr tmpPtr[3];
  LinearSectionPtr linCopy[3];
  const LinearSectionPtr empty= {0, NULL};
  
  /* Make sure all of linCopy is initialised */
  for (Uint32 j=0; j<3; j++)
    linCopy[j]= (j < secs)? ptr[j] : empty;
  
  LinearSectionIterator zero (linCopy[0].p, linCopy[0].sz);
  LinearSectionIterator one  (linCopy[1].p, linCopy[1].sz);
  LinearSectionIterator two  (linCopy[2].p, linCopy[2].sz);

  /* Build GenericSectionPtr array using iterators */
  tmpPtr[0].sz= linCopy[0].sz;
  tmpPtr[0].sectionIter= &zero;
  tmpPtr[1].sz= linCopy[1].sz;
  tmpPtr[1].sectionIter= &one;
  tmpPtr[2].sz= linCopy[2].sz;
  tmpPtr[2].sectionIter= &two;

  return sendFragmentedSignal(clnt, aSignal, aNode, tmpPtr, secs);
}
  

int
TransporterFacade::sendSignal(trp_client* clnt,
                              const NdbApiSignal* aSignal, NodeId aNode,
                              const LinearSectionPtr ptr[3], Uint32 secs)
{
  Uint32 save = aSignal->m_noOfSections;
  const_cast<NdbApiSignal*>(aSignal)->m_noOfSections = secs;
#ifdef API_TRACE
  if(setSignalLog() && TRACE_GSN(aSignal->theVerId_signalNumber)){
    SignalHeader tmp = * aSignal;
    tmp.theSendersBlockRef = numberToRef(aSignal->theSendersBlockRef, theOwnId);
    signalLogger.sendSignal(tmp,
                            1,
                            aSignal->getConstDataPtrSend(),
                            aNode, ptr, secs);
    signalLogger.flushSignalLog();
  }
#endif
  SendStatus ss = theTransporterRegistry->prepareSend
    (clnt,
     aSignal,
     1, // JBB
     aSignal->getConstDataPtrSend(),
     aNode,
     ptr);
  assert(ss != SEND_MESSAGE_TOO_BIG);
  const_cast<NdbApiSignal*>(aSignal)->m_noOfSections = save;
  if (ss == SEND_OK)
  {
    assert(theClusterMgr->getNodeInfo(aNode).is_confirmed() ||
           aSignal->readSignalNumber() == GSN_API_REGREQ);
  }
  return (ss == SEND_OK ? 0 : -1);
}

int
TransporterFacade::sendSignal(trp_client* clnt,
                              const NdbApiSignal* aSignal, NodeId aNode,
                              const GenericSectionPtr ptr[3], Uint32 secs)
{
  Uint32 save = aSignal->m_noOfSections;
  const_cast<NdbApiSignal*>(aSignal)->m_noOfSections = secs;
#ifdef API_TRACE
  if(setSignalLog() && TRACE_GSN(aSignal->theVerId_signalNumber)){
    SignalHeader tmp = * aSignal;
    tmp.theSendersBlockRef = numberToRef(aSignal->theSendersBlockRef, theOwnId);
    signalLogger.sendSignal(tmp,
                            1,
                            aSignal->getConstDataPtrSend(),
                            aNode, ptr, secs);
    signalLogger.flushSignalLog();
    for (Uint32 i = 0; i<secs; i++)
      ptr[i].sectionIter->reset();
  }
#endif
  SendStatus ss = theTransporterRegistry->prepareSend
    (clnt,
     aSignal,
     1, // JBB
     aSignal->getConstDataPtrSend(),
     aNode,
     ptr);
  assert(ss != SEND_MESSAGE_TOO_BIG);
  const_cast<NdbApiSignal*>(aSignal)->m_noOfSections = save;
  if (ss == SEND_OK)
  {
    assert(theClusterMgr->getNodeInfo(aNode).is_confirmed() ||
           aSignal->readSignalNumber() == GSN_API_REGREQ);
  }
  return (ss == SEND_OK ? 0 : -1);
}

/******************************************************************************
 * CONNECTION METHODS  Etc
 ******************************************************************************/
void
TransporterFacade::doConnect(int aNodeId){
  theTransporterRegistry->setIOState(aNodeId, NoHalt);
  theTransporterRegistry->do_connect(aNodeId);
}

void
TransporterFacade::doDisconnect(int aNodeId)
{
  theTransporterRegistry->do_disconnect(aNodeId);
}

/**
 * As ClusterMgr maintains shared global data, updating
 * its connection state needs locking. Depending on
 * whether ClusterMgr already is the poll owner, we
 * should conditionally take that lock now.
 */
void
TransporterFacade::reportConnected(int aNodeId)
{
  assert(m_poll_owner != NULL);
  if (m_poll_owner != theClusterMgr)
  {
    theClusterMgr->lock();
    theClusterMgr->reportConnected(aNodeId);
    theClusterMgr->flush_send_buffers();
    theClusterMgr->unlock();
  }
  else
  {
    theClusterMgr->reportConnected(aNodeId);
  }
  return;
}

void
TransporterFacade::reportDisconnected(int aNodeId)
{
  assert(m_poll_owner != NULL);
  if (m_poll_owner != theClusterMgr)
  {
    theClusterMgr->lock();
    theClusterMgr->reportDisconnected(aNodeId);
    theClusterMgr->flush_send_buffers();
    theClusterMgr->unlock();
  }
  else
  {
    theClusterMgr->reportDisconnected(aNodeId);
  }
  return;
}

NodeId
TransporterFacade::ownId() const
{
  return theOwnId;
}

NodeId
TransporterFacade::get_an_alive_node()
{
  DBUG_ENTER("TransporterFacade::get_an_alive_node");
  DBUG_PRINT("enter", ("theStartNodeId: %d", theStartNodeId));
#ifdef VM_TRACE
#ifdef NDB_USE_GET_ENV
  const char* p = NdbEnv_GetEnv("NDB_ALIVE_NODE_ID", (char*)0, 0);
  if (p != 0 && *p != 0)
    DBUG_RETURN(atoi(p));
#endif
#endif
  NodeId i;
  for (i = theStartNodeId; i < MAX_NDB_NODES; i++) {
    if (get_node_alive(i)){
      DBUG_PRINT("info", ("Node %d is alive", i));
      theStartNodeId = ((i + 1) % MAX_NDB_NODES);
      DBUG_RETURN(i);
    }
  }
  for (i = 1; i < theStartNodeId; i++) {
    if (get_node_alive(i)){
      DBUG_PRINT("info", ("Node %d is alive", i));
      theStartNodeId = ((i + 1) % MAX_NDB_NODES);
      DBUG_RETURN(i);
    }
  }
  DBUG_RETURN((NodeId)0);
}

TransporterFacade::ThreadData::ThreadData(Uint32 size)
  : m_use_cnt(0), 
    m_firstFree(END_OF_LIST),
    m_expanding(false)
{
  expand(size);
}

/**
 * Expand the Vectors used to register open Clients.
 * As a Vector::expand() reallocates and moves the Vector
 * items, it has to be protected from concurrent get'ers.
 * This is achieved by requiring that both get, expand and close
 * is only called from ::deliver_signal while having the poll right.
 *
 * In addition to having the poll right, 
 * m_open_close_mutex should be held.
 */
void
TransporterFacade::ThreadData::expand(Uint32 size){
  const Uint32 sz = m_clients.size();
  m_clients.expand(sz + size);
  for(Uint32 i = 0; i<size; i++){
    m_clients.push_back(Client(NULL, sz + i + 1));
  }

  m_clients.back().m_next =  m_firstFree;
  m_firstFree = m_clients.size() - size;
  m_expanding = false;
}


/**
 * Register 'clnt' in the TransporterFacade.
 * Should be called with m_open_close_mutex locked.
 *
 * Poll right *not* required as ::open do not ::expand!:
 *
 * As there are no mutex protection between threads ::open'ing a 
 * trp_client and threads get'ing the trp_client* for *other clients*,
 * we can't let ::open do an ::expand of the Vectors. (See above.)
 * Concurrent open and get/close of the same clients can't happen as
 * there could be no such operation until after a succesful open.
 * Thus, this needs no concurrency control.
 */
int
TransporterFacade::ThreadData::open(trp_client * clnt)
{
  const Uint32 nextFree = m_firstFree;

  if(m_clients.size() >= MAX_NO_THREADS && nextFree == END_OF_LIST){
    return -1;
  }

  require(nextFree != END_OF_LIST); //::expand before ::open if required
  m_use_cnt++;
  m_firstFree = m_clients[nextFree].m_next;
  m_clients[nextFree] = Client(clnt, INACTIVE);;

  return indexToNumber(nextFree);
}

/**
 * Should be called with m_open_close_mutex locked and
 * only when having the poll right (Protects ::get())
 */
int
TransporterFacade::ThreadData::close(int number){
  const Uint32 nextFree = m_firstFree;
  const int index= numberToIndex(number);

  /**
   * Guard against race between close from multiple threads.
   * Couldn't detect this for sure until we now have the poll right.
   */
  if (m_clients[index].m_clnt == NULL)
    return 0;

  assert(m_use_cnt);
  m_use_cnt--;
  m_firstFree = index;
  m_clients[index] = Client(NULL, nextFree);
  return 0;
}

Uint32
TransporterFacade::get_active_ndb_objects() const
{
  return m_threads.m_use_cnt;
}

Uint32
TransporterFacade::mapRefToIdx(Uint32 reference) const
{
  assert(reference >= MIN_API_BLOCK_NO);
  return reference - MIN_API_BLOCK_NO;
}

void
TransporterFacade::start_poll(trp_client* clnt)
{
  assert(clnt->m_poll.m_locked == true);
  assert(clnt->m_poll.m_poll_queue == false);
  assert(clnt->m_poll.m_waiting == trp_client::PollQueue::PQ_IDLE);
  dbg2("%p->start_poll on %p", clnt, this);
}

/**
 * Propose a client to become new poll owner if
 * no one is currently assigned.
 *
 * Prefer the receiver thread if it is waiting in the
 * poll_queue, else pick the 'last' in the poll_queue.
 *
 * The suggested poll owner will race with any other clients
 * not yet 'WAITING' to become poll owner. (If any such arrives.)
 */
void
TransporterFacade::propose_poll_owner()
{
  int retries = 0;

  do
  {
    lock_poll_mutex();

    if (m_poll_owner != NULL || m_poll_queue_tail == NULL)
    {
      /**
       * New poll owner already appointed or none waiting
       * ...no need to do anything
       */
      unlock_poll_mutex();
      break;
    }

    /**
     * Prefer receiver thread as new poll owner *candidate*,
     * else pick the last client in the poll queue,
     */
    trp_client* const new_owner = 
        (recv_client && recv_client->m_poll.m_poll_queue)
           ? recv_client 
           : m_poll_queue_tail;

    /**
     * Note: we can only try lock here, to prevent potential deadlock
     *   given that we acquire mutex in different order when starting to poll.
     *   Only lock if not already locked (can happen when signals received
     *   and trp_client isn't ready).
     */ 
    if (NdbMutex_Trylock(new_owner->m_mutex) == 0)
    {
      assert(new_owner->m_poll.m_poll_queue == true);
      assert(new_owner->m_poll.m_waiting == trp_client::PollQueue::PQ_WAITING);
      unlock_poll_mutex();

      /**
       * Signal the proposed poll owner
       */
      NdbCondition_Signal(new_owner->m_poll.m_condition);
      NdbMutex_Unlock(new_owner->m_mutex);
      break;
    }
    unlock_poll_mutex();

    /**
     * Failed to lock new owner. Retry, but start to
     * back off the CPU if many retries are needed.
     */
    retries++;
    if (retries > 100)
      NdbSleep_MicroSleep(10);
    else if (retries > 10)
      my_thread_yield();

  } while(true);
}

/**
 * Try to acquire the poll-right to 'clnt' within the specified 'wait_time'.
 *
 * By design, we allow existing clnt's 'WAITING' in poll_queue, and new
 * not_yet_waiting clients, to race for becoming the poll-owner. 
 * Getting a new poll owner ASAP is critical for API throughput and
 * latency, so its better to give the poll right to the first thread
 * being able to take it, rather than trying to implement some 'fairness' in 
 * whose turn it is to be the poll owner. The later would have implied
 * waiting for that thread to eventually be scheduled by the OS.
 *
 * Assumed to be called with 'clnt' locked and 'poll_mutex' not held.
 */
bool
TransporterFacade::try_become_poll_owner(trp_client* clnt, Uint32 wait_time)
{
  assert(clnt->m_poll.m_locked == true);
  assert(clnt->m_poll.m_poll_owner == false);

  lock_poll_mutex();
  assert(m_poll_owner != clnt);

  if (m_poll_owner != NULL)
  {
    /*
      Dont wait for the poll right to become available if
      no wait_time is allowed. Return without poll right,
      and without waiting in poll queue.
    */
    if (wait_time == 0)
    {
      unlock_poll_mutex();

      assert(clnt->m_poll.m_waiting == trp_client::PollQueue::PQ_WAITING);
      clnt->m_poll.m_waiting = trp_client::PollQueue::PQ_IDLE;
      dbg("%p - poll_owner == false && wait_time == 0 => return", clnt);
      return false;
    }

    /* All poll "right" waiters are in the poll_queue */
    add_to_poll_queue(clnt);

    /**
     * We will sleep on a conditional mutex while the poll right 
     * can't be acquired. While sleeping the thread owning the poll "right"
     * could wake us up if it has delivered all data to us. That will
     * terminate our wait. (PQ_WOKEN state)
     *
     * We could also be woken up by the current poll owner which will
     * set 'm_poll_owner = NULL' and signal *one of* the waiting clients
     * when it retire as poll owner. The poll owner right could then be 
     * acquired if we find it free, *or* another client could have raced us
     * and already grabbed it.
     *
     * We could also terminate the poll-right wait due to the max
     * wait_time being exceeded.
     */
    struct timespec wait_end; 
    NdbCondition_ComputeAbsTime(&wait_end, wait_time);

    while (true) //(m_poll_owner != NULL)
    {
      unlock_poll_mutex();  //Release while waiting
      dbg("cond_wait(%p)", clnt);
      const int ret = NdbCondition_WaitTimeoutAbs(
                               clnt->m_poll.m_condition,
                               clnt->m_mutex,
                               &wait_end);

      switch(clnt->m_poll.m_waiting) {
      case trp_client::PollQueue::PQ_WOKEN:
        dbg("%p - PQ_WOKEN", clnt);
        // We have already been taken out of poll queue
        assert(clnt->m_poll.m_poll_queue == false);
        assert(clnt->m_poll.m_poll_owner == false);
        clnt->m_poll.m_waiting = trp_client::PollQueue::PQ_IDLE;
        return false;
      case trp_client::PollQueue::PQ_WAITING:
        dbg("%p - PQ_WAITING", clnt);
        break;
      case trp_client::PollQueue::PQ_IDLE:
        dbg("%p - PQ_IDLE", clnt);
        // fall-through
      default:
        require(false); // should not happen!!
        break;
      }

      lock_poll_mutex();
      if (m_poll_owner == NULL)
      {
        assert(clnt->m_poll.m_poll_owner == false);
        break;
      }
      if (ret == ETIMEDOUT)
      {
        /**
         * We got timeout...hopefully rare...
         */
        assert(m_poll_owner != clnt);
        assert(clnt->m_poll.m_poll_owner == false);
        remove_from_poll_queue(clnt);
        unlock_poll_mutex();

        clnt->m_poll.m_waiting = trp_client::PollQueue::PQ_IDLE;
        dbg("%p - PQ_WAITING poll_owner == false => return", clnt);
        return false;
      }
    }
    remove_from_poll_queue(clnt);

    /**
     * We were proposed as new poll owner, and was first to wakeup
     */
    dbg("%p - PQ_WAITING => new poll_owner", clnt);
  }

  /* We found the poll-right available, grab it */
  assert(m_poll_owner == NULL);
  m_poll_owner = clnt;
  unlock_poll_mutex();

  assert(clnt->m_poll.m_poll_owner == false);
  clnt->m_poll.m_poll_owner = true;
  return true;
}

void
TransporterFacade::finish_poll(trp_client* clnt,
                               Uint32 cnt,
                               Uint32& cnt_woken,
                               trp_client** arr)
{
#ifndef NDEBUG
  {
    Uint32 lock_cnt = clnt->m_poll.m_locked_cnt;
    assert(lock_cnt >= 1);
    assert(lock_cnt <= clnt->m_poll.m_lock_array_size);
    assert(clnt->m_poll.m_locked_clients[0] == clnt);
    // no duplicates
    if (DBG_POLL) printf("after external_poll: cnt: %u ", lock_cnt);
    for (Uint32 i = 0; i < lock_cnt; i++)
    {
      trp_client * tmp = clnt->m_poll.m_locked_clients[i];
      if (DBG_POLL) printf("%p(%u) ", tmp, tmp->m_poll.m_waiting);
      for (Uint32 j = i + 1; j < lock_cnt; j++)
      {
        assert(tmp != clnt->m_poll.m_locked_clients[j]);
      }
    }
    if (DBG_POLL) printf("\n");

    for (Uint32 i = 1; i < lock_cnt; i++)
    {
      trp_client * tmp = clnt->m_poll.m_locked_clients[i];
      if (tmp->m_poll.m_locked == true)
      {
        assert(tmp->m_poll.m_waiting != trp_client::PollQueue::PQ_IDLE);
      }
      else
      {
        assert(tmp->m_poll.m_poll_owner == false);
        assert(tmp->m_poll.m_poll_queue == false);
        assert(tmp->m_poll.m_waiting == trp_client::PollQueue::PQ_IDLE);
      }
    }
  }
#endif

  /**
   * we're finished polling
   */
  assert(clnt->is_locked_for_poll() == true);
  clnt->set_locked_for_poll(false);
  dbg("%p->set_locked_for_poll false", clnt);

  /**
   * count woken clients
   *   and put them to the left in array
   */
  for (Uint32 i = 0; i < cnt; i++)
  {
    trp_client * tmp = arr[i];
    bool woken = (tmp->m_poll.m_waiting == trp_client::PollQueue::PQ_WOKEN);
    assert(tmp->is_locked_for_poll() == true);
    tmp->set_locked_for_poll(false);
    dbg("%p->set_locked_for_poll false", tmp);
    if (woken)
    {
      arr[i] = arr[cnt_woken];
      arr[cnt_woken] = tmp;
      cnt_woken++;
    }
  }

  if (DBG_POLL)
  {
    Uint32 lock_cnt = clnt->m_poll.m_locked_cnt;
    printf("after sort: cnt: %u ", lock_cnt);
    for (Uint32 i = 0; i < lock_cnt; i++)
    {
      trp_client * tmp = clnt->m_poll.m_locked_clients[i];
      printf("%p(%u) ", tmp, tmp->m_poll.m_waiting);
    }
    printf("\n");
  }
}

/**
 * Poll the Transporters for incomming messages.
 * Also 'update_connections' status in regular intervals
 * controlled by the flag 'm_check_connections'.
 * (::threadMainReceive() is responsible for requesting
 * this in regular intervals)
 * 
 * Both of these operations require the poll right to
 * have been acquired. If we are not already 'poll_owner',
 * we will try to set it within the timeout 'wait_time'.
 *
 * If we get the poll rights withing the specified wait_time,
 * we will repeatedly poll the receiver until either
 * 'clnt' is woken up, or the max 'wait_time' expires.
 *
 * Poll ownership is released on return if not
 * 'stay_poll_owner' is requested.
 *
 * 'clnt->m_poll.m_poll_owner' will maintain whether
 * poll right is being owned or not,
 */
void
TransporterFacade::do_poll(trp_client* clnt,
                           Uint32 wait_time,
                           bool stay_poll_owner)
{
  dbg("do_poll(%p)", clnt);
  const NDB_TICKS start = NdbTick_getCurrentTicks();
  clnt->m_poll.m_waiting = trp_client::PollQueue::PQ_WAITING;
  assert(clnt->m_poll.m_locked == true);

  Uint32 elapsed_ms = 0;  //'wait_time' used so far
  do  
  {  
    if (clnt->m_poll.m_poll_owner == false)
    {
      assert(wait_time >= elapsed_ms);
      const Uint32 rem_wait_time = wait_time - elapsed_ms;
      /**
       * If we fail to become poll owner, we either was PQ_WOKEN
       * up as we received what we were PQ_WAITING for, or other
       * clients held the poll right until 'wait_time' expired.
       *
       * In either case the clients which held the poll right
       * will be responsible for signaling the new client
       * preferred to be next poll owner. (see further below)
       * So we can just return here.
       */
      if (!try_become_poll_owner(clnt, rem_wait_time))
        return;
    }
    assert(clnt->m_poll.m_poll_owner == true);

    /**
     * We have the poll "right" and we poll until data is received. After
     * receiving data we will check if all data is received,
     * if not we poll again.
     */
    clnt->m_poll.start_poll(clnt);
    dbg("%p->external_poll", clnt);
    external_poll(wait_time);

    Uint32 cnt_woken = 0;
    Uint32 cnt = clnt->m_poll.m_locked_cnt - 1; // skip self
    trp_client ** arr = clnt->m_poll.m_locked_clients + 1; // skip self
    finish_poll(clnt, cnt, cnt_woken, arr);

    lock_poll_mutex();

    if ((cnt + 1) > m_num_active_clients)
    {
      m_num_active_clients = cnt + 1;
    }
    /**
     * Now remove all woken from poll queue
     * note: poll mutex held
     */
    remove_from_poll_queue(arr, cnt_woken);

    /**
     * Release poll right temporarily in case we get
     * suspended when unlocking other trp_client::m_mutex'es below.
     * If still available, the poll right will be re-acquired in our
     * next round in this poll-loop
     *
     * We can't (reasonably) control whether we are yielded by 
     * the OS scheduler, so we can just prepare for being
     * suspended here.
     */
    if (!stay_poll_owner)
    {
      clnt->m_poll.m_poll_owner = false;
      m_poll_owner = NULL;
    }
    unlock_poll_mutex();

    /**
     * Now wake all the woken clients
     */
    unlock_and_signal(arr, cnt_woken);

    /**
     * And unlock the rest that we delivered messages to
     */
    for (Uint32 i = cnt_woken; i < cnt; i++)
    {
      dbg("unlock (%p)", arr[i]);
      NdbMutex_Unlock(arr[i]->m_mutex);
    }
    clnt->m_poll.m_locked_cnt = 0;

    // Terminate polling if we are PQ_WOKEN
    assert(clnt->m_poll.m_waiting != trp_client::PollQueue::PQ_IDLE);
    if (clnt->m_poll.m_waiting == trp_client::PollQueue::PQ_WOKEN)
      break;

<<<<<<< HEAD
Uint32
TransporterFacade::mapRefToIdx(Uint32 reference) const
{
  assert(reference >= MIN_API_BLOCK_NO);
  return reference - MIN_API_BLOCK_NO;
}

void
TransporterFacade::start_poll(trp_client* clnt)
{
  assert(clnt->m_poll.m_locked == true);
  assert(clnt->m_poll.m_poll_queue == false);
  assert(clnt->m_poll.m_waiting == trp_client::PollQueue::PQ_IDLE);
  dbg2("%p->start_poll on %p", clnt, this);
=======
    // Check for poll-timeout
    const NDB_TICKS now = NdbTick_getCurrentTicks();
    elapsed_ms = NdbTick_Elapsed(start,now).milliSec();

  } while (elapsed_ms < wait_time);

  clnt->m_poll.m_waiting = trp_client::PollQueue::PQ_IDLE;

  // Might have to find a new poll owner
  propose_poll_owner();

  assert(clnt->m_poll.m_locked_cnt == 0);
  dbg("%p->do_poll return", clnt);
  return;
>>>>>>> d46ae293
}

/**
 * Propose a client to become new poll owner if
 * no one is currently assigned.
 *
 * Prefer the receiver thread if it is waiting in the
 * poll_queue, else pick the 'last' in the poll_queue.
 *
 * The suggested poll owner will race with any other clients
 * not yet 'WAITING' to become poll owner. (If any such arrives.)
 */
void
<<<<<<< HEAD
TransporterFacade::propose_poll_owner()
{
  int retries = 0;

  do
  {
    lock_poll_mutex();

    if (m_poll_owner != NULL || m_poll_queue_tail == NULL)
    {
      /**
       * New poll owner already appointed or none waiting
       * ...no need to do anything
       */
      unlock_poll_mutex();
      break;
    }

    /**
     * Prefer receiver thread as new poll owner *candidate*,
     * else pick the last client in the poll queue,
     */
    trp_client* const new_owner = 
        (recv_client && recv_client->m_poll.m_poll_queue)
           ? recv_client 
           : m_poll_queue_tail;

    /**
     * Note: we can only try lock here, to prevent potential deadlock
     *   given that we acquire mutex in different order when starting to poll.
     *   Only lock if not already locked (can happen when signals received
     *   and trp_client isn't ready).
     */ 
    if (NdbMutex_Trylock(new_owner->m_mutex) == 0)
    {
      assert(new_owner->m_poll.m_poll_queue == true);
      assert(new_owner->m_poll.m_waiting == trp_client::PollQueue::PQ_WAITING);
      unlock_poll_mutex();

      /**
       * Signal the proposed poll owner
       */
      NdbCondition_Signal(new_owner->m_poll.m_condition);
      NdbMutex_Unlock(new_owner->m_mutex);
      break;
    }
    unlock_poll_mutex();

    /**
     * Failed to lock new owner. Retry, but start to
     * back off the CPU if many retries are needed.
     */
    retries++;
    if (retries > 100)
      NdbSleep_MicroSleep(10);
    else if (retries > 10)
      my_thread_yield();

  } while(true);
}

/**
 * Try to acquire the poll-right to 'clnt' within the specified 'wait_time'.
 *
 * By design, we allow existing clnt's 'WAITING' in poll_queue, and new
 * not_yet_waiting clients, to race for becoming the poll-owner. 
 * Getting a new poll owner ASAP is critical for API throughput and
 * latency, so its better to give the poll right to the first thread
 * being able to take it, rather than trying to implement some 'fairness' in 
 * whose turn it is to be the poll owner. The later would have implied
 * waiting for that thread to eventually be scheduled by the OS.
 *
 * Assumed to be called with 'clnt' locked and 'poll_mutex' not held.
 */
bool
TransporterFacade::try_become_poll_owner(trp_client* clnt, Uint32 wait_time)
{
  assert(clnt->m_poll.m_locked == true);
  assert(clnt->m_poll.m_poll_owner == false);

  lock_poll_mutex();
  assert(m_poll_owner != clnt);

  if (m_poll_owner != NULL)
  {
    /*
      Dont wait for the poll right to become available if
      no wait_time is allowed. Return without poll right,
      and without waiting in poll queue.
    */
    if (wait_time == 0)
    {
      unlock_poll_mutex();

      assert(clnt->m_poll.m_waiting == trp_client::PollQueue::PQ_WAITING);
      clnt->m_poll.m_waiting = trp_client::PollQueue::PQ_IDLE;
      dbg("%p - poll_owner == false && wait_time == 0 => return", clnt);
      return false;
    }

    /* All poll "right" waiters are in the poll_queue */
    add_to_poll_queue(clnt);

    /**
     * We will sleep on a conditional mutex while the poll right 
     * can't be acquired. While sleeping the thread owning the poll "right"
     * could wake us up if it has delivered all data to us. That will
     * terminate our wait. (PQ_WOKEN state)
     *
     * We could also be woken up by the current poll owner which will
     * set 'm_poll_owner = NULL' and signal *one of* the waiting clients
     * when it retire as poll owner. The poll owner right could then be 
     * acquired if we find it free, *or* another client could have raced us
     * and already grabbed it.
     *
     * We could also terminate the poll-right wait due to the max
     * wait_time being exceeded.
     */
    struct timespec wait_end; 
    NdbCondition_ComputeAbsTime(&wait_end, wait_time);

    while (true) //(m_poll_owner != NULL)
    {
      unlock_poll_mutex();  //Release while waiting
      dbg("cond_wait(%p)", clnt);
      const int ret = NdbCondition_WaitTimeoutAbs(
                               clnt->m_poll.m_condition,
                               clnt->m_mutex,
                               &wait_end);

      switch(clnt->m_poll.m_waiting) {
      case trp_client::PollQueue::PQ_WOKEN:
        dbg("%p - PQ_WOKEN", clnt);
        // We have already been taken out of poll queue
        assert(clnt->m_poll.m_poll_queue == false);
        assert(clnt->m_poll.m_poll_owner == false);
        clnt->m_poll.m_waiting = trp_client::PollQueue::PQ_IDLE;
        return false;
      case trp_client::PollQueue::PQ_WAITING:
        dbg("%p - PQ_WAITING", clnt);
        break;
      case trp_client::PollQueue::PQ_IDLE:
        dbg("%p - PQ_IDLE", clnt);
        // fall-through
      default:
        require(false); // should not happen!!
        break;
      }

      lock_poll_mutex();
      if (m_poll_owner == NULL)
      {
        assert(clnt->m_poll.m_poll_owner == false);
        break;
      }
      if (ret == ETIMEDOUT)
      {
        /**
         * We got timeout...hopefully rare...
         */
        assert(m_poll_owner != clnt);
        assert(clnt->m_poll.m_poll_owner == false);
        remove_from_poll_queue(clnt);
        unlock_poll_mutex();

        clnt->m_poll.m_waiting = trp_client::PollQueue::PQ_IDLE;
        dbg("%p - PQ_WAITING poll_owner == false => return", clnt);
        return false;
      }
    }
    remove_from_poll_queue(clnt);

    /**
     * We were proposed as new poll owner, and was first to wakeup
     */
    dbg("%p - PQ_WAITING => new poll_owner", clnt);
  }

  /* We found the poll-right available, grab it */
  assert(m_poll_owner == NULL);
  m_poll_owner = clnt;
  unlock_poll_mutex();

  assert(clnt->m_poll.m_poll_owner == false);
  clnt->m_poll.m_poll_owner = true;
  return true;
}

void
TransporterFacade::finish_poll(trp_client* clnt,
                               Uint32 cnt,
                               Uint32& cnt_woken,
                               trp_client** arr)
{
#ifndef NDEBUG
  {
    Uint32 lock_cnt = clnt->m_poll.m_locked_cnt;
    assert(lock_cnt >= 1);
    assert(lock_cnt <= clnt->m_poll.m_lock_array_size);
    assert(clnt->m_poll.m_locked_clients[0] == clnt);
    // no duplicates
    if (DBG_POLL) printf("after external_poll: cnt: %u ", lock_cnt);
    for (Uint32 i = 0; i < lock_cnt; i++)
    {
      trp_client * tmp = clnt->m_poll.m_locked_clients[i];
      if (DBG_POLL) printf("%p(%u) ", tmp, tmp->m_poll.m_waiting);
      for (Uint32 j = i + 1; j < lock_cnt; j++)
      {
        assert(tmp != clnt->m_poll.m_locked_clients[j]);
      }
    }
    if (DBG_POLL) printf("\n");

    for (Uint32 i = 1; i < lock_cnt; i++)
    {
      trp_client * tmp = clnt->m_poll.m_locked_clients[i];
      if (tmp->m_poll.m_locked == true)
      {
        assert(tmp->m_poll.m_waiting != trp_client::PollQueue::PQ_IDLE);
      }
      else
      {
        assert(tmp->m_poll.m_poll_owner == false);
        assert(tmp->m_poll.m_poll_queue == false);
        assert(tmp->m_poll.m_waiting == trp_client::PollQueue::PQ_IDLE);
      }
    }
  }
#endif

  /**
   * we're finished polling
   */
  assert(clnt->is_locked_for_poll() == true);
  clnt->set_locked_for_poll(false);
  dbg("%p->set_locked_for_poll false", clnt);

  /**
   * count woken clients
   *   and put them to the left in array
   */
  for (Uint32 i = 0; i < cnt; i++)
  {
    trp_client * tmp = arr[i];
    bool woken = (tmp->m_poll.m_waiting == trp_client::PollQueue::PQ_WOKEN);
    assert(tmp->is_locked_for_poll() == true);
    tmp->set_locked_for_poll(false);
    dbg("%p->set_locked_for_poll false", tmp);
    if (woken)
    {
      arr[i] = arr[cnt_woken];
      arr[cnt_woken] = tmp;
      cnt_woken++;
    }
  }

  if (DBG_POLL)
  {
    Uint32 lock_cnt = clnt->m_poll.m_locked_cnt;
    printf("after sort: cnt: %u ", lock_cnt);
    for (Uint32 i = 0; i < lock_cnt; i++)
    {
      trp_client * tmp = clnt->m_poll.m_locked_clients[i];
      printf("%p(%u) ", tmp, tmp->m_poll.m_waiting);
    }
    printf("\n");
  }
}

/**
 * Poll the Transporters for incomming messages.
 * Also 'update_connections' status in regular intervals
 * controlled by the flag 'm_check_connections'.
 * (::threadMainReceive() is responsible for requesting
 * this in regular intervals)
 * 
 * Both of these operations require the poll right to
 * have been acquired. If we are not already 'poll_owner',
 * we will try to set it within the timeout 'wait_time'.
 *
 * If we get the poll rights withing the specified wait_time,
 * we will repeatedly poll the receiver until either
 * 'clnt' is woken up, or the max 'wait_time' expires.
 *
 * Poll ownership is released on return if not
 * 'stay_poll_owner' is requested.
 *
 * 'clnt->m_poll.m_poll_owner' will maintain whether
 * poll right is being owned or not,
 */
void
TransporterFacade::do_poll(trp_client* clnt,
                           Uint32 wait_time,
                           bool stay_poll_owner)
{
  dbg("do_poll(%p)", clnt);
  const NDB_TICKS start = NdbTick_getCurrentTicks();
  clnt->m_poll.m_waiting = trp_client::PollQueue::PQ_WAITING;
  assert(clnt->m_poll.m_locked == true);

  Uint32 elapsed_ms = 0;  //'wait_time' used so far
  do  
  {  
    if (clnt->m_poll.m_poll_owner == false)
    {
      assert(wait_time >= elapsed_ms);
      const Uint32 rem_wait_time = wait_time - elapsed_ms;
      /**
       * If we fail to become poll owner, we either was PQ_WOKEN
       * up as we received what we were PQ_WAITING for, or other
       * clients held the poll right until 'wait_time' expired.
       *
       * In either case the clients which held the poll right
       * will be responsible for signaling the new client
       * preferred to be next poll owner. (see further below)
       * So we can just return here.
       */
      if (!try_become_poll_owner(clnt, rem_wait_time))
        return;
    }
    assert(clnt->m_poll.m_poll_owner == true);

    /**
     * We have the poll "right" and we poll until data is received. After
     * receiving data we will check if all data is received,
     * if not we poll again.
     */
    clnt->m_poll.start_poll(clnt);
    dbg("%p->external_poll", clnt);
    external_poll(wait_time);

    Uint32 cnt_woken = 0;
    Uint32 cnt = clnt->m_poll.m_locked_cnt - 1; // skip self
    trp_client ** arr = clnt->m_poll.m_locked_clients + 1; // skip self
    finish_poll(clnt, cnt, cnt_woken, arr);

    lock_poll_mutex();

    if ((cnt + 1) > m_num_active_clients)
    {
      m_num_active_clients = cnt + 1;
    }
    /**
     * Now remove all woken from poll queue
     * note: poll mutex held
     */
    remove_from_poll_queue(arr, cnt_woken);

    /**
     * Release poll right temporarily in case we get
     * suspended when unlocking other trp_client::m_mutex'es below.
     * If still available, the poll right will be re-acquired in our
     * next round in this poll-loop
     *
     * We can't (reasonably) control whether we are yielded by 
     * the OS scheduler, so we can just prepare for being
     * suspended here.
     */
    if (!stay_poll_owner)
    {
      clnt->m_poll.m_poll_owner = false;
      m_poll_owner = NULL;
    }
    unlock_poll_mutex();

    /**
     * Now wake all the woken clients
     */
    unlock_and_signal(arr, cnt_woken);

    /**
     * And unlock the rest that we delivered messages to
     */
    for (Uint32 i = cnt_woken; i < cnt; i++)
    {
      dbg("unlock (%p)", arr[i]);
      NdbMutex_Unlock(arr[i]->m_mutex);
    }
    clnt->m_poll.m_locked_cnt = 0;

    // Terminate polling if we are PQ_WOKEN
    assert(clnt->m_poll.m_waiting != trp_client::PollQueue::PQ_IDLE);
    if (clnt->m_poll.m_waiting == trp_client::PollQueue::PQ_WOKEN)
      break;

    // Check for poll-timeout
    const NDB_TICKS now = NdbTick_getCurrentTicks();
    elapsed_ms = NdbTick_Elapsed(start,now).milliSec();

  } while (elapsed_ms < wait_time);

  clnt->m_poll.m_waiting = trp_client::PollQueue::PQ_IDLE;

  // Might have to find a new poll owner
  propose_poll_owner();

  assert(clnt->m_poll.m_locked_cnt == 0);
  dbg("%p->do_poll return", clnt);
  return;
}

void
TransporterFacade::wakeup(trp_client* clnt)
{
  switch(clnt->m_poll.m_waiting) {
  case trp_client::PollQueue::PQ_WAITING:
    dbg2("wakeup(%p) PQ_WAITING => PQ_WOKEN on %p", clnt, this);
    clnt->m_poll.m_waiting = trp_client::PollQueue::PQ_WOKEN;
    break;
  case trp_client::PollQueue::PQ_WOKEN:
    dbg2("wakeup(%p) PQ_WOKEN on %p", clnt, this);
    break;
  case trp_client::PollQueue::PQ_IDLE:
    dbg2("wakeup(%p) PQ_IDLE on %p", clnt, this);
    break;
  }
}

void
TransporterFacade::unlock_and_signal(trp_client * const * arr, Uint32 cnt)
{
  for (Uint32 i = 0; i < cnt; i++)
  {
    NdbCondition_Signal(arr[i]->m_poll.m_condition);
    NdbMutex_Unlock(arr[i]->m_mutex);
  }
}

void
TransporterFacade::complete_poll(trp_client* clnt)
{
  dbg2("%p->complete_poll on %p", clnt, this);
  assert(clnt->m_poll.m_poll_queue == false);
  assert(clnt->m_poll.m_waiting == trp_client::PollQueue::PQ_IDLE);
  clnt->flush_send_buffers();
}

=======
TransporterFacade::wakeup(trp_client* clnt)
{
  switch(clnt->m_poll.m_waiting) {
  case trp_client::PollQueue::PQ_WAITING:
    dbg2("wakeup(%p) PQ_WAITING => PQ_WOKEN on %p", clnt, this);
    clnt->m_poll.m_waiting = trp_client::PollQueue::PQ_WOKEN;
    break;
  case trp_client::PollQueue::PQ_WOKEN:
    dbg2("wakeup(%p) PQ_WOKEN on %p", clnt, this);
    break;
  case trp_client::PollQueue::PQ_IDLE:
    dbg2("wakeup(%p) PQ_IDLE on %p", clnt, this);
    break;
  }
}

void
TransporterFacade::unlock_and_signal(trp_client * const * arr, Uint32 cnt)
{
  for (Uint32 i = 0; i < cnt; i++)
  {
    NdbCondition_Signal(arr[i]->m_poll.m_condition);
    NdbMutex_Unlock(arr[i]->m_mutex);
  }
}

void
TransporterFacade::complete_poll(trp_client* clnt)
{
  dbg2("%p->complete_poll on %p", clnt, this);
  assert(clnt->m_poll.m_poll_queue == false);
  assert(clnt->m_poll.m_waiting == trp_client::PollQueue::PQ_IDLE);
  clnt->flush_send_buffers();
}

>>>>>>> d46ae293
void
trp_client::PollQueue::start_poll(trp_client* self)
{
  assert(m_waiting == PQ_WAITING);
  assert(m_locked);
  assert(m_poll_owner);
  assert(m_locked_cnt == 0);
  assert(&self->m_poll == this);
  m_locked_cnt = 1;
  m_locked_clients[0] = self;
  assert(self->is_locked_for_poll() == false);
  self->set_locked_for_poll(true);
  dbg("%p becomes poll owner", self);
}

bool
trp_client::PollQueue::check_if_locked(const trp_client* clnt,
                                       const Uint32 start) const
{
  for (Uint32 i = start; i<m_locked_cnt; i++)
  {
    if (m_locked_clients[i] == clnt) // already locked
      return true;
  }
  return false;
<<<<<<< HEAD
}

void
trp_client::PollQueue::lock_client(trp_client* clnt)
{
  assert(m_locked_cnt <= m_lock_array_size);
  assert(check_if_locked((const trp_client*)this, (const Uint32)0) == false);
  assert(!clnt->is_locked_for_poll());

  Uint32 locked_cnt = m_locked_cnt;
  clnt->set_locked_for_poll(true);
  dbg("lock_client(%p)", clnt);

  assert(m_locked_cnt < m_lock_array_size);
  m_locked_clients[locked_cnt] = clnt;
  m_locked_cnt = locked_cnt + 1;
  NdbMutex_Lock(clnt->m_mutex);
  return;
}

void
=======
}

void
trp_client::PollQueue::lock_client(trp_client* clnt)
{
  assert(m_locked_cnt <= m_lock_array_size);
  assert(check_if_locked((const trp_client*)this, (const Uint32)0) == false);
  assert(!clnt->is_locked_for_poll());

  Uint32 locked_cnt = m_locked_cnt;
  clnt->set_locked_for_poll(true);
  dbg("lock_client(%p)", clnt);

  assert(m_locked_cnt < m_lock_array_size);
  m_locked_clients[locked_cnt] = clnt;
  m_locked_cnt = locked_cnt + 1;
  NdbMutex_Lock(clnt->m_mutex);
  return;
}

void
>>>>>>> d46ae293
TransporterFacade::add_to_poll_queue(trp_client* clnt)  //Need thePollMutex
{
  assert(clnt != 0);
  assert(clnt->m_poll.m_prev == 0);
  assert(clnt->m_poll.m_next == 0);
  assert(clnt->m_poll.m_locked == true);
  assert(clnt->m_poll.m_poll_owner == false);
  assert(clnt->m_poll.m_poll_queue == false);

  clnt->m_poll.m_poll_queue = true;
  if (m_poll_queue_head == 0)
  {
    assert(m_poll_queue_tail == 0);
    m_poll_queue_head = clnt;
    m_poll_queue_tail = clnt;
  }
  else
  {
    assert(m_poll_queue_tail->m_poll.m_next == 0);
    m_poll_queue_tail->m_poll.m_next = clnt;
    clnt->m_poll.m_prev = m_poll_queue_tail;
    m_poll_queue_tail = clnt;
  }
}

void
TransporterFacade::remove_from_poll_queue(trp_client* const * arr, Uint32 cnt)
{
  for (Uint32 i = 0; i< cnt; i++)
  {
    if (arr[i]->m_poll.m_poll_queue)
    {
      remove_from_poll_queue(arr[i]);
    }
  }
}

void
TransporterFacade::remove_from_poll_queue(trp_client* clnt)  //Need thePollMutex
{
  assert(clnt != 0);
  assert(clnt->m_poll.m_locked == true);
  assert(clnt->m_poll.m_poll_owner == false);
  assert(clnt->m_poll.m_poll_queue == true);

  if (clnt->m_poll.m_prev != 0)
  {
    clnt->m_poll.m_prev->m_poll.m_next = clnt->m_poll.m_next;
  }
  else
  {
    assert(m_poll_queue_head == clnt);
    m_poll_queue_head = clnt->m_poll.m_next;
  }

  if (clnt->m_poll.m_next != 0)
  {
    clnt->m_poll.m_next->m_poll.m_prev = clnt->m_poll.m_prev;
  }
  else
  {
    assert(m_poll_queue_tail == clnt);
    m_poll_queue_tail = clnt->m_poll.m_prev;
  }

  if (m_poll_queue_head == 0)
    assert(m_poll_queue_tail == 0);
  else if (m_poll_queue_tail == 0)
    assert(m_poll_queue_head == 0);

  clnt->m_poll.m_prev = 0;
  clnt->m_poll.m_next = 0;
  clnt->m_poll.m_poll_queue = false;
}


template class Vector<TransporterFacade::ThreadData::Client>;

#include "SignalSender.hpp"

const Uint32*
SignalSectionIterator::getNextWords(Uint32& sz)
{
  if (likely(currentSignal != NULL))
  {
    NdbApiSignal* signal= currentSignal;
    currentSignal= currentSignal->next();
    sz= signal->getLength();
    return signal->getDataPtrSend();
  }
  sz= 0;
  return NULL;
}

void
TransporterFacade::flush_send_buffer(Uint32 node, const TFBuffer * sb)
{
  if (unlikely(sb->m_head == NULL)) //Cleared by ::reset_send_buffer()
    return;

  assert(node < NDB_ARRAY_SIZE(m_send_buffers));
  struct TFSendBuffer * b = m_send_buffers + node;
  Guard g(&b->m_mutex);
  b->m_current_send_buffer_size += sb->m_bytes_in_buffer;
  link_buffer(&b->m_buffer, sb);
}

void
TransporterFacade::flush_and_send_buffer(Uint32 node, const TFBuffer * sb)
{
  if (unlikely(sb->m_head == NULL)) //Cleared by ::reset_send_buffer()
    return;

  assert(node < NDB_ARRAY_SIZE(m_send_buffers));
  struct TFSendBuffer * b = m_send_buffers + node;
  bool wake = false;
  NdbMutex_Lock(&b->m_mutex);
  b->m_current_send_buffer_size += sb->m_bytes_in_buffer;
  link_buffer(&b->m_buffer, sb);

  if (!b->try_lock_send())
  {
    /**
     * Did not get lock, held by other sender.
     * Sender will check if here is data, and wake send-thread
     * if needed
     */
  }
  else
  {
    do_send_buffer(node,b);

    if (b->m_current_send_buffer_size > 0)
    {
      wake = true;
    }
    b->unlock_send();
  }
  NdbMutex_Unlock(&b->m_mutex);

  if (wake)
  {
    wakeup_send_thread();
  }
}

/**
 * Precondition: Called with 'm_mutex' lock held
 *               and m_sending flag set.
 *
 * Do actual send of data from m_out_buffer.
 * Any pending data in 'm_buffer' is appended to 
 * 'm_out_buffer' before sending.
 *
 * Will take care of any defered buffer reset
 * before return.
 */
void
TransporterFacade::do_send_buffer(Uint32 node, struct TFSendBuffer *b)
{
  assert(!b->try_lock_send()); //Sending already locked

  /**
   * Copy all data from m_buffer to m_out_buffer
   */
  TFBuffer copy = b->m_buffer;
  b->m_buffer.clear();
  NdbMutex_Unlock(&b->m_mutex);

  if (copy.m_bytes_in_buffer > 0)
  {
    link_buffer(&b->m_out_buffer, &copy);
  }
  theTransporterRegistry->performSend(node);

  NdbMutex_Lock(&b->m_mutex);
  /**
   * There might be a pending reset prev. skipped
   * as it would have interfered with ongoing send.
   */
  if (unlikely(b->m_reset))
  {
    if (b->m_out_buffer.m_head != NULL)
    {
      m_send_buffer.release_list(b->m_out_buffer.m_head);
      b->m_out_buffer.clear();
    }
    b->m_reset = false;
  }

  /* Update pending bytes to be sent. */
  b->m_current_send_buffer_size =
    b->m_buffer.m_bytes_in_buffer + b->m_out_buffer.m_bytes_in_buffer;
}

/**
 * Precondition: ::get_bytes_to_send_iovec() & ::bytes_sent()
 *
 * Required to be called with m_send_buffers[node].m_sending==true.
 * 'm_sending==true' is a 'lock' which signals to other threads
 * to back of from the 'm_out_buffer' for this node.
 */
Uint32
TransporterFacade::get_bytes_to_send_iovec(NodeId node, struct iovec *dst,
                                           Uint32 max)
{
  if (max == 0)
  {
    return 0;
  }

  Uint32 count = 0;
  TFBuffer *b = &m_send_buffers[node].m_out_buffer;
  TFBufferGuard g0(* b);
  TFPage *page = b->m_head;
  while (page != NULL && count < max)
  {
    dst[count].iov_base = page->m_data+page->m_start;
    dst[count].iov_len = page->m_bytes;
    assert(page->m_start + page->m_bytes <= page->max_data_bytes());
    page = page->m_next;
    count++;
  }

  return count;
}

Uint32
TransporterFacade::bytes_sent(NodeId node, Uint32 bytes)
{
  TFBuffer *b = &m_send_buffers[node].m_out_buffer;
  TFBufferGuard g0(* b);
  Uint32 used_bytes = b->m_bytes_in_buffer;
  Uint32 page_count = 0;

  if (bytes == 0)
  {
    return used_bytes;
  }

  assert(used_bytes >= bytes);
  used_bytes -= bytes;
  b->m_bytes_in_buffer = used_bytes;

  TFPage *page = b->m_head;
  TFPage *prev = 0;
  while (bytes && bytes >= page->m_bytes)
  {
    prev = page;
    bytes -= page->m_bytes;
    page = page->m_next;
    page_count++;
  }

  if (used_bytes == 0)
  {
    m_send_buffer.release(b->m_head, b->m_tail, page_count);
    b->m_head = 0;
    b->m_tail = 0;
  }
  else
  {
    if (prev)
    {
      m_send_buffer.release(b->m_head, prev, page_count);
    }

    page->m_start += bytes;
    page->m_bytes -= bytes;
    assert(page->m_start + page->m_bytes <= page->max_data_bytes());
    b->m_head = page;
  }

  return used_bytes;
}

bool
TransporterFacade::has_data_to_send(NodeId node)
{
  struct TFSendBuffer *b = &m_send_buffers[node];
  Guard g(&m_send_buffers[node].m_mutex);
  assert(b->m_current_send_buffer_size == 
         b->m_buffer.m_bytes_in_buffer+b->m_out_buffer.m_bytes_in_buffer);
  return (b->m_current_send_buffer_size > 0);
}

/**
 * Precondition: No locks held, do the protection myself.
 * Assumed to be called by thread being poll owner.
 *
 * Reset all buffered data to specified node. If there
 * are active senders (m_sending==true') to this node,
 * the reset of m_out_buffer is made 'pending'. It will
 * then be reset by the sender when it completes.
 */
void
TransporterFacade::reset_send_buffer(NodeId node)
{
  /**
   * Clear all clients send buffer to 'node'
   * Avoids these later being flushed to the TransporterFacade send buffer,
   * creating a non-empty transporter send buffer when expecting
   * to be empty after this reset.
   */
  const Uint32 sz = m_threads.m_clients.size();
  for (Uint32 i = 0; i < sz ; i ++) 
  {
    trp_client * clnt = m_threads.m_clients[i].m_clnt;
    if (clnt != NULL)
    {
      const bool locked_for_poll = clnt->is_locked_for_poll();
      if (!locked_for_poll)
      {
        NdbMutex_Lock(clnt->m_mutex);
      }
      TFBuffer* b = clnt->m_send_buffers + node;
      TFBufferGuard g0(* b);
      if (b->m_head != 0)
      {
        m_send_buffer.release_list(b->m_head);
        b->clear();
      }
      if (!locked_for_poll)
      {
        NdbMutex_Unlock(clnt->m_mutex);
      }
    }
  }

  /**
   * Clear the TransporterFacade two levels of send buffers.
   */
  Guard g(&m_send_buffers[node].m_mutex);
  {
    TFBuffer *b = &m_send_buffers[node].m_buffer;
    if (b->m_head != 0)
    {
      m_send_buffer.release_list(b->m_head);
      b->clear();
    }
  }

  if (likely(m_send_buffers[node].try_lock_send()))
  {
    TFBuffer *b = &m_send_buffers[node].m_out_buffer;
    if (b->m_head != 0)
    {
      m_send_buffer.release_list(b->m_head);
      b->clear();
    }
    m_send_buffers[node].m_reset = false;
    m_send_buffers[node].unlock_send();
  }
  else
  {
    // Await for current do_send_buffer() to complete
    // before 'm_out_buffers' can be released.
    m_send_buffers[node].m_reset = true;
  }
  m_send_buffers[node].m_current_send_buffer_size = 0;
}

#ifdef UNIT_TEST

// Unit test code starts
#include <random.h>

#define VERIFY(x) if ((x) == 0) { printf("VERIFY failed at Line %u : %s\n",__LINE__, #x);  return -1; }

/* Verify that word[n] == bias + n */
int
verifyIteratorContents(GenericSectionIterator& gsi, int dataWords, int bias)
{
  int pos= 0;

  while (pos < dataWords)
  {
    const Uint32* readPtr=NULL;
    Uint32 len= 0;

    readPtr= gsi.getNextWords(len);
    
    VERIFY(readPtr != NULL);
    VERIFY(len != 0);
    VERIFY(len <= (Uint32) (dataWords - pos));
    
    for (int j=0; j < (int) len; j++)
      VERIFY(readPtr[j] == (Uint32) (bias ++));

    pos += len;
  }

  return 0;
}

int
checkGenericSectionIterator(GenericSectionIterator& iter, int size, int bias)
{
  /* Verify contents */
  VERIFY(verifyIteratorContents(iter, size, bias) == 0);
  
  Uint32 sz;
  
  /* Check that iterator is empty now */
  VERIFY(iter.getNextWords(sz) == NULL);
  VERIFY(sz == 0);
    
  VERIFY(iter.getNextWords(sz) == NULL);
  VERIFY(sz == 0);
  
  iter.reset();
  
  /* Verify reset put us back to the start */
  VERIFY(verifyIteratorContents(iter, size, bias) == 0);
  
  /* Verify no more words available */
  VERIFY(iter.getNextWords(sz) == NULL);
  VERIFY(sz == 0);  
  
  return 0;
}

int
checkIterator(GenericSectionIterator& iter, int size, int bias)
{
  /* Test iterator itself, and then FragmentedSectionIterator
   * adaptation
   */
  VERIFY(checkGenericSectionIterator(iter, size, bias) == 0);
  
  /* Now we'll test the FragmentedSectionIterator on the iterator
   * we were passed
   */
  const int subranges= 20;
  
  iter.reset();
  GenericSectionPtr ptr;
  ptr.sz= size;
  ptr.sectionIter= &iter;
  FragmentedSectionIterator fsi(ptr);

  for (int s=0; s< subranges; s++)
  {
    Uint32 start= 0;
    Uint32 len= 0;
    if (size > 0)
    {
      start= (Uint32) myRandom48(size);
      if (0 != (size-start)) 
        len= (Uint32) myRandom48(size-start);
    }
    
    /*
      printf("Range (0-%u) = (%u + %u)\n",
              size, start, len);
    */
    fsi.setRange(start, len);
    VERIFY(checkGenericSectionIterator(fsi, len, bias + start) == 0);
  }
  
  return 0;
}



int
testLinearSectionIterator()
{
  /* Test Linear section iterator of various
   * lengths with section[n] == bias + n
   */
  const int totalSize= 200000;
  const int bias= 13;

  Uint32 data[totalSize];
  for (int i=0; i<totalSize; i++)
    data[i]= bias + i;

  for (int len= 0; len < 50000; len++)
  {
    LinearSectionIterator something(data, len);

    VERIFY(checkIterator(something, len, bias) == 0);
  }

  return 0;
}

NdbApiSignal*
createSignalChain(NdbApiSignal*& poolHead, int length, int bias)
{
  /* Create signal chain, with word[n] == bias+n */
  NdbApiSignal* chainHead= NULL;
  NdbApiSignal* chainTail= NULL;
  int pos= 0;
  int signals= 0;

  while (pos < length)
  {
    int offset= pos % NdbApiSignal::MaxSignalWords;
    
    if (offset == 0)
    {
      if (poolHead == NULL)
        return 0;

      NdbApiSignal* newSig= poolHead;
      poolHead= poolHead->next();
      signals++;

      newSig->next(NULL);

      if (chainHead == NULL)
      {
        chainHead= chainTail= newSig;
      }
      else
      {
        chainTail->next(newSig);
        chainTail= newSig;
      }
    }
    
    chainTail->getDataPtrSend()[offset]= (bias + pos);
    chainTail->setLength(offset + 1);
    pos ++;
  }

  return chainHead;
}
    
int
testSignalSectionIterator()
{
  /* Create a pool of signals, build
   * signal chains from it, test
   * the iterator against the signal chains
   */
  const int totalNumSignals= 1000;
  NdbApiSignal* poolHead= NULL;

  /* Allocate some signals */
  for (int i=0; i < totalNumSignals; i++)
  {
    NdbApiSignal* sig= new NdbApiSignal((BlockReference) 0);

    if (poolHead == NULL)
    {
      poolHead= sig;
      sig->next(NULL);
    }
    else
    {
      sig->next(poolHead);
      poolHead= sig;
    }
  }

  const int bias= 7;
  for (int dataWords= 1; 
       dataWords <= (int)(totalNumSignals * 
                          NdbApiSignal::MaxSignalWords); 
       dataWords ++)
  {
    NdbApiSignal* signalChain= NULL;
    
    VERIFY((signalChain= createSignalChain(poolHead, dataWords, bias)) != NULL );
    
    SignalSectionIterator ssi(signalChain);
    
    VERIFY(checkIterator(ssi, dataWords, bias) == 0);
    
    /* Now return the signals to the pool */
    while (signalChain != NULL)
    {
      NdbApiSignal* sig= signalChain;
      signalChain= signalChain->next();
      
      sig->next(poolHead);
      poolHead= sig;
    }
  }
  
  /* Free signals from pool */
  while (poolHead != NULL)
  {
    NdbApiSignal* sig= poolHead;
    poolHead= sig->next();
    delete(sig);
  }
  
  return 0;
}

int main(int arg, char** argv)
{
  /* Test Section Iterators
   * ----------------------
   * To run this code : 
   *   cd storage/ndb/src/ndbapi
   *   make testSectionIterators
   *   ./testSectionIterators
   *
   * Will print "OK" in success case
   */
  

  VERIFY(testLinearSectionIterator() == 0);
  VERIFY(testSignalSectionIterator() == 0);
  
  printf("OK\n");

  return 0;
}
#endif

void
TransporterFacade::set_auto_reconnect(int val)
{
  theClusterMgr->m_auto_reconnect = val;
}

int
TransporterFacade::get_auto_reconnect() const
{
  return theClusterMgr->m_auto_reconnect;
}

void
TransporterFacade::ext_set_max_api_reg_req_interval(Uint32 interval)
{
  theClusterMgr->set_max_api_reg_req_interval(interval);
}

struct in_addr
TransporterFacade::ext_get_connect_address(Uint32 nodeId)
{
  return theTransporterRegistry->get_connect_address(nodeId);
}

bool
TransporterFacade::ext_isConnected(NodeId aNodeId)
{
  bool val;
  theClusterMgr->lock();
  val = theClusterMgr->theNodes[aNodeId].is_connected();
  theClusterMgr->unlock();
  return val;
}

void
TransporterFacade::ext_doConnect(int aNodeId)
{
  theClusterMgr->lock();
  assert(theClusterMgr->theNodes[aNodeId].is_connected() == false);
  doConnect(aNodeId);
  theClusterMgr->unlock();
}

bool
TransporterFacade::setupWakeup()
{
  /* Ask TransporterRegistry to setup wakeup sockets */
  bool rc;
  lock_poll_mutex();
  {
    dbg("setupWakeup on %p", this);
    rc = theTransporterRegistry->setup_wakeup_socket();
  }
  unlock_poll_mutex();
  return rc;
}

bool
TransporterFacade::registerForWakeup(trp_client* _dozer)
{
  /* Called with Transporter lock */
  /* In future use a DLList for dozers.
   * Ideally with some way to wake one rather than all
   * For now, we just have one/TransporterFacade
   */
  dbg2("register dozer = %p on  %p", _dozer, this);
  if (dozer != NULL)
    return false;

  dozer = _dozer;
  return true;
}

bool
TransporterFacade::unregisterForWakeup(trp_client* _dozer)
{
  /* Called with Transporter lock */
  if (dozer != _dozer)
    return false;

  dbg2("unregister dozer = %p on %p", _dozer, this);
  dozer = NULL;
  return true;
}

void
TransporterFacade::requestWakeup()
{
  /* Forward to TransporterRegistry
   * No need for locks, assuming only one client at a time will use
   */
  theTransporterRegistry->wakeup();
}


void
TransporterFacade::reportWakeup()
{
  /* Explicit wakeup callback
   * Called with Transporter Mutex held
   */
  /* Notify interested parties */
  if (dozer != NULL)
  {
    dozer->trp_wakeup();
  };
}

#ifdef ERROR_INSERT

/* Test methods to consume sendbuffer */
static TFPage* consumed_sendbuff = 0;

void 
TransporterFacade::consume_sendbuffer(Uint32 bytes_remain)
{
  if (consumed_sendbuff)
  {
    ndbout_c("SendBuff already consumed, release first");
    return;
  }

  Uint64 tot_size = m_send_buffer.get_total_send_buffer_size();
  Uint64 used = m_send_buffer.get_total_used_send_buffer_size();
  Uint32 page_count = 0;

  while (tot_size - used > bytes_remain)
  {
    TFPage* p = m_send_buffer.try_alloc(1);
    
    if (p)
    {
      p->init();
      p->m_next = consumed_sendbuff;
      consumed_sendbuff = p;
      page_count++;
    }
    else
    {
      break;
    }
    used = m_send_buffer.get_total_used_send_buffer_size();
  }
    
  ndbout_c("Consumed %u pages, remaining bytes : %llu",
           page_count,
           m_send_buffer.get_total_send_buffer_size() - 
           m_send_buffer.get_total_used_send_buffer_size());
}

void
TransporterFacade::release_consumed_sendbuffer()
{
  if (!consumed_sendbuff)
  {
    ndbout_c("No sendbuffer consumed");
    return;
  }
  
  m_send_buffer.release_list(consumed_sendbuff);
  
  consumed_sendbuff = NULL;

  ndbout_c("Remaining bytes : %llu",
           m_send_buffer.get_total_send_buffer_size() - 
           m_send_buffer.get_total_used_send_buffer_size());
}

#endif<|MERGE_RESOLUTION|>--- conflicted
+++ resolved
@@ -666,7 +666,6 @@
 }
 
 class ReceiveThreadClient : public trp_client
-<<<<<<< HEAD
 {
   public :
   explicit ReceiveThreadClient(TransporterFacade *facade);
@@ -691,411 +690,6 @@
 {
   DBUG_ENTER("ReceiveThreadClient::~ReceiveThreadClient");
   this->close();
-  DBUG_VOID_RETURN;
-}
-
-void
-ReceiveThreadClient::trp_deliver_signal(const NdbApiSignal *signal,
-                                        const LinearSectionPtr ptr[3])
-{
-  DBUG_ENTER("ReceiveThreadClient::trp_deliver_signal");
-  switch (signal->theVerId_signalNumber)
-  {
-    case GSN_API_REGCONF:
-    case GSN_CONNECT_REP:
-    case GSN_NODE_FAILREP:
-    case GSN_NF_COMPLETEREP:
-    case GSN_TAKE_OVERTCCONF:
-    case GSN_ALLOC_NODEID_CONF:
-    case GSN_SUB_GCP_COMPLETE_REP:
-      break;
-    case GSN_CLOSE_COMREQ:
-    {
-      m_facade->perform_close_clnt(this);
-      break;
-    }
-    default:
-    {
-      ndbout_c("Receive thread block should not receive signals, gsn: %d",
-               signal->theVerId_signalNumber);
-      abort();
-    }
-  }
-  DBUG_VOID_RETURN;
-}
-
-int
-TransporterFacade::unset_recv_thread_cpu(Uint32 recv_thread_id)
-{
-  if (recv_thread_id != 0)
-  {
-    return -1;
-  }
-  if (unlock_recv_thread_cpu())
-  {
-    return -1;
-  }
-  recv_thread_cpu_id = NO_RECV_THREAD_CPU_ID;
-  return 0;
-}
-
-int
-TransporterFacade::set_recv_thread_cpu(Uint16 *cpuid_array,
-                                       Uint32 array_len,
-                                       Uint32 recv_thread_id)
-{
-  if (array_len > 1 || array_len == 0)
-  {
-    return -1;
-  }
-  if (recv_thread_id != 0)
-  {
-    return -1;
-  }
-  recv_thread_cpu_id = cpuid_array[0];
-  if (theTransporterRegistry)
-  {
-    /* Receiver thread already started, lock cpu now */
-    if (lock_recv_thread_cpu())
-    {
-      return -1;
-    }
-  }
-  return 0;
-}
-
-int
-TransporterFacade::set_recv_thread_activation_threshold(Uint32 threshold)
-{
-  if (threshold >= 16)
-  {
-    threshold = 256;
-  }
-  min_active_clients_recv_thread = threshold;
-  return 0;
-}
-
-int
-TransporterFacade::unlock_recv_thread_cpu()
-{
-  if (theReceiveThread)
-  {
-    int ret_code = Ndb_UnlockCPU(theReceiveThread);
-    if (ret_code)
-    {
-      fprintf(stderr, "Failed to unlock thread %d, ret_code: %d",
-              NdbThread_GetTid(theReceiveThread),
-              ret_code);
-      return ret_code;
-    }
-  }
-  return 0;
-}
-
-int
-TransporterFacade::lock_recv_thread_cpu()
-{
-  Uint32 cpu_id = recv_thread_cpu_id;
-  if (cpu_id != NO_RECV_THREAD_CPU_ID && theReceiveThread)
-  {
-    int ret_code = Ndb_LockCPU(theReceiveThread, cpu_id);
-    if (ret_code)
-    {
-      fprintf(stderr, "Failed to lock thread %d to CPU %u, ret_code: %d",
-              NdbThread_GetTid(theReceiveThread),
-              cpu_id,
-              ret_code);
-      return ret_code;
-    }
-  }
-  return 0;
-}
-
-int
-TransporterFacade::get_recv_thread_activation_threshold() const
-{
-  return min_active_clients_recv_thread;
-}
-
-static const int DEFAULT_MIN_ACTIVE_CLIENTS_RECV_THREAD = 8;
-/*
-  ::threadMainReceive() serves two purposes:
-
-  1) Ensure that update_connection() is called regularly (100ms)
-  2) If there are sufficient 'do_poll' activity from clients,
-     it start acting as a receive thread, offloading the
-     transporter polling from the clients.
-  
-  Both of these tasks need the poll rights. 
-  ::update_connection() has to be synced with ::performReceive(),
-  and both takes place from within the 'poll-loop'.
-
-  Updates of the connections is triggered by setting the
-  flag 'm_check_connections', which will trigger a single
-  ::update_connection. Either in the do_poll called from
-  threadMainReceive(), if we get the poll right, or in the
-  do_poll from the thread already having the poll rights.
-*/
-void TransporterFacade::threadMainReceive(void)
-{
-  bool stay_active = false;
-  NDB_TICKS lastCheck = NdbTick_getCurrentTicks();
-  NDB_TICKS receive_activation_time;
-
-  while (theReceiveThread == NULL)
-  {
-    /* Wait until theReceiveThread have been set */
-    NdbSleep_MilliSleep(10);
-  }
-  theTransporterRegistry->startReceiving();
-#ifdef NDB_SHM_TRANSPORTER
-  NdbThread_set_shm_sigmask(TRUE);
-#endif
-  recv_client = new ReceiveThreadClient(this);
-  lock_recv_thread_cpu();
-  while(!theStopReceive)
-  {
-    const NDB_TICKS currTime = NdbTick_getCurrentTicks();
-
-    /**
-     * Ensure that 'update_connections()' is checked every 100ms.
-     * As connections has to be updated by the poll owner, we only
-     * flag connections to require a check now. We will later
-     * either update them ourself if we get the poll right, or leave
-     * it to the thread holding the poll right, either one is fine.
-     *
-     * NOTE: We set this flag without mutex, which could result in
-     * a 'check' to be missed now and then. 
-     */
-    if (NdbTick_Elapsed(lastCheck,currTime).milliSec() >= 100)
-    {
-      m_check_connections = true;
-      lastCheck = currTime;
-    }
-   
-    if (!stay_active)
-    {
-      /*
-         We only activate as receiver thread if
-         we are sufficiently active, at least e.g. 8 threads active.
-         We check this condition without mutex, there is no issue with
-         what we select here, both paths will work.
-      */
-      if (m_num_active_clients > min_active_clients_recv_thread)
-      {
-        stay_active = true;            //Activate as receiver thread
-        m_num_active_clients = 0;
-        receive_activation_time = currTime;
-      }
-      else
-      {
-        if (m_check_connections)
-        {
-          recv_client->start_poll();
-          do_poll(recv_client,0);
-          recv_client->complete_poll();
-        }
-        NdbSleep_MilliSleep(100);
-        continue;
-      }
-    }
-    else
-    {
-      /**
-       * We are acting as a receiver thread.
-       * Check every 1000ms if activity is below the 50% threshold for
-       * keeping the receiver thread still active.
-       */
-      if (NdbTick_Elapsed(receive_activation_time,currTime).milliSec() > 1000)
-      {
-        /* Reset timer for next activation check time */
-        receive_activation_time = currTime;
-        lock_poll_mutex();
-        if (m_num_active_clients < (min_active_clients_recv_thread / 2))
-        {
-          /* Go back to not have an active receive thread */
-          stay_active = false;
-        }
-        m_num_active_clients = 0; /* Reset active clients for next timeslot */
-        unlock_poll_mutex();
-      }
-    }
-
-    /**
-     * If receiver thread is not requested to 'stay_poll_owner',
-     * it might be raced by client threads grabbing the poll-right
-     * in front of it. This most likely happens if the receive
-     * thread is suspended during execution, and is desired behaviour.
-     *
-     * However, it could also happen due to another client thread
-     * concurrently executing in the window where the receiver
-     * thread does not hold the poll-right - That is not something
-     * we want to happen.
-     */
-    const bool stay_poll_owner = stay_active &&
-                                 (min_active_clients_recv_thread == 0);
-
-    /* Don't poll for 10ms if receive thread is deactivating */
-    const Uint32 max_wait = (stay_active) ? 10 : 0;
-
-    recv_client->start_poll();
-    do_poll(recv_client, max_wait, stay_poll_owner);
-    recv_client->complete_poll();
-  }
-
-  if (recv_client->m_poll.m_poll_owner == true)
-  {
-    /*
-      Ensure to release poll ownership before proceeding to delete the
-      transporter client and thus close it. That code expects not to be
-      called when being the poll owner.
-    */
-    recv_client->start_poll();
-    do_poll(recv_client, 0, false);
-    recv_client->complete_poll();
-  }
-  delete recv_client;
-  theTransporterRegistry->stopReceiving();
-}
-
-/*
-  This method is called by client thread or send thread that owns
-  the poll "rights".
-  It waits for events and if something arrives it takes care of it
-  and returns to caller. It will quickly come back here if not all
-  data was received for the worker thread.
-
-  It is also responsible for doing ::update_connections status
-  of transporters, as this also require the poll rights in order
-  to not interfere with the polling itself.
-
-  In order to not block awaiting 'update_connections' requests,
-  we never wait longer than 10ms inside ::pollReceive().
-  Longer timeouts are done in multiple 10ms periods
-
-  NOTE: This 10ms max-wait is only a requirement for the thread
-  having the poll right. Threads calling do_poll() could specify
-  longer max-waits as they will either:
-   - Get the poll right and end up here in ::external_poll,
-     where the poll wait is done in multiple 10ms chunks.
-   - Not get the poll right and put to sleep in the poll queue
-     waiting to be woken up by the poller.
-*/
-void
-TransporterFacade::external_poll(Uint32 wait_time)
-{
-  do
-  {
-#ifdef NDB_SHM_TRANSPORTER
-    /*
-      If shared memory transporters are used we need to set our sigmask
-      such that we wake up also on interrupts on the shared memory
-      interrupt signal.
-    */
-    NdbThread_set_shm_sigmask(FALSE);
-#endif
-
-    /* Long waits are done in short 10ms chunks */
-    const Uint32 wait = (wait_time > 10) ? 10 : wait_time;
-    const int res = theTransporterRegistry->pollReceive(wait);
-
-#ifdef NDB_SHM_TRANSPORTER
-    NdbThread_set_shm_sigmask(TRUE);
-#endif
-
-    if (m_check_connections)
-    {
-      m_check_connections = false;
-      theTransporterRegistry->update_connections();
-    }
-
-    if (res > 0)
-    {
-      theTransporterRegistry->performReceive();
-      break;
-    }
-
-    wait_time -= wait;
-  }
-  while (wait_time > 0);
-}
-
-TransporterFacade::TransporterFacade(GlobalDictCache *cache) :
-  min_active_clients_recv_thread(DEFAULT_MIN_ACTIVE_CLIENTS_RECV_THREAD),
-  recv_thread_cpu_id(NO_RECV_THREAD_CPU_ID),
-  m_poll_owner(NULL),
-  m_poll_queue_head(NULL),
-  m_poll_queue_tail(NULL),
-  m_num_active_clients(0),
-  m_check_connections(true),
-  theTransporterRegistry(0),
-  theOwnId(0),
-  theStartNodeId(1),
-  theClusterMgr(NULL),
-  dozer(NULL),
-  theStopReceive(0),
-  theStopSend(0),
-  sendThreadWaitMillisec(10),
-  theSendThread(NULL),
-  theReceiveThread(NULL),
-  recv_client(NULL),
-  m_fragmented_signal_id(0),
-  m_open_close_mutex(NULL),
-  thePollMutex(NULL),
-  m_globalDictCache(cache),
-  m_send_buffer("sendbufferpool"),
-  m_send_thread_mutex(NULL),
-  m_send_thread_cond(NULL),
-  m_send_thread_nodes()
-{
-  DBUG_ENTER("TransporterFacade::TransporterFacade");
-  thePollMutex = NdbMutex_CreateWithName("PollMutex");
-  sendPerformedLastInterval = 0;
-  m_open_close_mutex = NdbMutex_Create();
-  for (Uint32 i = 0; i < NDB_ARRAY_SIZE(m_send_buffers); i++)
-  {
-    char name_buf[32];
-    BaseString::snprintf(name_buf, sizeof(name_buf), "sendbuffer:%u", i);
-    NdbMutex_InitWithName(&m_send_buffers[i].m_mutex, name_buf);
-  }
-
-  m_send_thread_cond = NdbCondition_Create();
-  m_send_thread_mutex = NdbMutex_CreateWithName("SendThreadMutex");
-
-  for (int i = 0; i < NO_API_FIXED_BLOCKS; i++)
-    m_fixed2dynamic[i]= RNIL;
-
-#ifdef API_TRACE
-  apiSignalLog = 0;
-#endif
-
-  theClusterMgr = new ClusterMgr(*this);
-=======
-{
-  public :
-  explicit ReceiveThreadClient(TransporterFacade *facade);
-  ~ReceiveThreadClient();
-  void trp_deliver_signal(const NdbApiSignal *,
-                          const LinearSectionPtr ptr[3]);
-};
-
-ReceiveThreadClient::ReceiveThreadClient(TransporterFacade * facade)
-{
-  DBUG_ENTER("ReceiveThreadClient::ReceiveThreadClient");
-  Uint32 ret = this->open(facade, -1, true);
-  if (unlikely(ret == 0))
-  {
-    ndbout_c("Failed to register receive thread, ret = %d", ret);
-    abort();
-  }
-  DBUG_VOID_RETURN;
-}
-
-ReceiveThreadClient::~ReceiveThreadClient()
-{
-  DBUG_ENTER("ReceiveThreadClient::~ReceiveThreadClient");
-  this->close();
->>>>>>> d46ae293
   DBUG_VOID_RETURN;
 }
 
@@ -1601,31 +1195,6 @@
   DBUG_VOID_RETURN;
 }
 
-void
-TransporterFacade::set_up_node_active_in_send_buffers(Uint32 nodeId,
-                                   const ndb_mgm_configuration &conf)
-{
-  DBUG_ENTER("TransporterFacade::set_up_node_active_in_send_buffers");
-  ndb_mgm_configuration_iterator iter(conf, CFG_SECTION_CONNECTION);
-  Uint32 nodeId1, nodeId2, remoteNodeId;
-  struct TFSendBuffer *b;
-
-  /* Need to also communicate with myself, not found in config */
-  b = m_send_buffers + nodeId;
-  b->m_node_active = true;
-
-  for (iter.first(); iter.valid(); iter.next())
-  {
-    if (iter.get(CFG_CONNECTION_NODE_1, &nodeId1)) continue;
-    if (iter.get(CFG_CONNECTION_NODE_2, &nodeId2)) continue;
-    if (nodeId1 != nodeId && nodeId2 != nodeId) continue;
-    remoteNodeId = (nodeId == nodeId1 ? nodeId2 : nodeId1);
-    b = m_send_buffers + remoteNodeId;
-    b->m_node_active = true;
-  }
-  DBUG_VOID_RETURN;
-}
-
 bool
 TransporterFacade::configure(NodeId nodeId,
                              const ndb_mgm_configuration* conf)
@@ -3206,436 +2775,6 @@
     if (clnt->m_poll.m_waiting == trp_client::PollQueue::PQ_WOKEN)
       break;
 
-<<<<<<< HEAD
-Uint32
-TransporterFacade::mapRefToIdx(Uint32 reference) const
-{
-  assert(reference >= MIN_API_BLOCK_NO);
-  return reference - MIN_API_BLOCK_NO;
-}
-
-void
-TransporterFacade::start_poll(trp_client* clnt)
-{
-  assert(clnt->m_poll.m_locked == true);
-  assert(clnt->m_poll.m_poll_queue == false);
-  assert(clnt->m_poll.m_waiting == trp_client::PollQueue::PQ_IDLE);
-  dbg2("%p->start_poll on %p", clnt, this);
-=======
-    // Check for poll-timeout
-    const NDB_TICKS now = NdbTick_getCurrentTicks();
-    elapsed_ms = NdbTick_Elapsed(start,now).milliSec();
-
-  } while (elapsed_ms < wait_time);
-
-  clnt->m_poll.m_waiting = trp_client::PollQueue::PQ_IDLE;
-
-  // Might have to find a new poll owner
-  propose_poll_owner();
-
-  assert(clnt->m_poll.m_locked_cnt == 0);
-  dbg("%p->do_poll return", clnt);
-  return;
->>>>>>> d46ae293
-}
-
-/**
- * Propose a client to become new poll owner if
- * no one is currently assigned.
- *
- * Prefer the receiver thread if it is waiting in the
- * poll_queue, else pick the 'last' in the poll_queue.
- *
- * The suggested poll owner will race with any other clients
- * not yet 'WAITING' to become poll owner. (If any such arrives.)
- */
-void
-<<<<<<< HEAD
-TransporterFacade::propose_poll_owner()
-{
-  int retries = 0;
-
-  do
-  {
-    lock_poll_mutex();
-
-    if (m_poll_owner != NULL || m_poll_queue_tail == NULL)
-    {
-      /**
-       * New poll owner already appointed or none waiting
-       * ...no need to do anything
-       */
-      unlock_poll_mutex();
-      break;
-    }
-
-    /**
-     * Prefer receiver thread as new poll owner *candidate*,
-     * else pick the last client in the poll queue,
-     */
-    trp_client* const new_owner = 
-        (recv_client && recv_client->m_poll.m_poll_queue)
-           ? recv_client 
-           : m_poll_queue_tail;
-
-    /**
-     * Note: we can only try lock here, to prevent potential deadlock
-     *   given that we acquire mutex in different order when starting to poll.
-     *   Only lock if not already locked (can happen when signals received
-     *   and trp_client isn't ready).
-     */ 
-    if (NdbMutex_Trylock(new_owner->m_mutex) == 0)
-    {
-      assert(new_owner->m_poll.m_poll_queue == true);
-      assert(new_owner->m_poll.m_waiting == trp_client::PollQueue::PQ_WAITING);
-      unlock_poll_mutex();
-
-      /**
-       * Signal the proposed poll owner
-       */
-      NdbCondition_Signal(new_owner->m_poll.m_condition);
-      NdbMutex_Unlock(new_owner->m_mutex);
-      break;
-    }
-    unlock_poll_mutex();
-
-    /**
-     * Failed to lock new owner. Retry, but start to
-     * back off the CPU if many retries are needed.
-     */
-    retries++;
-    if (retries > 100)
-      NdbSleep_MicroSleep(10);
-    else if (retries > 10)
-      my_thread_yield();
-
-  } while(true);
-}
-
-/**
- * Try to acquire the poll-right to 'clnt' within the specified 'wait_time'.
- *
- * By design, we allow existing clnt's 'WAITING' in poll_queue, and new
- * not_yet_waiting clients, to race for becoming the poll-owner. 
- * Getting a new poll owner ASAP is critical for API throughput and
- * latency, so its better to give the poll right to the first thread
- * being able to take it, rather than trying to implement some 'fairness' in 
- * whose turn it is to be the poll owner. The later would have implied
- * waiting for that thread to eventually be scheduled by the OS.
- *
- * Assumed to be called with 'clnt' locked and 'poll_mutex' not held.
- */
-bool
-TransporterFacade::try_become_poll_owner(trp_client* clnt, Uint32 wait_time)
-{
-  assert(clnt->m_poll.m_locked == true);
-  assert(clnt->m_poll.m_poll_owner == false);
-
-  lock_poll_mutex();
-  assert(m_poll_owner != clnt);
-
-  if (m_poll_owner != NULL)
-  {
-    /*
-      Dont wait for the poll right to become available if
-      no wait_time is allowed. Return without poll right,
-      and without waiting in poll queue.
-    */
-    if (wait_time == 0)
-    {
-      unlock_poll_mutex();
-
-      assert(clnt->m_poll.m_waiting == trp_client::PollQueue::PQ_WAITING);
-      clnt->m_poll.m_waiting = trp_client::PollQueue::PQ_IDLE;
-      dbg("%p - poll_owner == false && wait_time == 0 => return", clnt);
-      return false;
-    }
-
-    /* All poll "right" waiters are in the poll_queue */
-    add_to_poll_queue(clnt);
-
-    /**
-     * We will sleep on a conditional mutex while the poll right 
-     * can't be acquired. While sleeping the thread owning the poll "right"
-     * could wake us up if it has delivered all data to us. That will
-     * terminate our wait. (PQ_WOKEN state)
-     *
-     * We could also be woken up by the current poll owner which will
-     * set 'm_poll_owner = NULL' and signal *one of* the waiting clients
-     * when it retire as poll owner. The poll owner right could then be 
-     * acquired if we find it free, *or* another client could have raced us
-     * and already grabbed it.
-     *
-     * We could also terminate the poll-right wait due to the max
-     * wait_time being exceeded.
-     */
-    struct timespec wait_end; 
-    NdbCondition_ComputeAbsTime(&wait_end, wait_time);
-
-    while (true) //(m_poll_owner != NULL)
-    {
-      unlock_poll_mutex();  //Release while waiting
-      dbg("cond_wait(%p)", clnt);
-      const int ret = NdbCondition_WaitTimeoutAbs(
-                               clnt->m_poll.m_condition,
-                               clnt->m_mutex,
-                               &wait_end);
-
-      switch(clnt->m_poll.m_waiting) {
-      case trp_client::PollQueue::PQ_WOKEN:
-        dbg("%p - PQ_WOKEN", clnt);
-        // We have already been taken out of poll queue
-        assert(clnt->m_poll.m_poll_queue == false);
-        assert(clnt->m_poll.m_poll_owner == false);
-        clnt->m_poll.m_waiting = trp_client::PollQueue::PQ_IDLE;
-        return false;
-      case trp_client::PollQueue::PQ_WAITING:
-        dbg("%p - PQ_WAITING", clnt);
-        break;
-      case trp_client::PollQueue::PQ_IDLE:
-        dbg("%p - PQ_IDLE", clnt);
-        // fall-through
-      default:
-        require(false); // should not happen!!
-        break;
-      }
-
-      lock_poll_mutex();
-      if (m_poll_owner == NULL)
-      {
-        assert(clnt->m_poll.m_poll_owner == false);
-        break;
-      }
-      if (ret == ETIMEDOUT)
-      {
-        /**
-         * We got timeout...hopefully rare...
-         */
-        assert(m_poll_owner != clnt);
-        assert(clnt->m_poll.m_poll_owner == false);
-        remove_from_poll_queue(clnt);
-        unlock_poll_mutex();
-
-        clnt->m_poll.m_waiting = trp_client::PollQueue::PQ_IDLE;
-        dbg("%p - PQ_WAITING poll_owner == false => return", clnt);
-        return false;
-      }
-    }
-    remove_from_poll_queue(clnt);
-
-    /**
-     * We were proposed as new poll owner, and was first to wakeup
-     */
-    dbg("%p - PQ_WAITING => new poll_owner", clnt);
-  }
-
-  /* We found the poll-right available, grab it */
-  assert(m_poll_owner == NULL);
-  m_poll_owner = clnt;
-  unlock_poll_mutex();
-
-  assert(clnt->m_poll.m_poll_owner == false);
-  clnt->m_poll.m_poll_owner = true;
-  return true;
-}
-
-void
-TransporterFacade::finish_poll(trp_client* clnt,
-                               Uint32 cnt,
-                               Uint32& cnt_woken,
-                               trp_client** arr)
-{
-#ifndef NDEBUG
-  {
-    Uint32 lock_cnt = clnt->m_poll.m_locked_cnt;
-    assert(lock_cnt >= 1);
-    assert(lock_cnt <= clnt->m_poll.m_lock_array_size);
-    assert(clnt->m_poll.m_locked_clients[0] == clnt);
-    // no duplicates
-    if (DBG_POLL) printf("after external_poll: cnt: %u ", lock_cnt);
-    for (Uint32 i = 0; i < lock_cnt; i++)
-    {
-      trp_client * tmp = clnt->m_poll.m_locked_clients[i];
-      if (DBG_POLL) printf("%p(%u) ", tmp, tmp->m_poll.m_waiting);
-      for (Uint32 j = i + 1; j < lock_cnt; j++)
-      {
-        assert(tmp != clnt->m_poll.m_locked_clients[j]);
-      }
-    }
-    if (DBG_POLL) printf("\n");
-
-    for (Uint32 i = 1; i < lock_cnt; i++)
-    {
-      trp_client * tmp = clnt->m_poll.m_locked_clients[i];
-      if (tmp->m_poll.m_locked == true)
-      {
-        assert(tmp->m_poll.m_waiting != trp_client::PollQueue::PQ_IDLE);
-      }
-      else
-      {
-        assert(tmp->m_poll.m_poll_owner == false);
-        assert(tmp->m_poll.m_poll_queue == false);
-        assert(tmp->m_poll.m_waiting == trp_client::PollQueue::PQ_IDLE);
-      }
-    }
-  }
-#endif
-
-  /**
-   * we're finished polling
-   */
-  assert(clnt->is_locked_for_poll() == true);
-  clnt->set_locked_for_poll(false);
-  dbg("%p->set_locked_for_poll false", clnt);
-
-  /**
-   * count woken clients
-   *   and put them to the left in array
-   */
-  for (Uint32 i = 0; i < cnt; i++)
-  {
-    trp_client * tmp = arr[i];
-    bool woken = (tmp->m_poll.m_waiting == trp_client::PollQueue::PQ_WOKEN);
-    assert(tmp->is_locked_for_poll() == true);
-    tmp->set_locked_for_poll(false);
-    dbg("%p->set_locked_for_poll false", tmp);
-    if (woken)
-    {
-      arr[i] = arr[cnt_woken];
-      arr[cnt_woken] = tmp;
-      cnt_woken++;
-    }
-  }
-
-  if (DBG_POLL)
-  {
-    Uint32 lock_cnt = clnt->m_poll.m_locked_cnt;
-    printf("after sort: cnt: %u ", lock_cnt);
-    for (Uint32 i = 0; i < lock_cnt; i++)
-    {
-      trp_client * tmp = clnt->m_poll.m_locked_clients[i];
-      printf("%p(%u) ", tmp, tmp->m_poll.m_waiting);
-    }
-    printf("\n");
-  }
-}
-
-/**
- * Poll the Transporters for incomming messages.
- * Also 'update_connections' status in regular intervals
- * controlled by the flag 'm_check_connections'.
- * (::threadMainReceive() is responsible for requesting
- * this in regular intervals)
- * 
- * Both of these operations require the poll right to
- * have been acquired. If we are not already 'poll_owner',
- * we will try to set it within the timeout 'wait_time'.
- *
- * If we get the poll rights withing the specified wait_time,
- * we will repeatedly poll the receiver until either
- * 'clnt' is woken up, or the max 'wait_time' expires.
- *
- * Poll ownership is released on return if not
- * 'stay_poll_owner' is requested.
- *
- * 'clnt->m_poll.m_poll_owner' will maintain whether
- * poll right is being owned or not,
- */
-void
-TransporterFacade::do_poll(trp_client* clnt,
-                           Uint32 wait_time,
-                           bool stay_poll_owner)
-{
-  dbg("do_poll(%p)", clnt);
-  const NDB_TICKS start = NdbTick_getCurrentTicks();
-  clnt->m_poll.m_waiting = trp_client::PollQueue::PQ_WAITING;
-  assert(clnt->m_poll.m_locked == true);
-
-  Uint32 elapsed_ms = 0;  //'wait_time' used so far
-  do  
-  {  
-    if (clnt->m_poll.m_poll_owner == false)
-    {
-      assert(wait_time >= elapsed_ms);
-      const Uint32 rem_wait_time = wait_time - elapsed_ms;
-      /**
-       * If we fail to become poll owner, we either was PQ_WOKEN
-       * up as we received what we were PQ_WAITING for, or other
-       * clients held the poll right until 'wait_time' expired.
-       *
-       * In either case the clients which held the poll right
-       * will be responsible for signaling the new client
-       * preferred to be next poll owner. (see further below)
-       * So we can just return here.
-       */
-      if (!try_become_poll_owner(clnt, rem_wait_time))
-        return;
-    }
-    assert(clnt->m_poll.m_poll_owner == true);
-
-    /**
-     * We have the poll "right" and we poll until data is received. After
-     * receiving data we will check if all data is received,
-     * if not we poll again.
-     */
-    clnt->m_poll.start_poll(clnt);
-    dbg("%p->external_poll", clnt);
-    external_poll(wait_time);
-
-    Uint32 cnt_woken = 0;
-    Uint32 cnt = clnt->m_poll.m_locked_cnt - 1; // skip self
-    trp_client ** arr = clnt->m_poll.m_locked_clients + 1; // skip self
-    finish_poll(clnt, cnt, cnt_woken, arr);
-
-    lock_poll_mutex();
-
-    if ((cnt + 1) > m_num_active_clients)
-    {
-      m_num_active_clients = cnt + 1;
-    }
-    /**
-     * Now remove all woken from poll queue
-     * note: poll mutex held
-     */
-    remove_from_poll_queue(arr, cnt_woken);
-
-    /**
-     * Release poll right temporarily in case we get
-     * suspended when unlocking other trp_client::m_mutex'es below.
-     * If still available, the poll right will be re-acquired in our
-     * next round in this poll-loop
-     *
-     * We can't (reasonably) control whether we are yielded by 
-     * the OS scheduler, so we can just prepare for being
-     * suspended here.
-     */
-    if (!stay_poll_owner)
-    {
-      clnt->m_poll.m_poll_owner = false;
-      m_poll_owner = NULL;
-    }
-    unlock_poll_mutex();
-
-    /**
-     * Now wake all the woken clients
-     */
-    unlock_and_signal(arr, cnt_woken);
-
-    /**
-     * And unlock the rest that we delivered messages to
-     */
-    for (Uint32 i = cnt_woken; i < cnt; i++)
-    {
-      dbg("unlock (%p)", arr[i]);
-      NdbMutex_Unlock(arr[i]->m_mutex);
-    }
-    clnt->m_poll.m_locked_cnt = 0;
-
-    // Terminate polling if we are PQ_WOKEN
-    assert(clnt->m_poll.m_waiting != trp_client::PollQueue::PQ_IDLE);
-    if (clnt->m_poll.m_waiting == trp_client::PollQueue::PQ_WOKEN)
-      break;
-
     // Check for poll-timeout
     const NDB_TICKS now = NdbTick_getCurrentTicks();
     elapsed_ms = NdbTick_Elapsed(start,now).milliSec();
@@ -3688,43 +2827,6 @@
   clnt->flush_send_buffers();
 }
 
-=======
-TransporterFacade::wakeup(trp_client* clnt)
-{
-  switch(clnt->m_poll.m_waiting) {
-  case trp_client::PollQueue::PQ_WAITING:
-    dbg2("wakeup(%p) PQ_WAITING => PQ_WOKEN on %p", clnt, this);
-    clnt->m_poll.m_waiting = trp_client::PollQueue::PQ_WOKEN;
-    break;
-  case trp_client::PollQueue::PQ_WOKEN:
-    dbg2("wakeup(%p) PQ_WOKEN on %p", clnt, this);
-    break;
-  case trp_client::PollQueue::PQ_IDLE:
-    dbg2("wakeup(%p) PQ_IDLE on %p", clnt, this);
-    break;
-  }
-}
-
-void
-TransporterFacade::unlock_and_signal(trp_client * const * arr, Uint32 cnt)
-{
-  for (Uint32 i = 0; i < cnt; i++)
-  {
-    NdbCondition_Signal(arr[i]->m_poll.m_condition);
-    NdbMutex_Unlock(arr[i]->m_mutex);
-  }
-}
-
-void
-TransporterFacade::complete_poll(trp_client* clnt)
-{
-  dbg2("%p->complete_poll on %p", clnt, this);
-  assert(clnt->m_poll.m_poll_queue == false);
-  assert(clnt->m_poll.m_waiting == trp_client::PollQueue::PQ_IDLE);
-  clnt->flush_send_buffers();
-}
-
->>>>>>> d46ae293
 void
 trp_client::PollQueue::start_poll(trp_client* self)
 {
@@ -3750,7 +2852,6 @@
       return true;
   }
   return false;
-<<<<<<< HEAD
 }
 
 void
@@ -3772,29 +2873,6 @@
 }
 
 void
-=======
-}
-
-void
-trp_client::PollQueue::lock_client(trp_client* clnt)
-{
-  assert(m_locked_cnt <= m_lock_array_size);
-  assert(check_if_locked((const trp_client*)this, (const Uint32)0) == false);
-  assert(!clnt->is_locked_for_poll());
-
-  Uint32 locked_cnt = m_locked_cnt;
-  clnt->set_locked_for_poll(true);
-  dbg("lock_client(%p)", clnt);
-
-  assert(m_locked_cnt < m_lock_array_size);
-  m_locked_clients[locked_cnt] = clnt;
-  m_locked_cnt = locked_cnt + 1;
-  NdbMutex_Lock(clnt->m_mutex);
-  return;
-}
-
-void
->>>>>>> d46ae293
 TransporterFacade::add_to_poll_queue(trp_client* clnt)  //Need thePollMutex
 {
   assert(clnt != 0);
