/*
   Copyright (c) 2010, 2017, Oracle and/or its affiliates. All rights reserved.

   This program is free software; you can redistribute it and/or modify
   it under the terms of the GNU General Public License as published by
   the Free Software Foundation; version 2 of the License.

   This program is distributed in the hope that it will be useful,
   but WITHOUT ANY WARRANTY; without even the implied warranty of
   MERCHANTABILITY or FITNESS FOR A PARTICULAR PURPOSE.  See the
   GNU General Public License for more details.

   You should have received a copy of the GNU General Public License
   along with this program; if not, write to the Free Software
   Foundation, Inc., 51 Franklin St, Fifth Floor, Boston, MA 02110-1301  USA
*/

#include "trp_client.hpp"
#include "TransporterFacade.hpp"

trp_client::trp_client()
  : m_blockNo(~Uint32(0)),
    m_facade(NULL),
    m_locked_for_poll(false),
    m_mutex(NULL),
    m_poll(),
    m_enabled_nodes_mask(),
    m_send_nodes_cnt(0),
    m_send_nodes_mask(),
    m_send_buffers(NULL)
{
  m_mutex = NdbMutex_Create();
  m_send_buffers = new TFBuffer[MAX_NODES];
}

trp_client::~trp_client()
{
  close();
  NdbMutex_Destroy(m_mutex);

  m_mutex = NULL;
  assert(m_send_nodes_cnt == 0);
  assert(m_locked_for_poll == false);
  delete [] m_send_buffers;
}

trp_client::PollQueue::PollQueue()
  : m_waiting(PQ_IDLE),
    m_locked(false),
    m_poll_owner(false),
    m_poll_queue(false),
    m_prev(NULL),
    m_next(NULL),
    m_condition(NULL)
{
  m_condition = NdbCondition_Create();
}

trp_client::PollQueue::~PollQueue()
{
  /**
   * Require that trp_client user
   * doesnt destroy object when holding any locks.
   */
  if (unlikely(
      m_waiting != PQ_IDLE ||
      m_locked == true ||
      m_poll_owner == true ||
      m_poll_queue == true ||
      m_next != 0 ||
      m_prev != 0))
  {
    ndbout << "ERR: ::~PollQueue: Deleting trp_clnt in use: waiting"
           << m_waiting
	   << " locked  " << m_locked
	   << " poll_owner " << m_poll_owner
	   << " poll_queue " << m_poll_queue
	   << " next " << m_next
	   << " prev " << m_prev
           << endl;
    require(false);
  }
  NdbCondition_Destroy(m_condition);
  m_condition = NULL;
}

Uint32
trp_client::open(TransporterFacade* tf, int blockNo)
{
  Uint32 res = 0;
<<<<<<< HEAD
  assert(m_facade == NULL);
  if (m_facade == NULL)
=======
  assert(m_enabled_nodes_mask.isclear());
  assert(m_facade == 0);
  if (m_facade == 0)
>>>>>>> f043f020
  {
    m_facade = tf;
    res = tf->open_clnt(this, blockNo);
    if (res != 0)
    {
      m_blockNo = refToBlock(res);
    }
    else
    {
      m_facade = NULL;
    }
  }
  return res;
}

Uint32
trp_client::getOwnNodeId() const
{
  return m_facade->theOwnId;
}

void
trp_client::close()
{
  if (m_facade)
  {
    m_facade->close_clnt(this);

    m_facade = NULL;
    m_blockNo = ~Uint32(0);
  }
  m_enabled_nodes_mask.clear();
}

/**
 * Initial setup of the nodes having their send buffers enabled.
 * Callback from TransporterFacade::open_clnt' called above.
 *
 * Required to be called before this trp_client has been
 * inserted in the TransporterFacade::m_threads[] array.
 * Thus, no locking should be required in order to set
 * the 'm_enabled_nodes_mask'
 */
void
trp_client::set_enabled_send(const NodeBitmask &nodes)
{
  assert(m_enabled_nodes_mask.isclear());
  m_enabled_nodes_mask.assign(nodes);
}

/**
 * Enable/disable of trp_client sending.
 *
 * Protected by either locking the m_mutex, or being 'parked'
 * in the inactive poll queue (is_locked_for_poll())
 *
 * Called from TransporterFacade when TF enable/disable
 * its own 'global' send buffers.
 *
 * When disabling the send_buffers any buffered data is also
 * discarded. The TransportRegistry 'protocol' also requires
 * isSendEnabled() to be checked before attempting to allocate
 * send buffers (getWritePtr() / updateWritePtr).
 *
 * No WritePtr allocation should be attempted from a disabled send buffer.
 * Furthermore, finding pending send data to flush for a disabled send
 * buffer will indicate a concurrency control problem. (Asserted)
 */
void
trp_client::enable_send(NodeId node)
{
  assert(m_poll.m_locked || NdbMutex_Trylock(m_mutex) != 0);
  m_enabled_nodes_mask.set(node);
}

void
trp_client::disable_send(NodeId node)
{
  assert(m_poll.m_locked || NdbMutex_Trylock(m_mutex) != 0);
  if (m_send_nodes_mask.get(node))
  {
    // Discard any buffered data to disabled node.
    TFBuffer* b = m_send_buffers + node;
    TFBufferGuard g0(* b);
    m_facade->m_send_buffer.release_list(b->m_head);
    b->clear();
  }
  m_enabled_nodes_mask.clear(node);
}

/**
 * The client has to 'poll' the transporter in order to receive
 * its result. The call to ::do_poll() should be encapsulate with
 * a ::prepare_poll() - ::complete_poll() pair.
 */
  void
trp_client::prepare_poll()
{
  NdbMutex_Lock(m_mutex);
  assert(m_poll.m_locked == false);
  assert(m_poll.m_poll_queue == false);
  assert(m_poll.m_waiting == trp_client::PollQueue::PQ_IDLE);
  assert(has_unflushed_sends() == false); //Flushed prior to poll-wait
  m_poll.m_locked = true;
}

void
trp_client::do_poll(Uint32 to)
{
  assert(m_poll.m_locked == true);
  assert(m_poll.m_poll_queue == false);
  assert(m_poll.m_waiting == trp_client::PollQueue::PQ_IDLE);
  m_facade->do_poll(this, to);
}

void
trp_client::complete_poll()
{
  assert(m_poll.m_locked == true);
  assert(m_poll.m_poll_queue == false);
  assert(m_poll.m_waiting == trp_client::PollQueue::PQ_IDLE);
  /**
   * Ensure any signals sent by receiver/poll owner has been
   * flushed to the global Transporter buffers.
   * The send thread will eventually send the transporter buffers.
   */
  assert(has_unflushed_sends() == false);
  m_poll.m_locked = false;
  NdbMutex_Unlock(m_mutex);
}

int
trp_client::do_forceSend(int val)
{
  /**
   * since force send is disabled in this "version"
   *   set forceSend=1 always...
   */
  val = 1;

  if (val == 0)
  {
    flush_send_buffers();
    return 0;
  }
  else if (val == 1)
  {
    for (Uint32 i = 0; i < m_send_nodes_cnt; i++)
    {
      Uint32 n = m_send_nodes_list[i];
      TFBuffer* b = m_send_buffers + n;
      TFBufferGuard g0(* b);
      m_facade->flush_and_send_buffer(n, b);
      b->clear();
    }
    m_send_nodes_cnt = 0;
    m_send_nodes_mask.clear();
    return 1;
  }
  return 0;
}

/**
 * Flush client privat send buffers to the global
 * TransporterFacade list of sendbuffers.
 *
 * Need to be called with the 'm_mutex' held
 */
void
trp_client::flush_send_buffers()
{
  assert(m_poll.m_locked);
  const Uint32 cnt = m_send_nodes_cnt;
  for (Uint32 i = 0; i<cnt; i++)
  {
    const Uint32 node = m_send_nodes_list[i];
    assert(m_send_nodes_mask.get(node));
    TFBuffer* b = m_send_buffers + node;
    TFBufferGuard g0(* b);
    m_facade->flush_send_buffer(node, b);
    b->clear();
  }
  m_send_nodes_cnt = 0;
  m_send_nodes_mask.clear();
}

/**
 * The 'safe' sendSignal() methods has to be used instead of the
 * other sendSignal methods when a reply signal has to be
 * sent by the client getting a signal 'delivered'.
 *
 * See 'is_poll_owner_thread()'-comments for more details.
 */
int
trp_client::safe_noflush_sendSignal(const NdbApiSignal* signal, Uint32 nodeId)
{
  // This thread must be the poll owner
  assert(m_facade->is_poll_owner_thread());
  return m_facade->m_poll_owner->raw_sendSignal(signal, nodeId);
}

int trp_client::safe_noflush_sendSignal(const NdbApiSignal* signal, Uint32 nodeId,
                                        const LinearSectionPtr ptr[3], Uint32 secs)
{
  // This thread must be the poll owner
  assert(m_facade->is_poll_owner_thread());
  return m_facade->m_poll_owner->raw_sendSignal(signal, nodeId, ptr, secs);
}

int
trp_client::safe_sendSignal(const NdbApiSignal* signal, Uint32 nodeId)
{
  int res;
  if ((res = safe_noflush_sendSignal(signal, nodeId)) != -1)
  {
    m_facade->m_poll_owner->flush_send_buffers();
  }
  return res;
}

int
trp_client::safe_sendSignal(const NdbApiSignal* signal, Uint32 nodeId,
                            const LinearSectionPtr ptr[3], Uint32 secs)
{
  int res;
  if ((res = safe_noflush_sendSignal(signal, nodeId, ptr, secs)) != -1)
  {
    m_facade->m_poll_owner->flush_send_buffers();
  }
  return res;
}

/**
 * ::isSendEnabled() and get-/updateWritePtr()
 *
 * We assume (and assert) that TransporterRegistry::prepareSend()
 * check whether a node is 'isSendEnabled()' before allocating send buffer
 * for a node send by calling getWritePtr() - updateWritePtr().
 *
 * Requires the 'm_mutex' to be held prior to calling these functions
 */
bool
trp_client::isSendEnabled(NodeId node) const
{
  assert(m_poll.m_locked);
  return m_enabled_nodes_mask.get(node);
}

Uint32 *
trp_client::getWritePtr(NodeId node, Uint32 lenBytes, Uint32 prio,
                        Uint32 max_use)
{
  assert(isSendEnabled(node));
  
  TFBuffer* b = m_send_buffers+node;
  TFBufferGuard g0(* b);
  bool found = m_send_nodes_mask.get(node);
  if (likely(found))
  {
    TFPage * page = b->m_tail;
    assert(page != 0);
    if (page->m_bytes + page->m_start + lenBytes <= page->max_data_bytes())
    {
      return (Uint32 *)(page->m_data + page->m_start + page->m_bytes);
    }
  }
  else
  {
    Uint32 cnt = m_send_nodes_cnt;
    m_send_nodes_mask.set(node);
    m_send_nodes_list[cnt] = node;
    m_send_nodes_cnt = cnt + 1;
  }

  TFPage* page = m_facade->alloc_sb_page(node);
  if (likely(page != 0))
  {
    page->init();

    if (b->m_tail == NULL)
    {
      assert(!found);
      b->m_head = page;
      b->m_tail = page;
    }
    else
    {
      assert(found);
      assert(b->m_head != NULL);
      b->m_tail->m_next = page;
      b->m_tail = page;
    }
    return (Uint32 *)(page->m_data);
  }

  if (b->m_tail == 0)
  {
    assert(!found);
    m_send_nodes_mask.clear(node);
    m_send_nodes_cnt--;
  }
  else
  {
    assert(found);
  }

  return NULL;
}

Uint32
trp_client::updateWritePtr(NodeId node, Uint32 lenBytes, Uint32 prio)
{
  TFBuffer* b = m_send_buffers+node;
  TFBufferGuard g0(* b);
  assert(m_send_nodes_mask.get(node));
  assert(b->m_head != 0);
  assert(b->m_tail != 0);

  TFPage *page = b->m_tail;
  assert(page->m_bytes + lenBytes <= page->max_data_bytes());
  page->m_bytes += lenBytes;
  b->m_bytes_in_buffer += lenBytes;
  return b->m_bytes_in_buffer;
}

/**
 * This is the implementation used by the NDB API. I update the
 * current send buffer size every time a thread gets the send mutex and
 * links their buffers to the common pool of buffers. I recalculate the
 * buffer size also every time a send to the node has been completed.
 *
 * The values we read here are read unprotected, the idea is that the
 * value reported from here should only used for guidance. So it should
 * only implement throttling, it should not completely stop send activities,
 * merely delay it. So the harm in getting an inconsistent view of data
 * should not be high. Also we expect measures of slowing down to occur
 * at a fairly early stage, so not close to when the buffers are filling up.
 */
void
trp_client::getSendBufferLevel(NodeId node, SB_LevelType &level)
{
  Uint32 current_send_buffer_size = m_facade->get_current_send_buffer_size(node);
  Uint64 tot_send_buffer_size =
    m_facade->m_send_buffer.get_total_send_buffer_size();
  Uint64 tot_used_send_buffer_size =
    m_facade->m_send_buffer.get_total_used_send_buffer_size();
  calculate_send_buffer_level(current_send_buffer_size,
                              tot_send_buffer_size,
                              tot_used_send_buffer_size,
                              0,
                              level);
  return;
}

bool
trp_client::forceSend(NodeId node)
{
  do_forceSend();
  return true;
}

#include "NdbImpl.hpp"

PollGuard::PollGuard(NdbImpl& impl)
{
  m_clnt = &impl;
  m_waiter= &impl.theWaiter;
  m_clnt->prepare_poll();
  m_complete_poll_called = false;
}

/*
  This is a common routine for possibly forcing the send of buffered signals
  and receiving response the thread is waiting for. It is designed to be
  useful from:
  1) PK, UK lookups using the asynchronous interface
     This routine uses the wait_for_input routine instead since it has
     special end conditions due to the asynchronous nature of its usage.
  2) Scans
  3) dictSignal
  It uses a NdbWaiter object to wait on the events and this object is
  linked into the conditional wait queue. Thus this object contains
  a reference to its place in the queue.

  It replaces the method receiveResponse previously used on the Ndb object
*/
int PollGuard::wait_n_unlock(int wait_time, Uint32 nodeId, Uint32 state,
                             bool forceSend)
{
  int ret_val;
  m_waiter->set_node(nodeId);
  m_waiter->set_state(state);
  ret_val= wait_for_input_in_loop(wait_time, forceSend);
  unlock_and_signal();
  return ret_val;
}

int PollGuard::wait_scan(int wait_time, Uint32 nodeId, bool forceSend)
{
  m_waiter->set_node(nodeId);
  m_waiter->set_state(WAIT_SCAN);
  return wait_for_input_in_loop(wait_time, forceSend);
}

int PollGuard::wait_for_input_in_loop(int max_wait_ms, bool forceSend)
{
  int ret_val;
  m_clnt->do_forceSend(forceSend ? 1 : 0);

  const NDB_TICKS start = NdbTick_getCurrentTicks();
  int remain_wait_ms = max_wait_ms;
#ifdef VM_TRACE
  const bool verbose = (m_waiter->get_state() != WAIT_EVENT);
#endif
  do
  {
    int maxsleep = (max_wait_ms == -1) ? 60*1000 : remain_wait_ms;
    DBUG_EXECUTE_IF("ndb_simulate_nodefail", {
      if (maxsleep > 10)
        maxsleep = 10;
    });
    wait_for_input(maxsleep);

    const NDB_TICKS now = NdbTick_getCurrentTicks();
    m_clnt->recordWaitTimeNanos(NdbTick_Elapsed(start,now).nanoSec());
    Uint32 state= m_waiter->get_state();

    DBUG_EXECUTE_IF("ndb_simulate_nodefail", {
      DBUG_PRINT("info", ("Simulating node failure while waiting for response"));
      state = WAIT_NODE_FAILURE;
    });

    if (likely(state == NO_WAIT))
    {
      return 0;
    }
    else if (state == WAIT_NODE_FAILURE)
    {
      ret_val= -2;
      m_waiter->set_state(NO_WAIT);
      break;
    }
    if (max_wait_ms == -1)
    {
#ifdef NOT_USED
      ndbout << "Waited WAITFOR_RESPONSE_TIMEOUT, continuing wait" << endl;
#endif
      continue;
    }
    remain_wait_ms = max_wait_ms -
      (int)NdbTick_Elapsed(start,now).milliSec();

    if (remain_wait_ms <= 0)
    {
#ifdef VM_TRACE
      if (verbose)
      {
        ndbout << "Time-out state is " << m_waiter->get_state() << endl;
      }
#endif
      m_waiter->set_state(WST_WAIT_TIMEOUT);
      ret_val= -1;
      break;
    }
    /**
     * Ensure no reply-signals sent by receivers remains unflushed.
     */
    assert(m_clnt->has_unflushed_sends() == false);
  } while (1);
#ifdef VM_TRACE
  if (verbose)
  {
    ndbout << "ERR: receiveResponse - theImpl->theWaiter.m_state = ";
    ndbout << m_waiter->get_state() << endl;
  }
#endif
  return ret_val;
}

void PollGuard::wait_for_input(int wait_time)
{
  m_clnt->do_poll(wait_time);
}

void PollGuard::unlock_and_signal()
{
  if (!m_complete_poll_called)
  {
    m_clnt->complete_poll();
    m_complete_poll_called = true;
  }
}<|MERGE_RESOLUTION|>--- conflicted
+++ resolved
@@ -88,14 +88,9 @@
 trp_client::open(TransporterFacade* tf, int blockNo)
 {
   Uint32 res = 0;
-<<<<<<< HEAD
+  assert(m_enabled_nodes_mask.isclear());
   assert(m_facade == NULL);
   if (m_facade == NULL)
-=======
-  assert(m_enabled_nodes_mask.isclear());
-  assert(m_facade == 0);
-  if (m_facade == 0)
->>>>>>> f043f020
   {
     m_facade = tf;
     res = tf->open_clnt(this, blockNo);
