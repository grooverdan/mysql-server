--- conflicted
+++ resolved
@@ -274,12 +274,8 @@
      */
     protected NdbRecordImpl getCachedNdbRecordImpl(Table storeTable) {
         dbForNdbRecord.assertOpen("ClusterConnectionImpl.getCachedNdbRecordImpl for table");
-<<<<<<< HEAD
-        String tableName = storeTable.getName();
-=======
         // tableKey is table name plus projection indicator
         String tableName = storeTable.getKey();
->>>>>>> d46ae293
         // find the NdbRecordImpl in the global cache
         NdbRecordImpl result = ndbRecordImplMap.get(tableName);
         if (result != null) {
