--- conflicted
+++ resolved
@@ -226,26 +226,5 @@
 
 # Include directories under innobase
 INCLUDE_DIRECTORIES(${CMAKE_SOURCE_DIR}/storage/innobase/include
-<<<<<<< HEAD
 		    ${CMAKE_SOURCE_DIR}/storage/innobase/handler
                     ${CMAKE_SOURCE_DIR}/libbinlogevents/include )
-
-# Sun Studio bug with -xO2
-IF(CMAKE_CXX_COMPILER_ID MATCHES "SunPro"
-	AND CMAKE_CXX_FLAGS_RELEASE MATCHES "O2"
-	AND NOT CMAKE_BUILD_TYPE STREQUAL "Debug")
-	# Sun Studio 12 crashes with -xO2 flag, but not with higher optimization
-	# -xO3
-	SET_SOURCE_FILES_PROPERTIES(${CMAKE_CURRENT_SOURCE_DIR}/rem/rem0rec.cc
-    PROPERTIES COMPILE_FLAGS -xO3)
-ENDIF()
-
-# Removing compiler optimizations for innodb/mem/* files on 64-bit Windows
-# due to 64-bit compiler error, See MySQL Bug #19424, #36366, #34297
-# This was a bug found in VS2005.  Assume there is no problem starting with VS2010
-IF (MSVC AND MSVC_VERSION LESS 1600 AND CMAKE_SIZEOF_VOID_P EQUAL 8)
-	SET_SOURCE_FILES_PROPERTIES(mem/mem0mem.cc PROPERTIES COMPILE_FLAGS -Od)
-ENDIF()
-=======
-		    ${CMAKE_SOURCE_DIR}/storage/innobase/handler)
->>>>>>> 8c65c10c
