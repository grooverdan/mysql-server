--- conflicted
+++ resolved
@@ -1204,13 +1204,6 @@
 {
 	dtuple_t*	row;
 
-<<<<<<< HEAD
-#ifdef UNIV_SYNC_DEBUG
-	ut_ad(rw_lock_own(dict_index_get_lock(index), RW_LOCK_X));
-#endif /* UNIV_SYNC_DEBUG */
-
-=======
->>>>>>> 597123b6
 	/* This is based on row_build(). */
 	if (log->add_cols) {
 		row = dtuple_copy(log->add_cols, heap);
