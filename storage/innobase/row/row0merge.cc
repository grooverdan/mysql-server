/*****************************************************************************

Copyright (c) 2005, 2014, Oracle and/or its affiliates. All Rights Reserved.

This program is free software; you can redistribute it and/or modify it under
the terms of the GNU General Public License as published by the Free Software
Foundation; version 2 of the License.

This program is distributed in the hope that it will be useful, but WITHOUT
ANY WARRANTY; without even the implied warranty of MERCHANTABILITY or FITNESS
FOR A PARTICULAR PURPOSE. See the GNU General Public License for more details.

You should have received a copy of the GNU General Public License along with
this program; if not, write to the Free Software Foundation, Inc.,
51 Franklin Street, Suite 500, Boston, MA 02110-1335 USA

*****************************************************************************/

/**************************************************//**
@file row/row0merge.cc
New index creation routines using a merge sort

Created 12/4/2005 Jan Lindstrom
Completed by Sunny Bains and Marko Makela
*******************************************************/

#include "ha_prototypes.h"

#include "row0merge.h"
#include "row0ext.h"
#include "row0log.h"
#include "row0ins.h"
#include "row0sel.h"
#include "dict0crea.h"
#include "trx0purge.h"
#include "lock0lock.h"
#include "pars0pars.h"
#include "ut0sort.h"
#include "row0ftsort.h"
#include "row0import.h"
#include "handler0alter.h"
#include "btr0bulk.h"
#include "fsp0sysspace.h"
#include "ut0new.h"

/* Ignore posix_fadvise() on those platforms where it does not exist */
#if defined _WIN32
# define posix_fadvise(fd, offset, len, advice) /* nothing */
#endif /* _WIN32 */

/* Whether to disable file system cache */
char	srv_disable_sort_file_cache;

/** Class that caches index row tuples made from a single cluster
index page scan, and then insert into corresponding index tree */
class index_tuple_info_t {
public:
	/** constructor
	@param[in]	heap	memory heap
	@param[in]	index	index to be created */
	index_tuple_info_t(
		mem_heap_t*	heap,
		dict_index_t*	index) UNIV_NOTHROW
	{
		m_heap = heap;
		m_index = index;
		m_dtuple_vec = UT_NEW_NOKEY(idx_tuple_vec());
	}

	/** destructor */
	~index_tuple_info_t()
	{
		UT_DELETE(m_dtuple_vec);
	}

	/** Get the index object
	@return the index object */
	dict_index_t*   get_index() UNIV_NOTHROW
	{
		return(m_index);
	}

	/** Caches an index row into index tuple vector
	@param[in]	row	table row
	@param[in]	ext	externally stored column
	prefixes, or NULL */
	void add(
		const dtuple_t*		row,
		const row_ext_t*	ext) UNIV_NOTHROW
	{
		dtuple_t*	dtuple;

		dtuple = row_build_index_entry(row, ext, m_index, m_heap);

		ut_ad(dtuple);

		m_dtuple_vec->push_back(dtuple);
	}

	/** Insert spatial index rows cached in vector into spatial index
	@param[in,out]	trx		transaction
	@param[in,out]	row_heap	memory heap
	@param[in]	pcur		cluster index scanning cursor
	@param[in,out]	scan_mtr	mini-transaction for pcur
	@param[out]	mtr_committed	whether scan_mtr got committed
	@return DB_SUCCESS if successful, else error number */
	dberr_t insert(
		trx_t*			trx,
		mem_heap_t*		row_heap,
		btr_pcur_t*		pcur,
		mtr_t*			scan_mtr,
		bool*			mtr_committed)
	{
		big_rec_t*      big_rec;
		rec_t*          rec;
		btr_cur_t       ins_cur;
		mtr_t           mtr;
		rtr_info_t      rtr_info;
		ulint*		ins_offsets = NULL;
		dberr_t		error = DB_SUCCESS;
		dtuple_t*	dtuple;
		ulint		count = 0;
		const ulint	flag = BTR_NO_UNDO_LOG_FLAG
				       | BTR_NO_LOCKING_FLAG
				       | BTR_KEEP_SYS_FLAG | BTR_CREATE_FLAG;

		ut_ad(dict_index_is_spatial(m_index));

		DBUG_EXECUTE_IF("row_merge_instrument_log_check_flush",
			log_sys->check_flush_or_checkpoint = true;
		);

		for (idx_tuple_vec::iterator it = m_dtuple_vec->begin();
		     it != m_dtuple_vec->end();
		     ++it) {
			dtuple = *it;
			ut_ad(dtuple);

			if (log_sys->check_flush_or_checkpoint) {
				if (!(*mtr_committed)) {
					btr_pcur_move_to_prev_on_page(pcur);
					btr_pcur_store_position(pcur, scan_mtr);
					mtr_commit(scan_mtr);
					*mtr_committed = true;
				}

				log_free_check();
			}

			mtr.start();
			mtr.set_named_space(m_index->space);

			ins_cur.index = m_index;
			rtr_init_rtr_info(&rtr_info, false, &ins_cur, m_index,
					  false);
			rtr_info_update_btr(&ins_cur, &rtr_info);

			btr_cur_search_to_nth_level(m_index, 0, dtuple,
						    PAGE_CUR_RTREE_INSERT,
						    BTR_MODIFY_LEAF, &ins_cur,
						    0, __FILE__, __LINE__,
						    &mtr);

			/* It need to update MBR in parent entry,
			so change search mode to BTR_MODIFY_TREE */
			if (rtr_info.mbr_adj) {
				mtr_commit(&mtr);
				rtr_clean_rtr_info(&rtr_info, true);
				rtr_init_rtr_info(&rtr_info, false, &ins_cur,
						  m_index, false);
				rtr_info_update_btr(&ins_cur, &rtr_info);
				mtr_start(&mtr);
				mtr.set_named_space(m_index->space);
				btr_cur_search_to_nth_level(
					m_index, 0, dtuple,
					PAGE_CUR_RTREE_INSERT,
					BTR_MODIFY_TREE, &ins_cur, 0,
					__FILE__, __LINE__, &mtr);
			}

			error = btr_cur_optimistic_insert(
				flag, &ins_cur, &ins_offsets, &row_heap,
				dtuple, &rec, &big_rec, 0, NULL, &mtr);

			if (error == DB_FAIL) {
				ut_ad(!big_rec);
				mtr.commit();
				mtr.start();
				mtr.set_named_space(m_index->space);

				rtr_clean_rtr_info(&rtr_info, true);
				rtr_init_rtr_info(&rtr_info, false,
						  &ins_cur, m_index, false);

				rtr_info_update_btr(&ins_cur, &rtr_info);
				btr_cur_search_to_nth_level(
					m_index, 0, dtuple,
					PAGE_CUR_RTREE_INSERT,
					BTR_MODIFY_TREE,
					&ins_cur, 0,
					__FILE__, __LINE__, &mtr);


				error = btr_cur_pessimistic_insert(
						flag, &ins_cur, &ins_offsets,
						&row_heap, dtuple, &rec,
						&big_rec, 0, NULL, &mtr);
			}

			DBUG_EXECUTE_IF(
				"row_merge_ins_spatial_fail",
				error = DB_FAIL;
			);

			if (error == DB_SUCCESS) {
				if (rtr_info.mbr_adj) {
					error = rtr_ins_enlarge_mbr(
							&ins_cur, NULL, &mtr);
				}

				if (error == DB_SUCCESS) {
					page_update_max_trx_id(
						btr_cur_get_block(&ins_cur),
						btr_cur_get_page_zip(&ins_cur),
						trx->id, &mtr);
				}
			}

			mtr_commit(&mtr);

			rtr_clean_rtr_info(&rtr_info, true);
			count++;
		}

		m_dtuple_vec->clear();

		return(error);
	}

private:
	/** Cache index rows made from a cluster index scan. Usually
	for rows on single cluster index page */
	typedef std::vector<dtuple_t*, ut_allocator<dtuple_t*> >
		idx_tuple_vec;

	/** vector used to cache index rows made from cluster index scan */
	idx_tuple_vec*		m_dtuple_vec;

	/** the index being built */
	dict_index_t*		m_index;

	/** memory heap for creating index tuples */
	mem_heap_t*		m_heap;
};

/* Maximum pending doc memory limit in bytes for a fts tokenization thread */
#define FTS_PENDING_DOC_MEMORY_LIMIT	1000000

<<<<<<< HEAD
=======
/** Insert sorted data tuples to the index.
@param[in]	trx_id		transaction identifier
@param[in]	index		index to be inserted
@param[in]	old_table	old table
@param[in]	fd		file descriptor
@param[in,out]	block		file buffer
@param[in]	row_buf		row_buf the sorted data tuples,
or NULL if fd, block will be used instead
@param[in,out]	btr_bulk	btr bulk instance
@return DB_SUCCESS or error number */
static	__attribute__((warn_unused_result))
dberr_t
row_merge_insert_index_tuples(
	trx_id_t		trx_id,
	dict_index_t*		index,
	const dict_table_t*	old_table,
	int			fd,
	row_merge_block_t*	block,
	const row_merge_buf_t*	row_buf,
	BtrBulk*		btr_bulk);

>>>>>>> d6507b81
/******************************************************//**
Encode an index record. */
static __attribute__((nonnull))
void
row_merge_buf_encode(
/*=================*/
	byte**			b,		/*!< in/out: pointer to
						current end of output buffer */
	const dict_index_t*	index,		/*!< in: index */
	const mtuple_t*		entry,		/*!< in: index fields
						of the record to encode */
	ulint			n_fields)	/*!< in: number of fields
						in the entry */
{
	ulint	size;
	ulint	extra_size;

	size = rec_get_converted_size_temp(
		index, entry->fields, n_fields, &extra_size);
	ut_ad(size >= extra_size);

	/* Encode extra_size + 1 */
	if (extra_size + 1 < 0x80) {
		*(*b)++ = (byte) (extra_size + 1);
	} else {
		ut_ad((extra_size + 1) < 0x8000);
		*(*b)++ = (byte) (0x80 | ((extra_size + 1) >> 8));
		*(*b)++ = (byte) (extra_size + 1);
	}

	rec_convert_dtuple_to_temp(*b + extra_size, index,
				   entry->fields, n_fields);

	*b += size;
}

/******************************************************//**
Allocate a sort buffer.
@return own: sort buffer */
static __attribute__((malloc, nonnull))
row_merge_buf_t*
row_merge_buf_create_low(
/*=====================*/
	mem_heap_t*	heap,		/*!< in: heap where allocated */
	dict_index_t*	index,		/*!< in: secondary index */
	ulint		max_tuples,	/*!< in: maximum number of
					data tuples */
	ulint		buf_size)	/*!< in: size of the buffer,
					in bytes */
{
	row_merge_buf_t*	buf;

	ut_ad(max_tuples > 0);

	ut_ad(max_tuples <= srv_sort_buf_size);

	buf = static_cast<row_merge_buf_t*>(mem_heap_zalloc(heap, buf_size));
	buf->heap = heap;
	buf->index = index;
	buf->max_tuples = max_tuples;
	buf->tuples = static_cast<mtuple_t*>(
		ut_malloc_nokey(2 * max_tuples * sizeof *buf->tuples));
	buf->tmp_tuples = buf->tuples + max_tuples;

	return(buf);
}

/******************************************************//**
Allocate a sort buffer.
@return own: sort buffer */

row_merge_buf_t*
row_merge_buf_create(
/*=================*/
	dict_index_t*	index)	/*!< in: secondary index */
{
	row_merge_buf_t*	buf;
	ulint			max_tuples;
	ulint			buf_size;
	mem_heap_t*		heap;

	max_tuples = static_cast<ulint>(srv_sort_buf_size)
		/ ut_max(static_cast<ulint>(1),
			 dict_index_get_min_size(index));

	buf_size = (sizeof *buf);

	heap = mem_heap_create(buf_size);

	buf = row_merge_buf_create_low(heap, index, max_tuples, buf_size);

	return(buf);
}

/******************************************************//**
Empty a sort buffer.
@return sort buffer */

row_merge_buf_t*
row_merge_buf_empty(
/*================*/
	row_merge_buf_t*	buf)	/*!< in,own: sort buffer */
{
	ulint		buf_size	= sizeof *buf;
	ulint		max_tuples	= buf->max_tuples;
	mem_heap_t*	heap		= buf->heap;
	dict_index_t*	index		= buf->index;
	mtuple_t*	tuples		= buf->tuples;

	mem_heap_empty(heap);

	buf = static_cast<row_merge_buf_t*>(mem_heap_zalloc(heap, buf_size));
	buf->heap = heap;
	buf->index = index;
	buf->max_tuples = max_tuples;
	buf->tuples = tuples;
	buf->tmp_tuples = buf->tuples + max_tuples;

	return(buf);
}

/******************************************************//**
Deallocate a sort buffer. */

void
row_merge_buf_free(
/*===============*/
	row_merge_buf_t*	buf)	/*!< in,own: sort buffer to be freed */
{
	ut_free(buf->tuples);
	mem_heap_free(buf->heap);
}

/******************************************************//**
Insert a data tuple into a sort buffer.
@return number of rows added, 0 if out of space */
static
ulint
row_merge_buf_add(
/*==============*/
	row_merge_buf_t*	buf,	/*!< in/out: sort buffer */
	dict_index_t*		fts_index,/*!< in: fts index to be created */
	const dict_table_t*	old_table,/*!< in: original table */
	fts_psort_t*		psort_info, /*!< in: parallel sort info */
	const dtuple_t*		row,	/*!< in: table row */
	const row_ext_t*	ext,	/*!< in: cache of externally stored
					column prefixes, or NULL */
	doc_id_t*		doc_id)	/*!< in/out: Doc ID if we are
					creating FTS index */
{
	ulint			i;
	const dict_index_t*	index;
	mtuple_t*		entry;
	dfield_t*		field;
	const dict_field_t*	ifield;
	ulint			n_fields;
	ulint			data_size;
	ulint			extra_size;
	ulint			bucket = 0;
	doc_id_t		write_doc_id;
	ulint			n_row_added = 0;
	DBUG_ENTER("row_merge_buf_add");

	if (buf->n_tuples >= buf->max_tuples) {
		DBUG_RETURN(0);
	}

	DBUG_EXECUTE_IF(
		"ib_row_merge_buf_add_two",
		if (buf->n_tuples >= 2) DBUG_RETURN(0););

	UNIV_PREFETCH_R(row->fields);

	/* If we are building FTS index, buf->index points to
	the 'fts_sort_idx', and real FTS index is stored in
	fts_index */
	index = (buf->index->type & DICT_FTS) ? fts_index : buf->index;

	/* create spatial index should not come here */
	ut_ad(!dict_index_is_spatial(index));

	n_fields = dict_index_get_n_fields(index);

	entry = &buf->tuples[buf->n_tuples];
	field = entry->fields = static_cast<dfield_t*>(
		mem_heap_alloc(buf->heap, n_fields * sizeof *entry->fields));

	data_size = 0;
	extra_size = UT_BITS_IN_BYTES(index->n_nullable);

	ifield = dict_index_get_nth_field(index, 0);

	for (i = 0; i < n_fields; i++, field++, ifield++) {
		ulint			len;
		const dict_col_t*	col;
		ulint			col_no;
		ulint			fixed_len;
		const dfield_t*		row_field;

		col = ifield->col;
		col_no = dict_col_get_no(col);

		/* Process the Doc ID column */
		if (*doc_id > 0
		    && col_no == index->table->fts->doc_col) {
			fts_write_doc_id((byte*) &write_doc_id, *doc_id);

			/* Note: field->data now points to a value on the
			stack: &write_doc_id after dfield_set_data(). Because
			there is only one doc_id per row, it shouldn't matter.
			We allocate a new buffer before we leave the function
			later below. */

			dfield_set_data(
				field, &write_doc_id, sizeof(write_doc_id));

			field->type.mtype = ifield->col->mtype;
			field->type.prtype = ifield->col->prtype;
			field->type.mbminmaxlen = DATA_MBMINMAXLEN(0, 0);
			field->type.len = ifield->col->len;
		} else {
			row_field = dtuple_get_nth_field(row, col_no);

			dfield_copy(field, row_field);

			/* Tokenize and process data for FTS */
			if (index->type & DICT_FTS) {
				fts_doc_item_t*	doc_item;
				byte*		value;
				void*		ptr;
				const ulint	max_trial_count = 10000;
				ulint		trial_count = 0;

				/* fetch Doc ID if it already exists
				in the row, and not supplied by the
				caller. Even if the value column is
				NULL, we still need to get the Doc
				ID so to maintain the correct max
				Doc ID */
				if (*doc_id == 0) {
					const dfield_t*	doc_field;
					doc_field = dtuple_get_nth_field(
						row,
						index->table->fts->doc_col);
					*doc_id = (doc_id_t) mach_read_from_8(
						static_cast<byte*>(
						dfield_get_data(doc_field)));

					if (*doc_id == 0) {
						ib_logf(IB_LOG_LEVEL_WARN,
							"FTS Doc ID is zero."
							" Record Skipped");
						DBUG_RETURN(0);
					}
				}

				if (dfield_is_null(field)) {
					n_row_added = 1;
					continue;
				}

				ptr = ut_malloc_nokey(sizeof(*doc_item)
						      + field->len);

				doc_item = static_cast<fts_doc_item_t*>(ptr);
				value = static_cast<byte*>(ptr)
					+ sizeof(*doc_item);
				memcpy(value, field->data, field->len);
				field->data = value;

				doc_item->field = field;
				doc_item->doc_id = *doc_id;

				bucket = *doc_id % fts_sort_pll_degree;

				/* Add doc item to fts_doc_list */
				mutex_enter(&psort_info[bucket].mutex);

				if (psort_info[bucket].error == DB_SUCCESS) {
					UT_LIST_ADD_LAST(
						psort_info[bucket].fts_doc_list,
						doc_item);
					psort_info[bucket].memory_used +=
						sizeof(*doc_item) + field->len;
				} else {
					ut_free(doc_item);
				}

				mutex_exit(&psort_info[bucket].mutex);

				/* Sleep when memory used exceeds limit*/
				while (psort_info[bucket].memory_used
				       > FTS_PENDING_DOC_MEMORY_LIMIT
				       && trial_count++ < max_trial_count) {
					os_thread_sleep(1000);
				}

				n_row_added = 1;
				continue;
			}
		}

		len = dfield_get_len(field);

		if (dfield_is_null(field)) {
			ut_ad(!(col->prtype & DATA_NOT_NULL));
			continue;
		} else if (!ext) {
		} else if (dict_index_is_clust(index)) {
			/* Flag externally stored fields. */
			const byte*	buf = row_ext_lookup(ext, col_no,
							     &len);
			if (UNIV_LIKELY_NULL(buf)) {
				ut_a(buf != field_ref_zero);
				if (i < dict_index_get_n_unique(index)) {
					dfield_set_data(field, buf, len);
				} else {
					dfield_set_ext(field);
					len = dfield_get_len(field);
				}
			}
		} else {
			const byte*	buf = row_ext_lookup(ext, col_no,
							     &len);
			if (UNIV_LIKELY_NULL(buf)) {
				ut_a(buf != field_ref_zero);
				dfield_set_data(field, buf, len);
			}
		}

		/* If a column prefix index, take only the prefix */

		if (ifield->prefix_len) {
			len = dtype_get_at_most_n_mbchars(
				col->prtype,
				col->mbminmaxlen,
				ifield->prefix_len,
				len,
				static_cast<char*>(dfield_get_data(field)));
			dfield_set_len(field, len);
		}

		ut_ad(len <= col->len
		      || DATA_LARGE_MTYPE(col->mtype)
		      || (col->mtype == DATA_POINT
			  && len == DATA_MBR_LEN));

		fixed_len = ifield->fixed_len;
		if (fixed_len && !dict_table_is_comp(index->table)
		    && DATA_MBMINLEN(col->mbminmaxlen)
		    != DATA_MBMAXLEN(col->mbminmaxlen)) {
			/* CHAR in ROW_FORMAT=REDUNDANT is always
			fixed-length, but in the temporary file it is
			variable-length for variable-length character
			sets. */
			fixed_len = 0;
		}

		if (fixed_len) {
#ifdef UNIV_DEBUG
			ulint	mbminlen = DATA_MBMINLEN(col->mbminmaxlen);
			ulint	mbmaxlen = DATA_MBMAXLEN(col->mbminmaxlen);

			/* len should be between size calcualted base on
			mbmaxlen and mbminlen */
			ut_ad(len <= fixed_len);
			ut_ad(!mbmaxlen || len >= mbminlen
			      * (fixed_len / mbmaxlen));

			ut_ad(!dfield_is_ext(field));
#endif /* UNIV_DEBUG */
		} else if (dfield_is_ext(field)) {
			extra_size += 2;
		} else if (len < 128
			   || (!DATA_BIG_COL(col))) {
			extra_size++;
		} else {
			/* For variable-length columns, we look up the
			maximum length from the column itself.  If this
			is a prefix index column shorter than 256 bytes,
			this will waste one byte. */
			extra_size += 2;
		}
		data_size += len;
	}

	/* If this is FTS index, we already populated the sort buffer, return
	here */
	if (index->type & DICT_FTS) {
		DBUG_RETURN(n_row_added);
	}

#ifdef UNIV_DEBUG
	{
		ulint	size;
		ulint	extra;

		size = rec_get_converted_size_temp(
			index, entry->fields, n_fields, &extra);

		ut_ad(data_size + extra_size == size);
		ut_ad(extra_size == extra);
	}
#endif /* UNIV_DEBUG */

	/* Add to the total size of the record in row_merge_block_t
	the encoded length of extra_size and the extra bytes (extra_size).
	See row_merge_buf_write() for the variable-length encoding
	of extra_size. */
	data_size += (extra_size + 1) + ((extra_size + 1) >= 0x80);

	ut_ad(data_size < srv_sort_buf_size);

	/* Reserve one byte for the end marker of row_merge_block_t. */
	if (buf->total_size + data_size >= srv_sort_buf_size - 1) {
		DBUG_RETURN(0);
	}

	buf->total_size += data_size;
	buf->n_tuples++;
	n_row_added++;

	field = entry->fields;

	/* Copy the data fields. */

	do {
		dfield_dup(field++, buf->heap);
	} while (--n_fields);

	DBUG_RETURN(n_row_added);
}

/*************************************************************//**
Report a duplicate key. */

void
row_merge_dup_report(
/*=================*/
	row_merge_dup_t*	dup,	/*!< in/out: for reporting duplicates */
	const dfield_t*		entry)	/*!< in: duplicate index entry */
{
	if (!dup->n_dup++) {
		/* Only report the first duplicate record,
		but count all duplicate records. */
		innobase_fields_to_mysql(dup->table, dup->index, entry);
	}
}

/*************************************************************//**
Compare two tuples.
@return positive, 0, negative if a is greater, equal, less, than b,
respectively */
static __attribute__((warn_unused_result))
int
row_merge_tuple_cmp(
/*================*/
	ulint			n_uniq,	/*!< in: number of unique fields */
	ulint			n_field,/*!< in: number of fields */
	const mtuple_t&		a,	/*!< in: first tuple to be compared */
	const mtuple_t&		b,	/*!< in: second tuple to be compared */
	row_merge_dup_t*	dup)	/*!< in/out: for reporting duplicates,
					NULL if non-unique index */
{
	int		cmp;
	const dfield_t*	af	= a.fields;
	const dfield_t*	bf	= b.fields;
	ulint		n	= n_uniq;

	ut_ad(n_uniq > 0);
	ut_ad(n_uniq <= n_field);

	/* Compare the fields of the tuples until a difference is
	found or we run out of fields to compare.  If !cmp at the
	end, the tuples are equal. */
	do {
		cmp = cmp_dfield_dfield(af++, bf++);
	} while (!cmp && --n);

	if (cmp) {
		return(cmp);
	}

	if (dup) {
		/* Report a duplicate value error if the tuples are
		logically equal.  NULL columns are logically inequal,
		although they are equal in the sorting order.  Find
		out if any of the fields are NULL. */
		for (const dfield_t* df = a.fields; df != af; df++) {
			if (dfield_is_null(df)) {
				goto no_report;
			}
		}

		row_merge_dup_report(dup, a.fields);
	}

no_report:
	/* The n_uniq fields were equal, but we compare all fields so
	that we will get the same (internal) order as in the B-tree. */
	for (n = n_field - n_uniq + 1; --n; ) {
		cmp = cmp_dfield_dfield(af++, bf++);
		if (cmp) {
			return(cmp);
		}
	}

	/* This should never be reached, except in a secondary index
	when creating a secondary index and a PRIMARY KEY, and there
	is a duplicate in the PRIMARY KEY that has not been detected
	yet. Internally, an index must never contain duplicates. */
	return(cmp);
}

/** Wrapper for row_merge_tuple_sort() to inject some more context to
UT_SORT_FUNCTION_BODY().
@param tuples array of tuples that being sorted
@param aux work area, same size as tuples[]
@param low lower bound of the sorting area, inclusive
@param high upper bound of the sorting area, inclusive */
#define row_merge_tuple_sort_ctx(tuples, aux, low, high)		\
	row_merge_tuple_sort(n_uniq, n_field, dup, tuples, aux, low, high)
/** Wrapper for row_merge_tuple_cmp() to inject some more context to
UT_SORT_FUNCTION_BODY().
@param a first tuple to be compared
@param b second tuple to be compared
@return positive, 0, negative, if a is greater, equal, less, than b,
respectively */
#define row_merge_tuple_cmp_ctx(a,b)			\
	row_merge_tuple_cmp(n_uniq, n_field, a, b, dup)

/**********************************************************************//**
Merge sort the tuple buffer in main memory. */
static __attribute__((nonnull(4,5)))
void
row_merge_tuple_sort(
/*=================*/
	ulint			n_uniq,	/*!< in: number of unique fields */
	ulint			n_field,/*!< in: number of fields */
	row_merge_dup_t*	dup,	/*!< in/out: reporter of duplicates
					(NULL if non-unique index) */
	mtuple_t*		tuples,	/*!< in/out: tuples */
	mtuple_t*		aux,	/*!< in/out: work area */
	ulint			low,	/*!< in: lower bound of the
					sorting area, inclusive */
	ulint			high)	/*!< in: upper bound of the
					sorting area, exclusive */
{
	ut_ad(n_field > 0);
	ut_ad(n_uniq <= n_field);

	UT_SORT_FUNCTION_BODY(row_merge_tuple_sort_ctx,
			      tuples, aux, low, high, row_merge_tuple_cmp_ctx);
}

/******************************************************//**
Sort a buffer. */

void
row_merge_buf_sort(
/*===============*/
	row_merge_buf_t*	buf,	/*!< in/out: sort buffer */
	row_merge_dup_t*	dup)	/*!< in/out: reporter of duplicates
					(NULL if non-unique index) */
{
	ut_ad(!dict_index_is_spatial(buf->index));

	row_merge_tuple_sort(dict_index_get_n_unique(buf->index),
			     dict_index_get_n_fields(buf->index),
			     dup,
			     buf->tuples, buf->tmp_tuples, 0, buf->n_tuples);
}

/******************************************************//**
Write a buffer to a block. */

void
row_merge_buf_write(
/*================*/
	const row_merge_buf_t*	buf,	/*!< in: sorted buffer */
	const merge_file_t*	of UNIV_UNUSED,
					/*!< in: output file */
	row_merge_block_t*	block)	/*!< out: buffer for writing to file */
{
	const dict_index_t*	index	= buf->index;
	ulint			n_fields= dict_index_get_n_fields(index);
	byte*			b	= &block[0];

	DBUG_ENTER("row_merge_buf_write");

	for (ulint i = 0; i < buf->n_tuples; i++) {
		const mtuple_t*	entry	= &buf->tuples[i];

		row_merge_buf_encode(&b, index, entry, n_fields);
		ut_ad(b < &block[srv_sort_buf_size]);

		DBUG_PRINT("ib_merge_sort",
			   ("%p,fd=%d,%lu %lu: %s",
			    reinterpret_cast<const void*>(b), of->fd,
			    ulong(of->offset), ulong(i),
			    rec_printer(entry->fields,
					n_fields).str().c_str()));
	}

	/* Write an "end-of-chunk" marker. */
	ut_a(b < &block[srv_sort_buf_size]);
	ut_a(b == &block[0] + buf->total_size);
	*b++ = 0;
#ifdef UNIV_DEBUG_VALGRIND
	/* The rest of the block is uninitialized.  Initialize it
	to avoid bogus warnings. */
	memset(b, 0xff, &block[srv_sort_buf_size] - b);
#endif /* UNIV_DEBUG_VALGRIND */
	DBUG_PRINT("ib_merge_sort",
		   ("write %p,%d,%lu EOF",
		    reinterpret_cast<const void*>(b), of->fd,
		    ulong(of->offset)));
	DBUG_VOID_RETURN;
}

/******************************************************//**
Create a memory heap and allocate space for row_merge_rec_offsets()
and mrec_buf_t[3].
@return memory heap */
static
mem_heap_t*
row_merge_heap_create(
/*==================*/
	const dict_index_t*	index,		/*!< in: record descriptor */
	mrec_buf_t**		buf,		/*!< out: 3 buffers */
	ulint**			offsets1,	/*!< out: offsets */
	ulint**			offsets2)	/*!< out: offsets */
{
	ulint		i	= 1 + REC_OFFS_HEADER_SIZE
		+ dict_index_get_n_fields(index);
	mem_heap_t*	heap	= mem_heap_create(2 * i * sizeof **offsets1
						  + 3 * sizeof **buf);

	*buf = static_cast<mrec_buf_t*>(
		mem_heap_alloc(heap, 3 * sizeof **buf));
	*offsets1 = static_cast<ulint*>(
		mem_heap_alloc(heap, i * sizeof **offsets1));
	*offsets2 = static_cast<ulint*>(
		mem_heap_alloc(heap, i * sizeof **offsets2));

	(*offsets1)[0] = (*offsets2)[0] = i;
	(*offsets1)[1] = (*offsets2)[1] = dict_index_get_n_fields(index);

	return(heap);
}

/********************************************************************//**
Read a merge block from the file system.
@return TRUE if request was successful, FALSE if fail */

ibool
row_merge_read(
/*===========*/
	int			fd,	/*!< in: file descriptor */
	ulint			offset,	/*!< in: offset where to read
					in number of row_merge_block_t
					elements */
	row_merge_block_t*	buf)	/*!< out: data */
{
	os_offset_t	ofs = ((os_offset_t) offset) * srv_sort_buf_size;
	ibool		success;

	DBUG_ENTER("row_merge_read");
	DBUG_PRINT("ib_merge_sort", ("fd=%d ofs=" UINT64PF, fd, ofs));
	DBUG_EXECUTE_IF("row_merge_read_failure", DBUG_RETURN(FALSE););

	success = os_file_read_no_error_handling(OS_FILE_FROM_FD(fd), buf,
						 ofs, srv_sort_buf_size);
#ifdef POSIX_FADV_DONTNEED
	/* Each block is read exactly once.  Free up the file cache. */
	posix_fadvise(fd, ofs, srv_sort_buf_size, POSIX_FADV_DONTNEED);
#endif /* POSIX_FADV_DONTNEED */

	if (UNIV_UNLIKELY(!success)) {
		ib_logf(IB_LOG_LEVEL_ERROR,
			"Failed to read merge block at " UINT64PF, ofs);
	}

	DBUG_RETURN(success);
}

/********************************************************************//**
Write a merge block to the file system.
@return TRUE if request was successful, FALSE if fail */

ibool
row_merge_write(
/*============*/
	int		fd,	/*!< in: file descriptor */
	ulint		offset,	/*!< in: offset where to write,
				in number of row_merge_block_t elements */
	const void*	buf)	/*!< in: data */
{
	size_t		buf_len = srv_sort_buf_size;
	os_offset_t	ofs = buf_len * (os_offset_t) offset;
	ibool		ret;

	DBUG_ENTER("row_merge_write");
	DBUG_PRINT("ib_merge_sort", ("fd=%d ofs=" UINT64PF, fd, ofs));
	DBUG_EXECUTE_IF("row_merge_write_failure", DBUG_RETURN(FALSE););

	ret = os_file_write("(merge)", OS_FILE_FROM_FD(fd), buf, ofs, buf_len);

#ifdef POSIX_FADV_DONTNEED
	/* The block will be needed on the next merge pass,
	but it can be evicted from the file cache meanwhile. */
	posix_fadvise(fd, ofs, buf_len, POSIX_FADV_DONTNEED);
#endif /* POSIX_FADV_DONTNEED */

	DBUG_RETURN(ret);
}

/********************************************************************//**
Read a merge record.
@return pointer to next record, or NULL on I/O error or end of list */

const byte*
row_merge_read_rec(
/*===============*/
	row_merge_block_t*	block,	/*!< in/out: file buffer */
	mrec_buf_t*		buf,	/*!< in/out: secondary buffer */
	const byte*		b,	/*!< in: pointer to record */
	const dict_index_t*	index,	/*!< in: index of the record */
	int			fd,	/*!< in: file descriptor */
	ulint*			foffs,	/*!< in/out: file offset */
	const mrec_t**		mrec,	/*!< out: pointer to merge record,
					or NULL on end of list
					(non-NULL on I/O error) */
	ulint*			offsets)/*!< out: offsets of mrec */
{
	ulint	extra_size;
	ulint	data_size;
	ulint	avail_size;

	ut_ad(block);
	ut_ad(buf);
	ut_ad(b >= &block[0]);
	ut_ad(b < &block[srv_sort_buf_size]);
	ut_ad(index);
	ut_ad(foffs);
	ut_ad(mrec);
	ut_ad(offsets);

	ut_ad(*offsets == 1 + REC_OFFS_HEADER_SIZE
	      + dict_index_get_n_fields(index));

	DBUG_ENTER("row_merge_read_rec");

	extra_size = *b++;

	if (UNIV_UNLIKELY(!extra_size)) {
		/* End of list */
		*mrec = NULL;
		DBUG_PRINT("ib_merge_sort",
			   ("read %p,%p,%d,%lu EOF\n",
			    reinterpret_cast<const void*>(b),
			    reinterpret_cast<const void*>(block),
			    fd, ulong(*foffs)));
		DBUG_RETURN(NULL);
	}

	if (extra_size >= 0x80) {
		/* Read another byte of extra_size. */

		if (UNIV_UNLIKELY(b >= &block[srv_sort_buf_size])) {
			if (!row_merge_read(fd, ++(*foffs), block)) {
err_exit:
				/* Signal I/O error. */
				*mrec = b;
				DBUG_RETURN(NULL);
			}

			/* Wrap around to the beginning of the buffer. */
			b = &block[0];
		}

		extra_size = (extra_size & 0x7f) << 8;
		extra_size |= *b++;
	}

	/* Normalize extra_size.  Above, value 0 signals "end of list". */
	extra_size--;

	/* Read the extra bytes. */

	if (UNIV_UNLIKELY(b + extra_size >= &block[srv_sort_buf_size])) {
		/* The record spans two blocks.  Copy the entire record
		to the auxiliary buffer and handle this as a special
		case. */

		avail_size = &block[srv_sort_buf_size] - b;
		ut_ad(avail_size < sizeof *buf);
		memcpy(*buf, b, avail_size);

		if (!row_merge_read(fd, ++(*foffs), block)) {

			goto err_exit;
		}

		/* Wrap around to the beginning of the buffer. */
		b = &block[0];

		/* Copy the record. */
		memcpy(*buf + avail_size, b, extra_size - avail_size);
		b += extra_size - avail_size;

		*mrec = *buf + extra_size;

		rec_init_offsets_temp(*mrec, index, offsets);

		data_size = rec_offs_data_size(offsets);

		/* These overflows should be impossible given that
		records are much smaller than either buffer, and
		the record starts near the beginning of each buffer. */
		ut_a(extra_size + data_size < sizeof *buf);
		ut_a(b + data_size < &block[srv_sort_buf_size]);

		/* Copy the data bytes. */
		memcpy(*buf + extra_size, b, data_size);
		b += data_size;

		goto func_exit;
	}

	*mrec = b + extra_size;

	rec_init_offsets_temp(*mrec, index, offsets);

	data_size = rec_offs_data_size(offsets);
	ut_ad(extra_size + data_size < sizeof *buf);

	b += extra_size + data_size;

	if (UNIV_LIKELY(b < &block[srv_sort_buf_size])) {
		/* The record fits entirely in the block.
		This is the normal case. */
		goto func_exit;
	}

	/* The record spans two blocks.  Copy it to buf. */

	b -= extra_size + data_size;
	avail_size = &block[srv_sort_buf_size] - b;
	memcpy(*buf, b, avail_size);
	*mrec = *buf + extra_size;
#ifdef UNIV_DEBUG
	/* We cannot invoke rec_offs_make_valid() here, because there
	are no REC_N_NEW_EXTRA_BYTES between extra_size and data_size.
	Similarly, rec_offs_validate() would fail, because it invokes
	rec_get_status(). */
	offsets[2] = (ulint) *mrec;
	offsets[3] = (ulint) index;
#endif /* UNIV_DEBUG */

	if (!row_merge_read(fd, ++(*foffs), block)) {

		goto err_exit;
	}

	/* Wrap around to the beginning of the buffer. */
	b = &block[0];

	/* Copy the rest of the record. */
	memcpy(*buf + avail_size, b, extra_size + data_size - avail_size);
	b += extra_size + data_size - avail_size;

func_exit:
	DBUG_PRINT("ib_merge_sort",
		   ("%p,%p,fd=%d,%lu: %s",
		    reinterpret_cast<const void*>(b),
		    reinterpret_cast<const void*>(block),
		    fd, ulong(*foffs),
		    rec_printer(*mrec, 0, offsets).str().c_str()));
	DBUG_RETURN(b);
}

/********************************************************************//**
Write a merge record. */
static
void
row_merge_write_rec_low(
/*====================*/
	byte*		b,	/*!< out: buffer */
	ulint		e,	/*!< in: encoded extra_size */
#ifndef DBUG_OFF
	ulint		size,	/*!< in: total size to write */
	int		fd,	/*!< in: file descriptor */
	ulint		foffs,	/*!< in: file offset */
#endif /* !DBUG_OFF */
	const mrec_t*	mrec,	/*!< in: record to write */
	const ulint*	offsets)/*!< in: offsets of mrec */
#ifdef DBUG_OFF
# define row_merge_write_rec_low(b, e, size, fd, foffs, mrec, offsets)	\
	row_merge_write_rec_low(b, e, mrec, offsets)
#endif /* DBUG_OFF */
{
	DBUG_ENTER("row_merge_write_rec_low");

#ifndef DBUG_OFF
	const byte* const end = b + size;
#endif /* DBUG_OFF */
	DBUG_ASSERT(e == rec_offs_extra_size(offsets) + 1);
	DBUG_PRINT("ib_merge_sort",
		   ("%p,fd=%d,%lu: %s",
		    reinterpret_cast<const void*>(b), fd, ulong(foffs),
		    rec_printer(mrec, 0, offsets).str().c_str()));

	if (e < 0x80) {
		*b++ = (byte) e;
	} else {
		*b++ = (byte) (0x80 | (e >> 8));
		*b++ = (byte) e;
	}

	memcpy(b, mrec - rec_offs_extra_size(offsets), rec_offs_size(offsets));
	DBUG_ASSERT(b + rec_offs_size(offsets) == end);
	DBUG_VOID_RETURN;
}

/********************************************************************//**
Write a merge record.
@return pointer to end of block, or NULL on error */
static
byte*
row_merge_write_rec(
/*================*/
	row_merge_block_t*	block,	/*!< in/out: file buffer */
	mrec_buf_t*		buf,	/*!< in/out: secondary buffer */
	byte*			b,	/*!< in: pointer to end of block */
	int			fd,	/*!< in: file descriptor */
	ulint*			foffs,	/*!< in/out: file offset */
	const mrec_t*		mrec,	/*!< in: record to write */
	const ulint*		offsets)/*!< in: offsets of mrec */
{
	ulint	extra_size;
	ulint	size;
	ulint	avail_size;

	ut_ad(block);
	ut_ad(buf);
	ut_ad(b >= &block[0]);
	ut_ad(b < &block[srv_sort_buf_size]);
	ut_ad(mrec);
	ut_ad(foffs);
	ut_ad(mrec < &block[0] || mrec > &block[srv_sort_buf_size]);
	ut_ad(mrec < buf[0] || mrec > buf[1]);

	/* Normalize extra_size.  Value 0 signals "end of list". */
	extra_size = rec_offs_extra_size(offsets) + 1;

	size = extra_size + (extra_size >= 0x80)
		+ rec_offs_data_size(offsets);

	if (UNIV_UNLIKELY(b + size >= &block[srv_sort_buf_size])) {
		/* The record spans two blocks.
		Copy it to the temporary buffer first. */
		avail_size = &block[srv_sort_buf_size] - b;

		row_merge_write_rec_low(buf[0],
					extra_size, size, fd, *foffs,
					mrec, offsets);

		/* Copy the head of the temporary buffer, write
		the completed block, and copy the tail of the
		record to the head of the new block. */
		memcpy(b, buf[0], avail_size);

		if (!row_merge_write(fd, (*foffs)++, block)) {
			return(NULL);
		}

		UNIV_MEM_INVALID(&block[0], srv_sort_buf_size);

		/* Copy the rest. */
		b = &block[0];
		memcpy(b, buf[0] + avail_size, size - avail_size);
		b += size - avail_size;
	} else {
		row_merge_write_rec_low(b, extra_size, size, fd, *foffs,
					mrec, offsets);
		b += size;
	}

	return(b);
}

/********************************************************************//**
Write an end-of-list marker.
@return pointer to end of block, or NULL on error */
static
byte*
row_merge_write_eof(
/*================*/
	row_merge_block_t*	block,	/*!< in/out: file buffer */
	byte*			b,	/*!< in: pointer to end of block */
	int			fd,	/*!< in: file descriptor */
	ulint*			foffs)	/*!< in/out: file offset */
{
	ut_ad(block);
	ut_ad(b >= &block[0]);
	ut_ad(b < &block[srv_sort_buf_size]);
	ut_ad(foffs);

	DBUG_ENTER("row_merge_write_eof");
	DBUG_PRINT("ib_merge_sort",
		   ("%p,%p,fd=%d,%lu",
		    reinterpret_cast<const void*>(b),
		    reinterpret_cast<const void*>(block),
		    fd, ulong(*foffs)));

	*b++ = 0;
	UNIV_MEM_ASSERT_RW(&block[0], b - &block[0]);
	UNIV_MEM_ASSERT_W(&block[0], srv_sort_buf_size);
#ifdef UNIV_DEBUG_VALGRIND
	/* The rest of the block is uninitialized.  Initialize it
	to avoid bogus warnings. */
	memset(b, 0xff, &block[srv_sort_buf_size] - b);
#endif /* UNIV_DEBUG_VALGRIND */

	if (!row_merge_write(fd, (*foffs)++, block)) {
		DBUG_RETURN(NULL);
	}

	UNIV_MEM_INVALID(&block[0], srv_sort_buf_size);
	DBUG_RETURN(&block[0]);
}

<<<<<<< HEAD
=======
/** Create a temporary file if it has not been created already.
@param[in,out] tmpfd	temporary file handle
@return file descriptor, or -1 on failure */
static __attribute__((warn_unused_result))
int
row_merge_tmpfile_if_needed(
	int*	tmpfd)
{
	if (*tmpfd < 0) {
		*tmpfd = row_merge_file_create_low();
		if (*tmpfd >= 0) {
			MONITOR_ATOMIC_INC(MONITOR_ALTER_TABLE_SORT_FILES);
		}
	}

	return(*tmpfd);
}

/** Create a temporary file for merge sort if it was not created already.
@param[in,out]	file	merge file structure
@param[in]	nrec	number of records in the file
@return file descriptor, or -1 on failure */
static __attribute__((warn_unused_result))
int
row_merge_file_create_if_needed(
	merge_file_t*	file,
	int*		tmpfd,
	ulint		nrec)
{
	ut_ad(file->fd < 0 || *tmpfd >=0);
	if (file->fd < 0 && row_merge_file_create(file) >= 0) {
		MONITOR_ATOMIC_INC(MONITOR_ALTER_TABLE_SORT_FILES);
		if (row_merge_tmpfile_if_needed(tmpfd) < 0) {
			return(-1);
		}

		file->n_rec = nrec;
	}

	ut_ad(file->fd < 0 || *tmpfd >=0);
	return(file->fd);
}

/** Copy the merge data tuple from another merge data tuple.
@param[in]	mtuple		source merge data tuple
@param[in,out]	prev_mtuple	destination merge data tuple
@param[in]	n_unique	number of unique fields exist in the mtuple
@param[in,out]	heap		memory heap where last_mtuple allocated */
static
void
row_mtuple_create(
	const mtuple_t*	mtuple,
	mtuple_t*	prev_mtuple,
	ulint		n_unique,
	mem_heap_t*	heap)
{
	memcpy(prev_mtuple->fields, mtuple->fields,
	       n_unique * sizeof *mtuple->fields);

	dfield_t*	field = prev_mtuple->fields;

	for (ulint i = 0; i < n_unique; i++) {
		dfield_dup(field++, heap);
	}
}

/** Compare two merge data tuples.
@param[in]	prev_mtuple	merge data tuple
@param[in]	current_mtuple	merge data tuple
@param[in,out]	dup		reporter of duplicates
@retval positive, 0, negative if current_mtuple is greater, equal, less, than
last_mtuple. */
static
int
row_mtuple_cmp(
	const mtuple_t*		prev_mtuple,
	const mtuple_t*		current_mtuple,
	row_merge_dup_t*	dup)
{
	ut_ad(dict_index_is_clust(dup->index));
	const ulint	n_unique = dict_index_get_n_unique(dup->index);

	return(row_merge_tuple_cmp(
		       n_unique, n_unique, *current_mtuple, *prev_mtuple, dup));
}

>>>>>>> d6507b81
/********************************************************************//**
Reads clustered index of the table and create temporary files
containing the index entries for the indexes to be built.
@return DB_SUCCESS or error */
static __attribute__((nonnull(1,2,3,4,6,9,10,16), warn_unused_result))
dberr_t
row_merge_read_clustered_index(
/*===========================*/
	trx_t*			trx,	/*!< in: transaction */
	struct TABLE*		table,	/*!< in/out: MySQL table object,
					for reporting erroneous records */
	const dict_table_t*	old_table,/*!< in: table where rows are
					read from */
	const dict_table_t*	new_table,/*!< in: table where indexes are
					created; identical to old_table
					unless creating a PRIMARY KEY */
	bool			online,	/*!< in: true if creating indexes
					online */
	dict_index_t**		index,	/*!< in: indexes to be created */
	dict_index_t*		fts_sort_idx,
					/*!< in: full-text index to be created,
					or NULL */
	fts_psort_t*		psort_info,
					/*!< in: parallel sort info for
					fts_sort_idx creation, or NULL */
	merge_file_t*		files,	/*!< in: temporary files */
	const ulint*		key_numbers,
					/*!< in: MySQL key numbers to create */
	ulint			n_index,/*!< in: number of indexes to create */
	const dtuple_t*		add_cols,
					/*!< in: default values of
					added columns, or NULL */
	const ulint*		col_map,/*!< in: mapping of old column
					numbers to new ones, or NULL
					if old_table == new_table */
	ulint			add_autoinc,
					/*!< in: number of added
					AUTO_INCREMENT column, or
					ULINT_UNDEFINED if none is added */
	ib_sequence_t&		sequence,/*!< in/out: autoinc sequence */
	row_merge_block_t*	block)	/*!< in/out: file buffer */
{
	dict_index_t*		clust_index;	/* Clustered index */
	mem_heap_t*		row_heap;	/* Heap memory to create
						clustered index tuples */
	row_merge_buf_t**	merge_buf;	/* Temporary list for records*/
	btr_pcur_t		pcur;		/* Cursor on the clustered
						index */
	mtr_t			mtr;		/* Mini transaction */
	dberr_t			err = DB_SUCCESS;/* Return code */
	ulint			n_nonnull = 0;	/* number of columns
						changed to NOT NULL */
	ulint*			nonnull = NULL;	/* NOT NULL columns */
	dict_index_t*		fts_index = NULL;/* FTS index */
	doc_id_t		doc_id = 0;
	doc_id_t		max_doc_id = 0;
	ibool			add_doc_id = FALSE;
	os_event_t		fts_parallel_sort_event = NULL;
	ibool			fts_pll_sort = FALSE;
	int64_t			sig_count = 0;
	index_tuple_info_t**	spatial_dtuple_info = NULL;
	mem_heap_t*		spatial_heap = NULL;
	ulint			num_spatial = 0;
	BtrBulk*		clust_btr_bulk = NULL;
	bool			clust_temp_file = false;
	mem_heap_t*		mtuple_heap = NULL;
	mtuple_t		prev_mtuple;
	DBUG_ENTER("row_merge_read_clustered_index");

	ut_ad((old_table == new_table) == !col_map);
	ut_ad(!add_cols || col_map);

	trx->op_info = "reading clustered index";

#ifdef FTS_INTERNAL_DIAG_PRINT
	DEBUG_FTS_SORT_PRINT("FTS_SORT: Start Create Index\n");
#endif

	/* Create and initialize memory for record buffers */

	merge_buf = static_cast<row_merge_buf_t**>(
		ut_malloc_nokey(n_index * sizeof *merge_buf));

	row_merge_dup_t	clust_dup = {index[0], table, col_map, 0};
	dfield_t*	prev_fields;
	const ulint	n_uniq = dict_index_get_n_unique(index[0]);

	ut_ad(!skip_pk_sort || dict_index_is_clust(index[0]));
	/* There is no previous tuple yet. */
	prev_mtuple.fields = NULL;

	for (ulint i = 0; i < n_index; i++) {
		if (index[i]->type & DICT_FTS) {

			/* We are building a FT index, make sure
			we have the temporary 'fts_sort_idx' */
			ut_a(fts_sort_idx);

			fts_index = index[i];

			merge_buf[i] = row_merge_buf_create(fts_sort_idx);

			add_doc_id = DICT_TF2_FLAG_IS_SET(
				new_table, DICT_TF2_FTS_ADD_DOC_ID);

			/* If Doc ID does not exist in the table itself,
			fetch the first FTS Doc ID */
			if (add_doc_id) {
				fts_get_next_doc_id(
					(dict_table_t*) new_table,
					&doc_id);
				ut_ad(doc_id > 0);
			}

			fts_pll_sort = TRUE;
			row_fts_start_psort(psort_info);
			fts_parallel_sort_event =
				 psort_info[0].psort_common->sort_event;
		} else {
			if (dict_index_is_spatial(index[i])) {
				num_spatial++;
			}

			merge_buf[i] = row_merge_buf_create(index[i]);
		}
	}

	if (num_spatial > 0) {
		ulint	count = 0;

		spatial_heap = mem_heap_create(100);

		spatial_dtuple_info = static_cast<index_tuple_info_t**>(
			ut_malloc_nokey(num_spatial
					* sizeof(*spatial_dtuple_info)));

		for (ulint i = 0; i < n_index; i++) {
			if (dict_index_is_spatial(index[i])) {
				spatial_dtuple_info[count]
					= UT_NEW_NOKEY(
						index_tuple_info_t(
							spatial_heap,
							index[i]));
				count++;
			}
		}

		ut_ad(count == num_spatial);
	}

	mtr_start(&mtr);

	/* Find the clustered index and create a persistent cursor
	based on that. */

	clust_index = dict_table_get_first_index(old_table);

	btr_pcur_open_at_index_side(
		true, clust_index, BTR_SEARCH_LEAF, &pcur, true, 0, &mtr);

	if (old_table != new_table) {
		/* The table is being rebuilt.  Identify the columns
		that were flagged NOT NULL in the new table, so that
		we can quickly check that the records in the old table
		do not violate the added NOT NULL constraints. */

		nonnull = static_cast<ulint*>(
			ut_malloc_nokey(dict_table_get_n_cols(new_table)
				  * sizeof *nonnull));

		for (ulint i = 0; i < dict_table_get_n_cols(old_table); i++) {
			if (dict_table_get_nth_col(old_table, i)->prtype
			    & DATA_NOT_NULL) {
				continue;
			}

			const ulint j = col_map[i];

			if (j == ULINT_UNDEFINED) {
				/* The column was dropped. */
				continue;
			}

			if (dict_table_get_nth_col(new_table, j)->prtype
			    & DATA_NOT_NULL) {
				nonnull[n_nonnull++] = j;
			}
		}

		if (!n_nonnull) {
			ut_free(nonnull);
			nonnull = NULL;
		}
	}

	row_heap = mem_heap_create(sizeof(mrec_buf_t));

	if (skip_pk_sort) {
		prev_fields = static_cast<dfield_t*>(
			ut_malloc_nokey(n_uniq * sizeof *prev_fields));
		mtuple_heap = mem_heap_create(sizeof(mrec_buf_t));
	} else {
		prev_fields = NULL;
	}

	/* Scan the clustered index. */
	for (;;) {
		const rec_t*	rec;
		ulint*		offsets;
		const dtuple_t*	row;
		row_ext_t*	ext;
		page_cur_t*	cur	= btr_pcur_get_page_cur(&pcur);

		page_cur_move_to_next(cur);

		if (page_cur_is_after_last(cur)) {
			if (UNIV_UNLIKELY(trx_is_interrupted(trx))) {
				err = DB_INTERRUPTED;
				trx->error_key_num = 0;
				goto func_exit;
			}

			if (online && old_table != new_table) {
				err = row_log_table_get_error(clust_index);
				if (err != DB_SUCCESS) {
					trx->error_key_num = 0;
					goto func_exit;
				}
			}

#ifdef DBUG_OFF
# define dbug_run_purge	false
#else /* DBUG_OFF */
			bool	dbug_run_purge = false;
#endif /* DBUG_OFF */
			DBUG_EXECUTE_IF(
				"ib_purge_on_create_index_page_switch",
				dbug_run_purge = true;);

			if (spatial_dtuple_info != NULL) {
				bool	mtr_committed = false;

				for (ulint j = 0; j < num_spatial; j++) {
					err = spatial_dtuple_info[j]->insert(
						trx, row_heap,
						&pcur, &mtr, &mtr_committed);

					if (err != DB_SUCCESS) {
						goto func_exit;
					}
				}

				mem_heap_empty(spatial_heap);

				if (mtr_committed) {
					goto scan_next;
				}
			}

			if (dbug_run_purge
			    || rw_lock_get_waiters(
				    dict_index_get_lock(clust_index))) {
				/* There are waiters on the clustered
				index tree lock, likely the purge
				thread. Store and restore the cursor
				position, and yield so that scanning a
				large table will not starve other
				threads. */

				/* Store the cursor position on the last user
				record on the page. */
				btr_pcur_move_to_prev_on_page(&pcur);
				/* Leaf pages must never be empty, unless
				this is the only page in the index tree. */
				ut_ad(btr_pcur_is_on_user_rec(&pcur)
				      || btr_pcur_get_block(
					      &pcur)->page.id.page_no()
				      == clust_index->page);

				btr_pcur_store_position(&pcur, &mtr);
				mtr_commit(&mtr);

				if (dbug_run_purge) {
					/* This is for testing
					purposes only (see
					DBUG_EXECUTE_IF above).  We
					signal the purge thread and
					hope that the purge batch will
					complete before we execute
					btr_pcur_restore_position(). */
					trx_purge_run();
					os_thread_sleep(1000000);
				}

				/* Give the waiters a chance to proceed. */
				os_thread_yield();
scan_next:
				mtr_start(&mtr);
				/* Restore position on the record, or its
				predecessor if the record was purged
				meanwhile. */
				btr_pcur_restore_position(
					BTR_SEARCH_LEAF, &pcur, &mtr);
				/* Move to the successor of the
				original record. */
				if (!btr_pcur_move_to_next_user_rec(
					    &pcur, &mtr)) {
end_of_index:
					row = NULL;
					mtr_commit(&mtr);
					mem_heap_free(row_heap);
					ut_free(nonnull);
					goto write_buffers;
				}
			} else {
				ulint		next_page_no;
				buf_block_t*	block;

				next_page_no = btr_page_get_next(
					page_cur_get_page(cur), &mtr);

				if (next_page_no == FIL_NULL) {
					goto end_of_index;
				}

				block = page_cur_get_block(cur);
				block = btr_block_get(
					page_id_t(block->page.id.space(),
						  next_page_no),
					block->page.size,
					BTR_SEARCH_LEAF,
					clust_index, &mtr);

				btr_leaf_page_release(page_cur_get_block(cur),
						      BTR_SEARCH_LEAF, &mtr);
				page_cur_set_before_first(block, cur);
				page_cur_move_to_next(cur);

				ut_ad(!page_cur_is_after_last(cur));
			}
		}

		rec = page_cur_get_rec(cur);

		offsets = rec_get_offsets(rec, clust_index, NULL,
					  ULINT_UNDEFINED, &row_heap);

		if (online) {
			/* Perform a REPEATABLE READ.

			When rebuilding the table online,
			row_log_table_apply() must not see a newer
			state of the table when applying the log.
			This is mainly to prevent false duplicate key
			errors, because the log will identify records
			by the PRIMARY KEY, and also to prevent unsafe
			BLOB access.

			When creating a secondary index online, this
			table scan must not see records that have only
			been inserted to the clustered index, but have
			not been written to the online_log of
			index[]. If we performed READ UNCOMMITTED, it
			could happen that the ADD INDEX reaches
			ONLINE_INDEX_COMPLETE state between the time
			the DML thread has updated the clustered index
			but has not yet accessed secondary index. */
			ut_ad(MVCC::is_view_active(trx->read_view));

			if (!trx->read_view->changes_visible(
				    row_get_rec_trx_id(
					    rec, clust_index, offsets))) {
				rec_t*	old_vers;

				row_vers_build_for_consistent_read(
					rec, &mtr, clust_index, &offsets,
					trx->read_view, &row_heap,
					row_heap, &old_vers);

				rec = old_vers;

				if (!rec) {
					continue;
				}
			}

			if (rec_get_deleted_flag(
				    rec,
				    dict_table_is_comp(old_table))) {
				/* This record was deleted in the latest
				committed version, or it was deleted and
				then reinserted-by-update before purge
				kicked in. Skip it. */
				continue;
			}

			ut_ad(!rec_offs_any_null_extern(rec, offsets));
		} else if (rec_get_deleted_flag(
				   rec, dict_table_is_comp(old_table))) {
			/* Skip delete-marked records.

			Skipping delete-marked records will make the
			created indexes unuseable for transactions
			whose read views were created before the index
			creation completed, but preserving the history
			would make it tricky to detect duplicate
			keys. */
			continue;
		}

		/* When !online, we are holding a lock on old_table, preventing
		any inserts that could have written a record 'stub' before
		writing out off-page columns. */
		ut_ad(!rec_offs_any_null_extern(rec, offsets));

		/* Build a row based on the clustered index. */

		row = row_build(ROW_COPY_POINTERS, clust_index,
				rec, offsets, new_table,
				add_cols, col_map, &ext, row_heap);
		ut_ad(row);

		for (ulint i = 0; i < n_nonnull; i++) {
			const dfield_t*	field	= &row->fields[nonnull[i]];

			ut_ad(dfield_get_type(field)->prtype & DATA_NOT_NULL);

			if (dfield_is_null(field)) {
				err = DB_INVALID_NULL;
				trx->error_key_num = 0;
				goto func_exit;
			}
		}

		/* Get the next Doc ID */
		if (add_doc_id) {
			doc_id++;
		} else {
			doc_id = 0;
		}

		if (add_autoinc != ULINT_UNDEFINED) {

			ut_ad(add_autoinc
			      < dict_table_get_n_user_cols(new_table));

			const dfield_t*	dfield;

			dfield = dtuple_get_nth_field(row, add_autoinc);
			if (dfield_is_null(dfield)) {
				goto write_buffers;
			}

			const dtype_t*  dtype = dfield_get_type(dfield);
			byte*	b = static_cast<byte*>(dfield_get_data(dfield));

			if (sequence.eof()) {
				err = DB_ERROR;
				trx->error_key_num = 0;

				ib_errf(trx->mysql_thd, IB_LOG_LEVEL_ERROR,
					ER_AUTOINC_READ_FAILED, "[NULL]");

				goto func_exit;
			}

			ulonglong	value = sequence++;

			switch (dtype_get_mtype(dtype)) {
			case DATA_INT: {
				ibool	usign;
				ulint	len = dfield_get_len(dfield);

				usign = dtype_get_prtype(dtype) & DATA_UNSIGNED;
				mach_write_ulonglong(b, value, len, usign);

				break;
				}

			case DATA_FLOAT:
				mach_float_write(
					b, static_cast<float>(value));
				break;

			case DATA_DOUBLE:
				mach_double_write(
					b, static_cast<double>(value));
				break;

			default:
				ut_ad(0);
			}
		}

write_buffers:
		/* Build all entries for all the indexes to be created
		in a single scan of the clustered index. */

		ulint	s_idx_cnt = 0;
		bool	skip_sort = skip_pk_sort
			&& dict_index_is_clust(merge_buf[0]->index);

		for (ulint i = 0; i < n_index; i++, skip_sort = false) {
			row_merge_buf_t*	buf	= merge_buf[i];
			merge_file_t*		file	= &files[i];
			ulint			rows_added = 0;

			if (dict_index_is_spatial(buf->index)) {

				if (!row) {
					continue;
				}

				ut_ad(spatial_dtuple_info[s_idx_cnt]->get_index()
				      == buf->index);

				spatial_dtuple_info[s_idx_cnt]->add(row, ext);

				s_idx_cnt++;

				continue;
			}

			if (UNIV_LIKELY
			    (row && (rows_added = row_merge_buf_add(
					buf, fts_index, old_table,
					psort_info, row, ext, &doc_id)))) {

				/* If we are creating FTS index,
				a single row can generate more
				records for tokenized word */
				file->n_rec += rows_added;
				if (doc_id > max_doc_id) {
					max_doc_id = doc_id;
				}

				if (buf->index->type & DICT_FTS) {
					/* Check if error occurs in child thread */
					for (ulint j = 0;
					     j < fts_sort_pll_degree; j++) {
						if (psort_info[j].error
							!= DB_SUCCESS) {
							err = psort_info[j].error;
							trx->error_key_num = i;
							break;
						}
					}

					if (err != DB_SUCCESS) {
						break;
					}
				}

				if (skip_sort) {
					ut_ad(buf->n_tuples > 0);
					const mtuple_t*	curr =
						&buf->tuples[buf->n_tuples - 1];

					ut_ad(i == 0);
					ut_ad(dict_index_is_clust(merge_buf[0]->index));
					/* Detect duplicates by comparing the
					current record with previous record.
					When temp file is not used, records
					should be in sorted order. */
					if (prev_mtuple.fields != NULL
					    && (row_mtuple_cmp(
						&prev_mtuple, curr,
						&clust_dup) == 0)) {

						err = DB_DUPLICATE_KEY;
						trx->error_key_num
							= key_numbers[0];
						goto func_exit;
					}

					prev_mtuple.fields = curr->fields;
				}

				continue;
			}

			if (buf->index->type & DICT_FTS) {
				if (!row || !doc_id) {
					continue;
				}
			}

			/* The buffer must be sufficiently large
			to hold at least one record. It may only
			be empty when we reach the end of the
			clustered index. row_merge_buf_add()
			must not have been called in this loop. */
			ut_ad(buf->n_tuples || row == NULL);

			/* We have enough data tuples to form a block.
<<<<<<< HEAD
			Sort them and write to disk. */

			if (buf->n_tuples) {
				if (dict_index_is_unique(buf->index)) {
=======
			Sort them and write to disk if temp file is used
			or insert into index if temp file is not used. */
			ut_ad(old_table == new_table
			      ? !dict_index_is_clust(buf->index)
			      : (i == 0) == dict_index_is_clust(buf->index));

			/* We have enough data tuples to form a block.
			Sort them (if !skip_sort) and write to disk. */

			if (buf->n_tuples) {
				if (skip_sort) {
					/* Temporary File is not used.
					so insert sorted block to the index */
					if (row != NULL) {
						/* We are not at the end of
						the scan yet. We must
						mtr_commit() in order to be
						able to call log_free_check()
						in row_merge_insert_index_tuples().
						Due to mtr_commit(), the
						current row will be invalid, and
						we must reread it on the next
						loop iteration. */
						btr_pcur_move_to_prev_on_page(
							&pcur);
						btr_pcur_store_position(
							&pcur, &mtr);
						mtr_commit(&mtr);
					}

					mem_heap_empty(mtuple_heap);
					prev_mtuple.fields = prev_fields;

					row_mtuple_create(
						&buf->tuples[buf->n_tuples - 1],
						&prev_mtuple, n_uniq,
						mtuple_heap);

					if (clust_btr_bulk == NULL) {
						clust_btr_bulk = UT_NEW_NOKEY(
							BtrBulk(index[i],
								trx->id));
						clust_btr_bulk->init();
					} else {
						clust_btr_bulk->latch();
					}

					err = row_merge_insert_index_tuples(
						trx->id, index[i], old_table,
						-1, NULL, buf, clust_btr_bulk);

					if (row == NULL) {
						err = clust_btr_bulk->finish(
							err);
						UT_DELETE(clust_btr_bulk);
						clust_btr_bulk = NULL;
					} else {
						/* Release latches for possible
						log_free_chck in spatial index
						build. */
						clust_btr_bulk->release();
					}

					if (row != NULL) {
						/* Restore the cursor on the
						previous clustered index record,
						and empty the buffer. The next
						iteration of the outer loop will
						advance the cursor and read the
						next record (the one which we
						had to ignore due to the buffer
						overflow). */
						mtr_start(&mtr);
						btr_pcur_restore_position(
							BTR_SEARCH_LEAF, &pcur,
							&mtr);
						buf = row_merge_buf_empty(buf);
						/* Restart the outer loop on the
						record. We did not insert it
						into any index yet. */
						ut_ad(i == 0);
						break;
					}
				} else if (dict_index_is_unique(buf->index)) {
>>>>>>> d6507b81
					row_merge_dup_t	dup = {
						buf->index, table, col_map, 0};

					row_merge_buf_sort(buf, &dup);

					if (dup.n_dup) {
						err = DB_DUPLICATE_KEY;
						trx->error_key_num
							= key_numbers[i];
						break;
					}
				} else {
					row_merge_buf_sort(buf, NULL);
				}
			} else if (online && new_table == old_table) {
				/* Note the newest transaction that
				modified this index when the scan was
				completed. We prevent older readers
				from accessing this index, to ensure
				read consistency. */

				trx_id_t	max_trx_id;

				ut_a(row == NULL);
				rw_lock_x_lock(
					dict_index_get_lock(buf->index));
				ut_a(dict_index_get_online_status(buf->index)
				     == ONLINE_INDEX_CREATION);

				max_trx_id = row_log_get_max_trx(buf->index);

				if (max_trx_id > buf->index->trx_id) {
					buf->index->trx_id = max_trx_id;
				}

				rw_lock_x_unlock(
					dict_index_get_lock(buf->index));
			}

<<<<<<< HEAD
			row_merge_buf_write(buf, file, block);
=======
			/* Secondary index and clustered index which is
			not in sorted order can use the temporary file.
			Fulltext index should not use the temporary file. */
			if (!skip_sort && !(buf->index->type & DICT_FTS)) {
				/* In case we can have all rows in sort buffer,
				we can insert directly into the index without
				temporary file if clustered index does not uses
				temporary file. */
				if (row == NULL && file->fd == -1
				    && !clust_temp_file) {
					DBUG_EXECUTE_IF(
						"row_merge_write_failure",
						err = DB_TEMP_FILE_WRITE_FAIL;
						trx->error_key_num = i;
						goto all_done;);

					DBUG_EXECUTE_IF(
						"row_merge_tmpfile_fail",
						err = DB_OUT_OF_MEMORY;
						trx->error_key_num = i;
						goto all_done;);

					BtrBulk	btr_bulk(index[i], trx->id);
					btr_bulk.init();

					err = row_merge_insert_index_tuples(
						trx->id, index[i], old_table,
						-1, NULL, buf, &btr_bulk);

					err = btr_bulk.finish(err);
				} else {
					if (row_merge_file_create_if_needed(
						file, tmpfd,
						buf->n_tuples) < 0) {
						err = DB_OUT_OF_MEMORY;
						trx->error_key_num = i;
						goto func_exit;
					}

					/* Ensure that duplicates in the
					clustered index will be detected before
					inserting secondary index records. */
					if (dict_index_is_clust(buf->index)) {
						clust_temp_file = true;
					}

					ut_ad(file->n_rec > 0);

					row_merge_buf_write(buf, file, block);
>>>>>>> d6507b81

			if (!row_merge_write(file->fd, file->offset++,
					     block)) {
				err = DB_TEMP_FILE_WRITE_FAILURE;
				trx->error_key_num = i;
				break;
			}

			UNIV_MEM_INVALID(&block[0], srv_sort_buf_size);
			merge_buf[i] = row_merge_buf_empty(buf);

			if (UNIV_LIKELY(row != NULL)) {
				/* Try writing the record again, now
				that the buffer has been written out
				and emptied. */

				if (UNIV_UNLIKELY
				    (!(rows_added = row_merge_buf_add(
						buf, fts_index, old_table,
						psort_info, row, ext,
						&doc_id)))) {
					/* An empty buffer should have enough
					room for at least one record. */
					ut_error;
				}

				file->n_rec += rows_added;
			}
		}

		if (row == NULL) {
			goto all_done;
		}

		if (err != DB_SUCCESS) {
			goto func_exit;
		}

		mem_heap_empty(row_heap);
	}

func_exit:
	mtr_commit(&mtr);
	mem_heap_free(row_heap);
	ut_free(nonnull);

all_done:
	if (clust_btr_bulk != NULL) {
		ut_ad(err != DB_SUCCESS);
		clust_btr_bulk->latch();
		err = clust_btr_bulk->finish(
			err);
		UT_DELETE(clust_btr_bulk);
	}

	if (prev_fields != NULL) {
		ut_free(prev_fields);
		mem_heap_free(mtuple_heap);
	}

#ifdef FTS_INTERNAL_DIAG_PRINT
	DEBUG_FTS_SORT_PRINT("FTS_SORT: Complete Scan Table\n");
#endif
	if (fts_pll_sort) {
		bool	all_exit = false;
		ulint	trial_count = 0;
		const ulint max_trial_count = 10000;

wait_again:
                /* Check if error occurs in child thread */
		for (ulint j = 0; j < fts_sort_pll_degree; j++) {
			if (psort_info[j].error != DB_SUCCESS) {
				err = psort_info[j].error;
				trx->error_key_num = j;
				break;
			}
		}

		/* Tell all children that parent has done scanning */
		for (ulint i = 0; i < fts_sort_pll_degree; i++) {
			if (err == DB_SUCCESS) {
				psort_info[i].state = FTS_PARENT_COMPLETE;
			} else {
				psort_info[i].state = FTS_PARENT_EXITING;
			}
		}

		/* Now wait all children to report back to be completed */
		os_event_wait_time_low(fts_parallel_sort_event,
				       1000000, sig_count);

		for (ulint i = 0; i < fts_sort_pll_degree; i++) {
			if (psort_info[i].child_status != FTS_CHILD_COMPLETE
			    && psort_info[i].child_status != FTS_CHILD_EXITING) {
				sig_count = os_event_reset(
					fts_parallel_sort_event);
				goto wait_again;
			}
		}

		/* Now all children should complete, wait a bit until
		they all finish setting the event, before we free everything.
		This has a 10 second timeout */
		do {
			all_exit = true;

			for (ulint j = 0; j < fts_sort_pll_degree; j++) {
				if (psort_info[j].child_status
				    != FTS_CHILD_EXITING) {
					all_exit = false;
					os_thread_sleep(1000);
					break;
				}
			}
			trial_count++;
		} while (!all_exit && trial_count < max_trial_count);

		if (!all_exit) {
			ib_logf(IB_LOG_LEVEL_FATAL,
				"Not all child sort threads exited"
				" when creating FTS index '%s'",
				fts_sort_idx->name);
		}
	}

#ifdef FTS_INTERNAL_DIAG_PRINT
	DEBUG_FTS_SORT_PRINT("FTS_SORT: Complete Tokenization\n");
#endif
	for (ulint i = 0; i < n_index; i++) {
		row_merge_buf_free(merge_buf[i]);
	}

	row_fts_free_pll_merge_buf(psort_info);

	ut_free(merge_buf);

	btr_pcur_close(&pcur);

	if (spatial_dtuple_info != NULL) {
		for (ulint i = 0; i < num_spatial; i++) {
			UT_DELETE(spatial_dtuple_info[i]);
		}
		ut_free(spatial_dtuple_info);

		if (spatial_heap) {
			mem_heap_free(spatial_heap);
		}
	}

	/* Update the next Doc ID we used. Table should be locked, so
	no concurrent DML */
	if (max_doc_id && err == DB_SUCCESS) {
		/* Sync fts cache for other fts indexes to keep all
		fts indexes consistent in sync_doc_id. */
		err = fts_sync_table(const_cast<dict_table_t*>(new_table));

		if (err == DB_SUCCESS) {
			fts_update_next_doc_id(
				0, new_table, old_table->name, max_doc_id);
		}
	}

	trx->op_info = "";

	DBUG_RETURN(err);
}

/** Write a record via buffer 2 and read the next record to buffer N.
@param N number of the buffer (0 or 1)
@param INDEX record descriptor
@param AT_END statement to execute at end of input */
#define ROW_MERGE_WRITE_GET_NEXT(N, INDEX, AT_END)			\
	do {								\
		b2 = row_merge_write_rec(&block[2 * srv_sort_buf_size], \
					 &buf[2], b2,			\
					 of->fd, &of->offset,		\
					 mrec##N, offsets##N);		\
		if (UNIV_UNLIKELY(!b2 || ++of->n_rec > file->n_rec)) {	\
			goto corrupt;					\
		}							\
		b##N = row_merge_read_rec(&block[N * srv_sort_buf_size],\
					  &buf[N], b##N, INDEX,		\
					  file->fd, foffs##N,		\
					  &mrec##N, offsets##N);	\
		if (UNIV_UNLIKELY(!b##N)) {				\
			if (mrec##N) {					\
				goto corrupt;				\
			}						\
			AT_END;						\
		}							\
	} while (0)

/*************************************************************//**
Merge two blocks of records on disk and write a bigger block.
@return DB_SUCCESS or error code */
static __attribute__((nonnull, warn_unused_result))
dberr_t
row_merge_blocks(
/*=============*/
	const row_merge_dup_t*	dup,	/*!< in: descriptor of
					index being created */
	const merge_file_t*	file,	/*!< in: file containing
					index entries */
	row_merge_block_t*	block,	/*!< in/out: 3 buffers */
	ulint*			foffs0,	/*!< in/out: offset of first
					source list in the file */
	ulint*			foffs1,	/*!< in/out: offset of second
					source list in the file */
	merge_file_t*		of)	/*!< in/out: output file */
{
	mem_heap_t*	heap;	/*!< memory heap for offsets0, offsets1 */

	mrec_buf_t*	buf;	/*!< buffer for handling
				split mrec in block[] */
	const byte*	b0;	/*!< pointer to block[0] */
	const byte*	b1;	/*!< pointer to block[srv_sort_buf_size] */
	byte*		b2;	/*!< pointer to block[2 * srv_sort_buf_size] */
	const mrec_t*	mrec0;	/*!< merge rec, points to block[0] or buf[0] */
	const mrec_t*	mrec1;	/*!< merge rec, points to
				block[srv_sort_buf_size] or buf[1] */
	ulint*		offsets0;/* offsets of mrec0 */
	ulint*		offsets1;/* offsets of mrec1 */

	DBUG_ENTER("row_merge_blocks");
	DBUG_PRINT("ib_merge_sort",
		   ("fd=%d,%lu+%lu to fd=%d,%lu",
		    file->fd, ulong(*foffs0), ulong(*foffs1),
		    of->fd, ulong(of->offset)));

	heap = row_merge_heap_create(dup->index, &buf, &offsets0, &offsets1);

	/* Write a record and read the next record.  Split the output
	file in two halves, which can be merged on the following pass. */

	if (!row_merge_read(file->fd, *foffs0, &block[0])
	    || !row_merge_read(file->fd, *foffs1, &block[srv_sort_buf_size])) {
corrupt:
		mem_heap_free(heap);
		DBUG_RETURN(DB_CORRUPTION);
	}

	b0 = &block[0];
	b1 = &block[srv_sort_buf_size];
	b2 = &block[2 * srv_sort_buf_size];

	b0 = row_merge_read_rec(
		&block[0], &buf[0], b0, dup->index,
		file->fd, foffs0, &mrec0, offsets0);
	b1 = row_merge_read_rec(
		&block[srv_sort_buf_size],
		&buf[srv_sort_buf_size], b1, dup->index,
		file->fd, foffs1, &mrec1, offsets1);
	if (UNIV_UNLIKELY(!b0 && mrec0)
	    || UNIV_UNLIKELY(!b1 && mrec1)) {

		goto corrupt;
	}

	while (mrec0 && mrec1) {
		int cmp = cmp_rec_rec_simple(
			mrec0, mrec1, offsets0, offsets1,
			dup->index, dup->table);
		if (cmp < 0) {
			ROW_MERGE_WRITE_GET_NEXT(0, dup->index, goto merged);
		} else if (cmp) {
			ROW_MERGE_WRITE_GET_NEXT(1, dup->index, goto merged);
		} else {
			mem_heap_free(heap);
			DBUG_RETURN(DB_DUPLICATE_KEY);
		}
	}

merged:
	if (mrec0) {
		/* append all mrec0 to output */
		for (;;) {
			ROW_MERGE_WRITE_GET_NEXT(0, dup->index, goto done0);
		}
	}
done0:
	if (mrec1) {
		/* append all mrec1 to output */
		for (;;) {
			ROW_MERGE_WRITE_GET_NEXT(1, dup->index, goto done1);
		}
	}
done1:

	mem_heap_free(heap);
	b2 = row_merge_write_eof(&block[2 * srv_sort_buf_size],
				 b2, of->fd, &of->offset);
	DBUG_RETURN(b2 ? DB_SUCCESS : DB_CORRUPTION);
}

/*************************************************************//**
Copy a block of index entries.
@return TRUE on success, FALSE on failure */
static __attribute__((nonnull, warn_unused_result))
ibool
row_merge_blocks_copy(
/*==================*/
	const dict_index_t*	index,	/*!< in: index being created */
	const merge_file_t*	file,	/*!< in: input file */
	row_merge_block_t*	block,	/*!< in/out: 3 buffers */
	ulint*			foffs0,	/*!< in/out: input file offset */
	merge_file_t*		of)	/*!< in/out: output file */
{
	mem_heap_t*	heap;	/*!< memory heap for offsets0, offsets1 */

	mrec_buf_t*	buf;	/*!< buffer for handling
				split mrec in block[] */
	const byte*	b0;	/*!< pointer to block[0] */
	byte*		b2;	/*!< pointer to block[2 * srv_sort_buf_size] */
	const mrec_t*	mrec0;	/*!< merge rec, points to block[0] */
	ulint*		offsets0;/* offsets of mrec0 */
	ulint*		offsets1;/* dummy offsets */

	DBUG_ENTER("row_merge_blocks_copy");
	DBUG_PRINT("ib_merge_sort",
		   ("fd=%d,%lu to fd=%d,%lu",
		    file->fd, ulong(foffs0),
		    of->fd, ulong(of->offset)));

	heap = row_merge_heap_create(index, &buf, &offsets0, &offsets1);

	/* Write a record and read the next record.  Split the output
	file in two halves, which can be merged on the following pass. */

	if (!row_merge_read(file->fd, *foffs0, &block[0])) {
corrupt:
		mem_heap_free(heap);
		DBUG_RETURN(FALSE);
	}

	b0 = &block[0];

	b2 = &block[2 * srv_sort_buf_size];

	b0 = row_merge_read_rec(&block[0], &buf[0], b0, index,
				file->fd, foffs0, &mrec0, offsets0);
	if (UNIV_UNLIKELY(!b0 && mrec0)) {

		goto corrupt;
	}

	if (mrec0) {
		/* append all mrec0 to output */
		for (;;) {
			ROW_MERGE_WRITE_GET_NEXT(0, index, goto done0);
		}
	}
done0:

	/* The file offset points to the beginning of the last page
	that has been read.  Update it to point to the next block. */
	(*foffs0)++;

	mem_heap_free(heap);
	DBUG_RETURN(row_merge_write_eof(&block[2 * srv_sort_buf_size],
					b2, of->fd, &of->offset)
		    != NULL);
}

/*************************************************************//**
Merge disk files.
@return DB_SUCCESS or error code */
static __attribute__((nonnull))
dberr_t
row_merge(
/*======*/
	trx_t*			trx,	/*!< in: transaction */
	const row_merge_dup_t*	dup,	/*!< in: descriptor of
					index being created */
	merge_file_t*		file,	/*!< in/out: file containing
					index entries */
	row_merge_block_t*	block,	/*!< in/out: 3 buffers */
	int*			tmpfd,	/*!< in/out: temporary file handle */
	ulint*			num_run,/*!< in/out: Number of runs remain
					to be merged */
	ulint*			run_offset) /*!< in/out: Array contains the
					first offset number for each merge
					run */
{
	ulint		foffs0;	/*!< first input offset */
	ulint		foffs1;	/*!< second input offset */
	dberr_t		error;	/*!< error code */
	merge_file_t	of;	/*!< output file */
	const ulint	ihalf	= run_offset[*num_run / 2];
				/*!< half the input file */
	ulint		n_run	= 0;
				/*!< num of runs generated from this merge */

	UNIV_MEM_ASSERT_W(&block[0], 3 * srv_sort_buf_size);

	ut_ad(ihalf < file->offset);

	of.fd = *tmpfd;
	of.offset = 0;
	of.n_rec = 0;

#ifdef POSIX_FADV_SEQUENTIAL
	/* The input file will be read sequentially, starting from the
	beginning and the middle.  In Linux, the POSIX_FADV_SEQUENTIAL
	affects the entire file.  Each block will be read exactly once. */
	posix_fadvise(file->fd, 0, 0,
		      POSIX_FADV_SEQUENTIAL | POSIX_FADV_NOREUSE);
#endif /* POSIX_FADV_SEQUENTIAL */

	/* Merge blocks to the output file. */
	foffs0 = 0;
	foffs1 = ihalf;

	UNIV_MEM_INVALID(run_offset, *num_run * sizeof *run_offset);

	for (; foffs0 < ihalf && foffs1 < file->offset; foffs0++, foffs1++) {

		if (trx_is_interrupted(trx)) {
			return(DB_INTERRUPTED);
		}

		/* Remember the offset number for this run */
		run_offset[n_run++] = of.offset;

		error = row_merge_blocks(dup, file, block,
					 &foffs0, &foffs1, &of);

		if (error != DB_SUCCESS) {
			return(error);
		}

	}

	/* Copy the last blocks, if there are any. */

	while (foffs0 < ihalf) {
		if (UNIV_UNLIKELY(trx_is_interrupted(trx))) {
			return(DB_INTERRUPTED);
		}

		/* Remember the offset number for this run */
		run_offset[n_run++] = of.offset;

		if (!row_merge_blocks_copy(dup->index, file, block,
					   &foffs0, &of)) {
			return(DB_CORRUPTION);
		}
	}

	ut_ad(foffs0 == ihalf);

	while (foffs1 < file->offset) {
		if (trx_is_interrupted(trx)) {
			return(DB_INTERRUPTED);
		}

		/* Remember the offset number for this run */
		run_offset[n_run++] = of.offset;

		if (!row_merge_blocks_copy(dup->index, file, block,
					   &foffs1, &of)) {
			return(DB_CORRUPTION);
		}
	}

	ut_ad(foffs1 == file->offset);

	if (UNIV_UNLIKELY(of.n_rec != file->n_rec)) {
		return(DB_CORRUPTION);
	}

	ut_ad(n_run <= *num_run);

	*num_run = n_run;

	/* Each run can contain one or more offsets. As merge goes on,
	the number of runs (to merge) will reduce until we have one
	single run. So the number of runs will always be smaller than
	the number of offsets in file */
	ut_ad((*num_run) <= file->offset);

	/* The number of offsets in output file is always equal or
	smaller than input file */
	ut_ad(of.offset <= file->offset);

	/* Swap file descriptors for the next pass. */
	*tmpfd = file->fd;
	*file = of;

	UNIV_MEM_INVALID(&block[0], 3 * srv_sort_buf_size);

	return(DB_SUCCESS);
}

/*************************************************************//**
Merge disk files.
@return DB_SUCCESS or error code */

dberr_t
row_merge_sort(
/*===========*/
	trx_t*			trx,	/*!< in: transaction */
	const row_merge_dup_t*	dup,	/*!< in: descriptor of
					index being created */
	merge_file_t*		file,	/*!< in/out: file containing
					index entries */
	row_merge_block_t*	block,	/*!< in/out: 3 buffers */
	int*			tmpfd)	/*!< in/out: temporary file handle */
{
	const ulint	half	= file->offset / 2;
	ulint		num_runs;
	ulint*		run_offset;
	dberr_t		error	= DB_SUCCESS;
	DBUG_ENTER("row_merge_sort");

	/* Record the number of merge runs we need to perform */
	num_runs = file->offset;

	/* If num_runs are less than 1, nothing to merge */
	if (num_runs <= 1) {
		DBUG_RETURN(error);
	}

	/* "run_offset" records each run's first offset number */
	run_offset = (ulint*) ut_malloc_nokey(file->offset * sizeof(ulint));

	/* This tells row_merge() where to start for the first round
	of merge. */
	run_offset[half] = half;

	/* The file should always contain at least one byte (the end
	of file marker).  Thus, it must be at least one block. */
	ut_ad(file->offset > 0);

	/* Merge the runs until we have one big run */
	do {
		error = row_merge(trx, dup, file, block, tmpfd,
				  &num_runs, run_offset);

		if (error != DB_SUCCESS) {
			break;
		}

		UNIV_MEM_ASSERT_RW(run_offset, num_runs * sizeof *run_offset);
	} while (num_runs > 1);

	ut_free(run_offset);

	DBUG_RETURN(error);
}

/** Copy externally stored columns to the data tuple.
@param[in]	mrec		merge record
@param[in]	offsets		offsets of mrec
@param[in]	page_size	page size
@param[in,out]	tuple		data tuple
@param[in,out]	heap		memory heap */
static
void
row_merge_copy_blobs(
	const mrec_t*		mrec,
	const ulint*		offsets,
	const page_size_t&	page_size,
	dtuple_t*		tuple,
	mem_heap_t*		heap)
{
	ut_ad(rec_offs_any_extern(offsets));

	for (ulint i = 0; i < dtuple_get_n_fields(tuple); i++) {
		ulint		len;
		const void*	data;
		dfield_t*	field = dtuple_get_nth_field(tuple, i);

		if (!dfield_is_ext(field)) {
			continue;
		}

		ut_ad(!dfield_is_null(field));

		/* During the creation of a PRIMARY KEY, the table is
		X-locked, and we skip copying records that have been
		marked for deletion. Therefore, externally stored
		columns cannot possibly be freed between the time the
		BLOB pointers are read (row_merge_read_clustered_index())
		and dereferenced (below). */
<<<<<<< HEAD
		data = btr_rec_copy_externally_stored_field(
			mrec, offsets, page_size, i, &len, heap);
=======
		if (mrec == NULL) {
			field_data
				= static_cast<byte*>(dfield_get_data(field));
			field_len = dfield_get_len(field);

			ut_a(field_len >= BTR_EXTERN_FIELD_REF_SIZE);

			ut_a(memcmp(field_data + field_len
				     - BTR_EXTERN_FIELD_REF_SIZE,
				     field_ref_zero,
				     BTR_EXTERN_FIELD_REF_SIZE));

			data = btr_copy_externally_stored_field(
				&len, field_data, page_size, field_len, heap);
		} else {
			data = btr_rec_copy_externally_stored_field(
				mrec, offsets, page_size, i, &len, heap);
		}

>>>>>>> d6507b81
		/* Because we have locked the table, any records
		written by incomplete transactions must have been
		rolled back already. There must not be any incomplete
		BLOB columns. */
		ut_a(data);

		dfield_set_data(field, data, len);
	}
}

<<<<<<< HEAD
/********************************************************************//**
Read sorted file containing index data tuples and insert these data
tuples to the index
=======
/** Convert a merge record to a typed data tuple. Note that externally
stored fields are not copied to heap.
@param[in,out]	index	index on the table
@param[in]	mtuple	merge record
@param[in]	heap	memory heap from which memory needed is allocated
@return	index entry built. */
static
void
row_merge_mtuple_to_dtuple(
	dict_index_t*	index,
	dtuple_t*	dtuple,
	const mtuple_t* mtuple)
{
	ut_ad(!dict_index_is_univ(index));

	memcpy(dtuple->fields, mtuple->fields,
	       dtuple->n_fields * sizeof *mtuple->fields);
}

/** Insert sorted data tuples to the index.
@param[in]	trx_id		transaction identifier
@param[in]	index		index to be inserted
@param[in]	old_table	old table
@param[in]	fd		file descriptor
@param[in,out]	block		file buffer
@param[in]	row_buf		row_buf the sorted data tuples,
or NULL if fd, block will be used instead
@param[in,out]	btr_bulk	btr bulk instance
>>>>>>> d6507b81
@return DB_SUCCESS or error number */
static __attribute__((nonnull, warn_unused_result))
dberr_t
row_merge_insert_index_tuples(
<<<<<<< HEAD
/*==========================*/
	trx_id_t		trx_id, /*!< in: transaction identifier */
	dict_index_t*		index,	/*!< in: index */
	const dict_table_t*	old_table,/*!< in: old table */
	int			fd,	/*!< in: file descriptor */
	row_merge_block_t*	block)	/*!< in/out: file buffer */
=======
	trx_id_t		trx_id,
	dict_index_t*		index,
	const dict_table_t*	old_table,
	int			fd,
	row_merge_block_t*	block,
	const row_merge_buf_t*	row_buf,
	BtrBulk*		btr_bulk)
>>>>>>> d6507b81
{
	const byte*		b;
	mem_heap_t*		heap;
	mem_heap_t*		tuple_heap;
	dberr_t			error = DB_SUCCESS;
	ulint			foffs = 0;
	ulint*			offsets;
	mrec_buf_t*		buf;
	DBUG_ENTER("row_merge_insert_index_tuples");

	ut_ad(!srv_read_only_mode);
	ut_ad(!(index->type & DICT_FTS));
	ut_ad(!dict_index_is_spatial(index));
	ut_ad(trx_id);

	tuple_heap = mem_heap_create(1000);

	{
		ulint i	= 1 + REC_OFFS_HEADER_SIZE
			+ dict_index_get_n_fields(index);
		heap = mem_heap_create(sizeof *buf + i * sizeof *offsets);
		offsets = static_cast<ulint*>(
			mem_heap_alloc(heap, i * sizeof *offsets));
		offsets[0] = i;
		offsets[1] = dict_index_get_n_fields(index);
	}

	b = block;

<<<<<<< HEAD
	if (!row_merge_read(fd, foffs, block)) {
		error = DB_CORRUPTION;
	} else {
		buf = static_cast<mrec_buf_t*>(
			mem_heap_alloc(heap, sizeof *buf));

		for (;;) {
			const mrec_t*	mrec;
			dtuple_t*	dtuple;
			ulint		n_ext;
			big_rec_t*	big_rec;
			rec_t*		rec;
			btr_cur_t	cursor;
			mtr_t		mtr;

=======
		if (!row_merge_read(fd, foffs, block)) {
			error = DB_CORRUPTION;
			goto err_exit;
		} else {
			buf = static_cast<mrec_buf_t*>(
				mem_heap_alloc(heap, sizeof *buf));
		}
	}


	for (;;) {
		const mrec_t*	mrec;
		ulint		n_ext;
		mtr_t		mtr;

		 if (row_buf != NULL) {
			if (n_rows >= row_buf->n_tuples) {
				break;
			}

			/* Convert merge tuple record from
			row buffer to data tuple record */
			row_merge_mtuple_to_dtuple(
				index, dtuple, &row_buf->tuples[n_rows]);

			n_ext = dtuple_get_n_ext(dtuple);
			n_rows++;
			/* BLOB pointers must be copied from dtuple */
			mrec = NULL;
		} else {
>>>>>>> d6507b81
			b = row_merge_read_rec(block, buf, b, index,
					       fd, &foffs, &mrec, offsets);
			if (UNIV_UNLIKELY(!b)) {
				/* End of list, or I/O error */
				if (mrec) {
					error = DB_CORRUPTION;
				}
				break;
			}

			dict_index_t*	old_index
				= dict_table_get_first_index(old_table);

			if (dict_index_is_clust(index)
			    && dict_index_is_online_ddl(old_index)) {
				error = row_log_table_get_error(old_index);
				if (error != DB_SUCCESS) {
					break;
				}
			}

			dtuple = row_rec_to_index_entry_low(
				mrec, index, offsets, &n_ext, tuple_heap);

<<<<<<< HEAD
			if (!n_ext) {
				/* There are no externally stored columns. */
			} else {
				ut_ad(dict_index_is_clust(index));
				/* Off-page columns can be fetched safely
				when concurrent modifications to the table
				are disabled. (Purge can process delete-marked
				records, but row_merge_read_clustered_index()
				would have skipped them.)

				When concurrent modifications are enabled,
				row_merge_read_clustered_index() will
				only see rows from transactions that were
				committed before the ALTER TABLE started
				(REPEATABLE READ).

				Any modifications after the
				row_merge_read_clustered_index() scan
				will go through row_log_table_apply().
				Any modifications to off-page columns
				will be tracked by
				row_log_table_blob_alloc() and
				row_log_table_blob_free(). */
				row_merge_copy_blobs(
					mrec, offsets,
					dict_table_page_size(old_table),
					dtuple, tuple_heap);
			}

			ut_ad(dtuple_validate(dtuple));
			log_free_check();

			mtr_start(&mtr);
			mtr.set_named_space(index->space);
			/* Insert after the last user record. */
			btr_cur_open_at_index_side(
				false, index, BTR_MODIFY_LEAF,
				&cursor, 0, &mtr);
			page_cur_position(
				page_rec_get_prev(btr_cur_get_rec(&cursor)),
				btr_cur_get_block(&cursor),
				btr_cur_get_page_cur(&cursor));
			cursor.flag = BTR_CUR_BINARY;
#ifdef UNIV_DEBUG
			/* Check that the records are inserted in order. */
			rec = btr_cur_get_rec(&cursor);

			if (!page_rec_is_infimum(rec)) {
				ulint*	rec_offsets = rec_get_offsets(
					rec, index, offsets,
					ULINT_UNDEFINED, &tuple_heap);
				ut_ad(cmp_dtuple_rec(dtuple, rec, rec_offsets)
				      > 0);
			}
#endif /* UNIV_DEBUG */
			ulint*	ins_offsets = NULL;

			error = btr_cur_optimistic_insert(
				BTR_NO_UNDO_LOG_FLAG | BTR_NO_LOCKING_FLAG
				| BTR_KEEP_SYS_FLAG | BTR_CREATE_FLAG,
				&cursor, &ins_offsets, &ins_heap,
				dtuple, &rec, &big_rec, 0, NULL, &mtr);

			if (error == DB_FAIL) {
				ut_ad(!big_rec);
				mtr_commit(&mtr);
				mtr_start(&mtr);
				mtr.set_named_space(index->space);
				btr_cur_open_at_index_side(
					false, index,
					BTR_MODIFY_TREE | BTR_LATCH_FOR_INSERT,
					&cursor, 0, &mtr);
				page_cur_position(
					page_rec_get_prev(btr_cur_get_rec(
								  &cursor)),
					btr_cur_get_block(&cursor),
					btr_cur_get_page_cur(&cursor));

				error = btr_cur_pessimistic_insert(
					BTR_NO_UNDO_LOG_FLAG
					| BTR_NO_LOCKING_FLAG
					| BTR_KEEP_SYS_FLAG | BTR_CREATE_FLAG,
					&cursor, &ins_offsets, &ins_heap,
					dtuple, &rec, &big_rec, 0, NULL, &mtr);
			}
=======
		ut_ad(dtuple_validate(dtuple));

		error = btr_bulk->insert(dtuple);
>>>>>>> d6507b81

			if (!dict_index_is_clust(index)) {
				page_update_max_trx_id(
					btr_cur_get_block(&cursor),
					btr_cur_get_page_zip(&cursor),
					trx_id, &mtr);
			}

<<<<<<< HEAD
			mtr_commit(&mtr);

			if (UNIV_LIKELY_NULL(big_rec)) {
				/* If the system crashes at this
				point, the clustered index record will
				contain a null BLOB pointer. This
				should not matter, because the copied
				table will be dropped on crash
				recovery anyway. */

				ut_ad(dict_index_is_clust(index));
				ut_ad(error == DB_SUCCESS);
				error = row_ins_index_entry_big_rec(
					dtuple, big_rec,
					ins_offsets, &ins_heap,
					index, NULL, __FILE__, __LINE__);
				dtuple_convert_back_big_rec(
					index, dtuple, big_rec);
			}

			if (error != DB_SUCCESS) {
				goto err_exit;
			}

			mem_heap_empty(tuple_heap);
			mem_heap_empty(ins_heap);
		}
=======
		mem_heap_empty(tuple_heap);
>>>>>>> d6507b81
	}

err_exit:
	mem_heap_free(tuple_heap);
	mem_heap_free(heap);

	DBUG_RETURN(error);
}

/*********************************************************************//**
Sets an exclusive lock on a table, for the duration of creating indexes.
@return error code or DB_SUCCESS */

dberr_t
row_merge_lock_table(
/*=================*/
	trx_t*		trx,		/*!< in/out: transaction */
	dict_table_t*	table,		/*!< in: table to lock */
	enum lock_mode	mode)		/*!< in: LOCK_X or LOCK_S */
{
	mem_heap_t*	heap;
	que_thr_t*	thr;
	dberr_t		err;
	sel_node_t*	node;

	ut_ad(!srv_read_only_mode);
	ut_ad(mode == LOCK_X || mode == LOCK_S);

	heap = mem_heap_create(512);

	trx->op_info = "setting table lock for creating or dropping index";

	node = sel_node_create(heap);
	thr = pars_complete_graph_for_exec(node, trx, heap);
	thr->graph->state = QUE_FORK_ACTIVE;

	/* We use the select query graph as the dummy graph needed
	in the lock module call */

	thr = static_cast<que_thr_t*>(
		que_fork_get_first_thr(
			static_cast<que_fork_t*>(que_node_get_parent(thr))));

	que_thr_move_to_run_state_for_mysql(thr, trx);

run_again:
	thr->run_node = thr;
	thr->prev_node = thr->common.parent;

	err = lock_table(0, table, mode, thr);

	trx->error_state = err;

	if (UNIV_LIKELY(err == DB_SUCCESS)) {
		que_thr_stop_for_mysql_no_error(thr, trx);
	} else {
		que_thr_stop_for_mysql(thr);

		if (err != DB_QUE_THR_SUSPENDED) {
			bool	was_lock_wait;

			was_lock_wait = row_mysql_handle_errors(
				&err, trx, thr, NULL);

			if (was_lock_wait) {
				goto run_again;
			}
		} else {
			que_thr_t*	run_thr;
			que_node_t*	parent;

			parent = que_node_get_parent(thr);

			run_thr = que_fork_start_command(
				static_cast<que_fork_t*>(parent));

			ut_a(run_thr == thr);

			/* There was a lock wait but the thread was not
			in a ready to run or running state. */
			trx->error_state = DB_LOCK_WAIT;

			goto run_again;
		}
	}

	que_graph_free(thr->graph);
	trx->op_info = "";

	return(err);
}

/*********************************************************************//**
Drop an index that was created before an error occurred.
The data dictionary must have been locked exclusively by the caller,
because the transaction will not be committed. */
static
void
row_merge_drop_index_dict(
/*======================*/
	trx_t*		trx,	/*!< in/out: dictionary transaction */
	index_id_t	index_id)/*!< in: index identifier */
{
	static const char sql[] =
		"PROCEDURE DROP_INDEX_PROC () IS\n"
		"BEGIN\n"
		"DELETE FROM SYS_FIELDS WHERE INDEX_ID=:indexid;\n"
		"DELETE FROM SYS_INDEXES WHERE ID=:indexid;\n"
		"END;\n";
	dberr_t		error;
	pars_info_t*	info;

	ut_ad(!srv_read_only_mode);
	ut_ad(mutex_own(&dict_sys->mutex));
	ut_ad(trx->dict_operation_lock_mode == RW_X_LATCH);
	ut_ad(trx_get_dict_operation(trx) == TRX_DICT_OP_INDEX);
#ifdef UNIV_SYNC_DEBUG
	ut_ad(rw_lock_own(&dict_operation_lock, RW_LOCK_X));
#endif /* UNIV_SYNC_DEBUG */

	info = pars_info_create();
	pars_info_add_ull_literal(info, "indexid", index_id);
	trx->op_info = "dropping index from dictionary";
	error = que_eval_sql(info, sql, FALSE, trx);

	if (error != DB_SUCCESS) {
		/* Even though we ensure that DDL transactions are WAIT
		and DEADLOCK free, we could encounter other errors e.g.,
		DB_TOO_MANY_CONCURRENT_TRXS. */
		trx->error_state = DB_SUCCESS;

		ib_logf(IB_LOG_LEVEL_ERROR,
			"row_merge_drop_index_dict"
			" failed with error %u", unsigned(error));
	}

	trx->op_info = "";
}

/*********************************************************************//**
Drop indexes that were created before an error occurred.
The data dictionary must have been locked exclusively by the caller,
because the transaction will not be committed. */

void
row_merge_drop_indexes_dict(
/*========================*/
	trx_t*		trx,	/*!< in/out: dictionary transaction */
	table_id_t	table_id)/*!< in: table identifier */
{
	static const char sql[] =
		"PROCEDURE DROP_INDEXES_PROC () IS\n"
		"ixid CHAR;\n"
		"found INT;\n"

		"DECLARE CURSOR index_cur IS\n"
		" SELECT ID FROM SYS_INDEXES\n"
		" WHERE TABLE_ID=:tableid AND\n"
		" SUBSTR(NAME,0,1)='" TEMP_INDEX_PREFIX_STR "'\n"
		"FOR UPDATE;\n"

		"BEGIN\n"
		"found := 1;\n"
		"OPEN index_cur;\n"
		"WHILE found = 1 LOOP\n"
		"  FETCH index_cur INTO ixid;\n"
		"  IF (SQL % NOTFOUND) THEN\n"
		"    found := 0;\n"
		"  ELSE\n"
		"    DELETE FROM SYS_FIELDS WHERE INDEX_ID=ixid;\n"
		"    DELETE FROM SYS_INDEXES WHERE CURRENT OF index_cur;\n"
		"  END IF;\n"
		"END LOOP;\n"
		"CLOSE index_cur;\n"

		"END;\n";
	dberr_t		error;
	pars_info_t*	info;

	ut_ad(!srv_read_only_mode);
	ut_ad(mutex_own(&dict_sys->mutex));
	ut_ad(trx->dict_operation_lock_mode == RW_X_LATCH);
	ut_ad(trx_get_dict_operation(trx) == TRX_DICT_OP_INDEX);
#ifdef UNIV_SYNC_DEBUG
	ut_ad(rw_lock_own(&dict_operation_lock, RW_LOCK_X));
#endif /* UNIV_SYNC_DEBUG */

	/* It is possible that table->n_ref_count > 1 when
	locked=TRUE. In this case, all code that should have an open
	handle to the table be waiting for the next statement to execute,
	or waiting for a meta-data lock.

	A concurrent purge will be prevented by dict_operation_lock. */

	info = pars_info_create();
	pars_info_add_ull_literal(info, "tableid", table_id);
	trx->op_info = "dropping indexes";
	error = que_eval_sql(info, sql, FALSE, trx);

	if (error != DB_SUCCESS) {
		/* Even though we ensure that DDL transactions are WAIT
		and DEADLOCK free, we could encounter other errors e.g.,
		DB_TOO_MANY_CONCURRENT_TRXS. */
		trx->error_state = DB_SUCCESS;

		ib_logf(IB_LOG_LEVEL_ERROR,
			"row_merge_drop_indexes_dict"
			" failed with error %u", unsigned(error));
	}

	trx->op_info = "";
}

/*********************************************************************//**
Drop indexes that were created before an error occurred.
The data dictionary must have been locked exclusively by the caller,
because the transaction will not be committed. */

void
row_merge_drop_indexes(
/*===================*/
	trx_t*		trx,	/*!< in/out: dictionary transaction */
	dict_table_t*	table,	/*!< in/out: table containing the indexes */
	ibool		locked)	/*!< in: TRUE=table locked,
				FALSE=may need to do a lazy drop */
{
	dict_index_t*	index;
	dict_index_t*	next_index;

	ut_ad(!srv_read_only_mode);
	ut_ad(mutex_own(&dict_sys->mutex));
	ut_ad(trx->dict_operation_lock_mode == RW_X_LATCH);
	ut_ad(trx_get_dict_operation(trx) == TRX_DICT_OP_INDEX);
#ifdef UNIV_SYNC_DEBUG
	ut_ad(rw_lock_own(&dict_operation_lock, RW_LOCK_X));
#endif /* UNIV_SYNC_DEBUG */

	index = dict_table_get_first_index(table);
	ut_ad(dict_index_is_clust(index));
	ut_ad(dict_index_get_online_status(index) == ONLINE_INDEX_COMPLETE);

	/* the caller should have an open handle to the table */
	ut_ad(table->n_ref_count >= 1);

	/* It is possible that table->n_ref_count > 1 when
	locked=TRUE. In this case, all code that should have an open
	handle to the table be waiting for the next statement to execute,
	or waiting for a meta-data lock.

	A concurrent purge will be prevented by dict_operation_lock. */

	if (!locked && table->n_ref_count > 1) {
		/* We will have to drop the indexes later, when the
		table is guaranteed to be no longer in use.  Mark the
		indexes as incomplete and corrupted, so that other
		threads will stop using them.  Let dict_table_close()
		or crash recovery or the next invocation of
		prepare_inplace_alter_table() take care of dropping
		the indexes. */

		while ((index = dict_table_get_next_index(index)) != NULL) {
			ut_ad(!dict_index_is_clust(index));

			switch (dict_index_get_online_status(index)) {
			case ONLINE_INDEX_ABORTED_DROPPED:
				continue;
			case ONLINE_INDEX_COMPLETE:
				if (*index->name != TEMP_INDEX_PREFIX) {
					/* Do nothing to already
					published indexes. */
				} else if (index->type & DICT_FTS) {
					/* Drop a completed FULLTEXT
					index, due to a timeout during
					MDL upgrade for
					commit_inplace_alter_table().
					Because only concurrent reads
					are allowed (and they are not
					seeing this index yet) we
					are safe to drop the index. */
					dict_index_t* prev = UT_LIST_GET_PREV(
						indexes, index);
					/* At least there should be
					the clustered index before
					this one. */
					ut_ad(prev);
					ut_a(table->fts);
					fts_drop_index(table, index, trx);
					/* Since
					INNOBASE_SHARE::idx_trans_tbl
					is shared between all open
					ha_innobase handles to this
					table, no thread should be
					accessing this dict_index_t
					object. Also, we should be
					holding LOCK=SHARED MDL on the
					table even after the MDL
					upgrade timeout. */

					/* We can remove a DICT_FTS
					index from the cache, because
					we do not allow ADD FULLTEXT INDEX
					with LOCK=NONE. If we allowed that,
					we should exclude FTS entries from
					prebuilt->ins_node->entry_list
					in ins_node_create_entry_list(). */
					dict_index_remove_from_cache(
						table, index);
					index = prev;
				} else {
					rw_lock_x_lock(
						dict_index_get_lock(index));
					dict_index_set_online_status(
						index, ONLINE_INDEX_ABORTED);
					index->type |= DICT_CORRUPT;
					table->drop_aborted = TRUE;
					goto drop_aborted;
				}
				continue;
			case ONLINE_INDEX_CREATION:
				rw_lock_x_lock(dict_index_get_lock(index));
				ut_ad(*index->name == TEMP_INDEX_PREFIX);
				row_log_abort_sec(index);
			drop_aborted:
				rw_lock_x_unlock(dict_index_get_lock(index));

				DEBUG_SYNC_C("merge_drop_index_after_abort");
				/* covered by dict_sys->mutex */
				MONITOR_INC(MONITOR_BACKGROUND_DROP_INDEX);
				/* fall through */
			case ONLINE_INDEX_ABORTED:
				/* Drop the index tree from the
				data dictionary and free it from
				the tablespace, but keep the object
				in the data dictionary cache. */
				row_merge_drop_index_dict(trx, index->id);
				rw_lock_x_lock(dict_index_get_lock(index));
				dict_index_set_online_status(
					index, ONLINE_INDEX_ABORTED_DROPPED);
				rw_lock_x_unlock(dict_index_get_lock(index));
				table->drop_aborted = TRUE;
				continue;
			}
			ut_error;
		}

		return;
	}

	row_merge_drop_indexes_dict(trx, table->id);

	/* Invalidate all row_prebuilt_t::ins_graph that are referring
	to this table. That is, force row_get_prebuilt_insert_row() to
	rebuild prebuilt->ins_node->entry_list). */
	ut_ad(table->def_trx_id <= trx->id);
	table->def_trx_id = trx->id;

	next_index = dict_table_get_next_index(index);

	while ((index = next_index) != NULL) {
		/* read the next pointer before freeing the index */
		next_index = dict_table_get_next_index(index);

		ut_ad(!dict_index_is_clust(index));

		if (*index->name == TEMP_INDEX_PREFIX) {
			/* If it is FTS index, drop from table->fts
			and also drop its auxiliary tables */
			if (index->type & DICT_FTS) {
				ut_a(table->fts);
				fts_drop_index(table, index, trx);
			}

			switch (dict_index_get_online_status(index)) {
			case ONLINE_INDEX_CREATION:
				/* This state should only be possible
				when prepare_inplace_alter_table() fails
				after invoking row_merge_create_index().
				In inplace_alter_table(),
				row_merge_build_indexes()
				should never leave the index in this state.
				It would invoke row_log_abort_sec() on
				failure. */
			case ONLINE_INDEX_COMPLETE:
				/* In these cases, we are able to drop
				the index straight. The DROP INDEX was
				never deferred. */
				break;
			case ONLINE_INDEX_ABORTED:
			case ONLINE_INDEX_ABORTED_DROPPED:
				/* covered by dict_sys->mutex */
				MONITOR_DEC(MONITOR_BACKGROUND_DROP_INDEX);
			}

			dict_index_remove_from_cache(table, index);
		}
	}

	table->drop_aborted = FALSE;
	ut_d(dict_table_check_for_dup_indexes(table, CHECK_ALL_COMPLETE));
}

/*********************************************************************//**
Drop all partially created indexes during crash recovery. */

void
row_merge_drop_temp_indexes(void)
/*=============================*/
{
	static const char sql[] =
		"PROCEDURE DROP_TEMP_INDEXES_PROC () IS\n"
		"ixid CHAR;\n"
		"found INT;\n"

		"DECLARE CURSOR index_cur IS\n"
		" SELECT ID FROM SYS_INDEXES\n"
		" WHERE SUBSTR(NAME,0,1)='" TEMP_INDEX_PREFIX_STR "'\n"
		"FOR UPDATE;\n"

		"BEGIN\n"
		"found := 1;\n"
		"OPEN index_cur;\n"
		"WHILE found = 1 LOOP\n"
		"  FETCH index_cur INTO ixid;\n"
		"  IF (SQL % NOTFOUND) THEN\n"
		"    found := 0;\n"
		"  ELSE\n"
		"    DELETE FROM SYS_FIELDS WHERE INDEX_ID=ixid;\n"
		"    DELETE FROM SYS_INDEXES WHERE CURRENT OF index_cur;\n"
		"  END IF;\n"
		"END LOOP;\n"
		"CLOSE index_cur;\n"
		"END;\n";
	trx_t*	trx;
	dberr_t	error;

	/* Load the table definitions that contain partially defined
	indexes, so that the data dictionary information can be checked
	when accessing the tablename.ibd files. */
	trx = trx_allocate_for_background();
	trx->op_info = "dropping partially created indexes";
	row_mysql_lock_data_dictionary(trx);
	/* Ensure that this transaction will be rolled back and locks
	will be released, if the server gets killed before the commit
	gets written to the redo log. */
	trx_set_dict_operation(trx, TRX_DICT_OP_INDEX);

	trx->op_info = "dropping indexes";
	error = que_eval_sql(NULL, sql, FALSE, trx);

	if (error != DB_SUCCESS) {
		/* Even though we ensure that DDL transactions are WAIT
		and DEADLOCK free, we could encounter other errors e.g.,
		DB_TOO_MANY_CONCURRENT_TRXS. */
		trx->error_state = DB_SUCCESS;

		ib_logf(IB_LOG_LEVEL_ERROR,
			"row_merge_drop_temp_indexes"
			" failed with error %u", unsigned(error));
	}

	trx_commit_for_mysql(trx);
	row_mysql_unlock_data_dictionary(trx);
	trx_free_for_background(trx);
}

/*********************************************************************//**
Creates temporary merge files, and if UNIV_PFS_IO defined, register
the file descriptor with Performance Schema.
@return file descriptor, or -1 on failure */

int
row_merge_file_create_low(void)
/*===========================*/
{
	int	fd;
#ifdef UNIV_PFS_IO
	/* This temp file open does not go through normal
	file APIs, add instrumentation to register with
	performance schema */
	struct PSI_file_locker*	locker = NULL;
	PSI_file_locker_state	state;
	register_pfs_file_open_begin(&state, locker, innodb_temp_file_key,
				     PSI_FILE_OPEN,
				     "Innodb Merge Temp File",
				     __FILE__, __LINE__);
#endif
	fd = innobase_mysql_tmpfile();
#ifdef UNIV_PFS_IO
	register_pfs_file_open_end(locker, fd);
#endif

	if (fd < 0) {
		ib_logf(IB_LOG_LEVEL_ERROR,
			"Cannot create temporary merge file");
		return(-1);
	}
	return(fd);
}

/*********************************************************************//**
Create a merge file.
@return file descriptor, or -1 on failure */

int
row_merge_file_create(
/*==================*/
	merge_file_t*	merge_file)	/*!< out: merge file structure */
{
	merge_file->fd = row_merge_file_create_low();
	merge_file->offset = 0;
	merge_file->n_rec = 0;

	if (merge_file->fd >= 0) {
		if (srv_disable_sort_file_cache) {
			os_file_set_nocache(merge_file->fd,
				"row0merge.cc", "sort");
		}
	}
	return(merge_file->fd);
}

/*********************************************************************//**
Destroy a merge file. And de-register the file from Performance Schema
if UNIV_PFS_IO is defined. */

void
row_merge_file_destroy_low(
/*=======================*/
	int		fd)	/*!< in: merge file descriptor */
{
#ifdef UNIV_PFS_IO
	struct PSI_file_locker*	locker = NULL;
	PSI_file_locker_state	state;
	register_pfs_file_io_begin(&state, locker,
				   fd, 0, PSI_FILE_CLOSE,
				   __FILE__, __LINE__);
#endif
	if (fd >= 0) {
		close(fd);
	}
#ifdef UNIV_PFS_IO
	register_pfs_file_io_end(locker, 0);
#endif
}
/*********************************************************************//**
Destroy a merge file. */

void
row_merge_file_destroy(
/*===================*/
	merge_file_t*	merge_file)	/*!< in/out: merge file structure */
{
	ut_ad(!srv_read_only_mode);

	if (merge_file->fd != -1) {
		row_merge_file_destroy_low(merge_file->fd);
		merge_file->fd = -1;
	}
}

/*********************************************************************//**
Rename an index in the dictionary that was created. The data
dictionary must have been locked exclusively by the caller, because
the transaction will not be committed.
@return DB_SUCCESS if all OK */

dberr_t
row_merge_rename_index_to_add(
/*==========================*/
	trx_t*		trx,		/*!< in/out: transaction */
	table_id_t	table_id,	/*!< in: table identifier */
	index_id_t	index_id)	/*!< in: index identifier */
{
	dberr_t		err = DB_SUCCESS;
	pars_info_t*	info = pars_info_create();

	/* We use the private SQL parser of Innobase to generate the
	query graphs needed in renaming indexes. */

	static const char rename_index[] =
		"PROCEDURE RENAME_INDEX_PROC () IS\n"
		"BEGIN\n"
		"UPDATE SYS_INDEXES SET NAME=SUBSTR(NAME,1,LENGTH(NAME)-1)\n"
		"WHERE TABLE_ID = :tableid AND ID = :indexid;\n"
		"END;\n";

	ut_ad(trx);
	ut_a(trx->dict_operation_lock_mode == RW_X_LATCH);
	ut_ad(trx_get_dict_operation(trx) == TRX_DICT_OP_INDEX);

	trx->op_info = "renaming index to add";

	pars_info_add_ull_literal(info, "tableid", table_id);
	pars_info_add_ull_literal(info, "indexid", index_id);

	err = que_eval_sql(info, rename_index, FALSE, trx);

	if (err != DB_SUCCESS) {
		/* Even though we ensure that DDL transactions are WAIT
		and DEADLOCK free, we could encounter other errors e.g.,
		DB_TOO_MANY_CONCURRENT_TRXS. */
		trx->error_state = DB_SUCCESS;

		ib_logf(IB_LOG_LEVEL_ERROR,
			"row_merge_rename_index_to_add"
			" failed with error %u", unsigned(err));
	}

	trx->op_info = "";

	return(err);
}

/*********************************************************************//**
Rename an index in the dictionary that is to be dropped. The data
dictionary must have been locked exclusively by the caller, because
the transaction will not be committed.
@return DB_SUCCESS if all OK */

dberr_t
row_merge_rename_index_to_drop(
/*===========================*/
	trx_t*		trx,		/*!< in/out: transaction */
	table_id_t	table_id,	/*!< in: table identifier */
	index_id_t	index_id)	/*!< in: index identifier */
{
	dberr_t		err;
	pars_info_t*	info = pars_info_create();

	ut_ad(!srv_read_only_mode);

	/* We use the private SQL parser of Innobase to generate the
	query graphs needed in renaming indexes. */

	static const char rename_index[] =
		"PROCEDURE RENAME_INDEX_PROC () IS\n"
		"BEGIN\n"
		"UPDATE SYS_INDEXES SET NAME=CONCAT('"
		TEMP_INDEX_PREFIX_STR "',NAME)\n"
		"WHERE TABLE_ID = :tableid AND ID = :indexid;\n"
		"END;\n";

	ut_ad(trx);
	ut_a(trx->dict_operation_lock_mode == RW_X_LATCH);
	ut_ad(trx_get_dict_operation(trx) == TRX_DICT_OP_INDEX);

	trx->op_info = "renaming index to drop";

	pars_info_add_ull_literal(info, "tableid", table_id);
	pars_info_add_ull_literal(info, "indexid", index_id);

	err = que_eval_sql(info, rename_index, FALSE, trx);

	if (err != DB_SUCCESS) {
		/* Even though we ensure that DDL transactions are WAIT
		and DEADLOCK free, we could encounter other errors e.g.,
		DB_TOO_MANY_CONCURRENT_TRXS. */
		trx->error_state = DB_SUCCESS;

		ib_logf(IB_LOG_LEVEL_ERROR,
			"row_merge_rename_index_to_drop"
			" failed with error %u", unsigned(err));
	}

	trx->op_info = "";

	return(err);
}

/*********************************************************************//**
Provide a new pathname for a table that is being renamed if it belongs to
a file-per-table tablespace.  The caller is responsible for freeing the
memory allocated for the return value.
@return new pathname of tablespace file, or NULL if space = 0 */

char*
row_make_new_pathname(
/*==================*/
	dict_table_t*	table,		/*!< in: table to be renamed */
	const char*	new_name)	/*!< in: new name */
{
	char*	new_path;
	char*	old_path;

	ut_ad(!is_system_tablespace(table->space));

	old_path = fil_space_get_first_path(table->space);
	ut_a(old_path);

	new_path = os_file_make_new_pathname(old_path, new_name);

	ut_free(old_path);

	return(new_path);
}

/*********************************************************************//**
Rename the tables in the data dictionary.  The data dictionary must
have been locked exclusively by the caller, because the transaction
will not be committed.
@return error code or DB_SUCCESS */

dberr_t
row_merge_rename_tables_dict(
/*=========================*/
	dict_table_t*	old_table,	/*!< in/out: old table, renamed to
					tmp_name */
	dict_table_t*	new_table,	/*!< in/out: new table, renamed to
					old_table->name */
	const char*	tmp_name,	/*!< in: new name for old_table */
	trx_t*		trx)		/*!< in/out: dictionary transaction */
{
	dberr_t		err	= DB_ERROR;
	pars_info_t*	info;

	ut_ad(!srv_read_only_mode);
	ut_ad(old_table != new_table);
	ut_ad(mutex_own(&dict_sys->mutex));
	ut_a(trx->dict_operation_lock_mode == RW_X_LATCH);
	ut_ad(trx_get_dict_operation(trx) == TRX_DICT_OP_TABLE
	      || trx_get_dict_operation(trx) == TRX_DICT_OP_INDEX);

	trx->op_info = "renaming tables";

	/* We use the private SQL parser of Innobase to generate the query
	graphs needed in updating the dictionary data in system tables. */

	info = pars_info_create();

	pars_info_add_str_literal(info, "new_name", new_table->name);
	pars_info_add_str_literal(info, "old_name", old_table->name);
	pars_info_add_str_literal(info, "tmp_name", tmp_name);

	err = que_eval_sql(info,
			   "PROCEDURE RENAME_TABLES () IS\n"
			   "BEGIN\n"
			   "UPDATE SYS_TABLES SET NAME = :tmp_name\n"
			   " WHERE NAME = :old_name;\n"
			   "UPDATE SYS_TABLES SET NAME = :old_name\n"
			   " WHERE NAME = :new_name;\n"
			   "END;\n", FALSE, trx);

	/* Update SYS_TABLESPACES and SYS_DATAFILES if the old table being
	renamed is a single-table tablespace, which must be implicitly
	renamed along with the table. */
	if (err == DB_SUCCESS
	    && !is_system_tablespace(old_table->space)
	    && !old_table->ibd_file_missing) {
		/* Make pathname to update SYS_DATAFILES. */
		char* tmp_path = row_make_new_pathname(old_table, tmp_name);

		info = pars_info_create();

		pars_info_add_str_literal(info, "tmp_name", tmp_name);
		pars_info_add_str_literal(info, "tmp_path", tmp_path);
		pars_info_add_int4_literal(info, "old_space",
					   (lint) old_table->space);

		err = que_eval_sql(info,
				   "PROCEDURE RENAME_OLD_SPACE () IS\n"
				   "BEGIN\n"
				   "UPDATE SYS_TABLESPACES"
				   " SET NAME = :tmp_name\n"
				   " WHERE SPACE = :old_space;\n"
				   "UPDATE SYS_DATAFILES"
				   " SET PATH = :tmp_path\n"
				   " WHERE SPACE = :old_space;\n"
				   "END;\n", FALSE, trx);

		ut_free(tmp_path);
	}

	/* Update SYS_TABLESPACES and SYS_DATAFILES if the new table being
	renamed is a single-table tablespace, which must be implicitly
	renamed along with the table. */
	if (err == DB_SUCCESS
	    && !is_system_tablespace(new_table->space)) {
		/* Make pathname to update SYS_DATAFILES. */
		char* old_path = row_make_new_pathname(
			new_table, old_table->name);

		info = pars_info_create();

		pars_info_add_str_literal(info, "old_name", old_table->name);
		pars_info_add_str_literal(info, "old_path", old_path);
		pars_info_add_int4_literal(info, "new_space",
					   (lint) new_table->space);

		err = que_eval_sql(info,
				   "PROCEDURE RENAME_NEW_SPACE () IS\n"
				   "BEGIN\n"
				   "UPDATE SYS_TABLESPACES"
				   " SET NAME = :old_name\n"
				   " WHERE SPACE = :new_space;\n"
				   "UPDATE SYS_DATAFILES"
				   " SET PATH = :old_path\n"
				   " WHERE SPACE = :new_space;\n"
				   "END;\n", FALSE, trx);

		ut_free(old_path);
	}

	if (err == DB_SUCCESS && dict_table_is_discarded(new_table)) {
		err = row_import_update_discarded_flag(
			trx, new_table->id, true, true);
	}

	trx->op_info = "";

	return(err);
}

/*********************************************************************//**
Create and execute a query graph for creating an index.
@return DB_SUCCESS or error code */
static __attribute__((nonnull, warn_unused_result))
dberr_t
row_merge_create_index_graph(
/*=========================*/
	trx_t*		trx,		/*!< in: trx */
	dict_table_t*	table,		/*!< in: table */
	dict_index_t*	index)		/*!< in: index */
{
	ind_node_t*	node;		/*!< Index creation node */
	mem_heap_t*	heap;		/*!< Memory heap */
	que_thr_t*	thr;		/*!< Query thread */
	dberr_t		err;

	DBUG_ENTER("row_merge_create_index_graph");

	ut_ad(trx);
	ut_ad(table);
	ut_ad(index);

	heap = mem_heap_create(512);

	index->table = table;
	node = ind_create_graph_create(index, heap, false);
	thr = pars_complete_graph_for_exec(node, trx, heap);

	ut_a(thr == que_fork_start_command(
			static_cast<que_fork_t*>(que_node_get_parent(thr))));

	que_run_threads(thr);

	err = trx->error_state;

	que_graph_free((que_t*) que_node_get_parent(thr));

	DBUG_RETURN(err);
}

/*********************************************************************//**
Create the index and load in to the dictionary.
@return index, or NULL on error */

dict_index_t*
row_merge_create_index(
/*===================*/
	trx_t*			trx,	/*!< in/out: trx (sets error_state) */
	dict_table_t*		table,	/*!< in: the index is on this table */
	const index_def_t*	index_def)
					/*!< in: the index definition */
{
	dict_index_t*	index;
	dberr_t		err;
	ulint		n_fields = index_def->n_fields;
	ulint		i;

	DBUG_ENTER("row_merge_create_index");

	ut_ad(!srv_read_only_mode);

	/* Create the index prototype, using the passed in def, this is not
	a persistent operation. We pass 0 as the space id, and determine at
	a lower level the space id where to store the table. */

	index = dict_mem_index_create(table->name, index_def->name,
				      0, index_def->ind_type, n_fields);

	ut_a(index);

	for (i = 0; i < n_fields; i++) {
		index_field_t*	ifield = &index_def->fields[i];

		dict_mem_index_add_field(
			index, dict_table_get_col_name(table, ifield->col_no),
			ifield->prefix_len);
	}

	/* Add the index to SYS_INDEXES, using the index prototype. */
	err = row_merge_create_index_graph(trx, table, index);

	if (err == DB_SUCCESS) {

		index = dict_table_get_index_on_name(table, index_def->name);

		ut_a(index);

		index->parser = index_def->parser;

		/* Note the id of the transaction that created this
		index, we use it to restrict readers from accessing
		this index, to ensure read consistency. */
		ut_ad(index->trx_id == trx->id);
	} else {
		index = NULL;
	}

	DBUG_RETURN(index);
}

/*********************************************************************//**
Check if a transaction can use an index. */

ibool
row_merge_is_index_usable(
/*======================*/
	const trx_t*		trx,	/*!< in: transaction */
	const dict_index_t*	index)	/*!< in: index to check */
{
	if (!dict_index_is_clust(index)
	    && dict_index_is_online_ddl(index)) {
		/* Indexes that are being created are not useable. */
		return(FALSE);
	}

	return(!dict_index_is_corrupted(index)
	       && (dict_table_is_temporary(index->table)
		   || index->trx_id == 0
		   || !MVCC::is_view_active(trx->read_view)
		   || trx->read_view->changes_visible(index->trx_id)));
}

/*********************************************************************//**
Drop a table. The caller must have ensured that the background stats
thread is not processing the table. This can be done by calling
dict_stats_wait_bg_to_stop_using_table() after locking the dictionary and
before calling this function.
@return DB_SUCCESS or error code */

dberr_t
row_merge_drop_table(
/*=================*/
	trx_t*		trx,		/*!< in: transaction */
	dict_table_t*	table)		/*!< in: table to drop */
{
	ut_ad(!srv_read_only_mode);

	/* There must be no open transactions on the table. */
	ut_a(table->n_ref_count == 0);

	return(row_drop_table_for_mysql(table->name, trx, false, false));
}

/*********************************************************************//**
Build indexes on a table by reading a clustered index,
creating a temporary file containing index entries, merge sorting
these index entries and inserting sorted index entries to indexes.
@return DB_SUCCESS or error code */

dberr_t
row_merge_build_indexes(
/*====================*/
	trx_t*		trx,		/*!< in: transaction */
	dict_table_t*	old_table,	/*!< in: table where rows are
					read from */
	dict_table_t*	new_table,	/*!< in: table where indexes are
					created; identical to old_table
					unless creating a PRIMARY KEY */
	bool		online,		/*!< in: true if creating indexes
					online */
	dict_index_t**	indexes,	/*!< in: indexes to be created */
	const ulint*	key_numbers,	/*!< in: MySQL key numbers */
	ulint		n_indexes,	/*!< in: size of indexes[] */
	struct TABLE*	table,		/*!< in/out: MySQL table, for
					reporting erroneous key value
					if applicable */
	const dtuple_t*	add_cols,	/*!< in: default values of
					added columns, or NULL */
	const ulint*	col_map,	/*!< in: mapping of old column
					numbers to new ones, or NULL
					if old_table == new_table */
	ulint		add_autoinc,	/*!< in: number of added
					AUTO_INCREMENT column, or
					ULINT_UNDEFINED if none is added */
	ib_sequence_t&	sequence)	/*!< in: autoinc instance if
					add_autoinc != ULINT_UNDEFINED */
{
	merge_file_t*		merge_files;
	row_merge_block_t*	block;
	ut_new_pfx_t		block_pfx;
	ulint			i;
	ulint			j;
	dberr_t			error;
	int			tmpfd = -1;
	dict_index_t*		fts_sort_idx = NULL;
	fts_psort_t*		psort_info = NULL;
	fts_psort_t*		merge_info = NULL;
	int64_t			sig_count = 0;
	bool			fts_psort_initiated = false;
	bool			is_redo_skipped;
	DBUG_ENTER("row_merge_build_indexes");

	ut_ad(!srv_read_only_mode);
	ut_ad((old_table == new_table) == !col_map);
	ut_ad(!add_cols || col_map);

	/* Allocate memory for merge file data structure and initialize
	fields */

	ut_allocator<row_merge_block_t>	alloc(mem_key_row_merge_sort);

	/* This will allocate "3 * srv_sort_buf_size" elements of type
	row_merge_block_t. The latter is defined as byte. */
	block = alloc.allocate_large(3 * srv_sort_buf_size, &block_pfx);

	if (block == NULL) {
		DBUG_RETURN(DB_OUT_OF_MEMORY);
	}

	trx_start_if_not_started_xa(trx, true);

	merge_files = static_cast<merge_file_t*>(
		ut_malloc_nokey(n_indexes * sizeof *merge_files));

	/* Initialize all the merge file descriptors, so that we
	don't call row_merge_file_destroy() on uninitialized
	merge file descriptor */

	for (i = 0; i < n_indexes; i++) {
		merge_files[i].fd = -1;
	}

	/* Check whether we can skip redo log for page allocation.
	Since we have a checkpoint at the end of bulk load, the redo
	log for page allocation is used in case of transaction rollback
	(drop a B-tree). If we are rebuilding a table with a single file,
	we can simply remove the file when rollback. */
	is_redo_skipped = dict_table_is_temporary(new_table)
		|| (old_table != new_table
		    && new_table->flags2 & DICT_TF2_USE_FILE_PER_TABLE);

	for (i = 0; i < n_indexes; i++) {
<<<<<<< HEAD
		if (row_merge_file_create(&merge_files[i]) < 0) {
			error = DB_OUT_OF_MEMORY;
			goto func_exit;
		}
=======
		indexes[i]->is_redo_skipped = is_redo_skipped;
>>>>>>> d6507b81

		if (indexes[i]->type & DICT_FTS) {
			ibool	opt_doc_id_size = FALSE;

			/* To build FTS index, we would need to extract
			doc's word, Doc ID, and word's position, so
			we need to build a "fts sort index" indexing
			on above three 'fields' */
			fts_sort_idx = row_merge_create_fts_sort_index(
				indexes[i], old_table, &opt_doc_id_size);

			row_merge_dup_t*	dup
				= static_cast<row_merge_dup_t*>(
					ut_malloc_nokey(sizeof *dup));
			dup->index = fts_sort_idx;
			dup->table = table;
			dup->col_map = col_map;
			dup->n_dup = 0;

			row_fts_psort_info_init(
				trx, dup, new_table, opt_doc_id_size,
				&psort_info, &merge_info);

			/* "We need to ensure that we free the resources
			allocated */
			fts_psort_initiated = true;
		}
	}

	tmpfd = row_merge_file_create_low();

	if (tmpfd < 0) {
		error = DB_OUT_OF_MEMORY;
		goto func_exit;
	}

	/* Reset the MySQL row buffer that is used when reporting
	duplicate keys. */
	innobase_rec_reset(table);

	/* Read clustered index of the table and create files for
	secondary index entries for merge sort */
	error = row_merge_read_clustered_index(
		trx, table, old_table, new_table, online, indexes,
		fts_sort_idx, psort_info, merge_files, key_numbers,
<<<<<<< HEAD
		n_indexes, add_cols, col_map,
		add_autoinc, sequence, block);
=======
		n_indexes, add_cols, col_map, add_autoinc, sequence,
		block, skip_pk_sort, &tmpfd);
>>>>>>> d6507b81

	if (error != DB_SUCCESS) {

		goto func_exit;
	}

	DEBUG_SYNC_C("row_merge_after_scan");

	/* Now we have files containing index entries ready for
	sorting and inserting. */

	for (i = 0; i < n_indexes; i++) {
		dict_index_t*	sort_idx = indexes[i];

		if (dict_index_is_spatial(sort_idx)) {
			continue;
		}

		if (indexes[i]->type & DICT_FTS) {
			os_event_t	fts_parallel_merge_event;

			sort_idx = fts_sort_idx;

			fts_parallel_merge_event
				= merge_info[0].psort_common->merge_event;

			if (FTS_PLL_MERGE) {
				ulint	trial_count = 0;
				bool	all_exit = false;

				os_event_reset(fts_parallel_merge_event);
				row_fts_start_parallel_merge(merge_info);
wait_again:
				os_event_wait_time_low(
					fts_parallel_merge_event, 1000000,
					sig_count);

				for (j = 0; j < FTS_NUM_AUX_INDEX; j++) {
					if (merge_info[j].child_status
					    != FTS_CHILD_COMPLETE
					    && merge_info[j].child_status
					    != FTS_CHILD_EXITING) {
						sig_count = os_event_reset(
						fts_parallel_merge_event);

						goto wait_again;
					}
				}

				/* Now all children should complete, wait
				a bit until they all finish using event */
				while (!all_exit && trial_count < 10000) {
					all_exit = true;

					for (j = 0; j < FTS_NUM_AUX_INDEX;
					     j++) {
						if (merge_info[j].child_status
						    != FTS_CHILD_EXITING) {
							all_exit = false;
							os_thread_sleep(1000);
							break;
						}
					}
					trial_count++;
				}

				if (!all_exit) {
					ib_logf(IB_LOG_LEVEL_ERROR,
						"Not all child merge threads"
						" exited when creating FTS"
						" index '%s'",
						indexes[i]->name);
				}
			} else {
				/* This cannot report duplicates; an
				assertion would fail in that case. */
				error = row_fts_merge_insert(
					sort_idx, new_table,
					psort_info, 0);
			}

#ifdef FTS_INTERNAL_DIAG_PRINT
			DEBUG_FTS_SORT_PRINT("FTS_SORT: Complete Insert\n");
#endif
		} else {
			row_merge_dup_t	dup = {
				sort_idx, table, col_map, 0};

			error = row_merge_sort(
				trx, &dup, &merge_files[i],
				block, &tmpfd);

			if (error == DB_SUCCESS) {
				BtrBulk	btr_bulk(sort_idx, trx->id);
				btr_bulk.init();

				error = row_merge_insert_index_tuples(
					trx->id, sort_idx, old_table,
<<<<<<< HEAD
					merge_files[i].fd, block);
=======
					merge_files[i].fd, block, NULL,
					&btr_bulk);

				error = btr_bulk.finish(error);
>>>>>>> d6507b81
			}
		}

		/* Close the temporary file to free up space. */
		row_merge_file_destroy(&merge_files[i]);

		if (indexes[i]->type & DICT_FTS) {
			row_fts_psort_info_destroy(psort_info, merge_info);
			fts_psort_initiated = false;
		} else if (error != DB_SUCCESS || !online) {
			/* Do not apply any online log. */
		} else if (old_table != new_table) {
			ut_ad(!sort_idx->online_log);
			ut_ad(sort_idx->online_status
			      == ONLINE_INDEX_COMPLETE);
		} else {
			DEBUG_SYNC_C("row_log_apply_before");
			error = row_log_apply(trx, sort_idx, table);
			DEBUG_SYNC_C("row_log_apply_after");
		}

		if (error != DB_SUCCESS) {
			trx->error_key_num = key_numbers[i];
			goto func_exit;
		}

		if (indexes[i]->type & DICT_FTS && fts_enable_diag_print) {
			char*	name = (char*) indexes[i]->name;

			if (*name == TEMP_INDEX_PREFIX)  {
				name++;
			}

			ib_logf(IB_LOG_LEVEL_INFO,
				"Finished building full-text index %s", name);
		}
	}

func_exit:
	DBUG_EXECUTE_IF(
		"ib_build_indexes_too_many_concurrent_trxs",
		error = DB_TOO_MANY_CONCURRENT_TRXS;
		trx->error_state = error;);

	if (fts_psort_initiated) {
		/* Clean up FTS psort related resource */
		row_fts_psort_info_destroy(psort_info, merge_info);
		fts_psort_initiated = false;
	}

	row_merge_file_destroy_low(tmpfd);

	for (i = 0; i < n_indexes; i++) {
		row_merge_file_destroy(&merge_files[i]);
	}

	if (fts_sort_idx) {
		dict_mem_index_free(fts_sort_idx);
	}

	ut_free(merge_files);

	alloc.deallocate_large(block, &block_pfx);

	DICT_TF2_FLAG_UNSET(new_table, DICT_TF2_FTS_ADD_DOC_ID);

	if (online && old_table == new_table && error != DB_SUCCESS) {
		/* On error, flag all online secondary index creation
		as aborted. */
		for (i = 0; i < n_indexes; i++) {
			ut_ad(!(indexes[i]->type & DICT_FTS));
			ut_ad(*indexes[i]->name == TEMP_INDEX_PREFIX);
			ut_ad(!dict_index_is_clust(indexes[i]));

			/* Completed indexes should be dropped as
			well, and indexes whose creation was aborted
			should be dropped from the persistent
			storage. However, at this point we can only
			set some flags in the not-yet-published
			indexes. These indexes will be dropped later
			in row_merge_drop_indexes(), called by
			rollback_inplace_alter_table(). */

			switch (dict_index_get_online_status(indexes[i])) {
			case ONLINE_INDEX_COMPLETE:
				break;
			case ONLINE_INDEX_CREATION:
				rw_lock_x_lock(
					dict_index_get_lock(indexes[i]));
				row_log_abort_sec(indexes[i]);
				indexes[i]->type |= DICT_CORRUPT;
				rw_lock_x_unlock(
					dict_index_get_lock(indexes[i]));
				new_table->drop_aborted = TRUE;
				/* fall through */
			case ONLINE_INDEX_ABORTED_DROPPED:
			case ONLINE_INDEX_ABORTED:
				MONITOR_MUTEX_INC(
					&dict_sys->mutex,
					MONITOR_BACKGROUND_DROP_INDEX);
			}
		}
	}

	DBUG_EXECUTE_IF("ib_index_crash_after_bulk_load", DBUG_SUICIDE(););

	if (error == DB_SUCCESS) {
		log_make_checkpoint_at(LSN_MAX, TRUE);
	}

	DBUG_RETURN(error);
}<|MERGE_RESOLUTION|>--- conflicted
+++ resolved
@@ -256,8 +256,6 @@
 /* Maximum pending doc memory limit in bytes for a fts tokenization thread */
 #define FTS_PENDING_DOC_MEMORY_LIMIT	1000000
 
-<<<<<<< HEAD
-=======
 /** Insert sorted data tuples to the index.
 @param[in]	trx_id		transaction identifier
 @param[in]	index		index to be inserted
@@ -279,7 +277,6 @@
 	const row_merge_buf_t*	row_buf,
 	BtrBulk*		btr_bulk);
 
->>>>>>> d6507b81
 /******************************************************//**
 Encode an index record. */
 static __attribute__((nonnull))
@@ -1313,8 +1310,6 @@
 	DBUG_RETURN(&block[0]);
 }
 
-<<<<<<< HEAD
-=======
 /** Create a temporary file if it has not been created already.
 @param[in,out] tmpfd	temporary file handle
 @return file descriptor, or -1 on failure */
@@ -1401,7 +1396,6 @@
 		       n_unique, n_unique, *current_mtuple, *prev_mtuple, dup));
 }
 
->>>>>>> d6507b81
 /********************************************************************//**
 Reads clustered index of the table and create temporary files
 containing the index entries for the indexes to be built.
@@ -1442,7 +1436,12 @@
 					AUTO_INCREMENT column, or
 					ULINT_UNDEFINED if none is added */
 	ib_sequence_t&		sequence,/*!< in/out: autoinc sequence */
-	row_merge_block_t*	block)	/*!< in/out: file buffer */
+	row_merge_block_t*	block,	/*!< in/out: file buffer */
+	bool			skip_pk_sort,/*!< in: whether the new
+						PRIMARY KEY will follow
+						existing order */
+	int*			tmpfd)	/*!< in/out: temporary file handle */
+
 {
 	dict_index_t*		clust_index;	/* Clustered index */
 	mem_heap_t*		row_heap;	/* Heap memory to create
@@ -1997,12 +1996,6 @@
 			ut_ad(buf->n_tuples || row == NULL);
 
 			/* We have enough data tuples to form a block.
-<<<<<<< HEAD
-			Sort them and write to disk. */
-
-			if (buf->n_tuples) {
-				if (dict_index_is_unique(buf->index)) {
-=======
 			Sort them and write to disk if temp file is used
 			or insert into index if temp file is not used. */
 			ut_ad(old_table == new_table
@@ -2087,7 +2080,6 @@
 						break;
 					}
 				} else if (dict_index_is_unique(buf->index)) {
->>>>>>> d6507b81
 					row_merge_dup_t	dup = {
 						buf->index, table, col_map, 0};
 
@@ -2127,9 +2119,6 @@
 					dict_index_get_lock(buf->index));
 			}
 
-<<<<<<< HEAD
-			row_merge_buf_write(buf, file, block);
-=======
 			/* Secondary index and clustered index which is
 			not in sorted order can use the temporary file.
 			Fulltext index should not use the temporary file. */
@@ -2179,16 +2168,19 @@
 					ut_ad(file->n_rec > 0);
 
 					row_merge_buf_write(buf, file, block);
->>>>>>> d6507b81
-
-			if (!row_merge_write(file->fd, file->offset++,
-					     block)) {
-				err = DB_TEMP_FILE_WRITE_FAILURE;
-				trx->error_key_num = i;
-				break;
-			}
-
-			UNIV_MEM_INVALID(&block[0], srv_sort_buf_size);
+
+					if (!row_merge_write(
+						    file->fd, file->offset++,
+						    block)) {
+						err = DB_TEMP_FILE_WRITE_FAIL;
+						trx->error_key_num = i;
+						break;
+					}
+
+					UNIV_MEM_INVALID(
+						&block[0], srv_sort_buf_size);
+				}
+			}
 			merge_buf[i] = row_merge_buf_empty(buf);
 
 			if (UNIV_LIKELY(row != NULL)) {
@@ -2731,9 +2723,10 @@
 }
 
 /** Copy externally stored columns to the data tuple.
-@param[in]	mrec		merge record
+@param[in]	mrec		record containing BLOB pointers,
+or NULL to use tuple instead
 @param[in]	offsets		offsets of mrec
-@param[in]	page_size	page size
+@param[in]	zip_size	compressed page size in bytes, or 0
 @param[in,out]	tuple		data tuple
 @param[in,out]	heap		memory heap */
 static
@@ -2745,12 +2738,14 @@
 	dtuple_t*		tuple,
 	mem_heap_t*		heap)
 {
-	ut_ad(rec_offs_any_extern(offsets));
+	ut_ad(mrec == NULL || rec_offs_any_extern(offsets));
 
 	for (ulint i = 0; i < dtuple_get_n_fields(tuple); i++) {
 		ulint		len;
 		const void*	data;
 		dfield_t*	field = dtuple_get_nth_field(tuple, i);
+		ulint		field_len;
+		const byte*	field_data;
 
 		if (!dfield_is_ext(field)) {
 			continue;
@@ -2764,10 +2759,6 @@
 		columns cannot possibly be freed between the time the
 		BLOB pointers are read (row_merge_read_clustered_index())
 		and dereferenced (below). */
-<<<<<<< HEAD
-		data = btr_rec_copy_externally_stored_field(
-			mrec, offsets, page_size, i, &len, heap);
-=======
 		if (mrec == NULL) {
 			field_data
 				= static_cast<byte*>(dfield_get_data(field));
@@ -2787,7 +2778,6 @@
 				mrec, offsets, page_size, i, &len, heap);
 		}
 
->>>>>>> d6507b81
 		/* Because we have locked the table, any records
 		written by incomplete transactions must have been
 		rolled back already. There must not be any incomplete
@@ -2798,11 +2788,6 @@
 	}
 }
 
-<<<<<<< HEAD
-/********************************************************************//**
-Read sorted file containing index data tuples and insert these data
-tuples to the index
-=======
 /** Convert a merge record to a typed data tuple. Note that externally
 stored fields are not copied to heap.
 @param[in,out]	index	index on the table
@@ -2831,19 +2816,10 @@
 @param[in]	row_buf		row_buf the sorted data tuples,
 or NULL if fd, block will be used instead
 @param[in,out]	btr_bulk	btr bulk instance
->>>>>>> d6507b81
 @return DB_SUCCESS or error number */
-static __attribute__((nonnull, warn_unused_result))
+static	__attribute__((warn_unused_result))
 dberr_t
 row_merge_insert_index_tuples(
-<<<<<<< HEAD
-/*==========================*/
-	trx_id_t		trx_id, /*!< in: transaction identifier */
-	dict_index_t*		index,	/*!< in: index */
-	const dict_table_t*	old_table,/*!< in: old table */
-	int			fd,	/*!< in: file descriptor */
-	row_merge_block_t*	block)	/*!< in/out: file buffer */
-=======
 	trx_id_t		trx_id,
 	dict_index_t*		index,
 	const dict_table_t*	old_table,
@@ -2851,7 +2827,6 @@
 	row_merge_block_t*	block,
 	const row_merge_buf_t*	row_buf,
 	BtrBulk*		btr_bulk)
->>>>>>> d6507b81
 {
 	const byte*		b;
 	mem_heap_t*		heap;
@@ -2860,6 +2835,8 @@
 	ulint			foffs = 0;
 	ulint*			offsets;
 	mrec_buf_t*		buf;
+	ulint			n_rows = 0;
+	dtuple_t*		dtuple;
 	DBUG_ENTER("row_merge_insert_index_tuples");
 
 	ut_ad(!srv_read_only_mode);
@@ -2879,25 +2856,22 @@
 		offsets[1] = dict_index_get_n_fields(index);
 	}
 
-	b = block;
-
-<<<<<<< HEAD
-	if (!row_merge_read(fd, foffs, block)) {
-		error = DB_CORRUPTION;
+	if (row_buf != NULL) {
+		ut_ad(fd == -1);
+		ut_ad(block == NULL);
+		DBUG_EXECUTE_IF("row_merge_read_failure",
+				error = DB_CORRUPTION;
+				goto err_exit;);
+		buf = NULL;
+		b = NULL;
+		dtuple = dtuple_create(
+			heap, dict_index_get_n_fields(index));
+		dtuple_set_n_fields_cmp(
+			dtuple, dict_index_get_n_unique_in_tree(index));
 	} else {
-		buf = static_cast<mrec_buf_t*>(
-			mem_heap_alloc(heap, sizeof *buf));
-
-		for (;;) {
-			const mrec_t*	mrec;
-			dtuple_t*	dtuple;
-			ulint		n_ext;
-			big_rec_t*	big_rec;
-			rec_t*		rec;
-			btr_cur_t	cursor;
-			mtr_t		mtr;
-
-=======
+		b = block;
+		dtuple = NULL;
+
 		if (!row_merge_read(fd, foffs, block)) {
 			error = DB_CORRUPTION;
 			goto err_exit;
@@ -2928,7 +2902,6 @@
 			/* BLOB pointers must be copied from dtuple */
 			mrec = NULL;
 		} else {
->>>>>>> d6507b81
 			b = row_merge_read_rec(block, buf, b, index,
 					       fd, &foffs, &mrec, offsets);
 			if (UNIV_UNLIKELY(!b)) {
@@ -2939,150 +2912,59 @@
 				break;
 			}
 
-			dict_index_t*	old_index
-				= dict_table_get_first_index(old_table);
-
-			if (dict_index_is_clust(index)
-			    && dict_index_is_online_ddl(old_index)) {
-				error = row_log_table_get_error(old_index);
-				if (error != DB_SUCCESS) {
-					break;
-				}
-			}
-
 			dtuple = row_rec_to_index_entry_low(
 				mrec, index, offsets, &n_ext, tuple_heap);
-
-<<<<<<< HEAD
-			if (!n_ext) {
-				/* There are no externally stored columns. */
-			} else {
-				ut_ad(dict_index_is_clust(index));
-				/* Off-page columns can be fetched safely
-				when concurrent modifications to the table
-				are disabled. (Purge can process delete-marked
-				records, but row_merge_read_clustered_index()
-				would have skipped them.)
-
-				When concurrent modifications are enabled,
-				row_merge_read_clustered_index() will
-				only see rows from transactions that were
-				committed before the ALTER TABLE started
-				(REPEATABLE READ).
-
-				Any modifications after the
-				row_merge_read_clustered_index() scan
-				will go through row_log_table_apply().
-				Any modifications to off-page columns
-				will be tracked by
-				row_log_table_blob_alloc() and
-				row_log_table_blob_free(). */
-				row_merge_copy_blobs(
-					mrec, offsets,
-					dict_table_page_size(old_table),
-					dtuple, tuple_heap);
-			}
-
-			ut_ad(dtuple_validate(dtuple));
-			log_free_check();
-
-			mtr_start(&mtr);
-			mtr.set_named_space(index->space);
-			/* Insert after the last user record. */
-			btr_cur_open_at_index_side(
-				false, index, BTR_MODIFY_LEAF,
-				&cursor, 0, &mtr);
-			page_cur_position(
-				page_rec_get_prev(btr_cur_get_rec(&cursor)),
-				btr_cur_get_block(&cursor),
-				btr_cur_get_page_cur(&cursor));
-			cursor.flag = BTR_CUR_BINARY;
-#ifdef UNIV_DEBUG
-			/* Check that the records are inserted in order. */
-			rec = btr_cur_get_rec(&cursor);
-
-			if (!page_rec_is_infimum(rec)) {
-				ulint*	rec_offsets = rec_get_offsets(
-					rec, index, offsets,
-					ULINT_UNDEFINED, &tuple_heap);
-				ut_ad(cmp_dtuple_rec(dtuple, rec, rec_offsets)
-				      > 0);
-			}
-#endif /* UNIV_DEBUG */
-			ulint*	ins_offsets = NULL;
-
-			error = btr_cur_optimistic_insert(
-				BTR_NO_UNDO_LOG_FLAG | BTR_NO_LOCKING_FLAG
-				| BTR_KEEP_SYS_FLAG | BTR_CREATE_FLAG,
-				&cursor, &ins_offsets, &ins_heap,
-				dtuple, &rec, &big_rec, 0, NULL, &mtr);
-
-			if (error == DB_FAIL) {
-				ut_ad(!big_rec);
-				mtr_commit(&mtr);
-				mtr_start(&mtr);
-				mtr.set_named_space(index->space);
-				btr_cur_open_at_index_side(
-					false, index,
-					BTR_MODIFY_TREE | BTR_LATCH_FOR_INSERT,
-					&cursor, 0, &mtr);
-				page_cur_position(
-					page_rec_get_prev(btr_cur_get_rec(
-								  &cursor)),
-					btr_cur_get_block(&cursor),
-					btr_cur_get_page_cur(&cursor));
-
-				error = btr_cur_pessimistic_insert(
-					BTR_NO_UNDO_LOG_FLAG
-					| BTR_NO_LOCKING_FLAG
-					| BTR_KEEP_SYS_FLAG | BTR_CREATE_FLAG,
-					&cursor, &ins_offsets, &ins_heap,
-					dtuple, &rec, &big_rec, 0, NULL, &mtr);
-			}
-=======
+		}
+
+		dict_index_t*	old_index
+			= dict_table_get_first_index(old_table);
+
+		if (dict_index_is_clust(index)
+		    && dict_index_is_online_ddl(old_index)) {
+			error = row_log_table_get_error(old_index);
+			if (error != DB_SUCCESS) {
+				break;
+			}
+		}
+
+		if (!n_ext) {
+			/* There are no externally stored columns. */
+		} else {
+			ut_ad(dict_index_is_clust(index));
+			/* Off-page columns can be fetched safely
+			when concurrent modifications to the table
+			are disabled. (Purge can process delete-marked
+			records, but row_merge_read_clustered_index()
+			would have skipped them.)
+
+			When concurrent modifications are enabled,
+			row_merge_read_clustered_index() will
+			only see rows from transactions that were
+			committed before the ALTER TABLE started
+			(REPEATABLE READ).
+
+			Any modifications after the
+			row_merge_read_clustered_index() scan
+			will go through row_log_table_apply().
+			Any modifications to off-page columns
+			will be tracked by
+			row_log_table_blob_alloc() and
+			row_log_table_blob_free(). */
+			row_merge_copy_blobs(
+				mrec, offsets,
+				dict_table_page_size(old_table),
+				dtuple, tuple_heap);
+		}
+
 		ut_ad(dtuple_validate(dtuple));
 
 		error = btr_bulk->insert(dtuple);
->>>>>>> d6507b81
-
-			if (!dict_index_is_clust(index)) {
-				page_update_max_trx_id(
-					btr_cur_get_block(&cursor),
-					btr_cur_get_page_zip(&cursor),
-					trx_id, &mtr);
-			}
-
-<<<<<<< HEAD
-			mtr_commit(&mtr);
-
-			if (UNIV_LIKELY_NULL(big_rec)) {
-				/* If the system crashes at this
-				point, the clustered index record will
-				contain a null BLOB pointer. This
-				should not matter, because the copied
-				table will be dropped on crash
-				recovery anyway. */
-
-				ut_ad(dict_index_is_clust(index));
-				ut_ad(error == DB_SUCCESS);
-				error = row_ins_index_entry_big_rec(
-					dtuple, big_rec,
-					ins_offsets, &ins_heap,
-					index, NULL, __FILE__, __LINE__);
-				dtuple_convert_back_big_rec(
-					index, dtuple, big_rec);
-			}
-
-			if (error != DB_SUCCESS) {
-				goto err_exit;
-			}
-
-			mem_heap_empty(tuple_heap);
-			mem_heap_empty(ins_heap);
-		}
-=======
+
+		if (error != DB_SUCCESS) {
+			goto err_exit;
+		}
+
 		mem_heap_empty(tuple_heap);
->>>>>>> d6507b81
 	}
 
 err_exit:
@@ -4069,8 +3951,10 @@
 	ulint		add_autoinc,	/*!< in: number of added
 					AUTO_INCREMENT column, or
 					ULINT_UNDEFINED if none is added */
-	ib_sequence_t&	sequence)	/*!< in: autoinc instance if
+	ib_sequence_t&	sequence,	/*!< in: autoinc instance if
 					add_autoinc != ULINT_UNDEFINED */
+	bool		skip_pk_sort)   /*!< in: whether the new PRIMARY KEY
+					will follow existing order */
 {
 	merge_file_t*		merge_files;
 	row_merge_block_t*	block;
@@ -4127,14 +4011,7 @@
 		    && new_table->flags2 & DICT_TF2_USE_FILE_PER_TABLE);
 
 	for (i = 0; i < n_indexes; i++) {
-<<<<<<< HEAD
-		if (row_merge_file_create(&merge_files[i]) < 0) {
-			error = DB_OUT_OF_MEMORY;
-			goto func_exit;
-		}
-=======
 		indexes[i]->is_redo_skipped = is_redo_skipped;
->>>>>>> d6507b81
 
 		if (indexes[i]->type & DICT_FTS) {
 			ibool	opt_doc_id_size = FALSE;
@@ -4164,13 +4041,6 @@
 		}
 	}
 
-	tmpfd = row_merge_file_create_low();
-
-	if (tmpfd < 0) {
-		error = DB_OUT_OF_MEMORY;
-		goto func_exit;
-	}
-
 	/* Reset the MySQL row buffer that is used when reporting
 	duplicate keys. */
 	innobase_rec_reset(table);
@@ -4180,13 +4050,8 @@
 	error = row_merge_read_clustered_index(
 		trx, table, old_table, new_table, online, indexes,
 		fts_sort_idx, psort_info, merge_files, key_numbers,
-<<<<<<< HEAD
-		n_indexes, add_cols, col_map,
-		add_autoinc, sequence, block);
-=======
 		n_indexes, add_cols, col_map, add_autoinc, sequence,
 		block, skip_pk_sort, &tmpfd);
->>>>>>> d6507b81
 
 	if (error != DB_SUCCESS) {
 
@@ -4271,7 +4136,7 @@
 #ifdef FTS_INTERNAL_DIAG_PRINT
 			DEBUG_FTS_SORT_PRINT("FTS_SORT: Complete Insert\n");
 #endif
-		} else {
+		} else if (merge_files[i].fd >= 0) {
 			row_merge_dup_t	dup = {
 				sort_idx, table, col_map, 0};
 
@@ -4285,14 +4150,10 @@
 
 				error = row_merge_insert_index_tuples(
 					trx->id, sort_idx, old_table,
-<<<<<<< HEAD
-					merge_files[i].fd, block);
-=======
 					merge_files[i].fd, block, NULL,
 					&btr_bulk);
 
 				error = btr_bulk.finish(error);
->>>>>>> d6507b81
 			}
 		}
 
