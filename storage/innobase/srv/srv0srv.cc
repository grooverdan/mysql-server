--- conflicted
+++ resolved
@@ -1,10 +1,6 @@
 /*****************************************************************************
 
-<<<<<<< HEAD
-Copyright (c) 1995, 2015, Oracle and/or its affiliates. All Rights Reserved.
-=======
 Copyright (c) 1995, 2017, Oracle and/or its affiliates. All Rights Reserved.
->>>>>>> 33fa37f4
 Copyright (c) 2008, 2009 Google Inc.
 Copyright (c) 2009, Percona Inc.
 
@@ -76,13 +72,10 @@
 #include "usr0sess.h"
 #include "ut0crc32.h"
 #include "ut0mem.h"
-<<<<<<< HEAD
-=======
 
 #ifndef UNIV_PFS_THREAD
 #define create_thd(x,y,z,PFS_KEY)	create_thd(x,y,z,PFS_NOT_INSTRUMENTED.m_value)
 #endif /* UNIV_PFS_THREAD */
->>>>>>> 33fa37f4
 
 /* The following is the maximum allowed duration of a lock wait. */
 ulint	srv_fatal_semaphore_wait_threshold = 600;
@@ -90,7 +83,6 @@
 /* How much data manipulation language (DML) statements need to be delayed,
 in microseconds, in order to reduce the lagging of the purge thread. */
 ulint	srv_dml_needed_delay = 0;
-<<<<<<< HEAD
 
 ibool	srv_monitor_active = FALSE;
 ibool	srv_error_monitor_active = FALSE;
@@ -101,18 +93,6 @@
 
 ibool	srv_dict_stats_thread_active = FALSE;
 
-=======
-
-ibool	srv_monitor_active = FALSE;
-ibool	srv_error_monitor_active = FALSE;
-
-ibool	srv_buf_dump_thread_active = FALSE;
-
-bool	srv_buf_resize_thread_active = false;
-
-ibool	srv_dict_stats_thread_active = FALSE;
-
->>>>>>> 33fa37f4
 const char*	srv_main_thread_op_info = "";
 
 /** Prefix used by MySQL to indicate pre-5.1 table name encoding */
@@ -151,7 +131,6 @@
 it, truncate action is completed but no new tablespace is marked
 for truncate (action is never aborted). */
 my_bool	srv_undo_log_truncate = FALSE;
-<<<<<<< HEAD
 
 /** Maximum size of undo tablespace. */
 unsigned long long	srv_max_undo_log_size;
@@ -160,16 +139,6 @@
 These logs reside in the temp tablespace.*/
 const ulong		srv_tmp_undo_logs = 32;
 
-=======
-
-/** Maximum size of undo tablespace. */
-unsigned long long	srv_max_undo_log_size;
-
-/** UNDO logs that are not redo logged.
-These logs reside in the temp tablespace.*/
-const ulong		srv_tmp_undo_logs = 32;
-
->>>>>>> 33fa37f4
 /** Default undo tablespace size in UNIV_PAGEs count (10MB). */
 const ulint SRV_UNDO_TABLESPACE_SIZE_IN_PAGES =
 	((1024 * 1024) * 10) / UNIV_PAGE_SIZE_DEF;
@@ -439,19 +408,11 @@
 
 const char* srv_io_thread_op_info[SRV_MAX_N_IO_THREADS];
 const char* srv_io_thread_function[SRV_MAX_N_IO_THREADS];
-<<<<<<< HEAD
 
 time_t	srv_last_monitor_time;
 
 ib_mutex_t	srv_innodb_monitor_mutex;
 
-=======
-
-time_t	srv_last_monitor_time;
-
-ib_mutex_t	srv_innodb_monitor_mutex;
-
->>>>>>> 33fa37f4
 /** Mutex protecting page_zip_stat_per_index */
 ib_mutex_t	page_zip_stat_per_index_mutex;
 
@@ -2056,38 +2017,10 @@
 			ib::info() << "Waiting for change buffer merge to"
 				" complete number of bytes of change buffer"
 				" just merged: " << n_bytes_merged;
-<<<<<<< HEAD
-=======
 		}
 	}
 }
 
-#ifdef UNIV_DEBUG
-/** Waits in loop as long as master thread is disabled (debug) */
-static
-void
-srv_master_do_disabled_loop(void)
-{
-	if (!srv_master_thread_disabled_debug) {
-		/* We return here to avoid changing op_info. */
-		return;
-	}
-
-	srv_main_thread_op_info = "disabled";
-
-	while (srv_master_thread_disabled_debug) {
-		os_event_set(srv_master_thread_disabled_event);
-		if (srv_shutdown_state != SRV_SHUTDOWN_NONE) {
-			break;
->>>>>>> 33fa37f4
-		}
-		os_thread_sleep(100000);
-	}
-
-	srv_main_thread_op_info = "";
-}
-
-<<<<<<< HEAD
 #ifdef UNIV_DEBUG
 /** Waits in loop as long as master thread is disabled (debug) */
 static
@@ -2112,8 +2045,6 @@
 	srv_main_thread_op_info = "";
 }
 
-=======
->>>>>>> 33fa37f4
 /** Disables master thread. It's used by:
 	SET GLOBAL innodb_master_thread_disabled_debug = 1 (0).
 @param[in]	thd		thread handle
@@ -2552,11 +2483,7 @@
 	ut_ad(!srv_read_only_mode);
 	ut_a(srv_force_recovery < SRV_FORCE_NO_BACKGROUND);
 	my_thread_init();
-<<<<<<< HEAD
-	THD *thd= create_thd(false, true, true, srv_worker_thread_key);
-=======
 	THD *thd= create_thd(false, true, true, srv_worker_thread_key.m_value);
->>>>>>> 33fa37f4
 
 #ifdef UNIV_DEBUG_THREAD_CREATION
 	ib::info() << "Worker thread starting, id "
@@ -2819,11 +2746,7 @@
 						required by os_thread_create */
 {
 	my_thread_init();
-<<<<<<< HEAD
-	THD *thd= create_thd(false, true, true, srv_purge_thread_key);
-=======
 	THD *thd= create_thd(false, true, true, srv_purge_thread_key.m_value);
->>>>>>> 33fa37f4
 	srv_slot_t*	slot;
 	ulint           n_total_purged = ULINT_UNDEFINED;
 
@@ -3054,8 +2977,6 @@
 	srv_shutdown_all_bg_threads();
 
 	exit(3);
-<<<<<<< HEAD
-=======
 }
 
 /** Check whether given space id is undo tablespace id
@@ -3072,5 +2993,4 @@
 	return(space_id >= srv_undo_space_id_start
 	       && space_id < (srv_undo_space_id_start
 			      + srv_undo_tablespaces_open));
->>>>>>> 33fa37f4
 }