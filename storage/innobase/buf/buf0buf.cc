--- conflicted
+++ resolved
@@ -1359,14 +1359,10 @@
 
 	btr_search_sys_create(buf_pool_get_curr_size() / sizeof(void*) / 64);
 
-<<<<<<< HEAD
 	buf_stat_per_index = UT_NEW(buf_stat_per_index_t(),
 				    mem_key_buf_stat_per_index_t);
 
-#ifdef HAVE_LIBNUMA
-=======
 #if defined(HAVE_LIBNUMA) && defined(WITH_NUMA)
->>>>>>> d3ef54eb
 	if (srv_numa_interleave) {
 		ib::info() << "Setting NUMA memory policy to MPOL_DEFAULT";
 		if (set_mempolicy(MPOL_DEFAULT, NULL, 0) != 0) {
