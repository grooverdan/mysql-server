--- conflicted
+++ resolved
@@ -1970,14 +1970,8 @@
 	const page_id_t&	page_id)
 {
 	buf_page_t*	bpage;
-<<<<<<< HEAD
 	buf_pool_t*	buf_pool = buf_pool_get(page_id);
 	rw_lock_t*	hash_lock = buf_page_hash_lock_get(buf_pool, page_id);
-=======
-	buf_pool_t*	buf_pool = buf_pool_get(space, offset);
-	ulint		fold = buf_page_address_fold(space, offset);
-	rw_lock_t*	hash_lock = buf_page_hash_lock_get(buf_pool, fold);
->>>>>>> a005ad25
 
 	/* We only need to have buf_pool mutex in case where we end
 	up calling buf_pool_watch_remove but to obey latching order
@@ -1988,13 +1982,9 @@
 
 	rw_lock_x_lock(hash_lock);
 
-<<<<<<< HEAD
-	bpage = buf_page_hash_get_low(buf_pool, page_id);
-=======
->>>>>>> a005ad25
 	/* The page must exist because buf_pool_watch_set()
 	increments buf_fix_count. */
-	bpage = buf_page_hash_get_low(buf_pool, space, offset, fold);
+	bpage = buf_page_hash_get_low(buf_pool, page_id);
 
 	if (!buf_pool_watch_is_sentinel(buf_pool, bpage)) {
 
@@ -2002,10 +1992,6 @@
 	} else {
 		ut_a(bpage->buf_fix_count > 0);
 
-<<<<<<< HEAD
-		if (UNIV_LIKELY(!--bpage->buf_fix_count)) {
-			buf_pool_watch_remove(buf_pool, bpage);
-=======
 #ifdef PAGE_ATOMIC_REF_COUNT
 		os_atomic_decrement_uint32(&bpage->buf_fix_count, 1);
 #else
@@ -2013,8 +1999,7 @@
 #endif /* PAGE_ATOMIC_REF_COUNT */
 
 		if (bpage->buf_fix_count == 0) {
-			buf_pool_watch_remove(buf_pool, fold, bpage);
->>>>>>> a005ad25
+			buf_pool_watch_remove(buf_pool, bpage);
 		}
 	}
 
@@ -2038,13 +2023,9 @@
 
 	rw_lock_s_lock(hash_lock);
 
-<<<<<<< HEAD
-	bpage = buf_page_hash_get_low(buf_pool, page_id);
-=======
->>>>>>> a005ad25
 	/* The page must exist because buf_pool_watch_set()
 	increments buf_fix_count. */
-	bpage = buf_page_hash_get_low(buf_pool, space, offset, fold);
+	bpage = buf_page_hash_get_low(buf_pool, page_id);
 
 	ret = !buf_pool_watch_is_sentinel(buf_pool, bpage);
 	rw_lock_s_unlock(hash_lock);
@@ -2262,11 +2243,7 @@
 		/* Discard the uncompressed page frame if possible. */
 		if (!discard_attempted) {
 			rw_lock_s_unlock(hash_lock);
-<<<<<<< HEAD
 			buf_block_try_discard_uncompressed(page_id);
-=======
-			buf_block_try_discard_uncompressed(space, offset);
->>>>>>> a005ad25
 			discard_attempted = TRUE;
 			goto lookup;
 		}
@@ -2624,7 +2601,47 @@
 }
 #endif /* UNIV_DEBUG || UNIV_IBUF_DEBUG */
 
-<<<<<<< HEAD
+/**
+Wait for the block to be read in.
+@param block	The block to check */
+static
+void
+buf_wait_for_read(buf_block_t* block)
+{
+	/* Note: For the PAGE_ATOMIC_REF_COUNT case:
+
+	We are using the block->lock to check for IO state (and a dirty read).
+	We set the IO_READ state under the protection of the hash_lock
+	(and block->mutex). This is safe because another thread can only
+	access the block (and check for IO state) after the block has been
+	added to the page hashtable. */
+
+	if (buf_block_get_io_fix(block) == BUF_IO_READ) {
+
+		/* Wait until the read operation completes */
+
+		BPageMutex*	mutex = buf_page_get_mutex(&block->page);
+
+		for (;;) {
+			buf_io_fix	io_fix;
+
+			mutex_enter(mutex);
+
+			io_fix = buf_block_get_io_fix(block);
+
+			mutex_exit(mutex);
+
+			if (io_fix == BUF_IO_READ) {
+				/* Wait by temporaly s-latch */
+				rw_lock_s_lock(&block->lock);
+				rw_lock_s_unlock(&block->lock);
+			} else {
+				break;
+			}
+		}
+	}
+}
+
 /** This is the general function used to get access to a database page.
 @param[in] page_id page id
 @param[in] rw_latch RW_S_LATCH, RW_X_LATCH, RW_NO_LATCH
@@ -2634,51 +2651,6 @@
 @param[in] file file name
 @param[in] line line where called
 @param[in] mtr mini-transaction
-=======
-/**
-Wait for the block to be read in.
-@param block	The block to check */
-static
-void
-buf_wait_for_read(buf_block_t* block)
-{
-	/* Note: For the PAGE_ATOMIC_REF_COUNT case:
-
-	We are using the block->lock to check for IO state (and a dirty read).
-	We set the IO_READ state under the protection of the hash_lock
-	(and block->mutex). This is safe because another thread can only
-	access the block (and check for IO state) after the block has been
-	added to the page hashtable. */
-
-	if (buf_block_get_io_fix(block) == BUF_IO_READ) {
-
-		/* Wait until the read operation completes */
-
-		BPageMutex*	mutex = buf_page_get_mutex(&block->page);
-
-		for (;;) {
-			buf_io_fix	io_fix;
-
-			mutex_enter(mutex);
-
-			io_fix = buf_block_get_io_fix(block);
-
-			mutex_exit(mutex);
-
-			if (io_fix == BUF_IO_READ) {
-				/* Wait by temporaly s-latch */
-				rw_lock_s_lock(&block->lock);
-				rw_lock_s_unlock(&block->lock);
-			} else {
-				break;
-			}
-		}
-	}
-}
-
-/********************************************************************//**
-This is the general function used to get access to a database page.
->>>>>>> a005ad25
 @return pointer to the block or NULL */
 buf_block_t*
 buf_page_get_gen(
@@ -2696,12 +2668,8 @@
 	rw_lock_t*	hash_lock;
 	buf_block_t*	fix_block;
 	ulint		retries = 0;
-<<<<<<< HEAD
+	BPageMutex*	fix_mutex = NULL;
 	buf_pool_t*	buf_pool = buf_pool_get(page_id);
-=======
-	BPageMutex*	fix_mutex = NULL;
-	buf_pool_t*	buf_pool = buf_pool_get(space, offset);
->>>>>>> a005ad25
 
 	ut_ad(mtr->is_active());
 	ut_ad((rw_latch == RW_S_LATCH)
@@ -2843,14 +2811,8 @@
 	rw_lock_s_unlock(hash_lock);
 
 got_block:
-<<<<<<< HEAD
-	ut_ad(mutex_own(block_mutex));
-=======
 
 	fix_mutex = buf_page_get_mutex(&fix_block->page);
-
-	ut_ad(page_zip_get_size(&block->page.zip) == zip_size);
->>>>>>> a005ad25
 
 	if (mode == BUF_GET_IF_IN_POOL || mode == BUF_PEEK_IF_IN_POOL) {
 
@@ -2968,16 +2930,12 @@
 		buf_relocate(bpage, &block->page);
 
 		buf_block_init_low(block);
-<<<<<<< HEAD
+
+		/* Set after relocate(). */
+		block->page.buf_fix_count = 1;
+
 		block->lock_hash_val = lock_rec_hash(page_id.space(),
 						     page_id.page_no());
-=======
-
-		/* Set after relocate(). */
-		block->page.buf_fix_count = 1;
-
-		block->lock_hash_val = lock_rec_hash(space, offset);
->>>>>>> a005ad25
 
 		UNIV_MEM_DESC(&block->page.zip.data,
 			      page_zip_get_size(&block->page.zip));
@@ -3127,15 +3085,10 @@
 			}
 
 			ib_logf(IB_LOG_LEVEL_INFO,
-<<<<<<< HEAD
 				"innodb_change_buffering_debug evict "
 				UINT32PF " " UINT32PF,
 				page_id.space(), page_id.page_no());
-=======
-				"innodb_change_buffering_debug evict %u %u",
-				(unsigned) space, (unsigned) offset);
-
->>>>>>> a005ad25
+
 			return(NULL);
 		}
 
@@ -3144,18 +3097,12 @@
 		if (buf_flush_page_try(buf_pool, fix_block)) {
 
 			ib_logf(IB_LOG_LEVEL_INFO,
-<<<<<<< HEAD
 				"innodb_change_buffering_debug flush "
 				UINT32PF " " UINT32PF,
 				page_id.space(), page_id.page_no());
-			guess = block;
-=======
-				"innodb_change_buffering_debug flush %u %u",
-				(unsigned) space, (unsigned) offset);
 
 			guess = fix_block;
 
->>>>>>> a005ad25
 			goto loop;
 		}
 
@@ -3252,21 +3199,11 @@
 		/* In the case of a first access, try to apply linear
 		read-ahead */
 
-<<<<<<< HEAD
 		buf_read_ahead_linear(page_id, page_size, ibuf_inside(mtr));
 	}
 
 #ifdef UNIV_IBUF_COUNT_DEBUG
-	ut_a(ibuf_count_get(page_id) == 0);
-=======
-		buf_read_ahead_linear(
-			space, zip_size, offset, ibuf_inside(mtr));
-	}
-
-#ifdef UNIV_IBUF_COUNT_DEBUG
-	ut_a(ibuf_count_get(buf_block_get_space(fix_block),
-			    buf_block_get_page_no(fix_block)) == 0);
->>>>>>> a005ad25
+	ut_a(ibuf_count_get(fix_block->page.id) == 0);
 #endif
 #ifdef UNIV_SYNC_DEBUG
 	ut_ad(!rw_lock_own(hash_lock, RW_LOCK_X));
@@ -3666,20 +3603,15 @@
 		ib_uint32_t	buf_fix_count = hash_page->buf_fix_count;
 
 		ut_a(buf_fix_count > 0);
-<<<<<<< HEAD
-		block->page.buf_fix_count += (unsigned) buf_fix_count;
+
+#ifdef PAGE_ATOMIC_REF_COUNT
+		os_atomic_increment_uint32(&block->page.buf_fix_count,
+					   buf_fix_count);
+#else
+		block->page.buf_fix_count += (ulint) buf_fix_count;
+#endif /* PAGE_ATOMIC_REF_COUNT */
+
 		buf_pool_watch_remove(buf_pool, hash_page);
-=======
-
-#ifdef PAGE_ATOMIC_REF_COUNT
-		os_atomic_increment_uint32(
-			&block->page.buf_fix_count, buf_fix_count);
-#else
-		block->page.buf_fix_count += ulint(buf_fix_count);
-#endif /* PAGE_ATOMIC_REF_COUNT */
-
-		buf_pool_watch_remove(buf_pool, fold, hash_page);
->>>>>>> a005ad25
 	} else {
 		ib_logf(IB_LOG_LEVEL_ERROR,
 			"Page " UINT32PF " " UINT32PF
@@ -3702,21 +3634,14 @@
 	ut_ad(!block->page.in_page_hash);
 	ut_d(block->page.in_page_hash = TRUE);
 
-<<<<<<< HEAD
+	block->page.id.copy_from(page_id);
+	block->page.size.copy_from(page_size);
+
 	HASH_INSERT(buf_page_t, hash, buf_pool->page_hash,
 		    page_id.fold(), &block->page);
 
-	block->page.id.copy_from(page_id);
-	block->page.size.copy_from(page_size);
-
 	if (page_size.is_compressed()) {
 		page_zip_set_size(&block->page.zip, page_size.physical());
-=======
-	HASH_INSERT(buf_page_t, hash, buf_pool->page_hash, fold, &block->page);
-
-	if (zip_size) {
-		page_zip_set_size(&block->page.zip, zip_size);
->>>>>>> a005ad25
 	}
 }
 
@@ -3820,10 +3745,7 @@
 
 		ut_ad(buf_pool_from_bpage(bpage) == buf_pool);
 
-<<<<<<< HEAD
 		buf_page_init(buf_pool, page_id, page_size, block);
-=======
-		buf_page_init(buf_pool, space, offset, fold, zip_size, block);
 
 #ifdef PAGE_ATOMIC_REF_COUNT
 		/* Note: We are using the hash_lock for protection. This is
@@ -3833,7 +3755,6 @@
 		buf_page_set_io_fix(bpage, BUF_IO_READ);
 #endif /* PAGE_ATOMIC_REF_COUNT */
 
->>>>>>> a005ad25
 		rw_lock_x_unlock(hash_lock);
 
 		/* The block must be put to the LRU list, to the old blocks */
