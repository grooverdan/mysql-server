--- conflicted
+++ resolved
@@ -732,7 +732,8 @@
 #ifdef UNIV_DEBUG
 	btrsea_sync_check       check(false);
 	ut_ad(!sync_check_iterate(check));
-#endif
+#endif /* UNIV_DEBUG */
+
 	ut_ad(!srv_is_being_shutdown);
 
 	if (table_def->se_private_id() != dd::INVALID_OBJECT_ID) {
@@ -762,10 +763,13 @@
 		dd::Properties& p = table_def->se_private_data();
 		p.set_bool(dd_table_key_strings[DD_TABLE_DISCARD], discard);
 
+		using Client = dd::cache::Dictionary_client;
+		using Releaser = dd::cache::Dictionary_client::Auto_releaser;
+
 		/* Get Tablespace object */
-		dd::Tablespace*		dd_space = nullptr;
-		dd::cache::Dictionary_client*	client = dd::get_dd_client(thd);
-		dd::cache::Dictionary_client::Auto_releaser	releaser(client);
+		dd::Tablespace*	dd_space = nullptr;
+		Client*		client = dd::get_dd_client(thd);
+		Releaser	releaser{client};
 
 		dd::Object_id   dd_space_id =
 			(*table_def->indexes()->begin())->tablespace_id();
@@ -774,8 +778,9 @@
 
 		dd_filename_to_spacename(table->name.m_name, &space_name);
 
-		if (dd::acquire_exclusive_tablespace_mdl(thd, space_name.c_str(),
-							 false)) {
+		if (dd::acquire_exclusive_tablespace_mdl(
+				thd, space_name.c_str(), false)) {
+
 			ut_a(false);
 		}
 
@@ -959,27 +964,21 @@
 	}
 }
 
-<<<<<<< HEAD
 /** Update filename of dd::Tablespace
-@param[in]	dd_space_id	dd tablespace id
-@param[in]	new_path	new data file path
+@param[in]	dd_space_id	DD tablespace id
+@param[in]	new_space_name	New tablespace name
+@param[in]	new_path	New data file path
 @retval DB_SUCCESS on success. */
 dberr_t
-dd_tablespace_update_filename(
-	dd::Object_id		dd_space_id,
-	const char*		new_path)
-=======
-bool
 dd_rename_tablespace(
 	dd::Object_id	dd_space_id,
 	const char*	new_space_name,
 	const char*	new_path)
->>>>>>> db0aff08
 {
 	THD*			thd = current_thd;
 	std::string		tablespace_name;
 
-	DBUG_ENTER("dd_tablespace_update_for_rename");
+	DBUG_ENTER("dd_rename_tablespace");
 #ifdef UNIV_DEBUG
 	btrsea_sync_check       check(false);
 	ut_ad(!sync_check_iterate(check));
@@ -1006,18 +1005,15 @@
 		DBUG_RETURN(DB_ERROR);
 	}
 
-<<<<<<< HEAD
-	dd::Tablespace*		new_space = nullptr;
-=======
-	dd_filename_to_spacename(new_space_name,
-				 &tablespace_name);
+	dd_filename_to_spacename(new_space_name, &tablespace_name);
 
 	if (dd::acquire_exclusive_tablespace_mdl(
 			thd, tablespace_name.c_str(), false)) {
 		ut_ad(false);
-		DBUG_RETURN(true);
-	}
->>>>>>> db0aff08
+		DBUG_RETURN(DB_ERROR);
+	}
+
+	dd::Tablespace*		new_space = nullptr;
 
 	/* Acquire the new dd tablespace for modification */
 	if (client->acquire_for_modification<dd::Tablespace>(
@@ -1027,18 +1023,16 @@
 	}
 
 	ut_ad(new_space->files().size() == 1);
-<<<<<<< HEAD
-	dd::Tablespace_file*	dd_file = const_cast<
-		dd::Tablespace_file*>(*(new_space->files().begin()));
-	dd_file->set_filename(new_path);
-=======
 
 	new_space->set_name(tablespace_name.c_str());
 
 	if (new_path != nullptr) {
+
 		dd::Tablespace_file*	dd_file = const_cast<
 			dd::Tablespace_file*>(*(new_space->files().begin()));
+
 		dd_file->set_filename(new_path);
+
 	} else {
 #ifdef UNIV_DEBUG
 		const dd::Properties& p = dd_space->se_private_data();
@@ -1050,15 +1044,10 @@
 #endif /* UNIV_DEBUG */
 	}
 
-	bool fail = client->update(new_space);
->>>>>>> db0aff08
-
-	if (client->update(new_space)) {
-		ut_ad(false);
-		DBUG_RETURN(DB_ERROR);
-	}
-
-	DBUG_RETURN(DB_SUCCESS);
+	bool	fail = client->update(new_space);
+	ut_ad(!fail);
+
+	DBUG_RETURN(fail ? DB_ERROR : DB_SUCCESS);
 }
 
 /** Validate the table format options.
@@ -2561,6 +2550,7 @@
 		filename_to_tablename((char*) space_name, orig_tablespace,
 				      (NAME_LEN + 1));
 		tablespace_name->append(orig_tablespace);
+
 		return;
 	}
 
@@ -2569,12 +2559,12 @@
 	tablespace_name->append(tbl_buf);
 
 	if (part_buf[0] != '\0') {
-		tablespace_name->append(part_sep);
+		tablespace_name->append(PARTN_SEPARATOR);
 		tablespace_name->append(part_buf);
 	}
 
 	if (sub_buf[0] != '\0') {
-		tablespace_name->append(sub_sep);
+		tablespace_name->append(SUB_PARTN_SEPARATOR);
 		tablespace_name->append(sub_buf);
 	}
 
@@ -2668,11 +2658,11 @@
 	bool				discarded,
 	dd::Object_id&			dd_space_id)
 {
+	std::string	space_name;
 	fil_space_t*	space = fil_space_get(space_id);
-	ulint flags = space->flags;
-	std::string	space_name;
-	dd_filename_to_spacename(tablespace_name,
-				 &space_name);
+	ulint		flags = space->flags;
+
+	dd_filename_to_spacename(tablespace_name, &space_name);
 
 	bool fail = create_dd_tablespace(
 		dd_client, thd, space_name.c_str(), space_id,
@@ -5359,14 +5349,9 @@
 	if (dict_table_is_file_per_table(table)) {
 		char* new_path = fil_space_get_first_path(table->space);
 
-<<<<<<< HEAD
-		if (dd_tablespace_update_filename(
-			    table->dd_space_id, new_path) != DB_SUCCESS) {
-=======
 		if (dd_rename_tablespace(table->dd_space_id,
 					 table->name.m_name,
-					 new_path)) {
->>>>>>> db0aff08
+					 new_path) != DB_SUCCESS) {
 			ut_a(false);
 		}
 
@@ -5452,7 +5437,7 @@
 	const char*	db_name;
 	bool		is_part;
 
-	is_part = (strstr(name, PARTITION_SEPARATOR) != nullptr);
+	is_part = (strstr(name, PARTN_SEPARATOR) != nullptr);
 
 	*table = nullptr;
 
