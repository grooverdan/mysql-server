/*****************************************************************************

Copyright (c) 1996, 2016, Oracle and/or its affiliates. All Rights Reserved.
Copyright (c) 2012, Facebook Inc.

This program is free software; you can redistribute it and/or modify it under
the terms of the GNU General Public License as published by the Free Software
Foundation; version 2 of the License.

This program is distributed in the hope that it will be useful, but WITHOUT
ANY WARRANTY; without even the implied warranty of MERCHANTABILITY or FITNESS
FOR A PARTICULAR PURPOSE. See the GNU General Public License for more details.

You should have received a copy of the GNU General Public License along with
this program; if not, write to the Free Software Foundation, Inc.,
51 Franklin Street, Suite 500, Boston, MA 02110-1335 USA

*****************************************************************************/

/******************************************************************//**
@file dict/dict0mem.cc
Data dictionary memory object creation

Created 1/8/1996 Heikki Tuuri
***********************************************************************/

#ifndef UNIV_HOTBACKUP
#include "ha_prototypes.h"
#include <mysql_com.h>
#endif /* !UNIV_HOTBACKUP */

#include "dict0mem.h"
#include "rem0rec.h"
#include "data0type.h"
#include "mach0data.h"
#include "dict0dict.h"
#include "fts0priv.h"
#include "ut0crc32.h"

#ifndef UNIV_HOTBACKUP
# include "lock0lock.h"
#endif /* !UNIV_HOTBACKUP */

#include "sync0sync.h"
#include <iostream>

/** An interger randomly initialized at startup used to make a temporary
table name as unuique as possible. */
static ib_uint32_t	dict_temp_file_num;

/** Display an identifier.
@param[in,out]	s	output stream
@param[in]	id_name	SQL identifier (other than table name)
@return the output stream */
std::ostream&
operator<<(
	std::ostream&		s,
	const id_name_t&	id_name)
{
	const char	q	= '`';
	const char*	c	= id_name;
	s << q;
	for (; *c != 0; c++) {
		if (*c == q) {
			s << *c;
		}
		s << *c;
	}
	s << q;
	return(s);
}

/** Display a table name.
@param[in,out]	s		output stream
@param[in]	table_name	table name
@return the output stream */
std::ostream&
operator<<(
	std::ostream&		s,
	const table_name_t&	table_name)
{
	return(s << ut_get_name(NULL, table_name.m_name));
}

<<<<<<< HEAD
=======
/**********************************************************************//**
Creates a table memory object.
@return own: table object */
dict_table_t*
dict_mem_table_create(
/*==================*/
	const char*	name,	/*!< in: table name */
	ulint		space,	/*!< in: space where the clustered index of
				the table is placed */
	ulint		n_cols,	/*!< in: total number of columns including
				virtual and non-virtual columns */
	ulint		n_v_cols,/*!< in: number of virtual columns */
	ulint		flags,	/*!< in: table flags */
	ulint		flags2)	/*!< in: table flags2 */
{
	dict_table_t*	table;
	mem_heap_t*	heap;

	ut_ad(name);
	ut_a(dict_tf2_is_valid(flags, flags2));
	ut_a(!(flags2 & DICT_TF2_UNUSED_BIT_MASK));

	heap = mem_heap_create(DICT_HEAP_SIZE);

	table = static_cast<dict_table_t*>(
		mem_heap_zalloc(heap, sizeof(*table)));

	lock_table_lock_list_init(&table->locks);

	UT_LIST_INIT(table->indexes, &dict_index_t::indexes);

	table->heap = heap;

	ut_d(table->magic_n = DICT_TABLE_MAGIC_N);

	table->flags = (unsigned int) flags;
	table->flags2 = (unsigned int) flags2;
	table->name.m_name = mem_strdup(name);
	table->space = (unsigned int) space;
	table->n_t_cols = (unsigned int) (n_cols +
			dict_table_get_n_sys_cols(table));
	table->n_v_cols = (unsigned int) (n_v_cols);
	table->n_cols = table->n_t_cols - table->n_v_cols;

	table->cols = static_cast<dict_col_t*>(
		mem_heap_alloc(heap, table->n_cols * sizeof(dict_col_t)));
	table->v_cols = static_cast<dict_v_col_t*>(
		mem_heap_alloc(heap, n_v_cols * sizeof(*table->v_cols)));

	/* true means that the stats latch will be enabled -
	dict_table_stats_lock() will not be noop. */
	dict_table_stats_latch_create(table, true);

#ifndef UNIV_HOTBACKUP
	table->autoinc_lock = static_cast<ib_lock_t*>(
		mem_heap_alloc(heap, lock_get_size()));

	/* lazy creation of table autoinc latch */
	dict_table_autoinc_create_lazy(table);

	table->autoinc = 0;
	table->sess_row_id = 0;
	table->sess_trx_id = 0;

	/* The number of transactions that are either waiting on the
	AUTOINC lock or have been granted the lock. */
	table->n_waiting_or_granted_auto_inc_locks = 0;

	/* If the table has an FTS index or we are in the process
	of building one, create the table->fts */
	if (dict_table_has_fts_index(table)
	    || DICT_TF2_FLAG_IS_SET(table, DICT_TF2_FTS_HAS_DOC_ID)
	    || DICT_TF2_FLAG_IS_SET(table, DICT_TF2_FTS_ADD_DOC_ID)) {
		table->fts = fts_create(table);
		table->fts->cache = fts_cache_create(table);
	} else {
		table->fts = NULL;
	}
#endif /* !UNIV_HOTBACKUP */

	if (DICT_TF_HAS_SHARED_SPACE(table->flags)) {
		dict_get_and_save_space_name(table, true);
	}

	new(&table->foreign_set) dict_foreign_set();
	new(&table->referenced_set) dict_foreign_set();

	return(table);
}

/****************************************************************//**
Free a table memory object. */
void
dict_mem_table_free(
/*================*/
	dict_table_t*	table)		/*!< in: table */
{
	ut_ad(table);
	ut_ad(table->magic_n == DICT_TABLE_MAGIC_N);
	ut_d(table->cached = FALSE);

	if (dict_table_has_fts_index(table)
	    || DICT_TF2_FLAG_IS_SET(table, DICT_TF2_FTS_HAS_DOC_ID)
	    || DICT_TF2_FLAG_IS_SET(table, DICT_TF2_FTS_ADD_DOC_ID)) {
		if (table->fts) {
			fts_optimize_remove_table(table);

			fts_free(table);
		}
	}
#ifndef UNIV_HOTBACKUP
	dict_table_autoinc_destroy(table);
#endif /* UNIV_HOTBACKUP */

	dict_table_stats_latch_destroy(table);

	table->foreign_set.~dict_foreign_set();
	table->referenced_set.~dict_foreign_set();

	ut_free(table->name.m_name);
	table->name.m_name = NULL;

	/* Clean up virtual index info structures that are registered
	with virtual columns */
	for (ulint i = 0; i < table->n_v_def; i++) {
		dict_v_col_t*	vcol
			= dict_table_get_nth_v_col(table, i);

		UT_DELETE(vcol->v_indexes);
	}

	if (table->s_cols != NULL) {
		UT_DELETE(table->s_cols);
	}

	mem_heap_free(table->heap);
}

/****************************************************************//**
Append 'name' to 'col_names'.  @see dict_table_t::col_names
@return new column names array */
static
const char*
dict_add_col_name(
/*==============*/
	const char*	col_names,	/*!< in: existing column names, or
					NULL */
	ulint		cols,		/*!< in: number of existing columns */
	const char*	name,		/*!< in: new column name */
	mem_heap_t*	heap)		/*!< in: heap */
{
	ulint	old_len;
	ulint	new_len;
	ulint	total_len;
	char*	res;

	ut_ad(!cols == !col_names);

	/* Find out length of existing array. */
	if (col_names) {
		const char*	s = col_names;
		ulint		i;

		for (i = 0; i < cols; i++) {
			s += strlen(s) + 1;
		}

		old_len = s - col_names;
	} else {
		old_len = 0;
	}

	new_len = strlen(name) + 1;
	total_len = old_len + new_len;

	res = static_cast<char*>(mem_heap_alloc(heap, total_len));

	if (old_len > 0) {
		memcpy(res, col_names, old_len);
	}

	memcpy(res + old_len, name, new_len);

	return(res);
}

/**********************************************************************//**
Adds a column definition to a table. */
void
dict_mem_table_add_col(
/*===================*/
	dict_table_t*	table,	/*!< in: table */
	mem_heap_t*	heap,	/*!< in: temporary memory heap, or NULL */
	const char*	name,	/*!< in: column name, or NULL */
	ulint		mtype,	/*!< in: main datatype */
	ulint		prtype,	/*!< in: precise type */
	ulint		len)	/*!< in: precision */
{
	dict_col_t*	col;
	ulint		i;

	ut_ad(table);
	ut_ad(table->magic_n == DICT_TABLE_MAGIC_N);
	ut_ad(!heap == !name);

	ut_ad(!(prtype & DATA_VIRTUAL));

	i = table->n_def++;

	table->n_t_def++;

	if (name) {
		if (table->n_def == table->n_cols) {
			heap = table->heap;
		}
		if (i && !table->col_names) {
			/* All preceding column names are empty. */
			char* s = static_cast<char*>(
				mem_heap_zalloc(heap, table->n_def));

			table->col_names = s;
		}

		table->col_names = dict_add_col_name(table->col_names,
						     i, name, heap);
	}

	col = dict_table_get_nth_col(table, i);

	dict_mem_fill_column_struct(col, i, mtype, prtype, len);
}

>>>>>>> 538669b6
/** Adds a virtual column definition to a table.
@param[in,out]	table		table
@param[in,out]	heap		temporary memory heap, or NULL. It is
				used to store name when we have not finished
				adding all columns. When all columns are
				added, the whole name will copy to memory from
				table->heap
@param[in]	name		column name
@param[in]	mtype		main datatype
@param[in]	prtype		precise type
@param[in]	len		length
@param[in]	pos		position in a table
@param[in]	num_base	number of base columns
@return the virtual column definition */
dict_v_col_t*
dict_mem_table_add_v_col(
	dict_table_t*	table,
	mem_heap_t*	heap,
	const char*	name,
	ulint		mtype,
	ulint		prtype,
	ulint		len,
	ulint		pos,
	ulint		num_base)
{
	dict_v_col_t*	v_col;
	ulint		i;

	ut_ad(table);
	ut_ad(table->magic_n == DICT_TABLE_MAGIC_N);
	ut_ad(!heap == !name);

	ut_ad(prtype & DATA_VIRTUAL);

	i = table->n_v_def++;

	table->n_t_def++;

	if (name != NULL) {
		if (table->n_v_def == table->n_v_cols) {
			heap = table->heap;
		}

		if (i && !table->v_col_names) {
			/* All preceding column names are empty. */
			char* s = static_cast<char*>(
				mem_heap_zalloc(heap, table->n_v_def));

			table->v_col_names = s;
		}

		table->v_col_names = dict_add_col_name(table->v_col_names,
						       i, name, heap);
	}

	v_col = dict_table_get_nth_v_col(table, i);

	dict_mem_fill_column_struct(&v_col->m_col, pos, mtype, prtype, len);
	v_col->v_pos = i;

	if (num_base != 0) {
		v_col->base_col = static_cast<dict_col_t**>(mem_heap_zalloc(
					table->heap, num_base * sizeof(
						*v_col->base_col)));
	} else {
		v_col->base_col = NULL;
	}

	v_col->num_base = num_base;

	/* Initialize the index list for virtual columns */
	v_col->v_indexes = UT_NEW_NOKEY(dict_v_idx_list());

	return(v_col);
}

/** Adds a stored column definition to a table.
@param[in]	table		table
@param[in]	num_base	number of base columns. */
void
dict_mem_table_add_s_col(
	dict_table_t*	table,
	ulint		num_base)
{
	ulint	i = table->n_def - 1;
	dict_col_t*	col = dict_table_get_nth_col(table, i);
	dict_s_col_t	s_col;

	ut_ad(col != NULL);

	if (table->s_cols == NULL) {
		table->s_cols = UT_NEW_NOKEY(dict_s_col_list());
	}

	s_col.m_col = col;
	s_col.s_pos = i + table->n_v_def;

	if (num_base != 0) {
		s_col.base_col = static_cast<dict_col_t**>(mem_heap_zalloc(
			table->heap, num_base * sizeof(dict_col_t*)));
	} else {
		s_col.base_col = NULL;
	}

	s_col.num_base = num_base;
	table->s_cols->push_back(s_col);
}


/**********************************************************************//**
Renames a column of a table in the data dictionary cache. */
static
void
dict_mem_table_col_rename_low(
/*==========================*/
	dict_table_t*	table,	/*!< in/out: table */
	unsigned	i,	/*!< in: column offset corresponding to s */
	const char*	to,	/*!< in: new column name */
	const char*	s,	/*!< in: pointer to table->col_names */
	bool		is_virtual)
				/*!< in: if this is a virtual column */
{
	char*	t_col_names = const_cast<char*>(
		is_virtual ? table->v_col_names : table->col_names);
	ulint	n_col = is_virtual ? table->n_v_def : table->n_def;

	size_t from_len = strlen(s), to_len = strlen(to);

	ut_ad(i < table->n_def || is_virtual);
	ut_ad(i < table->n_v_def || !is_virtual);

	ut_ad(from_len <= NAME_LEN);
	ut_ad(to_len <= NAME_LEN);

	if (from_len == to_len) {
		/* The easy case: simply replace the column name in
		table->col_names. */
		strcpy(const_cast<char*>(s), to);
	} else {
		/* We need to adjust all affected index->field
		pointers, as in dict_index_add_col(). First, copy
		table->col_names. */
		ulint	prefix_len	= s - t_col_names;

		for (; i < n_col; i++) {
			s += strlen(s) + 1;
		}

		ulint	full_len	= s - t_col_names;
		char*	col_names;

		if (to_len > from_len) {
			col_names = static_cast<char*>(
				mem_heap_alloc(
					table->heap,
					full_len + to_len - from_len));

			memcpy(col_names, t_col_names, prefix_len);
		} else {
			col_names = const_cast<char*>(t_col_names);
		}

		memcpy(col_names + prefix_len, to, to_len);
		memmove(col_names + prefix_len + to_len,
			t_col_names + (prefix_len + from_len),
			full_len - (prefix_len + from_len));

		/* Replace the field names in every index. */
		for (dict_index_t* index = dict_table_get_first_index(table);
		     index != NULL;
		     index = dict_table_get_next_index(index)) {
			ulint	n_fields = dict_index_get_n_fields(index);

			for (ulint i = 0; i < n_fields; i++) {
				dict_field_t*	field
					= dict_index_get_nth_field(
						index, i);

				/* if is_virtual and that in field->col does
				not match, continue */
				if ((!is_virtual) !=
				    (!dict_col_is_virtual(field->col))) {
					continue;
				}

				ulint		name_ofs
					= field->name - t_col_names;
				if (name_ofs <= prefix_len) {
					field->name = col_names + name_ofs;
				} else {
					ut_a(name_ofs < full_len);
					field->name = col_names
						+ name_ofs + to_len - from_len;
				}
			}
		}

		if (is_virtual) {
			table->v_col_names = col_names;
		} else {
			table->col_names = col_names;
		}
	}

	/* Virtual columns are not allowed for foreign key */
	if (is_virtual) {
		return;
	}

	dict_foreign_t*	foreign;

	/* Replace the field names in every foreign key constraint. */
	for (dict_foreign_set::iterator it = table->foreign_set.begin();
	     it != table->foreign_set.end();
	     ++it) {

		foreign = *it;

		for (unsigned f = 0; f < foreign->n_fields; f++) {
			/* These can point straight to
			table->col_names, because the foreign key
			constraints will be freed at the same time
			when the table object is freed. */
			foreign->foreign_col_names[f]
				= dict_index_get_nth_field(
					foreign->foreign_index, f)->name;
		}
	}

	for (dict_foreign_set::iterator it = table->referenced_set.begin();
	     it != table->referenced_set.end();
	     ++it) {

		foreign = *it;

		for (unsigned f = 0; f < foreign->n_fields; f++) {
			/* foreign->referenced_col_names[] need to be
			copies, because the constraint may become
			orphan when foreign_key_checks=0 and the
			parent table is dropped. */

			const char* col_name = dict_index_get_nth_field(
				foreign->referenced_index, f)->name;

			if (strcmp(foreign->referenced_col_names[f],
				   col_name)) {
				char**	rc = const_cast<char**>(
					foreign->referenced_col_names + f);
				size_t	col_name_len_1 = strlen(col_name) + 1;

				if (col_name_len_1 <= strlen(*rc) + 1) {
					memcpy(*rc, col_name, col_name_len_1);
				} else {
					*rc = static_cast<char*>(
						mem_heap_dup(
							foreign->heap,
							col_name,
							col_name_len_1));
				}
			}
		}
	}
}

/**********************************************************************//**
Renames a column of a table in the data dictionary cache. */
void
dict_mem_table_col_rename(
/*======================*/
	dict_table_t*	table,	/*!< in/out: table */
	ulint		nth_col,/*!< in: column index */
	const char*	from,	/*!< in: old column name */
	const char*	to,	/*!< in: new column name */
	bool		is_virtual)
				/*!< in: if this is a virtual column */
{
	const char*	s = is_virtual ? table->v_col_names : table->col_names;

	ut_ad((!is_virtual && nth_col < table->n_def)
	       || (is_virtual && nth_col < table->n_v_def));

	for (ulint i = 0; i < nth_col; i++) {
		size_t	len = strlen(s);
		ut_ad(len > 0);
		s += len + 1;
	}

	/* This could fail if the data dictionaries are out of sync.
	Proceed with the renaming anyway. */
	ut_ad(!strcmp(from, s));

	dict_mem_table_col_rename_low(table, static_cast<unsigned>(nth_col),
				      to, s, is_virtual);
}

#ifndef UNIV_HOTBACKUP
/**********************************************************************//**
Creates and initializes a foreign constraint memory object.
@return own: foreign constraint struct */
dict_foreign_t*
dict_mem_foreign_create(void)
/*=========================*/
{
	dict_foreign_t*	foreign;
	mem_heap_t*	heap;
	DBUG_ENTER("dict_mem_foreign_create");

	heap = mem_heap_create(100);

	foreign = static_cast<dict_foreign_t*>(
		mem_heap_zalloc(heap, sizeof(dict_foreign_t)));

	foreign->heap = heap;

	DBUG_PRINT("dict_mem_foreign_create", ("heap: %p", heap));

	DBUG_RETURN(foreign);
}

/**********************************************************************//**
Sets the foreign_table_name_lookup pointer based on the value of
lower_case_table_names.  If that is 0 or 1, foreign_table_name_lookup
will point to foreign_table_name.  If 2, then another string is
allocated from foreign->heap and set to lower case. */
void
dict_mem_foreign_table_name_lookup_set(
/*===================================*/
	dict_foreign_t*	foreign,	/*!< in/out: foreign struct */
	ibool		do_alloc)	/*!< in: is an alloc needed */
{
	if (innobase_get_lower_case_table_names() == 2) {
		if (do_alloc) {
			ulint	len;

			len = strlen(foreign->foreign_table_name) + 1;

			foreign->foreign_table_name_lookup =
				static_cast<char*>(
					mem_heap_alloc(foreign->heap, len));
		}
		strcpy(foreign->foreign_table_name_lookup,
		       foreign->foreign_table_name);
		innobase_casedn_str(foreign->foreign_table_name_lookup);
	} else {
		foreign->foreign_table_name_lookup
			= foreign->foreign_table_name;
	}
}

/**********************************************************************//**
Sets the referenced_table_name_lookup pointer based on the value of
lower_case_table_names.  If that is 0 or 1, referenced_table_name_lookup
will point to referenced_table_name.  If 2, then another string is
allocated from foreign->heap and set to lower case. */
void
dict_mem_referenced_table_name_lookup_set(
/*======================================*/
	dict_foreign_t*	foreign,	/*!< in/out: foreign struct */
	ibool		do_alloc)	/*!< in: is an alloc needed */
{
	if (innobase_get_lower_case_table_names() == 2) {
		if (do_alloc) {
			ulint	len;

			len = strlen(foreign->referenced_table_name) + 1;

			foreign->referenced_table_name_lookup =
				static_cast<char*>(
					mem_heap_alloc(foreign->heap, len));
		}
		strcpy(foreign->referenced_table_name_lookup,
		       foreign->referenced_table_name);
		innobase_casedn_str(foreign->referenced_table_name_lookup);
	} else {
		foreign->referenced_table_name_lookup
			= foreign->referenced_table_name;
	}
}
#endif /* !UNIV_HOTBACKUP */

/**********************************************************************//**
Frees an index memory object. */
void
dict_mem_index_free(
/*================*/
	dict_index_t*	index)	/*!< in: index */
{
	ut_ad(index);
	ut_ad(index->magic_n == DICT_INDEX_MAGIC_N);

	dict_index_zip_pad_mutex_destroy(index);

	if (dict_index_is_spatial(index)) {
		rtr_info_active::iterator	it;
		rtr_info_t*			rtr_info;

		for (it = index->rtr_track->rtr_active->begin();
		     it != index->rtr_track->rtr_active->end(); ++it) {
			rtr_info = *it;

			rtr_info->index = NULL;
		}

		mutex_destroy(&index->rtr_ssn.mutex);
		mutex_destroy(&index->rtr_track->rtr_active_mutex);
		UT_DELETE(index->rtr_track->rtr_active);
	}

	mem_heap_free(index->heap);
}

/** Create a temporary tablename like "#sql-ibtid-inc" where
  tid = the Table ID
  inc = a randomly initialized number that is incremented for each file
The table ID is a 64 bit integer, can use up to 20 digits, and is initialized
at bootstrap. The second number is 32 bits, can use up to 10 digits, and is
initialized at startup to a randomly distributed number. It is hoped that the
combination of these two numbers will provide a reasonably unique temporary
file name.
@param[in]	heap	A memory heap
@param[in]	dbtab	Table name in the form database/table name
@param[in]	id	Table id
@return A unique temporary tablename suitable for InnoDB use */
char*
dict_mem_create_temporary_tablename(
	mem_heap_t*	heap,
	const char*	dbtab,
	table_id_t	id)
{
	size_t		size;
	char*		name;
	const char*	dbend   = strchr(dbtab, '/');
	ut_ad(dbend);
	size_t		dblen   = dbend - dbtab + 1;

	/* Increment a randomly initialized  number for each temp file. */
	os_atomic_increment_uint32(&dict_temp_file_num, 1);

	size = dblen + (sizeof(TEMP_FILE_PREFIX) + 3 + 20 + 1 + 10);
	name = static_cast<char*>(mem_heap_alloc(heap, size));
	memcpy(name, dbtab, dblen);
	ut_snprintf(name + dblen, size - dblen,
		    TEMP_FILE_PREFIX_INNODB UINT64PF "-" UINT32PF,
		    id, dict_temp_file_num);

	return(name);
}

/** Initialize dict memory variables */
void
dict_mem_init(void)
{
	/* Initialize a randomly distributed temporary file number */
	ib_uint32_t	now = static_cast<ib_uint32_t>(ut_time());

	const byte*	buf = reinterpret_cast<const byte*>(&now);

	dict_temp_file_num = ut_crc32(buf, sizeof(now));

	DBUG_PRINT("dict_mem_init",
		   ("Starting Temporary file number is " UINT32PF,
		   dict_temp_file_num));
}

/** Validate the search order in the foreign key set.
@param[in]	fk_set	the foreign key set to be validated
@return true if search order is fine in the set, false otherwise. */
bool
dict_foreign_set_validate(
	const dict_foreign_set&	fk_set)
{
	dict_foreign_not_exists	not_exists(fk_set);

	dict_foreign_set::iterator it = std::find_if(
		fk_set.begin(), fk_set.end(), not_exists);

	if (it == fk_set.end()) {
		return(true);
	}

	dict_foreign_t*	foreign = *it;
	std::cerr << "Foreign key lookup failed: " << *foreign;
	std::cerr << fk_set;
	ut_ad(0);
	return(false);
}

/** Validate the search order in the foreign key sets of the table
(foreign_set and referenced_set).
@param[in]	table	table whose foreign key sets are to be validated
@return true if foreign key sets are fine, false otherwise. */
bool
dict_foreign_set_validate(
	const dict_table_t&	table)
{
	return(dict_foreign_set_validate(table.foreign_set)
	       && dict_foreign_set_validate(table.referenced_set));
}

std::ostream&
operator<< (std::ostream& out, const dict_foreign_t& foreign)
{
	out << "[dict_foreign_t: id='" << foreign.id << "'";

	if (foreign.foreign_table_name != NULL) {
		out << ",for: '" << foreign.foreign_table_name << "'";
	}

	out << "]";
	return(out);
}

std::ostream&
operator<< (std::ostream& out, const dict_foreign_set& fk_set)
{
	out << "[dict_foreign_set:";
	std::for_each(fk_set.begin(), fk_set.end(), dict_foreign_print(out));
	out << "]" << std::endl;
	return(out);
}
<|MERGE_RESOLUTION|>--- conflicted
+++ resolved
@@ -82,241 +82,6 @@
 	return(s << ut_get_name(NULL, table_name.m_name));
 }
 
-<<<<<<< HEAD
-=======
-/**********************************************************************//**
-Creates a table memory object.
-@return own: table object */
-dict_table_t*
-dict_mem_table_create(
-/*==================*/
-	const char*	name,	/*!< in: table name */
-	ulint		space,	/*!< in: space where the clustered index of
-				the table is placed */
-	ulint		n_cols,	/*!< in: total number of columns including
-				virtual and non-virtual columns */
-	ulint		n_v_cols,/*!< in: number of virtual columns */
-	ulint		flags,	/*!< in: table flags */
-	ulint		flags2)	/*!< in: table flags2 */
-{
-	dict_table_t*	table;
-	mem_heap_t*	heap;
-
-	ut_ad(name);
-	ut_a(dict_tf2_is_valid(flags, flags2));
-	ut_a(!(flags2 & DICT_TF2_UNUSED_BIT_MASK));
-
-	heap = mem_heap_create(DICT_HEAP_SIZE);
-
-	table = static_cast<dict_table_t*>(
-		mem_heap_zalloc(heap, sizeof(*table)));
-
-	lock_table_lock_list_init(&table->locks);
-
-	UT_LIST_INIT(table->indexes, &dict_index_t::indexes);
-
-	table->heap = heap;
-
-	ut_d(table->magic_n = DICT_TABLE_MAGIC_N);
-
-	table->flags = (unsigned int) flags;
-	table->flags2 = (unsigned int) flags2;
-	table->name.m_name = mem_strdup(name);
-	table->space = (unsigned int) space;
-	table->n_t_cols = (unsigned int) (n_cols +
-			dict_table_get_n_sys_cols(table));
-	table->n_v_cols = (unsigned int) (n_v_cols);
-	table->n_cols = table->n_t_cols - table->n_v_cols;
-
-	table->cols = static_cast<dict_col_t*>(
-		mem_heap_alloc(heap, table->n_cols * sizeof(dict_col_t)));
-	table->v_cols = static_cast<dict_v_col_t*>(
-		mem_heap_alloc(heap, n_v_cols * sizeof(*table->v_cols)));
-
-	/* true means that the stats latch will be enabled -
-	dict_table_stats_lock() will not be noop. */
-	dict_table_stats_latch_create(table, true);
-
-#ifndef UNIV_HOTBACKUP
-	table->autoinc_lock = static_cast<ib_lock_t*>(
-		mem_heap_alloc(heap, lock_get_size()));
-
-	/* lazy creation of table autoinc latch */
-	dict_table_autoinc_create_lazy(table);
-
-	table->autoinc = 0;
-	table->sess_row_id = 0;
-	table->sess_trx_id = 0;
-
-	/* The number of transactions that are either waiting on the
-	AUTOINC lock or have been granted the lock. */
-	table->n_waiting_or_granted_auto_inc_locks = 0;
-
-	/* If the table has an FTS index or we are in the process
-	of building one, create the table->fts */
-	if (dict_table_has_fts_index(table)
-	    || DICT_TF2_FLAG_IS_SET(table, DICT_TF2_FTS_HAS_DOC_ID)
-	    || DICT_TF2_FLAG_IS_SET(table, DICT_TF2_FTS_ADD_DOC_ID)) {
-		table->fts = fts_create(table);
-		table->fts->cache = fts_cache_create(table);
-	} else {
-		table->fts = NULL;
-	}
-#endif /* !UNIV_HOTBACKUP */
-
-	if (DICT_TF_HAS_SHARED_SPACE(table->flags)) {
-		dict_get_and_save_space_name(table, true);
-	}
-
-	new(&table->foreign_set) dict_foreign_set();
-	new(&table->referenced_set) dict_foreign_set();
-
-	return(table);
-}
-
-/****************************************************************//**
-Free a table memory object. */
-void
-dict_mem_table_free(
-/*================*/
-	dict_table_t*	table)		/*!< in: table */
-{
-	ut_ad(table);
-	ut_ad(table->magic_n == DICT_TABLE_MAGIC_N);
-	ut_d(table->cached = FALSE);
-
-	if (dict_table_has_fts_index(table)
-	    || DICT_TF2_FLAG_IS_SET(table, DICT_TF2_FTS_HAS_DOC_ID)
-	    || DICT_TF2_FLAG_IS_SET(table, DICT_TF2_FTS_ADD_DOC_ID)) {
-		if (table->fts) {
-			fts_optimize_remove_table(table);
-
-			fts_free(table);
-		}
-	}
-#ifndef UNIV_HOTBACKUP
-	dict_table_autoinc_destroy(table);
-#endif /* UNIV_HOTBACKUP */
-
-	dict_table_stats_latch_destroy(table);
-
-	table->foreign_set.~dict_foreign_set();
-	table->referenced_set.~dict_foreign_set();
-
-	ut_free(table->name.m_name);
-	table->name.m_name = NULL;
-
-	/* Clean up virtual index info structures that are registered
-	with virtual columns */
-	for (ulint i = 0; i < table->n_v_def; i++) {
-		dict_v_col_t*	vcol
-			= dict_table_get_nth_v_col(table, i);
-
-		UT_DELETE(vcol->v_indexes);
-	}
-
-	if (table->s_cols != NULL) {
-		UT_DELETE(table->s_cols);
-	}
-
-	mem_heap_free(table->heap);
-}
-
-/****************************************************************//**
-Append 'name' to 'col_names'.  @see dict_table_t::col_names
-@return new column names array */
-static
-const char*
-dict_add_col_name(
-/*==============*/
-	const char*	col_names,	/*!< in: existing column names, or
-					NULL */
-	ulint		cols,		/*!< in: number of existing columns */
-	const char*	name,		/*!< in: new column name */
-	mem_heap_t*	heap)		/*!< in: heap */
-{
-	ulint	old_len;
-	ulint	new_len;
-	ulint	total_len;
-	char*	res;
-
-	ut_ad(!cols == !col_names);
-
-	/* Find out length of existing array. */
-	if (col_names) {
-		const char*	s = col_names;
-		ulint		i;
-
-		for (i = 0; i < cols; i++) {
-			s += strlen(s) + 1;
-		}
-
-		old_len = s - col_names;
-	} else {
-		old_len = 0;
-	}
-
-	new_len = strlen(name) + 1;
-	total_len = old_len + new_len;
-
-	res = static_cast<char*>(mem_heap_alloc(heap, total_len));
-
-	if (old_len > 0) {
-		memcpy(res, col_names, old_len);
-	}
-
-	memcpy(res + old_len, name, new_len);
-
-	return(res);
-}
-
-/**********************************************************************//**
-Adds a column definition to a table. */
-void
-dict_mem_table_add_col(
-/*===================*/
-	dict_table_t*	table,	/*!< in: table */
-	mem_heap_t*	heap,	/*!< in: temporary memory heap, or NULL */
-	const char*	name,	/*!< in: column name, or NULL */
-	ulint		mtype,	/*!< in: main datatype */
-	ulint		prtype,	/*!< in: precise type */
-	ulint		len)	/*!< in: precision */
-{
-	dict_col_t*	col;
-	ulint		i;
-
-	ut_ad(table);
-	ut_ad(table->magic_n == DICT_TABLE_MAGIC_N);
-	ut_ad(!heap == !name);
-
-	ut_ad(!(prtype & DATA_VIRTUAL));
-
-	i = table->n_def++;
-
-	table->n_t_def++;
-
-	if (name) {
-		if (table->n_def == table->n_cols) {
-			heap = table->heap;
-		}
-		if (i && !table->col_names) {
-			/* All preceding column names are empty. */
-			char* s = static_cast<char*>(
-				mem_heap_zalloc(heap, table->n_def));
-
-			table->col_names = s;
-		}
-
-		table->col_names = dict_add_col_name(table->col_names,
-						     i, name, heap);
-	}
-
-	col = dict_table_get_nth_col(table, i);
-
-	dict_mem_fill_column_struct(col, i, mtype, prtype, len);
-}
-
->>>>>>> 538669b6
 /** Adds a virtual column definition to a table.
 @param[in,out]	table		table
 @param[in,out]	heap		temporary memory heap, or NULL. It is
@@ -416,7 +181,7 @@
 
 	if (num_base != 0) {
 		s_col.base_col = static_cast<dict_col_t**>(mem_heap_zalloc(
-			table->heap, num_base * sizeof(dict_col_t*)));
+					table->heap, num_base * sizeof(dict_col_t*)));
 	} else {
 		s_col.base_col = NULL;
 	}
