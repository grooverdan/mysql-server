/*****************************************************************************

Copyright (c) 2000, 2013, Oracle and/or its affiliates. All rights reserved.
Copyright (c) 2008, 2009 Google Inc.
Copyright (c) 2009, Percona Inc.
Copyright (c) 2012, Facebook Inc.

Portions of this file contain modifications contributed and copyrighted by
Google, Inc. Those modifications are gratefully acknowledged and are described
briefly in the InnoDB documentation. The contributions by Google are
incorporated with their permission, and subject to the conditions contained in
the file COPYING.Google.

Portions of this file contain modifications contributed and copyrighted
by Percona Inc.. Those modifications are
gratefully acknowledged and are described briefly in the InnoDB
documentation. The contributions by Percona Inc. are incorporated with
their permission, and subject to the conditions contained in the file
COPYING.Percona.

This program is free software; you can redistribute it and/or modify it under
the terms of the GNU General Public License as published by the Free Software
Foundation; version 2 of the License.

This program is distributed in the hope that it will be useful, but WITHOUT
ANY WARRANTY; without even the implied warranty of MERCHANTABILITY or FITNESS
FOR A PARTICULAR PURPOSE. See the GNU General Public License for more details.

You should have received a copy of the GNU General Public License along with
this program; if not, write to the Free Software Foundation, Inc.,
51 Franklin Street, Suite 500, Boston, MA 02110-1335 USA

*****************************************************************************/

#include <sql_table.h>	// explain_filename, nz2, EXPLAIN_PARTITIONS_AS_COMMENT,
			// EXPLAIN_FILENAME_MAX_EXTRA_LENGTH

#include <sql_acl.h>	// PROCESS_ACL
#include <debug_sync.h> // DEBUG_SYNC
#include <my_base.h>	// HA_OPTION_*
#include <mysys_err.h>
#include <mysql/innodb_priv.h>

/** @file ha_innodb.cc */

/* Include necessary InnoDB headers */
#include "univ.i"
#include "buf0dump.h"
#include "buf0lru.h"
#include "buf0flu.h"
#include "buf0dblwr.h"
#include "btr0sea.h"
#include "os0file.h"
#include "os0thread.h"
#include "srv0srv.h"
#include "srv0start.h"
#include "srv0space.h"
#include "trx0roll.h"
#include "trx0trx.h"

#include "trx0sys.h"
#include "mtr0mtr.h"
#include "rem0types.h"
#include "row0ins.h"
#include "row0mysql.h"
#include "row0sel.h"
#include "row0upd.h"
#include "log0log.h"
#include "lock0lock.h"
#include "dict0crea.h"
#include "btr0cur.h"
#include "btr0btr.h"
#include "fsp0fsp.h"
#include "sync0sync.h"
#include "fil0fil.h"
#include "trx0xa.h"
#include "row0merge.h"
#include "dict0boot.h"
#include "dict0stats.h"
#include "dict0stats_bg.h"
#include "ha_prototypes.h"
#include "ut0mem.h"
#include "ibuf0ibuf.h"
#include "dict0dict.h"
#include "srv0mon.h"
#include "api0api.h"
#include "api0misc.h"
#include "pars0pars.h"
#include "fts0fts.h"
#include "fts0types.h"
#include "row0import.h"
#include "row0quiesce.h"
#ifdef UNIV_DEBUG
#include "trx0purge.h"
#endif /* UNIV_DEBUG */
#include "fts0priv.h"
#include "page0zip.h"

#include "ha_innodb.h"
#include "i_s.h"

# ifndef MYSQL_PLUGIN_IMPORT
#  define MYSQL_PLUGIN_IMPORT /* nothing */
# endif /* MYSQL_PLUGIN_IMPORT */

/** to protect innobase_open_files */
static mysql_mutex_t innobase_share_mutex;
/** to force correct commit order in binlog */
static ulong commit_threads = 0;
static mysql_mutex_t commit_threads_m;
static mysql_cond_t commit_cond;
static mysql_mutex_t commit_cond_m;
static bool innodb_inited = 0;

#define INSIDE_HA_INNOBASE_CC

#define EQ_CURRENT_THD(thd) ((thd) == current_thd)

static struct handlerton* innodb_hton_ptr;

static const long AUTOINC_OLD_STYLE_LOCKING = 0;
static const long AUTOINC_NEW_STYLE_LOCKING = 1;
static const long AUTOINC_NO_LOCKING = 2;

static long innobase_mirrored_log_groups;
static long innobase_log_buffer_size;
static long innobase_additional_mem_pool_size;
static long innobase_file_io_threads;
static long innobase_open_files;
static long innobase_autoinc_lock_mode;
static ulong innobase_commit_concurrency = 0;
static ulong innobase_read_io_threads;
static ulong innobase_write_io_threads;
static long innobase_buffer_pool_instances = 1;

static long long innobase_buffer_pool_size, innobase_log_file_size;

/** Percentage of the buffer pool to reserve for 'old' blocks.
Connected to buf_LRU_old_ratio. */
static uint innobase_old_blocks_pct;

/** Maximum on-disk size of change buffer in terms of percentage
of the buffer pool. */
static uint innobase_change_buffer_max_size = CHANGE_BUFFER_DEFAULT_SIZE;

static ulong innobase_compression_level = DEFAULT_COMPRESSION_LEVEL;

/* The default values for the following char* start-up parameters
are determined in innobase_init below: */

static char*	innobase_data_home_dir			= NULL;
static char*	innobase_data_file_path			= NULL;
static char*	innobase_temp_data_file_path		= NULL;
static char*	innobase_file_format_name		= NULL;
static char*	innobase_change_buffering		= NULL;
static char*	innobase_enable_monitor_counter		= NULL;
static char*	innobase_disable_monitor_counter	= NULL;
static char*	innobase_reset_monitor_counter		= NULL;
static char*	innobase_reset_all_monitor_counter	= NULL;

/* The highest file format being used in the database. The value can be
set by user, however, it will be adjusted to the newer file format if
a table of such format is created/opened. */
static char*	innobase_file_format_max		= NULL;

static char*	innobase_file_flush_method		= NULL;

/* This variable can be set in the server configure file, specifying
stopword table to be used */
static char*	innobase_server_stopword_table		= NULL;

/* Below we have boolean-valued start-up parameters, and their default
values */

static ulong	innobase_fast_shutdown			= 1;
static my_bool	innobase_file_format_check		= TRUE;
#ifdef UNIV_LOG_ARCHIVE
static my_bool	innobase_log_archive			= FALSE;
static char*	innobase_log_arch_dir			= NULL;
#endif /* UNIV_LOG_ARCHIVE */
static my_bool	innobase_use_doublewrite		= TRUE;
static my_bool	innobase_use_checksums			= TRUE;
static my_bool	innobase_locks_unsafe_for_binlog	= FALSE;
static my_bool	innobase_rollback_on_timeout		= FALSE;
static my_bool	innobase_create_status_file		= FALSE;
static my_bool	innobase_stats_on_metadata		= TRUE;
static my_bool	innobase_large_prefix			= FALSE;
static my_bool	innodb_optimize_fulltext_only		= FALSE;

static char*	innodb_version_str = (char*) INNODB_VERSION_STR;

static char*	fts_server_stopword_table		= NULL;

/** Possible values for system variable "innodb_stats_method". The values
are defined the same as its corresponding MyISAM system variable
"myisam_stats_method"(see "myisam_stats_method_names"), for better usability */
static const char* innodb_stats_method_names[] = {
	"nulls_equal",
	"nulls_unequal",
	"nulls_ignored",
	NullS
};

/** Used to define an enumerate type of the system variable innodb_stats_method.
This is the same as "myisam_stats_method_typelib" */
static TYPELIB innodb_stats_method_typelib = {
	array_elements(innodb_stats_method_names) - 1,
	"innodb_stats_method_typelib",
	innodb_stats_method_names,
	NULL
};

/** Possible values for system variable "innodb_checksum_algorithm". */
static const char* innodb_checksum_algorithm_names[] = {
	"crc32",
	"strict_crc32",
	"innodb",
	"strict_innodb",
	"none",
	"strict_none",
	NullS
};

/** Used to define an enumerate type of the system variable
innodb_checksum_algorithm. */
static TYPELIB innodb_checksum_algorithm_typelib = {
	array_elements(innodb_checksum_algorithm_names) - 1,
	"innodb_checksum_algorithm_typelib",
	innodb_checksum_algorithm_names,
	NULL
};

/* The following counter is used to convey information to InnoDB
about server activity: in selects it is not sensible to call
srv_active_wake_master_thread after each fetch or search, we only do
it every INNOBASE_WAKE_INTERVAL'th step. */

#define INNOBASE_WAKE_INTERVAL	32
static ulong	innobase_active_counter	= 0;

static hash_table_t*	innobase_open_tables;

/** Allowed values of innodb_change_buffering */
static const char* innobase_change_buffering_values[IBUF_USE_COUNT] = {
	"none",		/* IBUF_USE_NONE */
	"inserts",	/* IBUF_USE_INSERT */
	"deletes",	/* IBUF_USE_DELETE_MARK */
	"changes",	/* IBUF_USE_INSERT_DELETE_MARK */
	"purges",	/* IBUF_USE_DELETE */
	"all"		/* IBUF_USE_ALL */
};

/* Call back function array defined by MySQL and used to
retrieve FTS results. */
const struct _ft_vft ft_vft_result = {NULL,
				      innobase_fts_find_ranking,
				      innobase_fts_close_ranking,
				      innobase_fts_retrieve_ranking,
				      NULL};

const struct _ft_vft_ext ft_vft_ext_result = {innobase_fts_get_version,
					      innobase_fts_flags,
					      innobase_fts_retrieve_docid,
					      innobase_fts_count_matches};

#ifdef HAVE_PSI_INTERFACE
/* Keys to register pthread mutexes/cond in the current file with
performance schema */
static mysql_pfs_key_t	innobase_share_mutex_key;
static mysql_pfs_key_t	commit_threads_m_key;
static mysql_pfs_key_t	commit_cond_mutex_key;
static mysql_pfs_key_t	commit_cond_key;

static PSI_mutex_info	all_pthread_mutexes[] = {
	{&commit_threads_m_key, "commit_threads_m", 0},
	{&commit_cond_mutex_key, "commit_cond_mutex", 0},
	{&innobase_share_mutex_key, "innobase_share_mutex", 0}
};

static PSI_cond_info	all_innodb_conds[] = {
	{&commit_cond_key, "commit_cond", 0}
};

# ifdef UNIV_PFS_MUTEX
/* all_innodb_mutexes array contains mutexes that are
performance schema instrumented if "UNIV_PFS_MUTEX"
is defined */
static PSI_mutex_info all_innodb_mutexes[] = {
	{&autoinc_mutex_key, "autoinc_mutex", 0},
#  ifndef PFS_SKIP_BUFFER_MUTEX_RWLOCK
	{&buffer_block_mutex_key, "buffer_block_mutex", 0},
#  endif /* !PFS_SKIP_BUFFER_MUTEX_RWLOCK */
	{&buf_pool_mutex_key, "buf_pool_mutex", 0},
	{&buf_pool_zip_mutex_key, "buf_pool_zip_mutex", 0},
	{&cache_last_read_mutex_key, "cache_last_read_mutex", 0},
	{&dict_foreign_err_mutex_key, "dict_foreign_err_mutex", 0},
	{&dict_sys_mutex_key, "dict_sys_mutex", 0},
	{&dict_stats_recalc_pool_mutex_key, "dict_stats_recalc_pool_mutex_key", 0},
	{&file_format_max_mutex_key, "file_format_max_mutex", 0},
	{&fil_system_mutex_key, "fil_system_mutex", 0},
	{&flush_list_mutex_key, "flush_list_mutex", 0},
	{&fts_bg_threads_mutex_key, "fts_bg_threads_mutex", 0},
	{&fts_delete_mutex_key, "fts_delete_mutex", 0},
	{&fts_optimize_mutex_key, "fts_optimize_mutex", 0},
	{&fts_doc_id_mutex_key, "fts_doc_id_mutex", 0},
	{&log_flush_order_mutex_key, "log_flush_order_mutex", 0},
	{&hash_table_mutex_key, "hash_table_mutex", 0},
	{&ibuf_bitmap_mutex_key, "ibuf_bitmap_mutex", 0},
	{&ibuf_mutex_key, "ibuf_mutex", 0},
	{&ibuf_pessimistic_insert_mutex_key,
		 "ibuf_pessimistic_insert_mutex", 0},
#  ifndef HAVE_ATOMIC_BUILTINS
	{&server_mutex_key, "server_mutex", 0},
#  endif /* !HAVE_ATOMIC_BUILTINS */
	{&log_sys_mutex_key, "log_sys_mutex", 0},
#  ifdef UNIV_MEM_DEBUG
	{&mem_hash_mutex_key, "mem_hash_mutex", 0},
#  endif /* UNIV_MEM_DEBUG */
	{&mem_pool_mutex_key, "mem_pool_mutex", 0},
	{&mutex_list_mutex_key, "mutex_list_mutex", 0},
	{&page_zip_stat_per_index_mutex_key, "page_zip_stat_per_index_mutex", 0},
	{&purge_sys_bh_mutex_key, "purge_sys_bh_mutex", 0},
	{&recv_sys_mutex_key, "recv_sys_mutex", 0},
	{&recv_writer_mutex_key, "recv_writer_mutex", 0},
	{&rseg_mutex_key, "rseg_mutex", 0},
#  ifdef UNIV_SYNC_DEBUG
	{&rw_lock_debug_mutex_key, "rw_lock_debug_mutex", 0},
#  endif /* UNIV_SYNC_DEBUG */
	{&rw_lock_list_mutex_key, "rw_lock_list_mutex", 0},
	{&rw_lock_mutex_key, "rw_lock_mutex", 0},
	{&srv_dict_tmpfile_mutex_key, "srv_dict_tmpfile_mutex", 0},
	{&srv_innodb_monitor_mutex_key, "srv_innodb_monitor_mutex", 0},
	{&srv_misc_tmpfile_mutex_key, "srv_misc_tmpfile_mutex", 0},
	{&srv_monitor_file_mutex_key, "srv_monitor_file_mutex", 0},
#  ifdef UNIV_SYNC_DEBUG
	{&sync_thread_mutex_key, "sync_thread_mutex", 0},
#  endif /* UNIV_SYNC_DEBUG */
	{&buf_dblwr_mutex_key, "buf_dblwr_mutex", 0},
	{&trx_undo_mutex_key, "trx_undo_mutex", 0},
	{&srv_sys_mutex_key, "srv_sys_mutex", 0},
	{&lock_sys_mutex_key, "lock_mutex", 0},
	{&lock_sys_wait_mutex_key, "lock_wait_mutex", 0},
	{&trx_mutex_key, "trx_mutex", 0},
	{&srv_sys_tasks_mutex_key, "srv_threads_mutex", 0},
	/* mutex with os_fast_mutex_ interfaces */
#  ifndef PFS_SKIP_EVENT_MUTEX
	{&event_os_mutex_key, "event_os_mutex", 0},
#  endif /* PFS_SKIP_EVENT_MUTEX */
	{&os_mutex_key, "os_mutex", 0},
#ifndef HAVE_ATOMIC_BUILTINS
	{&srv_conc_mutex_key, "srv_conc_mutex", 0},
#endif /* !HAVE_ATOMIC_BUILTINS */
#ifndef HAVE_ATOMIC_BUILTINS_64
	{&monitor_mutex_key, "monitor_mutex", 0},
#endif /* !HAVE_ATOMIC_BUILTINS_64 */
	{&ut_list_mutex_key, "ut_list_mutex", 0},
	{&trx_sys_mutex_key, "trx_sys_mutex", 0},
	{&zip_pad_mutex_key, "zip_pad_mutex", 0},
};
# endif /* UNIV_PFS_MUTEX */

# ifdef UNIV_PFS_RWLOCK
/* all_innodb_rwlocks array contains rwlocks that are
performance schema instrumented if "UNIV_PFS_RWLOCK"
is defined */
static PSI_rwlock_info all_innodb_rwlocks[] = {
#  ifdef UNIV_LOG_ARCHIVE
	{&archive_lock_key, "archive_lock", 0},
#  endif /* UNIV_LOG_ARCHIVE */
	{&btr_search_latch_key, "btr_search_latch", 0},
#  ifndef PFS_SKIP_BUFFER_MUTEX_RWLOCK
	{&buf_block_lock_key, "buf_block_lock", 0},
#  endif /* !PFS_SKIP_BUFFER_MUTEX_RWLOCK */
#  ifdef UNIV_SYNC_DEBUG
	{&buf_block_debug_latch_key, "buf_block_debug_latch", 0},
#  endif /* UNIV_SYNC_DEBUG */
	{&dict_operation_lock_key, "dict_operation_lock", 0},
	{&fil_space_latch_key, "fil_space_latch", 0},
	{&checkpoint_lock_key, "checkpoint_lock", 0},
	{&fts_cache_rw_lock_key, "fts_cache_rw_lock", 0},
	{&fts_cache_init_rw_lock_key, "fts_cache_init_rw_lock", 0},
	{&trx_i_s_cache_lock_key, "trx_i_s_cache_lock", 0},
	{&trx_purge_latch_key, "trx_purge_latch", 0},
	{&index_tree_rw_lock_key, "index_tree_rw_lock", 0},
	{&index_online_log_key, "index_online_log", 0},
	{&dict_table_stats_latch_key, "dict_table_stats", 0},
	{&hash_table_rw_lock_key, "hash table locks", 0}
};
# endif /* UNIV_PFS_RWLOCK */

# ifdef UNIV_PFS_THREAD
/* all_innodb_threads array contains threads that are
performance schema instrumented if "UNIV_PFS_THREAD"
is defined */
static PSI_thread_info	all_innodb_threads[] = {
	{&trx_rollback_clean_thread_key, "trx_rollback_clean_thread", 0},
	{&io_ibuf_thread_key, "io_ibuf_thread", 0},
	{&io_log_thread_key, "io_log_thread", 0},
	{&io_read_thread_key, "io_read_thread", 0},
	{&io_write_thread_key, "io_write_thread", 0},
	{&io_handler_thread_key, "io_handler_thread", 0},
	{&srv_lock_timeout_thread_key, "srv_lock_timeout_thread", 0},
	{&srv_error_monitor_thread_key, "srv_error_monitor_thread", 0},
	{&srv_monitor_thread_key, "srv_monitor_thread", 0},
	{&srv_master_thread_key, "srv_master_thread", 0},
	{&srv_purge_thread_key, "srv_purge_thread", 0},
	{&buf_page_cleaner_thread_key, "page_cleaner_thread", 0},
	{&recv_writer_thread_key, "recovery writer thread", 0}
};
# endif /* UNIV_PFS_THREAD */

# ifdef UNIV_PFS_IO
/* all_innodb_files array contains the type of files that are
performance schema instrumented if "UNIV_PFS_IO" is defined */
static PSI_file_info	all_innodb_files[] = {
	{&innodb_file_data_key, "innodb_data_file", 0},
	{&innodb_file_log_key, "innodb_log_file", 0},
	{&innodb_file_temp_key, "innodb_temp_file", 0}
};
# endif /* UNIV_PFS_IO */
#endif /* HAVE_PSI_INTERFACE */

/** Always normalize table name to lower case on Windows */
#ifdef __WIN__
#define normalize_table_name(norm_name, name)           \
	normalize_table_name_low(norm_name, name, TRUE)
#else
#define normalize_table_name(norm_name, name)           \
	normalize_table_name_low(norm_name, name, FALSE)
#endif /* __WIN__ */

/** Set up InnoDB API callback function array */
ib_cb_t innodb_api_cb[] = {
	(ib_cb_t) ib_cursor_open_table,
	(ib_cb_t) ib_cursor_read_row,
	(ib_cb_t) ib_cursor_insert_row,
	(ib_cb_t) ib_cursor_delete_row,
	(ib_cb_t) ib_cursor_update_row,
	(ib_cb_t) ib_cursor_moveto,
	(ib_cb_t) ib_cursor_first,
	(ib_cb_t) ib_cursor_next,
	(ib_cb_t) ib_cursor_last,
	(ib_cb_t) ib_cursor_set_match_mode,
	(ib_cb_t) ib_sec_search_tuple_create,
	(ib_cb_t) ib_clust_read_tuple_create,
	(ib_cb_t) ib_tuple_delete,
	(ib_cb_t) ib_tuple_copy,
	(ib_cb_t) ib_tuple_read_u32,
	(ib_cb_t) ib_tuple_write_u32,
	(ib_cb_t) ib_tuple_read_u64,
	(ib_cb_t) ib_tuple_write_u64,
	(ib_cb_t) ib_tuple_read_i32,
	(ib_cb_t) ib_tuple_write_i32,
	(ib_cb_t) ib_tuple_read_i64,
	(ib_cb_t) ib_tuple_write_i64,
	(ib_cb_t) ib_tuple_get_n_cols,
	(ib_cb_t) ib_col_set_value,
	(ib_cb_t) ib_col_get_value,
	(ib_cb_t) ib_col_get_meta,
	(ib_cb_t) ib_trx_begin,
	(ib_cb_t) ib_trx_commit,
	(ib_cb_t) ib_trx_rollback,
	(ib_cb_t) ib_trx_start,
	(ib_cb_t) ib_trx_release,
	(ib_cb_t) ib_trx_state,
	(ib_cb_t) ib_cursor_lock,
	(ib_cb_t) ib_cursor_close,
	(ib_cb_t) ib_cursor_new_trx,
	(ib_cb_t) ib_cursor_reset,
	(ib_cb_t) ib_open_table_by_name,
	(ib_cb_t) ib_col_get_name,
	(ib_cb_t) ib_table_truncate,
	(ib_cb_t) ib_cursor_open_index_using_name,
	(ib_cb_t) ib_close_thd,
	(ib_cb_t) ib_cfg_get_cfg,
	(ib_cb_t) ib_cursor_set_cluster_access,
	(ib_cb_t) ib_cursor_commit_trx,
	(ib_cb_t) ib_cfg_trx_level,
	(ib_cb_t) ib_tuple_get_n_user_cols,
	(ib_cb_t) ib_cursor_set_lock_mode,
	(ib_cb_t) ib_cursor_clear_trx,
	(ib_cb_t) ib_get_idx_field_name,
	(ib_cb_t) ib_trx_get_start_time,
	(ib_cb_t) ib_cfg_bk_commit_interval
};

/*************************************************************//**
Check whether valid argument given to innodb_ft_*_stopword_table.
This function is registered as a callback with MySQL.
@return 0 for valid stopword table */
static
int
innodb_stopword_table_validate(
/*===========================*/
	THD*				thd,	/*!< in: thread handle */
	struct st_mysql_sys_var*	var,	/*!< in: pointer to system
						variable */
	void*				save,	/*!< out: immediate result
						for update function */
	struct st_mysql_value*		value);	/*!< in: incoming string */

/** "GEN_CLUST_INDEX" is the name reserved for InnoDB default
system clustered index when there is no primary key. */
const char innobase_index_reserve_name[] = "GEN_CLUST_INDEX";

static const char innobase_hton_name[]= "InnoDB";

static MYSQL_THDVAR_BOOL(support_xa, PLUGIN_VAR_OPCMDARG,
  "Enable InnoDB support for the XA two-phase commit",
  /* check_func */ NULL, /* update_func */ NULL,
  /* default */ TRUE);

static MYSQL_THDVAR_BOOL(table_locks, PLUGIN_VAR_OPCMDARG,
  "Enable InnoDB locking in LOCK TABLES",
  /* check_func */ NULL, /* update_func */ NULL,
  /* default */ TRUE);

static MYSQL_THDVAR_BOOL(strict_mode, PLUGIN_VAR_OPCMDARG,
  "Use strict mode when evaluating create options.",
  NULL, NULL, FALSE);

static MYSQL_THDVAR_BOOL(ft_enable_stopword, PLUGIN_VAR_OPCMDARG,
  "Create FTS index with stopword.",
  NULL, NULL,
  /* default */ TRUE);

static MYSQL_THDVAR_ULONG(lock_wait_timeout, PLUGIN_VAR_RQCMDARG,
  "Timeout in seconds an InnoDB transaction may wait for a lock before being rolled back. Values above 100000000 disable the timeout.",
  NULL, NULL, 50, 1, 1024 * 1024 * 1024, 0);

static MYSQL_THDVAR_STR(ft_user_stopword_table,
  PLUGIN_VAR_OPCMDARG|PLUGIN_VAR_MEMALLOC,
  "User supplied stopword table name, effective in the session level.",
  innodb_stopword_table_validate, NULL, NULL);

static SHOW_VAR innodb_status_variables[]= {
  {"buffer_pool_dump_status",
  (char*) &export_vars.innodb_buffer_pool_dump_status,	  SHOW_CHAR},
  {"buffer_pool_load_status",
  (char*) &export_vars.innodb_buffer_pool_load_status,	  SHOW_CHAR},
  {"buffer_pool_pages_data",
  (char*) &export_vars.innodb_buffer_pool_pages_data,	  SHOW_LONG},
  {"buffer_pool_bytes_data",
  (char*) &export_vars.innodb_buffer_pool_bytes_data,	  SHOW_LONG},
  {"buffer_pool_pages_dirty",
  (char*) &export_vars.innodb_buffer_pool_pages_dirty,	  SHOW_LONG},
  {"buffer_pool_bytes_dirty",
  (char*) &export_vars.innodb_buffer_pool_bytes_dirty,	  SHOW_LONG},
  {"buffer_pool_pages_flushed",
  (char*) &export_vars.innodb_buffer_pool_pages_flushed,  SHOW_LONG},
  {"buffer_pool_pages_free",
  (char*) &export_vars.innodb_buffer_pool_pages_free,	  SHOW_LONG},
#ifdef UNIV_DEBUG
  {"buffer_pool_pages_latched",
  (char*) &export_vars.innodb_buffer_pool_pages_latched,  SHOW_LONG},
#endif /* UNIV_DEBUG */
  {"buffer_pool_pages_misc",
  (char*) &export_vars.innodb_buffer_pool_pages_misc,	  SHOW_LONG},
  {"buffer_pool_pages_total",
  (char*) &export_vars.innodb_buffer_pool_pages_total,	  SHOW_LONG},
  {"buffer_pool_read_ahead_rnd",
  (char*) &export_vars.innodb_buffer_pool_read_ahead_rnd, SHOW_LONG},
  {"buffer_pool_read_ahead",
  (char*) &export_vars.innodb_buffer_pool_read_ahead,	  SHOW_LONG},
  {"buffer_pool_read_ahead_evicted",
  (char*) &export_vars.innodb_buffer_pool_read_ahead_evicted, SHOW_LONG},
  {"buffer_pool_read_requests",
  (char*) &export_vars.innodb_buffer_pool_read_requests,  SHOW_LONG},
  {"buffer_pool_reads",
  (char*) &export_vars.innodb_buffer_pool_reads,	  SHOW_LONG},
  {"buffer_pool_wait_free",
  (char*) &export_vars.innodb_buffer_pool_wait_free,	  SHOW_LONG},
  {"buffer_pool_write_requests",
  (char*) &export_vars.innodb_buffer_pool_write_requests, SHOW_LONG},
  {"data_fsyncs",
  (char*) &export_vars.innodb_data_fsyncs,		  SHOW_LONG},
  {"data_pending_fsyncs",
  (char*) &export_vars.innodb_data_pending_fsyncs,	  SHOW_LONG},
  {"data_pending_reads",
  (char*) &export_vars.innodb_data_pending_reads,	  SHOW_LONG},
  {"data_pending_writes",
  (char*) &export_vars.innodb_data_pending_writes,	  SHOW_LONG},
  {"data_read",
  (char*) &export_vars.innodb_data_read,		  SHOW_LONG},
  {"data_reads",
  (char*) &export_vars.innodb_data_reads,		  SHOW_LONG},
  {"data_writes",
  (char*) &export_vars.innodb_data_writes,		  SHOW_LONG},
  {"data_written",
  (char*) &export_vars.innodb_data_written,		  SHOW_LONG},
  {"dblwr_pages_written",
  (char*) &export_vars.innodb_dblwr_pages_written,	  SHOW_LONG},
  {"dblwr_writes",
  (char*) &export_vars.innodb_dblwr_writes,		  SHOW_LONG},
  {"have_atomic_builtins",
  (char*) &export_vars.innodb_have_atomic_builtins,	  SHOW_BOOL},
  {"log_waits",
  (char*) &export_vars.innodb_log_waits,		  SHOW_LONG},
  {"log_write_requests",
  (char*) &export_vars.innodb_log_write_requests,	  SHOW_LONG},
  {"log_writes",
  (char*) &export_vars.innodb_log_writes,		  SHOW_LONG},
  {"os_log_fsyncs",
  (char*) &export_vars.innodb_os_log_fsyncs,		  SHOW_LONG},
  {"os_log_pending_fsyncs",
  (char*) &export_vars.innodb_os_log_pending_fsyncs,	  SHOW_LONG},
  {"os_log_pending_writes",
  (char*) &export_vars.innodb_os_log_pending_writes,	  SHOW_LONG},
  {"os_log_written",
  (char*) &export_vars.innodb_os_log_written,		  SHOW_LONGLONG},
  {"page_size",
  (char*) &export_vars.innodb_page_size,		  SHOW_LONG},
  {"pages_created",
  (char*) &export_vars.innodb_pages_created,		  SHOW_LONG},
  {"pages_read",
  (char*) &export_vars.innodb_pages_read,		  SHOW_LONG},
  {"pages_written",
  (char*) &export_vars.innodb_pages_written,		  SHOW_LONG},
  {"row_lock_current_waits",
  (char*) &export_vars.innodb_row_lock_current_waits,	  SHOW_LONG},
  {"row_lock_time",
  (char*) &export_vars.innodb_row_lock_time,		  SHOW_LONGLONG},
  {"row_lock_time_avg",
  (char*) &export_vars.innodb_row_lock_time_avg,	  SHOW_LONG},
  {"row_lock_time_max",
  (char*) &export_vars.innodb_row_lock_time_max,	  SHOW_LONG},
  {"row_lock_waits",
  (char*) &export_vars.innodb_row_lock_waits,		  SHOW_LONG},
  {"rows_deleted",
  (char*) &export_vars.innodb_rows_deleted,		  SHOW_LONG},
  {"rows_inserted",
  (char*) &export_vars.innodb_rows_inserted,		  SHOW_LONG},
  {"rows_read",
  (char*) &export_vars.innodb_rows_read,		  SHOW_LONG},
  {"rows_updated",
  (char*) &export_vars.innodb_rows_updated,		  SHOW_LONG},
  {"num_open_files",
  (char*) &export_vars.innodb_num_open_files,		  SHOW_LONG},
  {"truncated_status_writes",
  (char*) &export_vars.innodb_truncated_status_writes,	  SHOW_LONG},
  {"available_undo_logs",
  (char*) &export_vars.innodb_available_undo_logs,        SHOW_LONG},
#ifdef UNIV_DEBUG
  {"purge_trx_id_age",
  (char*) &export_vars.innodb_purge_trx_id_age,           SHOW_LONG},
  {"purge_view_trx_id_age",
  (char*) &export_vars.innodb_purge_view_trx_id_age,      SHOW_LONG},
  {"ahi_drop_lookups",
  (char*) &export_vars.innodb_ahi_drop_lookups,           SHOW_LONG},
#endif /* UNIV_DEBUG */
  {NullS, NullS, SHOW_LONG}
};

/************************************************************************//**
Handling the shared INNOBASE_SHARE structure that is needed to provide table
locking. Register the table name if it doesn't exist in the hash table. */
static
INNOBASE_SHARE*
get_share(
/*======*/
	const char*	table_name);	/*!< in: table to lookup */

/************************************************************************//**
Free the shared object that was registered with get_share(). */
static
void
free_share(
/*=======*/
	INNOBASE_SHARE*	share);		/*!< in/own: share to free */

/*****************************************************************//**
Frees a possible InnoDB trx object associated with the current THD.
@return	0 or error number */
static
int
innobase_close_connection(
/*======================*/
	handlerton*	hton,		/*!< in/out: Innodb handlerton */
	THD*		thd);		/*!< in: MySQL thread handle for
					which to close the connection */

/*****************************************************************//**
Commits a transaction in an InnoDB database or marks an SQL statement
ended.
@return	0 */
static
int
innobase_commit(
/*============*/
	handlerton*	hton,		/*!< in/out: Innodb handlerton */
	THD*		thd,		/*!< in: MySQL thread handle of the
					user for whom the transaction should
					be committed */
	bool		commit_trx);	/*!< in: true - commit transaction
					false - the current SQL statement
					ended */

/*****************************************************************//**
Rolls back a transaction to a savepoint.
@return 0 if success, HA_ERR_NO_SAVEPOINT if no savepoint with the
given name */
static
int
innobase_rollback(
/*==============*/
	handlerton*	hton,		/*!< in/out: Innodb handlerton */
	THD*		thd,		/*!< in: handle to the MySQL thread
					of the user whose transaction should
					be rolled back */
	bool		rollback_trx);	/*!< in: TRUE - rollback entire
					transaction FALSE - rollback the current
					statement only */

/*****************************************************************//**
Rolls back a transaction to a savepoint.
@return 0 if success, HA_ERR_NO_SAVEPOINT if no savepoint with the
given name */
static
int
innobase_rollback_to_savepoint(
/*===========================*/
	handlerton*	hton,		/*!< in/out: InnoDB handlerton */
	THD*		thd,		/*!< in: handle to the MySQL thread of
					the user whose XA transaction should
					be rolled back to savepoint */
	void*		savepoint);	/*!< in: savepoint data */

/*****************************************************************//**
Sets a transaction savepoint.
@return	always 0, that is, always succeeds */
static
int
innobase_savepoint(
/*===============*/
	handlerton*	hton,		/*!< in/out: InnoDB handlerton */
	THD*		thd,		/*!< in: handle to the MySQL thread of
					the user's XA transaction for which
					we need to take a savepoint */
	void*		savepoint);	/*!< in: savepoint data */

/*****************************************************************//**
Release transaction savepoint name.
@return 0 if success, HA_ERR_NO_SAVEPOINT if no savepoint with the
given name */
static
int
innobase_release_savepoint(
/*=======================*/
	handlerton*	hton,		/*!< in/out: handlerton for Innodb */
	THD*		thd,		/*!< in: handle to the MySQL thread
					of the user whose transaction's
					savepoint should be released */
	void*		savepoint);	/*!< in: savepoint data */

/************************************************************************//**
Function for constructing an InnoDB table handler instance. */
static
handler*
innobase_create_handler(
/*====================*/
	handlerton*	hton,		/*!< in/out: handlerton for Innodb */
	TABLE_SHARE*	table,
	MEM_ROOT*	mem_root);

/** @brief Initialize the default value of innodb_commit_concurrency.

Once InnoDB is running, the innodb_commit_concurrency must not change
from zero to nonzero. (Bug #42101)

The initial default value is 0, and without this extra initialization,
SET GLOBAL innodb_commit_concurrency=DEFAULT would set the parameter
to 0, even if it was initially set to nonzero at the command line
or configuration file. */
static
void
innobase_commit_concurrency_init_default();
/*=======================================*/

/** @brief Initialize the default and max value of innodb_undo_logs.

Once InnoDB is running, the default value and the max value of
innodb_undo_logs must be equal to the available undo logs,
given by srv_available_undo_logs. */
static
void
innobase_undo_logs_init_default_max();
/*==================================*/

/************************************************************//**
Validate the file format name and return its corresponding id.
@return	valid file format id */
static
uint
innobase_file_format_name_lookup(
/*=============================*/
	const char*	format_name);	/*!< in: pointer to file format
					name */
/************************************************************//**
Validate the file format check config parameters, as a side effect it
sets the srv_max_file_format_at_startup variable.
@return	the format_id if valid config value, otherwise, return -1 */
static
int
innobase_file_format_validate_and_set(
/*==================================*/
	const char*	format_max);	/*!< in: parameter value */

/*******************************************************************//**
This function is used to prepare an X/Open XA distributed transaction.
@return	0 or error number */
static
int
innobase_xa_prepare(
/*================*/
	handlerton*	hton,		/*!< in: InnoDB handlerton */
	THD*		thd,		/*!< in: handle to the MySQL thread of
					the user whose XA transaction should
					be prepared */
	bool		all);		/*!< in: true - prepare transaction
					false - the current SQL statement
					ended */
/*******************************************************************//**
This function is used to recover X/Open XA distributed transactions.
@return	number of prepared transactions stored in xid_list */
static
int
innobase_xa_recover(
/*================*/
	handlerton*	hton,		/*!< in: InnoDB handlerton */
	XID*		xid_list,	/*!< in/out: prepared transactions */
	uint		len);		/*!< in: number of slots in xid_list */
/*******************************************************************//**
This function is used to commit one X/Open XA distributed transaction
which is in the prepared state
@return	0 or error number */
static
int
innobase_commit_by_xid(
/*===================*/
	handlerton*	hton,		/*!< in: InnoDB handlerton */
	XID*		xid);		/*!< in: X/Open XA transaction
					identification */
/*******************************************************************//**
This function is used to rollback one X/Open XA distributed transaction
which is in the prepared state
@return	0 or error number */
static
int
innobase_rollback_by_xid(
/*=====================*/
	handlerton*	hton,		/*!< in: InnoDB handlerton */
	XID*		xid);		/*!< in: X/Open XA transaction
					identification */
/*******************************************************************//**
Create a consistent view for a cursor based on current transaction
which is created if the corresponding MySQL thread still lacks one.
This consistent view is then used inside of MySQL when accessing records
using a cursor.
@return	pointer to cursor view or NULL */
static
void*
innobase_create_cursor_view(
/*========================*/
	handlerton*	hton,		/*!< in: innobase hton */
	THD*		thd);		/*!< in: user thread handle */
/*******************************************************************//**
Set the given consistent cursor view to a transaction which is created
if the corresponding MySQL thread still lacks one. If the given
consistent cursor view is NULL global read view of a transaction is
restored to a transaction read view. */
static
void
innobase_set_cursor_view(
/*=====================*/
	handlerton*	hton,		/*!< in: handlerton of Innodb */
	THD*		thd,		/*!< in: user thread handle */
	void*		curview);	/*!< in: Consistent cursor view to
					be set */
/*******************************************************************//**
Close the given consistent cursor view of a transaction and restore
global read view to a transaction read view. Transaction is created if the
corresponding MySQL thread still lacks one. */
static
void
innobase_close_cursor_view(
/*=======================*/
	handlerton*	hton,		/*!< in: handlerton of Innodb */
	THD*		thd,		/*!< in: user thread handle */
	void*		curview);	/*!< in: Consistent read view to be
					closed */
/*****************************************************************//**
Removes all tables in the named database inside InnoDB. */
static
void
innobase_drop_database(
/*===================*/
	handlerton*	hton,		/*!< in: handlerton of Innodb */
	char*		path);		/*!< in: database path; inside InnoDB
					the name of the last directory in
					the path is used as the database name:
					for example, in 'mysql/data/test' the
					database name is 'test' */
/*******************************************************************//**
Closes an InnoDB database. */
static
int
innobase_end(
/*=========*/
	handlerton*		hton,	/* in: Innodb handlerton */
	ha_panic_function	type);

/*****************************************************************//**
Creates an InnoDB transaction struct for the thd if it does not yet have one.
Starts a new InnoDB transaction if a transaction is not yet started. And
assigns a new snapshot for a consistent read if the transaction does not yet
have one.
@return	0 */
static
int
innobase_start_trx_and_assign_read_view(
/*====================================*/
	handlerton*	hton,		/* in: Innodb handlerton */
	THD*		thd);		/* in: MySQL thread handle of the
					user for whom the transaction should
					be committed */
/****************************************************************//**
Flushes InnoDB logs to disk and makes a checkpoint. Really, a commit flushes
the logs, and the name of this function should be innobase_checkpoint.
@return	TRUE if error */
static
bool
innobase_flush_logs(
/*================*/
	handlerton*	hton);		/*!< in: InnoDB handlerton */

/************************************************************************//**
Implements the SHOW ENGINE INNODB STATUS command. Sends the output of the
InnoDB Monitor to the client.
@return 0 on success */
static
int
innodb_show_status(
/*===============*/
	handlerton*	hton,		/*!< in: the innodb handlerton */
	THD*		thd,		/*!< in: the MySQL query thread of
					the caller */
	stat_print_fn*	stat_print);
/************************************************************************//**
Return 0 on success and non-zero on failure. Note: the bool return type
seems to be abused here, should be an int. */
static
bool
innobase_show_status(
/*=================*/
	handlerton*		hton,	/*!< in: the innodb handlerton */
	THD*			thd,	/*!< in: the MySQL query thread of
					the caller */
	stat_print_fn*		stat_print,
	enum ha_stat_type	stat_type);

/*****************************************************************//**
Commits a transaction in an InnoDB database. */
static
void
innobase_commit_low(
/*================*/
	trx_t*	trx);	/*!< in: transaction handle */

/****************************************************************//**
Parse and enable InnoDB monitor counters during server startup.
User can enable monitor counters/groups by specifying
"loose-innodb_monitor_enable = monitor_name1;monitor_name2..."
in server configuration file or at the command line. */
static
void
innodb_enable_monitor_at_startup(
/*=============================*/
	char*	str);	/*!< in: monitor counter enable list */

/*********************************************************************
Normalizes a table name string. A normalized name consists of the
database name catenated to '/' and table name. An example:
test/mytable. On Windows normalization puts both the database name and the
table name always to lower case if "set_lower_case" is set to TRUE. */
static
void
normalize_table_name_low(
/*=====================*/
	char*           norm_name,      /* out: normalized name as a
					null-terminated string */
	const char*     name,           /* in: table name string */
	ibool           set_lower_case); /* in: TRUE if we want to set
					 name to lower case */

/*************************************************************//**
Check for a valid value of innobase_commit_concurrency.
@return	0 for valid innodb_commit_concurrency */
static
int
innobase_commit_concurrency_validate(
/*=================================*/
	THD*				thd,	/*!< in: thread handle */
	struct st_mysql_sys_var*	var,	/*!< in: pointer to system
						variable */
	void*				save,	/*!< out: immediate result
						for update function */
	struct st_mysql_value*		value)	/*!< in: incoming string */
{
	long long	intbuf;
	ulong		commit_concurrency;

	DBUG_ENTER("innobase_commit_concurrency_validate");

	if (value->val_int(value, &intbuf)) {
		/* The value is NULL. That is invalid. */
		DBUG_RETURN(1);
	}

	*reinterpret_cast<ulong*>(save) = commit_concurrency
		= static_cast<ulong>(intbuf);

	/* Allow the value to be updated, as long as it remains zero
	or nonzero. */
	DBUG_RETURN(!(!commit_concurrency == !innobase_commit_concurrency));
}

/*******************************************************************//**
Function for constructing an InnoDB table handler instance. */
static
handler*
innobase_create_handler(
/*====================*/
	handlerton*	hton,	/*!< in: InnoDB handlerton */
	TABLE_SHARE*	table,
	MEM_ROOT*	mem_root)
{
	return(new (mem_root) ha_innobase(hton, table));
}

/* General functions */

/*************************************************************//**
Check that a page_size is correct for InnoDB.  If correct, set the
associated page_size_shift which is the power of 2 for this page size.
@return	an associated page_size_shift if valid, 0 if invalid. */
inline
int
innodb_page_size_validate(
/*======================*/
	ulong	page_size)		/*!< in: Page Size to evaluate */
{
	ulong		n;

	DBUG_ENTER("innodb_page_size_validate");

	for (n = UNIV_PAGE_SIZE_SHIFT_MIN;
	     n <= UNIV_PAGE_SIZE_SHIFT_MAX;
	     n++) {
		if (page_size == (ulong) (1 << n)) {
			DBUG_RETURN(n);
		}
	}

	DBUG_RETURN(0);
}

/******************************************************************//**
Returns true if the thread is the replication thread on the slave
server. Used in srv_conc_enter_innodb() to determine if the thread
should be allowed to enter InnoDB - the replication thread is treated
differently than other threads. Also used in
srv_conc_force_exit_innodb().
@return	true if thd is the replication thread */
UNIV_INTERN
ibool
thd_is_replication_slave_thread(
/*============================*/
	THD*	thd)	/*!< in: thread handle */
{
	return((ibool) thd_slave_thread(thd));
}

/******************************************************************//**
Gets information on the durability property requested by thread.
Used when writing either a prepare or commit record to the log
buffer. @return the durability property. */
UNIV_INTERN
enum durability_properties
thd_requested_durability(
/*=====================*/
	const THD* thd)	/*!< in: thread handle */
{
	return(thd_get_durability_property(thd));
}

/******************************************************************//**
Returns true if transaction should be flagged as read-only.
@return	true if the thd is marked as read-only */
UNIV_INTERN
bool
thd_trx_is_read_only(
/*=================*/
	THD*	thd)	/*!< in: thread handle */
{
	return(thd != 0 && thd_tx_is_read_only(thd));
}

/******************************************************************//**
Check if the transaction is an auto-commit transaction. TRUE also
implies that it is a SELECT (read-only) transaction.
@return	true if the transaction is an auto commit read-only transaction. */
UNIV_INTERN
ibool
thd_trx_is_auto_commit(
/*===================*/
	THD*	thd)	/*!< in: thread handle, can be NULL */
{
	return(thd != NULL
	       && !thd_test_options(
		       thd,
		       OPTION_NOT_AUTOCOMMIT | OPTION_BEGIN)
	       && thd_is_select(thd));
}

/******************************************************************//**
Save some CPU by testing the value of srv_thread_concurrency in inline
functions. */
static inline
void
innobase_srv_conc_enter_innodb(
/*===========================*/
	trx_t*	trx)	/*!< in: transaction handle */
{
	if (srv_thread_concurrency) {
		if (trx->n_tickets_to_enter_innodb > 0) {

			/* If trx has 'free tickets' to enter the engine left,
			then use one such ticket */

			--trx->n_tickets_to_enter_innodb;

		} else if (trx->mysql_thd != NULL
			   && thd_is_replication_slave_thread(trx->mysql_thd)) {

			UT_WAIT_FOR(
				srv_conc_get_active_threads()
				< srv_thread_concurrency,
				srv_replication_delay * 1000);

		}  else {
			srv_conc_enter_innodb(trx);
		}
	}
}

/******************************************************************//**
Note that the thread wants to leave InnoDB only if it doesn't have
any spare tickets. */
static inline
void
innobase_srv_conc_exit_innodb(
/*==========================*/
	trx_t*	trx)	/*!< in: transaction handle */
{
#ifdef UNIV_SYNC_DEBUG
	ut_ad(!sync_thread_levels_nonempty_trx(trx->has_search_latch));
#endif /* UNIV_SYNC_DEBUG */

	/* This is to avoid making an unnecessary function call. */
	if (trx->declared_to_be_inside_innodb
	    && trx->n_tickets_to_enter_innodb == 0) {

		srv_conc_force_exit_innodb(trx);
	}
}

/******************************************************************//**
Force a thread to leave InnoDB even if it has spare tickets. */
static inline
void
innobase_srv_conc_force_exit_innodb(
/*================================*/
	trx_t*	trx)	/*!< in: transaction handle */
{
#ifdef UNIV_SYNC_DEBUG
	ut_ad(!sync_thread_levels_nonempty_trx(trx->has_search_latch));
#endif /* UNIV_SYNC_DEBUG */

	/* This is to avoid making an unnecessary function call. */
	if (trx->declared_to_be_inside_innodb) {
		srv_conc_force_exit_innodb(trx);
	}
}

/******************************************************************//**
Returns the NUL terminated value of glob_hostname.
@return	pointer to glob_hostname. */
UNIV_INTERN
const char*
server_get_hostname()
/*=================*/
{
	return(glob_hostname);
}

/******************************************************************//**
Returns true if the transaction this thread is processing has edited
non-transactional tables. Used by the deadlock detector when deciding
which transaction to rollback in case of a deadlock - we try to avoid
rolling back transactions that have edited non-transactional tables.
@return	true if non-transactional tables have been edited */
UNIV_INTERN
ibool
thd_has_edited_nontrans_tables(
/*===========================*/
	THD*	thd)	/*!< in: thread handle */
{
	return((ibool) thd_non_transactional_update(thd));
}

/******************************************************************//**
Returns true if the thread is executing a SELECT statement.
@return	true if thd is executing SELECT */
UNIV_INTERN
ibool
thd_is_select(
/*==========*/
	const THD*	thd)	/*!< in: thread handle */
{
	return(thd_sql_command(thd) == SQLCOM_SELECT);
}

/******************************************************************//**
Returns true if the thread supports XA,
global value of innodb_supports_xa if thd is NULL.
@return	true if thd has XA support */
UNIV_INTERN
ibool
thd_supports_xa(
/*============*/
	THD*	thd)	/*!< in: thread handle, or NULL to query
			the global innodb_supports_xa */
{
	return(THDVAR(thd, support_xa));
}

/******************************************************************//**
Returns the lock wait timeout for the current connection.
@return	the lock wait timeout, in seconds */
UNIV_INTERN
ulong
thd_lock_wait_timeout(
/*==================*/
	THD*	thd)	/*!< in: thread handle, or NULL to query
			the global innodb_lock_wait_timeout */
{
	/* According to <mysql/plugin.h>, passing thd == NULL
	returns the global value of the session variable. */
	return(THDVAR(thd, lock_wait_timeout));
}

/******************************************************************//**
Set the time waited for the lock for the current query. */
UNIV_INTERN
void
thd_set_lock_wait_time(
/*===================*/
	THD*	thd,	/*!< in/out: thread handle */
	ulint	value)	/*!< in: time waited for the lock */
{
	if (thd) {
		thd_storage_lock_wait(thd, value);
	}
}

/********************************************************************//**
Obtain the InnoDB transaction of a MySQL thread.
@return	reference to transaction pointer */
__attribute__((warn_unused_result, nonnull))
static inline
trx_t*&
thd_to_trx(
/*=======*/
	THD*	thd)	/*!< in: MySQL thread */
{
	return(*(trx_t**) thd_ha_data(thd, innodb_hton_ptr));
}

/********************************************************************//**
Call this function when mysqld passes control to the client. That is to
avoid deadlocks on the adaptive hash S-latch possibly held by thd. For more
documentation, see handler.cc.
@return	0 */
static
int
innobase_release_temporary_latches(
/*===============================*/
	handlerton*	hton,	/*!< in: handlerton */
	THD*		thd)	/*!< in: MySQL thread */
{
	DBUG_ASSERT(hton == innodb_hton_ptr);

	if (!innodb_inited) {

		return(0);
	}

	trx_t*	trx = thd_to_trx(thd);

	if (trx != NULL) {
		trx_search_latch_release_if_reserved(trx);
	}

	return(0);
}

/********************************************************************//**
Increments innobase_active_counter and every INNOBASE_WAKE_INTERVALth
time calls srv_active_wake_master_thread. This function should be used
when a single database operation may introduce a small need for
server utility activity, like checkpointing. */
static inline
void
innobase_active_small(void)
/*=======================*/
{
	innobase_active_counter++;

	if ((innobase_active_counter % INNOBASE_WAKE_INTERVAL) == 0) {
		srv_active_wake_master_thread();
	}
}

/********************************************************************//**
Converts an InnoDB error code to a MySQL error code and also tells to MySQL
about a possible transaction rollback inside InnoDB caused by a lock wait
timeout or a deadlock.
@return	MySQL error code */
static
int
convert_error_code_to_mysql(
/*========================*/
	dberr_t	error,	/*!< in: InnoDB error code */
	ulint	flags,  /*!< in: InnoDB table flags, or 0 */
	THD*	thd)	/*!< in: user thread handle or NULL */
{
	switch (error) {
	case DB_SUCCESS:
		return(0);

	case DB_INTERRUPTED:
		my_error(ER_QUERY_INTERRUPTED, MYF(0));
		/* fall through */

	case DB_FOREIGN_EXCEED_MAX_CASCADE:
		ut_ad(thd);
		push_warning_printf(thd, Sql_condition::SL_WARNING,
				    HA_ERR_ROW_IS_REFERENCED,
				    "InnoDB: Cannot delete/update "
				    "rows with cascading foreign key "
				    "constraints that exceed max "
				    "depth of %d. Please "
				    "drop extra constraints and try "
				    "again", DICT_FK_MAX_RECURSIVE_LOAD);

		/* fall through */

	case DB_ERROR:
	default:
		return(-1); /* unspecified error */

	case DB_DUPLICATE_KEY:
		/* Be cautious with returning this error, since
		mysql could re-enter the storage layer to get
		duplicated key info, the operation requires a
		valid table handle and/or transaction information,
		which might not always be available in the error
		handling stage. */
		return(HA_ERR_FOUND_DUPP_KEY);

	case DB_READ_ONLY:
		return(HA_ERR_TABLE_READONLY);

	case DB_FOREIGN_DUPLICATE_KEY:
		return(HA_ERR_FOREIGN_DUPLICATE_KEY);

	case DB_MISSING_HISTORY:
		return(HA_ERR_TABLE_DEF_CHANGED);

	case DB_RECORD_NOT_FOUND:
		return(HA_ERR_NO_ACTIVE_RECORD);

	case DB_DEADLOCK:
		/* Since we rolled back the whole transaction, we must
		tell it also to MySQL so that MySQL knows to empty the
		cached binlog for this transaction */

		if (thd) {
			thd_mark_transaction_to_rollback(thd, TRUE);
		}

		return(HA_ERR_LOCK_DEADLOCK);

	case DB_LOCK_WAIT_TIMEOUT:
		/* Starting from 5.0.13, we let MySQL just roll back the
		latest SQL statement in a lock wait timeout. Previously, we
		rolled back the whole transaction. */

		if (thd) {
			thd_mark_transaction_to_rollback(
				thd, (bool) row_rollback_on_timeout);
		}

		return(HA_ERR_LOCK_WAIT_TIMEOUT);

	case DB_NO_REFERENCED_ROW:
		return(HA_ERR_NO_REFERENCED_ROW);

	case DB_ROW_IS_REFERENCED:
		return(HA_ERR_ROW_IS_REFERENCED);

	case DB_CANNOT_ADD_CONSTRAINT:
	case DB_CHILD_NO_INDEX:
	case DB_PARENT_NO_INDEX:
		return(HA_ERR_CANNOT_ADD_FOREIGN);

	case DB_CANNOT_DROP_CONSTRAINT:

		return(HA_ERR_ROW_IS_REFERENCED); /* TODO: This is a bit
						misleading, a new MySQL error
						code should be introduced */

	case DB_CORRUPTION:
		return(HA_ERR_CRASHED);

	case DB_OUT_OF_FILE_SPACE:
		return(HA_ERR_RECORD_FILE_FULL);

	case DB_TABLE_IN_FK_CHECK:
		return(HA_ERR_TABLE_IN_FK_CHECK);

	case DB_TABLE_IS_BEING_USED:
		return(HA_ERR_WRONG_COMMAND);

	case DB_TABLESPACE_DELETED:
	case DB_TABLE_NOT_FOUND:
		return(HA_ERR_NO_SUCH_TABLE);

	case DB_TABLESPACE_NOT_FOUND:
		return(HA_ERR_NO_SUCH_TABLE);

	case DB_TOO_BIG_RECORD: {
		/* If prefix is true then a 768-byte prefix is stored
		locally for BLOB fields. Refer to dict_table_get_format() */
		bool prefix = (dict_tf_get_format(flags) == UNIV_FORMAT_A);
		my_printf_error(ER_TOO_BIG_ROWSIZE,
			"Row size too large (> %lu). Changing some columns "
			"to TEXT or BLOB %smay help. In current row "
			"format, BLOB prefix of %d bytes is stored inline.",
			MYF(0),
			page_get_free_space_of_empty(flags &
				DICT_TF_COMPACT) / 2,
			prefix ? "or using ROW_FORMAT=DYNAMIC "
			"or ROW_FORMAT=COMPRESSED ": "",
			prefix ? DICT_MAX_FIXED_COL_LEN : 0);
		return(HA_ERR_TO_BIG_ROW);
	}

	case DB_TOO_BIG_INDEX_COL:
		my_error(ER_INDEX_COLUMN_TOO_LONG, MYF(0),
			 DICT_MAX_FIELD_LEN_BY_FORMAT_FLAG(flags));
		return(HA_ERR_INDEX_COL_TOO_LONG);

	case DB_NO_SAVEPOINT:
		return(HA_ERR_NO_SAVEPOINT);

	case DB_LOCK_TABLE_FULL:
		/* Since we rolled back the whole transaction, we must
		tell it also to MySQL so that MySQL knows to empty the
		cached binlog for this transaction */

		if (thd) {
			thd_mark_transaction_to_rollback(thd, TRUE);
		}

		return(HA_ERR_LOCK_TABLE_FULL);

	case DB_FTS_INVALID_DOCID:
		return(HA_FTS_INVALID_DOCID);

	case DB_TOO_MANY_CONCURRENT_TRXS:
		return(HA_ERR_TOO_MANY_CONCURRENT_TRXS);
	case DB_UNSUPPORTED:
		return(HA_ERR_UNSUPPORTED);
	case DB_INDEX_CORRUPT:
		return(HA_ERR_INDEX_CORRUPT);
	case DB_UNDO_RECORD_TOO_BIG:
		return(HA_ERR_UNDO_REC_TOO_BIG);
	case DB_OUT_OF_MEMORY:
		return(HA_ERR_OUT_OF_MEM);
	case DB_TABLESPACE_EXISTS:
		return(HA_ERR_TABLESPACE_EXISTS);
	}
}

/*************************************************************//**
Prints info of a THD object (== user session thread) to the given file. */
UNIV_INTERN
void
innobase_mysql_print_thd(
/*=====================*/
	FILE*	f,		/*!< in: output stream */
	THD*	thd,		/*!< in: MySQL THD object */
	uint	max_query_len)	/*!< in: max query length to print, or 0 to
				use the default max length */
{
	char	buffer[1024];

	fputs(thd_security_context(thd, buffer, sizeof buffer,
				   max_query_len), f);
	putc('\n', f);
}

/******************************************************************//**
Get the error message format string.
@return the format string or 0 if not found. */
UNIV_INTERN
const char*
innobase_get_err_msg(
/*=================*/
	int	error_code)	/*!< in: MySQL error code */
{
	return(my_get_err_msg(error_code));
}

/******************************************************************//**
Get the variable length bounds of the given character set. */
UNIV_INTERN
void
innobase_get_cset_width(
/*====================*/
	ulint	cset,		/*!< in: MySQL charset-collation code */
	ulint*	mbminlen,	/*!< out: minimum length of a char (in bytes) */
	ulint*	mbmaxlen)	/*!< out: maximum length of a char (in bytes) */
{
	CHARSET_INFO*	cs;
	ut_ad(cset <= MAX_CHAR_COLL_NUM);
	ut_ad(mbminlen);
	ut_ad(mbmaxlen);

	cs = all_charsets[cset];
	if (cs) {
		*mbminlen = cs->mbminlen;
		*mbmaxlen = cs->mbmaxlen;
		ut_ad(*mbminlen < DATA_MBMAX);
		ut_ad(*mbmaxlen < DATA_MBMAX);
	} else {
		THD*	thd = current_thd;

		if (thd && thd_sql_command(thd) == SQLCOM_DROP_TABLE) {

			/* Fix bug#46256: allow tables to be dropped if the
			collation is not found, but issue a warning. */
			if ((log_warnings)
			    && (cset != 0)){

				sql_print_warning(
					"Unknown collation #%lu.", cset);
			}
		} else {

			ut_a(cset == 0);
		}

		*mbminlen = *mbmaxlen = 0;
	}
}

/******************************************************************//**
Converts an identifier to a table name. */
UNIV_INTERN
void
innobase_convert_from_table_id(
/*===========================*/
	struct charset_info_st*	cs,	/*!< in: the 'from' character set */
	char*			to,	/*!< out: converted identifier */
	const char*		from,	/*!< in: identifier to convert */
	ulint			len)	/*!< in: length of 'to', in bytes */
{
	uint	errors;

	strconvert(cs, from, &my_charset_filename, to, (uint) len, &errors);
}

/******************************************************************//**
Converts an identifier to UTF-8. */
UNIV_INTERN
void
innobase_convert_from_id(
/*=====================*/
	struct charset_info_st*	cs,	/*!< in: the 'from' character set */
	char*			to,	/*!< out: converted identifier */
	const char*		from,	/*!< in: identifier to convert */
	ulint			len)	/*!< in: length of 'to', in bytes */
{
	uint	errors;

	strconvert(cs, from, system_charset_info, to, (uint) len, &errors);
}

/******************************************************************//**
Compares NUL-terminated UTF-8 strings case insensitively.
@return	0 if a=b, <0 if a<b, >1 if a>b */
UNIV_INTERN
int
innobase_strcasecmp(
/*================*/
	const char*	a,	/*!< in: first string to compare */
	const char*	b)	/*!< in: second string to compare */
{
	if (!a) {
		if (!b) {
			return(0);
		} else {
			return(-1);
		}
	} else if (!b) {
		return(1);
	}

	return(my_strcasecmp(system_charset_info, a, b));
}

/******************************************************************//**
Compares NUL-terminated UTF-8 strings case insensitively. The
second string contains wildcards.
@return 0 if a match is found, 1 if not */
UNIV_INTERN
int
innobase_wildcasecmp(
/*=================*/
	const char*	a,	/*!< in: string to compare */
	const char*	b)	/*!< in: wildcard string to compare */
{
	return(wild_case_compare(system_charset_info, a, b));
}

/******************************************************************//**
Strip dir name from a full path name and return only the file name
@return file name or "null" if no file name */
UNIV_INTERN
const char*
innobase_basename(
/*==============*/
	const char*	path_name)	/*!< in: full path name */
{
	const char*	name = base_name(path_name);

	return((name) ? name : "null");
}

/******************************************************************//**
Makes all characters in a NUL-terminated UTF-8 string lower case. */
UNIV_INTERN
void
innobase_casedn_str(
/*================*/
	char*	a)	/*!< in/out: string to put in lower case */
{
	my_casedn_str(system_charset_info, a);
}

/**********************************************************************//**
Determines the connection character set.
@return	connection character set */
UNIV_INTERN
struct charset_info_st*
innobase_get_charset(
/*=================*/
	THD*	mysql_thd)	/*!< in: MySQL thread handle */
{
	return(thd_charset(mysql_thd));
}

/**********************************************************************//**
Determines the current SQL statement.
@return	SQL statement string */
UNIV_INTERN
const char*
innobase_get_stmt(
/*==============*/
	THD*	thd,		/*!< in: MySQL thread handle */
	size_t*	length)		/*!< out: length of the SQL statement */
{
	LEX_STRING* stmt;

	stmt = thd_query_string(thd);
	*length = stmt->length;
	return(stmt->str);
}

/**********************************************************************//**
Get the current setting of the table_def_size global parameter. We do
a dirty read because for one there is no synchronization object and
secondly there is little harm in doing so even if we get a torn read.
@return	value of table_def_size */
UNIV_INTERN
ulint
innobase_get_table_cache_size(void)
/*===============================*/
{
	return(table_def_size);
}

/**********************************************************************//**
Get the current setting of the lower_case_table_names global parameter from
mysqld.cc. We do a dirty read because for one there is no synchronization
object and secondly there is little harm in doing so even if we get a torn
read.
@return	value of lower_case_table_names */
UNIV_INTERN
ulint
innobase_get_lower_case_table_names(void)
/*=====================================*/
{
	return(lower_case_table_names);
}

/*********************************************************************//**
Creates a temporary file.
@return	temporary file descriptor, or < 0 on error */
UNIV_INTERN
int
innobase_mysql_tmpfile(void)
/*========================*/
{
	int	fd2 = -1;
	File	fd;

	DBUG_EXECUTE_IF(
		"innobase_tmpfile_creation_failure",
		return(-1);
	);

	fd = mysql_tmpfile("ib");

	if (fd >= 0) {
		/* Copy the file descriptor, so that the additional resources
		allocated by create_temp_file() can be freed by invoking
		my_close().

		Because the file descriptor returned by this function
		will be passed to fdopen(), it will be closed by invoking
		fclose(), which in turn will invoke close() instead of
		my_close(). */

#ifdef _WIN32
		/* Note that on Windows, the integer returned by mysql_tmpfile
		has no relation to C runtime file descriptor. Here, we need
		to call my_get_osfhandle to get the HANDLE and then convert it
		to C runtime filedescriptor. */
		{
			HANDLE hFile = my_get_osfhandle(fd);
			HANDLE hDup;
			BOOL bOK = DuplicateHandle(
					GetCurrentProcess(),
					hFile, GetCurrentProcess(),
					&hDup, 0, FALSE, DUPLICATE_SAME_ACCESS);
			if (bOK) {
				fd2 = _open_osfhandle((intptr_t) hDup, 0);
			} else {
				my_osmaperr(GetLastError());
				fd2 = -1;
			}
		}
#else
		fd2 = dup(fd);
#endif
		if (fd2 < 0) {
			char errbuf[MYSYS_STRERROR_SIZE];
			DBUG_PRINT("error",("Got error %d on dup",fd2));
			my_errno=errno;
			my_error(EE_OUT_OF_FILERESOURCES,
				 MYF(ME_BELL+ME_WAITTANG),
				 "ib*", my_errno,
				 my_strerror(errbuf, sizeof(errbuf), my_errno));
		}
		my_close(fd, MYF(MY_WME));
	}
	return(fd2);
}

/*********************************************************************//**
Wrapper around MySQL's copy_and_convert function.
@return	number of bytes copied to 'to' */
UNIV_INTERN
ulint
innobase_convert_string(
/*====================*/
	void*		to,		/*!< out: converted string */
	ulint		to_length,	/*!< in: number of bytes reserved
					for the converted string */
	CHARSET_INFO*	to_cs,		/*!< in: character set to convert to */
	const void*	from,		/*!< in: string to convert */
	ulint		from_length,	/*!< in: number of bytes to convert */
	CHARSET_INFO*	from_cs,	/*!< in: character set to convert
					from */
	uint*		errors)		/*!< out: number of errors encountered
					during the conversion */
{
	return(copy_and_convert(
			(char*) to, (uint32) to_length, to_cs,
			(const char*) from, (uint32) from_length, from_cs,
			errors));
}

/*******************************************************************//**
Formats the raw data in "data" (in InnoDB on-disk format) that is of
type DATA_(CHAR|VARCHAR|MYSQL|VARMYSQL) using "charset_coll" and writes
the result to "buf". The result is converted to "system_charset_info".
Not more than "buf_size" bytes are written to "buf".
The result is always NUL-terminated (provided buf_size > 0) and the
number of bytes that were written to "buf" is returned (including the
terminating NUL).
@return	number of bytes that were written */
UNIV_INTERN
ulint
innobase_raw_format(
/*================*/
	const char*	data,		/*!< in: raw data */
	ulint		data_len,	/*!< in: raw data length
					in bytes */
	ulint		charset_coll,	/*!< in: charset collation */
	char*		buf,		/*!< out: output buffer */
	ulint		buf_size)	/*!< in: output buffer size
					in bytes */
{
	/* XXX we use a hard limit instead of allocating
	but_size bytes from the heap */
	CHARSET_INFO*	data_cs;
	char		buf_tmp[8192];
	ulint		buf_tmp_used;
	uint		num_errors;

	data_cs = all_charsets[charset_coll];

	buf_tmp_used = innobase_convert_string(buf_tmp, sizeof(buf_tmp),
					       system_charset_info,
					       data, data_len, data_cs,
					       &num_errors);

	return(ut_str_sql_format(buf_tmp, buf_tmp_used, buf, buf_size));
}

/*********************************************************************//**
Compute the next autoinc value.

For MySQL replication the autoincrement values can be partitioned among
the nodes. The offset is the start or origin of the autoincrement value
for a particular node. For n nodes the increment will be n and the offset
will be in the interval [1, n]. The formula tries to allocate the next
value for a particular node.

Note: This function is also called with increment set to the number of
values we want to reserve for multi-value inserts e.g.,

	INSERT INTO T VALUES(), (), ();

innobase_next_autoinc() will be called with increment set to 3 where
autoinc_lock_mode != TRADITIONAL because we want to reserve 3 values for
the multi-value INSERT above.
@return	the next value */
UNIV_INTERN
ulonglong
innobase_next_autoinc(
/*==================*/
	ulonglong	current,	/*!< in: Current value */
	ulonglong	need,		/*!< in: count of values needed */
	ulonglong	step,		/*!< in: AUTOINC increment step */
	ulonglong	offset,		/*!< in: AUTOINC offset */
	ulonglong	max_value)	/*!< in: max value for type */
{
	ulonglong	next_value;
	ulonglong	block = need * step;

	/* Should never be 0. */
	ut_a(need > 0);
	ut_a(block > 0);
	ut_a(max_value > 0);

	/* According to MySQL documentation, if the offset is greater than
	the step then the offset is ignored. */
	if (offset > block) {
		offset = 0;
	}

	/* Check for overflow. Current can be > max_value if the value is
	in reality a negative value.The visual studio compilers converts
	large double values automatically into unsigned long long datatype
	maximum value */

	if (block >= max_value
	    || offset > max_value
	    || current >= max_value
	    || max_value - offset <= offset) {

		next_value = max_value;
	} else {
		ut_a(max_value > current);

		ulonglong	free = max_value - current;

		if (free < offset || free - offset <= block) {
			next_value = max_value;
		} else {
			next_value = 0;
		}
	}

	if (next_value == 0) {
		ulonglong	next;

		if (current > offset) {
			next = (current - offset) / step;
		} else {
			next = (offset - current) / step;
		}

		ut_a(max_value > next);
		next_value = next * step;
		/* Check for multiplication overflow. */
		ut_a(next_value >= next);
		ut_a(max_value > next_value);

		/* Check for overflow */
		if (max_value - next_value >= block) {

			next_value += block;

			if (max_value - next_value >= offset) {
				next_value += offset;
			} else {
				next_value = max_value;
			}
		} else {
			next_value = max_value;
		}
	}

	ut_a(next_value != 0);
	ut_a(next_value <= max_value);

	return(next_value);
}

/*********************************************************************//**
Initializes some fields in an InnoDB transaction object. */
static
void
innobase_trx_init(
/*==============*/
	THD*	thd,	/*!< in: user thread handle */
	trx_t*	trx)	/*!< in/out: InnoDB transaction handle */
{
	DBUG_ENTER("innobase_trx_init");
	DBUG_ASSERT(EQ_CURRENT_THD(thd));
	DBUG_ASSERT(thd == trx->mysql_thd);

	trx->check_foreigns = !thd_test_options(
		thd, OPTION_NO_FOREIGN_KEY_CHECKS);

	trx->check_unique_secondary = !thd_test_options(
		thd, OPTION_RELAXED_UNIQUE_CHECKS);

	DBUG_VOID_RETURN;
}

/*********************************************************************//**
Allocates an InnoDB transaction for a MySQL handler object for DML.
@return	InnoDB transaction handle */
UNIV_INTERN
trx_t*
innobase_trx_allocate(
/*==================*/
	THD*	thd)	/*!< in: user thread handle */
{
	trx_t*	trx;

	DBUG_ENTER("innobase_trx_allocate");
	DBUG_ASSERT(thd != NULL);
	DBUG_ASSERT(EQ_CURRENT_THD(thd));

	trx = trx_allocate_for_mysql();

	trx->mysql_thd = thd;

	innobase_trx_init(thd, trx);

	DBUG_RETURN(trx);
}

/*********************************************************************//**
Gets the InnoDB transaction handle for a MySQL handler object, creates
an InnoDB transaction struct if the corresponding MySQL thread struct still
lacks one.
@return	InnoDB transaction handle */
static inline
trx_t*
check_trx_exists(
/*=============*/
	THD*	thd)	/*!< in: user thread handle */
{
	trx_t*&	trx = thd_to_trx(thd);

	ut_ad(EQ_CURRENT_THD(thd));

	if (trx == NULL) {
		trx = innobase_trx_allocate(thd);
	} else if (UNIV_UNLIKELY(trx->magic_n != TRX_MAGIC_N)) {
		mem_analyze_corruption(trx);
		ut_error;
	}

	innobase_trx_init(thd, trx);

	return(trx);
}

/*********************************************************************//**
Note that a transaction has been registered with MySQL.
@return true if transaction is registered with MySQL 2PC coordinator */
static inline
bool
trx_is_registered_for_2pc(
/*=========================*/
	const trx_t*	trx)	/* in: transaction */
{
	return(trx->is_registered == 1);
}

/*********************************************************************//**
Note that a transaction has been registered with MySQL 2PC coordinator. */
static inline
void
trx_register_for_2pc(
/*==================*/
	trx_t*	trx)	/* in: transaction */
{
	trx->is_registered = 1;
	ut_ad(trx->owns_prepare_mutex == 0);
}

/*********************************************************************//**
Note that a transaction has been deregistered. */
static inline
void
trx_deregister_from_2pc(
/*====================*/
	trx_t*	trx)	/* in: transaction */
{
	trx->is_registered = 0;
	trx->owns_prepare_mutex = 0;
}


/*********************************************************************//**
Check if transaction is started.
@reutrn true if transaction is in state started */
static
bool
trx_is_started(
/*===========*/
	trx_t*	trx)	/* in: transaction */
{
	return(trx->state != TRX_STATE_NOT_STARTED);
}

/*********************************************************************//**
Copy table flags from MySQL's HA_CREATE_INFO into an InnoDB table object.
Those flags are stored in .frm file and end up in the MySQL table object,
but are frequently used inside InnoDB so we keep their copies into the
InnoDB table object. */
UNIV_INTERN
void
innobase_copy_frm_flags_from_create_info(
/*=====================================*/
	dict_table_t*		innodb_table,	/*!< in/out: InnoDB table */
	const HA_CREATE_INFO*	create_info)	/*!< in: create info */
{
	ibool	ps_on;
	ibool	ps_off;

	if (dict_table_is_temporary(innodb_table) || srv_read_only_mode) {
		/* Temp tables do not use persistent stats. */
		ps_on = FALSE;
		ps_off = TRUE;
	} else {
		ps_on = create_info->table_options
			& HA_OPTION_STATS_PERSISTENT;
		ps_off = create_info->table_options
			& HA_OPTION_NO_STATS_PERSISTENT;
	}

	dict_stats_set_persistent(innodb_table, ps_on, ps_off);

	dict_stats_auto_recalc_set(
		innodb_table,
		create_info->stats_auto_recalc == HA_STATS_AUTO_RECALC_ON,
		create_info->stats_auto_recalc == HA_STATS_AUTO_RECALC_OFF);

	innodb_table->stats_sample_pages = create_info->stats_sample_pages;
}

/*********************************************************************//**
Copy table flags from MySQL's TABLE_SHARE into an InnoDB table object.
Those flags are stored in .frm file and end up in the MySQL table object,
but are frequently used inside InnoDB so we keep their copies into the
InnoDB table object. */
UNIV_INTERN
void
innobase_copy_frm_flags_from_table_share(
/*=====================================*/
	dict_table_t*		innodb_table,	/*!< in/out: InnoDB table */
	const TABLE_SHARE*	table_share)	/*!< in: table share */
{
	ibool	ps_on;
	ibool	ps_off;

	if (dict_table_is_temporary(innodb_table) || srv_read_only_mode) {
		/* Temp tables do not use persistent stats */
		ps_on = FALSE;
		ps_off = TRUE;
	} else {
		ps_on = table_share->db_create_options
			& HA_OPTION_STATS_PERSISTENT;
		ps_off = table_share->db_create_options
			& HA_OPTION_NO_STATS_PERSISTENT;
	}

	dict_stats_set_persistent(innodb_table, ps_on, ps_off);

	dict_stats_auto_recalc_set(
		innodb_table,
		table_share->stats_auto_recalc == HA_STATS_AUTO_RECALC_ON,
		table_share->stats_auto_recalc == HA_STATS_AUTO_RECALC_OFF);

	innodb_table->stats_sample_pages = table_share->stats_sample_pages;
}

/*********************************************************************//**
Construct ha_innobase handler. */
UNIV_INTERN
ha_innobase::ha_innobase(
/*=====================*/
	handlerton*	hton,
	TABLE_SHARE*	table_arg)
	:handler(hton, table_arg),
	prebuilt(NULL),
	int_table_flags(HA_REC_NOT_IN_SEQ |
		  HA_NULL_IN_KEY |
		  HA_CAN_INDEX_BLOBS |
		  HA_CAN_SQL_HANDLER |
		  HA_PRIMARY_KEY_REQUIRED_FOR_POSITION |
		  HA_PRIMARY_KEY_IN_READ_INDEX |
		  HA_BINLOG_ROW_CAPABLE |
		  HA_CAN_GEOMETRY | HA_PARTIAL_COLUMN_READ |
		  HA_TABLE_SCAN_ON_INDEX | HA_CAN_FULLTEXT |
		  HA_CAN_FULLTEXT_EXT | HA_CAN_EXPORT),
	start_of_scan(0),
	num_write_row(0)
{}

/*********************************************************************//**
Destruct ha_innobase handler. */
UNIV_INTERN
ha_innobase::~ha_innobase()
/*======================*/
{
}

/*********************************************************************//**
Updates the user_thd field in a handle and also allocates a new InnoDB
transaction handle if needed, and updates the transaction fields in the
prebuilt struct. */
UNIV_INTERN inline
void
ha_innobase::update_thd(
/*====================*/
	THD*	thd)	/*!< in: thd to use the handle */
{
	trx_t*		trx;

	/* The table should have been opened in ha_innobase::open(). */
	DBUG_ASSERT(prebuilt->table->n_ref_count > 0);

	trx = check_trx_exists(thd);

	if (prebuilt->trx != trx) {

		row_update_prebuilt_trx(prebuilt, trx);
	}

	user_thd = thd;
}

/*********************************************************************//**
Updates the user_thd field in a handle and also allocates a new InnoDB
transaction handle if needed, and updates the transaction fields in the
prebuilt struct. */
UNIV_INTERN
void
ha_innobase::update_thd()
/*=====================*/
{
	THD*	thd = ha_thd();

	ut_ad(EQ_CURRENT_THD(thd));
	update_thd(thd);
}

/*********************************************************************//**
Registers an InnoDB transaction with the MySQL 2PC coordinator, so that
the MySQL XA code knows to call the InnoDB prepare and commit, or rollback
for the transaction. This MUST be called for every transaction for which
the user may call commit or rollback. Calling this several times to register
the same transaction is allowed, too. This function also registers the
current SQL statement. */
static inline
void
innobase_register_trx(
/*==================*/
	handlerton*	hton,	/* in: Innobase handlerton */
	THD*		thd,	/* in: MySQL thd (connection) object */
	trx_t*		trx)	/* in: transaction to register */
{
	trans_register_ha(thd, FALSE, hton);

	if (!trx_is_registered_for_2pc(trx)
	    && thd_test_options(thd, OPTION_NOT_AUTOCOMMIT | OPTION_BEGIN)) {

		trans_register_ha(thd, TRUE, hton);
	}

	trx_register_for_2pc(trx);
}

/*	BACKGROUND INFO: HOW THE MYSQL QUERY CACHE WORKS WITH INNODB
	------------------------------------------------------------

1) The use of the query cache for TBL is disabled when there is an
uncommitted change to TBL.

2) When a change to TBL commits, InnoDB stores the current value of
its global trx id counter, let us denote it by INV_TRX_ID, to the table object
in the InnoDB data dictionary, and does only allow such transactions whose
id <= INV_TRX_ID to use the query cache.

3) When InnoDB does an INSERT/DELETE/UPDATE to a table TBL, or an implicit
modification because an ON DELETE CASCADE, we invalidate the MySQL query cache
of TBL immediately.

How this is implemented inside InnoDB:

1) Since every modification always sets an IX type table lock on the InnoDB
table, it is easy to check if there can be uncommitted modifications for a
table: just check if there are locks in the lock list of the table.

2) When a transaction inside InnoDB commits, it reads the global trx id
counter and stores the value INV_TRX_ID to the tables on which it had a lock.

3) If there is an implicit table change from ON DELETE CASCADE or SET NULL,
InnoDB calls an invalidate method for the MySQL query cache for that table.

How this is implemented inside sql_cache.cc:

1) The query cache for an InnoDB table TBL is invalidated immediately at an
INSERT/UPDATE/DELETE, just like in the case of MyISAM. No need to delay
invalidation to the transaction commit.

2) To store or retrieve a value from the query cache of an InnoDB table TBL,
any query must first ask InnoDB's permission. We must pass the thd as a
parameter because InnoDB will look at the trx id, if any, associated with
that thd. Also the full_name which is used as key to search for the table
object. The full_name is a string containing the normalized path to the
table in the canonical format.

3) Use of the query cache for InnoDB tables is now allowed also when
AUTOCOMMIT==0 or we are inside BEGIN ... COMMIT. Thus transactions no longer
put restrictions on the use of the query cache.
*/

/******************************************************************//**
The MySQL query cache uses this to check from InnoDB if the query cache at
the moment is allowed to operate on an InnoDB table. The SQL query must
be a non-locking SELECT.

The query cache is allowed to operate on certain query only if this function
returns TRUE for all tables in the query.

If thd is not in the autocommit state, this function also starts a new
transaction for thd if there is no active trx yet, and assigns a consistent
read view to it if there is no read view yet.

Why a deadlock of threads is not possible: the query cache calls this function
at the start of a SELECT processing. Then the calling thread cannot be
holding any InnoDB semaphores. The calling thread is holding the
query cache mutex, and this function will reserve the InnoDB trx_sys->mutex.
Thus, the 'rank' in sync0sync.h of the MySQL query cache mutex is above
the InnoDB trx_sys->mutex.
@return TRUE if permitted, FALSE if not; note that the value FALSE
does not mean we should invalidate the query cache: invalidation is
called explicitly */
static
my_bool
innobase_query_caching_of_table_permitted(
/*======================================*/
	THD*	thd,		/*!< in: thd of the user who is trying to
				store a result to the query cache or
				retrieve it */
	char*	full_name,	/*!< in: normalized path to the table */
	uint	full_name_len,	/*!< in: length of the normalized path 
                                to the table */
	ulonglong *unused)	/*!< unused for this engine */
{
	ibool	is_autocommit;
	trx_t*	trx;
	char	norm_name[1000];

	ut_a(full_name_len < 999);

	trx = check_trx_exists(thd);

	if (trx->isolation_level == TRX_ISO_SERIALIZABLE) {
		/* In the SERIALIZABLE mode we add LOCK IN SHARE MODE to every
		plain SELECT if AUTOCOMMIT is not on. */

		return((my_bool)FALSE);
	}

	if (UNIV_UNLIKELY(trx->has_search_latch)) {
		sql_print_error("The calling thread is holding the adaptive "
				"search, latch though calling "
				"innobase_query_caching_of_table_permitted.");
		trx_print(stderr, trx, 1024);
	}

	trx_search_latch_release_if_reserved(trx);

	innobase_srv_conc_force_exit_innodb(trx);

	if (!thd_test_options(thd, OPTION_NOT_AUTOCOMMIT | OPTION_BEGIN)) {

		is_autocommit = TRUE;
	} else {
		is_autocommit = FALSE;

	}

	if (is_autocommit && trx->n_mysql_tables_in_use == 0) {
		/* We are going to retrieve the query result from the query
		cache. This cannot be a store operation to the query cache
		because then MySQL would have locks on tables already.

		TODO: if the user has used LOCK TABLES to lock the table,
		then we open a transaction in the call of row_.. below.
		That trx can stay open until UNLOCK TABLES. The same problem
		exists even if we do not use the query cache. MySQL should be
		modified so that it ALWAYS calls some cleanup function when
		the processing of a query ends!

		We can imagine we instantaneously serialize this consistent
		read trx to the current trx id counter. If trx2 would have
		changed the tables of a query result stored in the cache, and
		trx2 would have already committed, making the result obsolete,
		then trx2 would have already invalidated the cache. Thus we
		can trust the result in the cache is ok for this query. */

		return((my_bool)TRUE);
	}

	/* Normalize the table name to InnoDB format */
	normalize_table_name(norm_name, full_name);

	innobase_register_trx(innodb_hton_ptr, thd, trx);

	if (row_search_check_if_query_cache_permitted(trx, norm_name)) {

		/* printf("Query cache for %s permitted\n", norm_name); */

		return((my_bool)TRUE);
	}

	/* printf("Query cache for %s NOT permitted\n", norm_name); */

	return((my_bool)FALSE);
}

/*****************************************************************//**
Invalidates the MySQL query cache for the table. */
UNIV_INTERN
void
innobase_invalidate_query_cache(
/*============================*/
	trx_t*		trx,		/*!< in: transaction which
					modifies the table */
	const char*	full_name,	/*!< in: concatenation of
					database name, null char NUL,
					table name, null char NUL;
					NOTE that in Windows this is
					always in LOWER CASE! */
	ulint		full_name_len)	/*!< in: full name length where
					also the null chars count */
{
	/* Note that the sync0sync.h rank of the query cache mutex is just
	above the InnoDB trx_sys_t->lock. The caller of this function must
	not have latches of a lower rank. */

	/* Argument TRUE below means we are using transactions */
#ifdef HAVE_QUERY_CACHE
	mysql_query_cache_invalidate4(trx->mysql_thd,
				      full_name,
				      (uint32) full_name_len,
				      TRUE);
#endif
}

/*****************************************************************//**
Convert an SQL identifier to the MySQL system_charset_info (UTF-8)
and quote it if needed.
@return	pointer to the end of buf */
static
char*
innobase_convert_identifier(
/*========================*/
	char*		buf,	/*!< out: buffer for converted identifier */
	ulint		buflen,	/*!< in: length of buf, in bytes */
	const char*	id,	/*!< in: identifier to convert */
	ulint		idlen,	/*!< in: length of id, in bytes */
	THD*		thd,	/*!< in: MySQL connection thread, or NULL */
	ibool		file_id)/*!< in: TRUE=id is a table or database name;
				FALSE=id is an UTF-8 string */
{
	char nz[NAME_LEN + 1];
	char nz2[NAME_LEN + 1 + EXPLAIN_FILENAME_MAX_EXTRA_LENGTH];

	const char*	s	= id;
	int		q;

	if (file_id) {
		/* Decode the table name.  The MySQL function expects
		a NUL-terminated string.  The input and output strings
		buffers must not be shared. */

		if (UNIV_UNLIKELY(idlen > (sizeof nz) - 1)) {
			idlen = (sizeof nz) - 1;
		}

		memcpy(nz, id, idlen);
		nz[idlen] = 0;

		s = nz2;
		idlen = explain_filename(thd, nz, nz2, sizeof nz2,
					 EXPLAIN_PARTITIONS_AS_COMMENT);
		goto no_quote;
	}

	/* See if the identifier needs to be quoted. */
	if (UNIV_UNLIKELY(!thd)) {
		q = '"';
	} else {
		q = get_quote_char_for_identifier(thd, s, (int) idlen);
	}

	if (q == EOF) {
no_quote:
		if (UNIV_UNLIKELY(idlen > buflen)) {
			idlen = buflen;
		}
		memcpy(buf, s, idlen);
		return(buf + idlen);
	}

	/* Quote the identifier. */
	if (buflen < 2) {
		return(buf);
	}

	*buf++ = q;
	buflen--;

	for (; idlen; idlen--) {
		int	c = *s++;
		if (UNIV_UNLIKELY(c == q)) {
			if (UNIV_UNLIKELY(buflen < 3)) {
				break;
			}

			*buf++ = c;
			*buf++ = c;
			buflen -= 2;
		} else {
			if (UNIV_UNLIKELY(buflen < 2)) {
				break;
			}

			*buf++ = c;
			buflen--;
		}
	}

	*buf++ = q;
	return(buf);
}

/*****************************************************************//**
Convert a table or index name to the MySQL system_charset_info (UTF-8)
and quote it if needed.
@return	pointer to the end of buf */
UNIV_INTERN
char*
innobase_convert_name(
/*==================*/
	char*		buf,	/*!< out: buffer for converted identifier */
	ulint		buflen,	/*!< in: length of buf, in bytes */
	const char*	id,	/*!< in: identifier to convert */
	ulint		idlen,	/*!< in: length of id, in bytes */
	THD*		thd,	/*!< in: MySQL connection thread, or NULL */
	ibool		table_id)/*!< in: TRUE=id is a table or database name;
				FALSE=id is an index name */
{
	char*		s	= buf;
	const char*	bufend	= buf + buflen;

	if (table_id) {
		const char*	slash = (const char*) memchr(id, '/', idlen);
		if (!slash) {

			goto no_db_name;
		}

		/* Print the database name and table name separately. */
		s = innobase_convert_identifier(s, bufend - s, id, slash - id,
						thd, TRUE);
		if (UNIV_LIKELY(s < bufend)) {
			*s++ = '.';
			s = innobase_convert_identifier(s, bufend - s,
							slash + 1, idlen
							- (slash - id) - 1,
							thd, TRUE);
		}
	} else if (UNIV_UNLIKELY(*id == TEMP_INDEX_PREFIX)) {
		/* Temporary index name (smart ALTER TABLE) */
		const char temp_index_suffix[]= "--temporary--";

		s = innobase_convert_identifier(buf, buflen, id + 1, idlen - 1,
						thd, FALSE);
		if (s - buf + (sizeof temp_index_suffix - 1) < buflen) {
			memcpy(s, temp_index_suffix,
			       sizeof temp_index_suffix - 1);
			s += sizeof temp_index_suffix - 1;
		}
	} else {
no_db_name:
		s = innobase_convert_identifier(buf, buflen, id, idlen,
						thd, table_id);
	}

	return(s);
}

/*****************************************************************//**
A wrapper function of innobase_convert_name(), convert a table or
index name to the MySQL system_charset_info (UTF-8) and quote it if needed.
@return	pointer to the end of buf */
UNIV_INTERN
void
innobase_format_name(
/*==================*/
	char*		buf,	/*!< out: buffer for converted identifier */
	ulint		buflen,	/*!< in: length of buf, in bytes */
	const char*	name,	/*!< in: index or table name to format */
	ibool		is_index_name) /*!< in: index name */
{
	const char*     bufend;

	bufend = innobase_convert_name(buf, buflen, name, strlen(name),
				       NULL, !is_index_name);

	ut_ad((ulint) (bufend - buf) < buflen);

	buf[bufend - buf] = '\0';
}

/**********************************************************************//**
Determines if the currently running transaction has been interrupted.
@return	TRUE if interrupted */
UNIV_INTERN
ibool
trx_is_interrupted(
/*===============*/
	const trx_t*	trx)	/*!< in: transaction */
{
	return(trx && trx->mysql_thd && thd_killed(trx->mysql_thd));
}

/**********************************************************************//**
Determines if the currently running transaction is in strict mode.
@return	TRUE if strict */
UNIV_INTERN
ibool
trx_is_strict(
/*==========*/
	trx_t*	trx)	/*!< in: transaction */
{
	return(trx && trx->mysql_thd && THDVAR(trx->mysql_thd, strict_mode));
}

/**********************************************************************//**
Determines if the current MySQL thread is running in strict mode.
If thd==NULL, THDVAR returns the global value of innodb-strict-mode.
@return	TRUE if strict */
UNIV_INLINE
ibool
thd_is_strict(
/*==========*/
	THD*	thd)	/*!< in: MySQL thread descriptor */
{
	return(THDVAR(thd, strict_mode));
}

/**************************************************************//**
Resets some fields of a prebuilt struct. The template is used in fast
retrieval of just those column values MySQL needs in its processing. */
inline
void
ha_innobase::reset_template(void)
/*=============================*/
{
	ut_ad(prebuilt->magic_n == ROW_PREBUILT_ALLOCATED);
	ut_ad(prebuilt->magic_n2 == prebuilt->magic_n);

	prebuilt->keep_other_fields_on_keyread = 0;
	prebuilt->read_just_key = 0;
	prebuilt->in_fts_query = 0;
	/* Reset index condition pushdown state. */
	if (prebuilt->idx_cond) {
		prebuilt->idx_cond = NULL;
		prebuilt->idx_cond_n_cols = 0;
		/* Invalidate prebuilt->mysql_template
		in ha_innobase::write_row(). */
		prebuilt->template_type = ROW_MYSQL_NO_TEMPLATE;
	}
}

/*****************************************************************//**
Call this when you have opened a new table handle in HANDLER, before you
call index_read_idx() etc. Actually, we can let the cursor stay open even
over a transaction commit! Then you should call this before every operation,
fetch next etc. This function inits the necessary things even after a
transaction commit. */
UNIV_INTERN
void
ha_innobase::init_table_handle_for_HANDLER(void)
/*============================================*/
{
	/* If current thd does not yet have a trx struct, create one.
	If the current handle does not yet have a prebuilt struct, create
	one. Update the trx pointers in the prebuilt struct. Normally
	this operation is done in external_lock. */

	update_thd(ha_thd());

	/* Initialize the prebuilt struct much like it would be inited in
	external_lock */

	trx_search_latch_release_if_reserved(prebuilt->trx);

	innobase_srv_conc_force_exit_innodb(prebuilt->trx);

	/* If the transaction is not started yet, start it */

	trx_start_if_not_started_xa(prebuilt->trx, false);

	/* Assign a read view if the transaction does not have it yet */

	trx_assign_read_view(prebuilt->trx);

	innobase_register_trx(ht, user_thd, prebuilt->trx);

	/* We did the necessary inits in this function, no need to repeat them
	in row_search_for_mysql */

	prebuilt->sql_stat_start = FALSE;

	/* We let HANDLER always to do the reads as consistent reads, even
	if the trx isolation level would have been specified as SERIALIZABLE */

	prebuilt->select_lock_type = LOCK_NONE;
	prebuilt->stored_select_lock_type = LOCK_NONE;

	/* Always fetch all columns in the index record */

	prebuilt->hint_need_to_fetch_extra_cols = ROW_RETRIEVE_ALL_COLS;

	/* We want always to fetch all columns in the whole row? Or do
	we???? */

	prebuilt->used_in_HANDLER = TRUE;
	reset_template();
}

/*********************************************************************//**
Free tablespace resources allocated. */
static
void
innobase_space_shutdown()
/*=====================*/
{
	DBUG_ENTER("innobase_space_shutdown");

	srv_sys_space.shutdown();
	if (srv_tmp_space.get_sanity_check_status()) {
		srv_tmp_space.delete_files();
	}
	srv_tmp_space.shutdown();

	DBUG_VOID_RETURN;
}

/*********************************************************************//**
Free any resources that were allocated and return failure.
@return always return 1 */
static
int
innobase_init_abort()
/*=================*/
{
	DBUG_ENTER("innobase_init_abort");
	innobase_space_shutdown();
	DBUG_RETURN(1);
}

/*********************************************************************//**
Opens an InnoDB database.
@return	0 on success, 1 on failure */
static
int
innobase_init(
/*==========*/
	void	*p)	/*!< in: InnoDB handlerton */
{
	static char	current_dir[3];		/*!< Set if using current lib */
	int		err;
	char		*default_path;
	uint		format_id;
	ulong		num_pll_degree;

	DBUG_ENTER("innobase_init");
	handlerton *innobase_hton= (handlerton*) p;
	innodb_hton_ptr = innobase_hton;

	innobase_hton->state = SHOW_OPTION_YES;
	innobase_hton->db_type= DB_TYPE_INNODB;
	innobase_hton->savepoint_offset = sizeof(trx_named_savept_t);
	innobase_hton->close_connection = innobase_close_connection;
	innobase_hton->savepoint_set = innobase_savepoint;
	innobase_hton->savepoint_rollback = innobase_rollback_to_savepoint;
	innobase_hton->savepoint_release = innobase_release_savepoint;
	innobase_hton->commit = innobase_commit;
	innobase_hton->rollback = innobase_rollback;
	innobase_hton->prepare = innobase_xa_prepare;
	innobase_hton->recover = innobase_xa_recover;
	innobase_hton->commit_by_xid = innobase_commit_by_xid;
	innobase_hton->rollback_by_xid = innobase_rollback_by_xid;
	innobase_hton->create_cursor_read_view = innobase_create_cursor_view;
	innobase_hton->set_cursor_read_view = innobase_set_cursor_view;
	innobase_hton->close_cursor_read_view = innobase_close_cursor_view;
	innobase_hton->create = innobase_create_handler;
	innobase_hton->drop_database = innobase_drop_database;
	innobase_hton->panic = innobase_end;

	innobase_hton->start_consistent_snapshot =
		innobase_start_trx_and_assign_read_view;

	innobase_hton->flush_logs = innobase_flush_logs;
	innobase_hton->show_status = innobase_show_status;
	innobase_hton->flags = HTON_NO_FLAGS;

	innobase_hton->release_temporary_latches =
		innobase_release_temporary_latches;

	innobase_hton->data = &innodb_api_cb;

	ut_a(DATA_MYSQL_TRUE_VARCHAR == (ulint)MYSQL_TYPE_VARCHAR);

#ifndef DBUG_OFF
	static const char	test_filename[] = "-@";
	char			test_tablename[sizeof test_filename
				+ sizeof(srv_mysql50_table_name_prefix) - 1];
	if ((sizeof(test_tablename)) - 1
			!= filename_to_tablename(test_filename,
						 test_tablename,
						 sizeof(test_tablename), true)
			|| strncmp(test_tablename,
				   srv_mysql50_table_name_prefix,
				   sizeof(srv_mysql50_table_name_prefix) - 1)
			|| strcmp(test_tablename
				  + sizeof(srv_mysql50_table_name_prefix) - 1,
				  test_filename)) {

		sql_print_error("tablename encoding has been changed");
		DBUG_RETURN(innobase_init_abort());
	}
#endif /* DBUG_OFF */

	/* Check that values don't overflow on 32-bit systems. */
	if (sizeof(ulint) == 4) {
		if (innobase_buffer_pool_size > UINT_MAX32) {
			sql_print_error(
				"innobase_buffer_pool_size can't be over 4GB"
				" on 32-bit systems");

			DBUG_RETURN(innobase_init_abort());
		}
	}

	os_innodb_umask = (ulint) my_umask;

	/* First calculate the default path for innodb_data_home_dir etc.,
	in case the user has not given any value.

	Note that when using the embedded server, the datadirectory is not
	necessarily the current directory of this program. */

	if (mysqld_embedded) {
		default_path = mysql_real_data_home;
		fil_path_to_mysql_datadir = mysql_real_data_home;
	} else {
		/* It's better to use current lib, to keep paths short */
		current_dir[0] = FN_CURLIB;
		current_dir[1] = FN_LIBCHAR;
		current_dir[2] = 0;
		default_path = current_dir;
	}

	ut_a(default_path);

	/* Set InnoDB initialization parameters according to the values
	read from MySQL .cnf file */

	/* The default dir for data files is the datadir of MySQL */

	srv_data_home = innobase_data_home_dir
		? innobase_data_home_dir : default_path;

	/*--------------- Shared tablespaces -------------------------*/

	/* Set the default auto-extend-increment for temp-tablespace based
	on system-variable. */
	srv_tmp_space.set_autoextend_increment(
		srv_sys_space.get_autoextend_increment());

	/* Set default InnoDB temp data file size to 12 MB and let it be
	auto-extending. */
	if (!innobase_data_file_path) {
		innobase_data_file_path = (char*) "ibdata1:12M:autoextend";
	}

	srv_sys_space.set_space_id(TRX_SYS_SPACE);
	srv_sys_space.set_tablespace_path(srv_data_home);

	/* Supports raw devices */
	if (!srv_sys_space.parse(innobase_data_file_path, true)) {
		DBUG_RETURN(innobase_init_abort());
	}

	/* Set default InnoDB temp data file size to 12 MB and let it be
	auto-extending. */

	if (!innobase_temp_data_file_path) {
		innobase_temp_data_file_path = (char*) "ibtmp1:12M:autoextend";
	}

	/* We set the temporary tablspace id later, after recovery. */

	/* Doesn't support raw devices. */
	srv_tmp_space.set_tablespace_path(mysql_tmpdir_list.list[0]);
	if (!srv_tmp_space.parse(innobase_temp_data_file_path, false)) {
		DBUG_RETURN(innobase_init_abort());
	}

	/* Perform all sanity check before we take action of deleting files*/
	if (Tablespace::intersection(srv_sys_space, srv_tmp_space)) {
		sql_print_error("system shared and system temp"
				" tablespace file name seems to be same");
		DBUG_RETURN(innobase_init_abort());
	}

	srv_tmp_space.set_sanity_check_status(true);
	srv_sys_space.set_sanity_check_status(true);

	/* Delete the data files in the temporary tablespace. They are not
	required for recovery. */
	srv_tmp_space.delete_files();

	/* -------------- All log files ---------------------------*/

	/* The default dir for log files is the datadir of MySQL */

	if (!srv_log_group_home_dir) {
		srv_log_group_home_dir = default_path;
	}

#ifdef UNIV_LOG_ARCHIVE
	/* Since innodb_log_arch_dir has no relevance under MySQL,
	starting from 4.0.6 we always set it the same as
	innodb_log_group_home_dir: */

	innobase_log_arch_dir = innobase_log_group_home_dir;

	srv_arch_dir = innobase_log_arch_dir;
#endif /* UNIG_LOG_ARCHIVE */

	srv_normalize_path_for_win(srv_log_group_home_dir);

	if (strchr(srv_log_group_home_dir, ';')
	    || innobase_mirrored_log_groups != 1) {
		sql_print_error("syntax error in innodb_log_group_home_dir, "
				"or a wrong number of mirrored log groups");

		DBUG_RETURN(innobase_init_abort());
	}

	/* Validate the file format by animal name */
	if (innobase_file_format_name != NULL) {

		format_id = innobase_file_format_name_lookup(
			innobase_file_format_name);

		if (format_id > UNIV_FORMAT_MAX) {

			sql_print_error("InnoDB: wrong innodb_file_format.");

		DBUG_RETURN(innobase_init_abort());
		}
	} else {
		/* Set it to the default file format id. Though this
		should never happen. */
		format_id = 0;
	}

	srv_file_format = format_id;

	/* Given the type of innobase_file_format_name we have little
	choice but to cast away the constness from the returned name.
	innobase_file_format_name is used in the MySQL set variable
	interface and so can't be const. */

	innobase_file_format_name =
		(char*) trx_sys_file_format_id_to_name(format_id);

	/* Check innobase_file_format_check variable */
	if (!innobase_file_format_check) {

		/* Set the value to disable checking. */
		srv_max_file_format_at_startup = UNIV_FORMAT_MAX + 1;

	} else {

		/* Set the value to the lowest supported format. */
		srv_max_file_format_at_startup = UNIV_FORMAT_MIN;
	}

	/* Did the user specify a format name that we support?
	As a side effect it will update the variable
	srv_max_file_format_at_startup */
	if (innobase_file_format_validate_and_set(
			innobase_file_format_max) < 0) {

		sql_print_error("InnoDB: invalid "
				"innodb_file_format_max value: "
				"should be any value up to %s or its "
				"equivalent numeric id",
				trx_sys_file_format_id_to_name(
					UNIV_FORMAT_MAX));

		DBUG_RETURN(innobase_init_abort());
	}

	/* Remember stopword table name supplied at startup */
	if (innobase_server_stopword_table) {
		fts_server_stopword_table =
			my_strdup(innobase_server_stopword_table,  MYF(0));
	}

	if (innobase_change_buffering) {
		ulint	use;

		for (use = 0;
		     use < UT_ARR_SIZE(innobase_change_buffering_values);
		     use++) {
			if (!innobase_strcasecmp(
				    innobase_change_buffering,
				    innobase_change_buffering_values[use])) {
				ibuf_use = (ibuf_use_t) use;
				goto innobase_change_buffering_inited_ok;
			}
		}

		sql_print_error("InnoDB: invalid value "
				"innodb_change_buffering=%s",
				innobase_change_buffering);
		DBUG_RETURN(innobase_init_abort());
	}

innobase_change_buffering_inited_ok:
	ut_a((ulint) ibuf_use < UT_ARR_SIZE(innobase_change_buffering_values));
	innobase_change_buffering = (char*)
		innobase_change_buffering_values[ibuf_use];

	/* Check that interdependent parameters have sane values. */
	if (srv_max_buf_pool_modified_pct < srv_max_dirty_pages_pct_lwm) {
		sql_print_warning("InnoDB: innodb_max_dirty_pages_pct_lwm"
				  " cannot be set higher than"
				  " innodb_max_dirty_pages_pct.\n"
				  "InnoDB: Setting"
				  " innodb_max_dirty_pages_pct_lwm to %lu\n",
				  srv_max_buf_pool_modified_pct);

		srv_max_dirty_pages_pct_lwm = srv_max_buf_pool_modified_pct;
	}

	if (srv_max_io_capacity == SRV_MAX_IO_CAPACITY_DUMMY_DEFAULT) {

		if (srv_io_capacity >= SRV_MAX_IO_CAPACITY_LIMIT / 2) {
			/* Avoid overflow. */
			srv_max_io_capacity = SRV_MAX_IO_CAPACITY_LIMIT;
		} else {
			/* The user has not set the value. We should
			set it based on innodb_io_capacity. */
			srv_max_io_capacity =
				ut_max(2 * srv_io_capacity, 2000);
		}

	} else if (srv_max_io_capacity < srv_io_capacity) {
		sql_print_warning("InnoDB: innodb_io_capacity"
				  " cannot be set higher than"
				  " innodb_io_capacity_max.\n"
				  "InnoDB: Setting"
				  " innodb_io_capacity to %lu\n",
				  srv_max_io_capacity);

		srv_io_capacity = srv_max_io_capacity;
	}

	if (!is_filename_allowed(srv_buf_dump_filename,
				 strlen(srv_buf_dump_filename), FALSE)) {
		sql_print_error("InnoDB: innodb_buffer_pool_filename"
			" cannot have colon (:) in the file name.");
		DBUG_RETURN(innobase_init_abort());
	}

	/* --------------------------------------------------*/

	srv_file_flush_method_str = innobase_file_flush_method;

	srv_log_file_size = (ib_uint64_t) innobase_log_file_size;

#ifdef UNIV_LOG_ARCHIVE
	srv_log_archive_on = (ulint) innobase_log_archive;
#endif /* UNIV_LOG_ARCHIVE */

	/* Check that the value of system variable innodb_page_size was
	set correctly.  Its value was put into srv_page_size. If valid,
	return the associated srv_page_size_shift.*/
	srv_page_size_shift = innodb_page_size_validate(srv_page_size);
	if (!srv_page_size_shift) {
		sql_print_error("InnoDB: Invalid page size=%lu.\n",
				srv_page_size);
		DBUG_RETURN(innobase_init_abort());
	}

	if (UNIV_PAGE_SIZE_DEF != srv_page_size) {
		ib_logf(IB_LOG_LEVEL_WARN,
			"innodb-page-size has been changed "
			"from the default value %d to %lu.",
			UNIV_PAGE_SIZE_DEF, srv_page_size);
	}

	srv_log_buffer_size = (ulint) innobase_log_buffer_size;

	if (innobase_buffer_pool_instances == 0) {
		innobase_buffer_pool_instances = 8;

#if defined(__WIN__) && !defined(_WIN64)
		if (innobase_buffer_pool_size > 1331 * 1024 * 1024) {
			innobase_buffer_pool_instances
				= ut_min(MAX_BUFFER_POOLS,
					(long) (innobase_buffer_pool_size
					/ (128 * 1024 * 1024)));
		}
#endif /* defined(__WIN__) && !defined(_WIN64) */
	}

	srv_buf_pool_size = (ulint) innobase_buffer_pool_size;
	srv_buf_pool_instances = (ulint) innobase_buffer_pool_instances;

	srv_mem_pool_size = (ulint) innobase_additional_mem_pool_size;

	if (innobase_additional_mem_pool_size
	    != 8*1024*1024L /* the default */ ) {

		ib_logf(IB_LOG_LEVEL_WARN,
			"Using innodb_additional_mem_pool_size is DEPRECATED. "
			"This option may be removed in future releases, "
			"together with the option innodb_use_sys_malloc "
			"and with the InnoDB's internal memory "
			"allocator.");
	}

	if (!srv_use_sys_malloc ) {
		ib_logf(IB_LOG_LEVEL_WARN,
			"Setting innodb_use_sys_malloc to FALSE is DEPRECATED. "
			"This option may be removed in future releases, "
			"together with the InnoDB's internal memory "
			"allocator.");
	}

	srv_n_file_io_threads = (ulint) innobase_file_io_threads;
	srv_n_read_io_threads = (ulint) innobase_read_io_threads;
	srv_n_write_io_threads = (ulint) innobase_write_io_threads;

	srv_use_doublewrite_buf = (ibool) innobase_use_doublewrite;

	page_compression_level = (ulint) innobase_compression_level;

	if (!innobase_use_checksums) {
		ib_logf(IB_LOG_LEVEL_WARN,
			"Setting innodb_checksums to OFF is DEPRECATED. "
			"This option may be removed in future releases. "
			"You should set innodb_checksum_algorithm=NONE "
			"instead.");
		srv_checksum_algorithm = SRV_CHECKSUM_ALGORITHM_NONE;
	}

#ifdef HAVE_LARGE_PAGES
	if ((os_use_large_pages = (ibool) my_use_large_pages)) {
		os_large_page_size = (ulint) opt_large_page_size;
	}
#endif

	row_rollback_on_timeout = (ibool) innobase_rollback_on_timeout;

	srv_locks_unsafe_for_binlog = (ibool) innobase_locks_unsafe_for_binlog;
	if (innobase_locks_unsafe_for_binlog) {
		ib_logf(IB_LOG_LEVEL_WARN,
			"Using innodb_locks_unsafe_for_binlog is DEPRECATED. "
			"This option may be removed in future releases. "
			"Please use READ COMMITTED transaction isolation "
			"level instead, see " REFMAN "set-transaction.html.");
	}

	if (innobase_open_files < 10) {
		innobase_open_files = 300;
		if (srv_file_per_table && table_cache_size > 300) {
			innobase_open_files = table_cache_size;
		}
	}
	srv_max_n_open_files = (ulint) innobase_open_files;
	srv_innodb_status = (ibool) innobase_create_status_file;

	srv_print_verbose_log = mysqld_embedded ? 0 : 1;

	/* Round up fts_sort_pll_degree to nearest power of 2 number */
	for (num_pll_degree = 1;
	     num_pll_degree < fts_sort_pll_degree;
	     num_pll_degree <<= 1) {

		/* No op */
	}

	fts_sort_pll_degree = num_pll_degree;

	/* Store the default charset-collation number of this MySQL
	installation */

	data_mysql_default_charset_coll = (ulint) default_charset_info->number;

	ut_a(DATA_MYSQL_LATIN1_SWEDISH_CHARSET_COLL ==
					my_charset_latin1.number);
	ut_a(DATA_MYSQL_BINARY_CHARSET_COLL == my_charset_bin.number);

	/* Store the latin1_swedish_ci character ordering table to InnoDB. For
	non-latin1_swedish_ci charsets we use the MySQL comparison functions,
	and consequently we do not need to know the ordering internally in
	InnoDB. */

	ut_a(0 == strcmp(my_charset_latin1.name, "latin1_swedish_ci"));
	srv_latin1_ordering = my_charset_latin1.sort_order;

	innobase_commit_concurrency_init_default();

#ifdef HAVE_PSI_INTERFACE
	/* Register keys with MySQL performance schema */
	int	count;

	count = array_elements(all_pthread_mutexes);
 	mysql_mutex_register("innodb", all_pthread_mutexes, count);

# ifdef UNIV_PFS_MUTEX
	count = array_elements(all_innodb_mutexes);
	mysql_mutex_register("innodb", all_innodb_mutexes, count);
# endif /* UNIV_PFS_MUTEX */

# ifdef UNIV_PFS_RWLOCK
	count = array_elements(all_innodb_rwlocks);
	mysql_rwlock_register("innodb", all_innodb_rwlocks, count);
# endif /* UNIV_PFS_MUTEX */

# ifdef UNIV_PFS_THREAD
	count = array_elements(all_innodb_threads);
	mysql_thread_register("innodb", all_innodb_threads, count);
# endif /* UNIV_PFS_THREAD */

# ifdef UNIV_PFS_IO
	count = array_elements(all_innodb_files);
	mysql_file_register("innodb", all_innodb_files, count);
# endif /* UNIV_PFS_IO */

	count = array_elements(all_innodb_conds);
	mysql_cond_register("innodb", all_innodb_conds, count);
#endif /* HAVE_PSI_INTERFACE */

	/* Since we in this module access directly the fields of a trx
	struct, and due to different headers and flags it might happen that
	ib_mutex_t has a different size in this module and in InnoDB
	modules, we check at run time that the size is the same in
	these compilation modules. */

	err = innobase_start_or_create_for_mysql();

	if (err != DB_SUCCESS) {
		DBUG_RETURN(innobase_init_abort());
	}

	/* Adjust the innodb_undo_logs config object */
	innobase_undo_logs_init_default_max();

	innobase_old_blocks_pct = buf_LRU_old_ratio_update(
		innobase_old_blocks_pct, TRUE);

	ibuf_max_size_update(innobase_change_buffer_max_size);

	innobase_open_tables = hash_create(200);
	mysql_mutex_init(innobase_share_mutex_key,
			 &innobase_share_mutex,
			 MY_MUTEX_INIT_FAST);
	mysql_mutex_init(commit_threads_m_key,
			 &commit_threads_m, MY_MUTEX_INIT_FAST);
	mysql_mutex_init(commit_cond_mutex_key,
			 &commit_cond_m, MY_MUTEX_INIT_FAST);
	mysql_cond_init(commit_cond_key, &commit_cond, NULL);
	innodb_inited= 1;
#ifdef MYSQL_DYNAMIC_PLUGIN
	if (innobase_hton != p) {
		innobase_hton = reinterpret_cast<handlerton*>(p);
		*innobase_hton = *innodb_hton_ptr;
	}
#endif /* MYSQL_DYNAMIC_PLUGIN */

	/* Get the current high water mark format. */
	innobase_file_format_max = (char*) trx_sys_file_format_max_get();

	/* Currently, monitor counter information are not persistent. */
	memset(monitor_set_tbl, 0, sizeof monitor_set_tbl);

	memset(innodb_counter_value, 0, sizeof innodb_counter_value);

	/* Do this as late as possible so server is fully starts up,
	since  we might get some initial stats if user choose to turn
	on some counters from start up */
	if (innobase_enable_monitor_counter) {
		innodb_enable_monitor_at_startup(
			innobase_enable_monitor_counter);
	}

	/* Turn on monitor counters that are default on */
	srv_mon_default_on();

	DBUG_RETURN(0);
}

/*******************************************************************//**
Closes an InnoDB database.
@return	TRUE if error */
static
int
innobase_end(
/*=========*/
	handlerton*		hton,	/*!< in/out: InnoDB handlerton */
	ha_panic_function	type __attribute__((unused)))
					/*!< in: ha_panic() parameter */
{
	int	err= 0;

	DBUG_ENTER("innobase_end");
	DBUG_ASSERT(hton == innodb_hton_ptr);

	if (innodb_inited) {

		srv_fast_shutdown = (ulint) innobase_fast_shutdown;

		innodb_inited = 0;
		hash_table_free(innobase_open_tables);
		innobase_open_tables = NULL;

		if (innobase_shutdown_for_mysql() != DB_SUCCESS) {
			err = 1;
		}

		innobase_space_shutdown();

		mysql_mutex_destroy(&innobase_share_mutex);
		mysql_mutex_destroy(&commit_threads_m);
		mysql_mutex_destroy(&commit_cond_m);
		mysql_cond_destroy(&commit_cond);
	}

	DBUG_RETURN(err);
}

/****************************************************************//**
Flushes InnoDB logs to disk and makes a checkpoint. Really, a commit flushes
the logs, and the name of this function should be innobase_checkpoint.
@return	TRUE if error */
static
bool
innobase_flush_logs(
/*================*/
	handlerton*	hton)	/*!< in/out: InnoDB handlerton */
{
	bool	result = 0;

	DBUG_ENTER("innobase_flush_logs");
	DBUG_ASSERT(hton == innodb_hton_ptr);

	if (!srv_read_only_mode) {
		log_buffer_flush_to_disk();
	}

	DBUG_RETURN(result);
}

/*****************************************************************//**
Commits a transaction in an InnoDB database. */
static
void
innobase_commit_low(
/*================*/
	trx_t*	trx)	/*!< in: transaction handle */
{
	if (trx_is_started(trx)) {

		trx_commit_for_mysql(trx);
	}
}

/*****************************************************************//**
Creates an InnoDB transaction struct for the thd if it does not yet have one.
Starts a new InnoDB transaction if a transaction is not yet started. And
assigns a new snapshot for a consistent read if the transaction does not yet
have one.
@return	0 */
static
int
innobase_start_trx_and_assign_read_view(
/*====================================*/
	handlerton*	hton,	/*!< in: Innodb handlerton */
	THD*		thd)	/*!< in: MySQL thread handle of the user for
				whom the transaction should be committed */
{
	trx_t*	trx;

	DBUG_ENTER("innobase_start_trx_and_assign_read_view");
	DBUG_ASSERT(hton == innodb_hton_ptr);

	/* Create a new trx struct for thd, if it does not yet have one */

	trx = check_trx_exists(thd);

	/* This is just to play safe: release a possible FIFO ticket and
	search latch. Since we can potentially reserve the trx_sys->mutex,
	we have to release the search system latch first to obey the latching
	order. */

	trx_search_latch_release_if_reserved(trx);

	innobase_srv_conc_force_exit_innodb(trx);

	/* If the transaction is not started yet, start it */

	trx_start_if_not_started_xa(trx, false);

	/* Assign a read view if the transaction does not have it yet */

	trx_assign_read_view(trx);

	/* Set the MySQL flag to mark that there is an active transaction */

	innobase_register_trx(hton, current_thd, trx);

	DBUG_RETURN(0);
}

/*****************************************************************//**
Commits a transaction in an InnoDB database or marks an SQL statement
ended.
@return	0 */
static
int
innobase_commit(
/*============*/
	handlerton*	hton,		/*!< in: Innodb handlerton */
	THD*		thd,		/*!< in: MySQL thread handle of the
					user for whom the transaction should
					be committed */
	bool		commit_trx)	/*!< in: true - commit transaction
					false - the current SQL statement
					ended */
{
	trx_t*		trx;

	DBUG_ENTER("innobase_commit");
	DBUG_ASSERT(hton == innodb_hton_ptr);
	DBUG_PRINT("trans", ("ending transaction"));

	trx = check_trx_exists(thd);

	/* Since we will reserve the trx_sys->mutex, we have to release
	the search system latch first to obey the latching order. */

	if (trx->has_search_latch) {
		trx_search_latch_release_if_reserved(trx);
	}

	/* Transaction is deregistered only in a commit or a rollback. If
	it is deregistered we know there cannot be resources to be freed
	and we could return immediately.  For the time being, we play safe
	and do the cleanup though there should be nothing to clean up. */

	if (!trx_is_registered_for_2pc(trx) && trx_is_started(trx)) {

		sql_print_error("Transaction not registered for MySQL 2PC, "
				"but transaction is active");
	}

	if (commit_trx
	    || (!thd_test_options(thd, OPTION_NOT_AUTOCOMMIT | OPTION_BEGIN))) {

		/* We were instructed to commit the whole transaction, or
		this is an SQL statement end and autocommit is on */

		/* We need current binlog position for ibbackup to work. */
retry:
		if (innobase_commit_concurrency > 0) {
			mysql_mutex_lock(&commit_cond_m);
			commit_threads++;

			if (commit_threads > innobase_commit_concurrency) {
				commit_threads--;
				mysql_cond_wait(&commit_cond,
					&commit_cond_m);
				mysql_mutex_unlock(&commit_cond_m);
				goto retry;
			}
			else {
				mysql_mutex_unlock(&commit_cond_m);
			}
		}

		/* The following call read the binary log position of
		the transaction being committed.

                Binary logging of other engines is not relevant to
		InnoDB as all InnoDB requires is that committing
		InnoDB transactions appear in the same order in the
		MySQL binary log as they appear in InnoDB logs, which
		is guaranteed by the server.

                If the binary log is not enabled, or the transaction
                is not written to the binary log, the file name will
                be a NULL pointer. */
                unsigned long long pos;
                thd_binlog_pos(thd, &trx->mysql_log_file_name, &pos);
                trx->mysql_log_offset= static_cast<ib_int64_t>(pos);
		/* Don't do write + flush right now. For group commit
		to work we want to do the flush later. */
		trx->flush_log_later = TRUE;
		innobase_commit_low(trx);
		trx->flush_log_later = FALSE;

		if (innobase_commit_concurrency > 0) {
			mysql_mutex_lock(&commit_cond_m);
			commit_threads--;
			mysql_cond_signal(&commit_cond);
			mysql_mutex_unlock(&commit_cond_m);
		}

		trx_deregister_from_2pc(trx);

		/* Now do a write + flush of logs. */
		trx_commit_complete_for_mysql(trx);
	} else {
		/* We just mark the SQL statement ended and do not do a
		transaction commit */

		/* If we had reserved the auto-inc lock for some
		table in this SQL statement we release it now */

		lock_unlock_table_autoinc(trx);

		/* Store the current undo_no of the transaction so that we
		know where to roll back if we have to roll back the next
		SQL statement */

		trx_mark_sql_stat_end(trx);
	}

	trx->n_autoinc_rows = 0; /* Reset the number AUTO-INC rows required */

	/* This is a statement level variable. */
	trx->fts_next_doc_id = 0;

	innobase_srv_conc_force_exit_innodb(trx);

	/* Tell the InnoDB server that there might be work for utility
	threads: */
	srv_active_wake_master_thread();

	DBUG_RETURN(0);
}

/*****************************************************************//**
Rolls back a transaction or the latest SQL statement.
@return	0 or error number */
static
int
innobase_rollback(
/*==============*/
	handlerton*	hton,		/*!< in: Innodb handlerton */
	THD*		thd,		/*!< in: handle to the MySQL thread
					of the user whose transaction should
					be rolled back */
	bool		rollback_trx)	/*!< in: TRUE - rollback entire
					transaction FALSE - rollback the current
					statement only */
{
	dberr_t	error;
	trx_t*	trx;

	DBUG_ENTER("innobase_rollback");
	DBUG_ASSERT(hton == innodb_hton_ptr);
	DBUG_PRINT("trans", ("aborting transaction"));

	trx = check_trx_exists(thd);

	/* Release a possible FIFO ticket and search latch. Since we will
	reserve the trx_sys->mutex, we have to release the search system
	latch first to obey the latching order. */

	trx_search_latch_release_if_reserved(trx);

	innobase_srv_conc_force_exit_innodb(trx);

	trx->n_autoinc_rows = 0; /* Reset the number AUTO-INC rows required */

	/* If we had reserved the auto-inc lock for some table (if
	we come here to roll back the latest SQL statement) we
	release it now before a possibly lengthy rollback */

	lock_unlock_table_autoinc(trx);

	/* This is a statement level variable. */
	trx->fts_next_doc_id = 0;

	if (rollback_trx
	    || !thd_test_options(thd, OPTION_NOT_AUTOCOMMIT | OPTION_BEGIN)) {

		error = trx_rollback_for_mysql(trx);
		trx_deregister_from_2pc(trx);
	} else {
		error = trx_rollback_last_sql_stat_for_mysql(trx);
	}

	DBUG_RETURN(convert_error_code_to_mysql(error, 0, NULL));
}

/*****************************************************************//**
Rolls back a transaction
@return	0 or error number */
static
int
innobase_rollback_trx(
/*==================*/
	trx_t*	trx)	/*!< in: transaction */
{
	dberr_t	error = DB_SUCCESS;

	DBUG_ENTER("innobase_rollback_trx");
	DBUG_PRINT("trans", ("aborting transaction"));

	/* Release a possible FIFO ticket and search latch. Since we will
	reserve the trx_sys->mutex, we have to release the search system
	latch first to obey the latching order. */

	trx_search_latch_release_if_reserved(trx);

	innobase_srv_conc_force_exit_innodb(trx);

	/* If we had reserved the auto-inc lock for some table (if
	we come here to roll back the latest SQL statement) we
	release it now before a possibly lengthy rollback */

	lock_unlock_table_autoinc(trx);

	if (!trx->read_only) {
		error = trx_rollback_for_mysql(trx);
	}

	DBUG_RETURN(convert_error_code_to_mysql(error, 0, NULL));
}

/*****************************************************************//**
Rolls back a transaction to a savepoint.
@return 0 if success, HA_ERR_NO_SAVEPOINT if no savepoint with the
given name */
static
int
innobase_rollback_to_savepoint(
/*===========================*/
	handlerton*	hton,		/*!< in: Innodb handlerton */
	THD*		thd,		/*!< in: handle to the MySQL thread
					of the user whose transaction should
					be rolled back to savepoint */
	void*		savepoint)	/*!< in: savepoint data */
{
	ib_int64_t	mysql_binlog_cache_pos;
	dberr_t		error;
	trx_t*		trx;
	char		name[64];

	DBUG_ENTER("innobase_rollback_to_savepoint");
	DBUG_ASSERT(hton == innodb_hton_ptr);

	trx = check_trx_exists(thd);

	/* Release a possible FIFO ticket and search latch. Since we will
	reserve the trx_sys->mutex, we have to release the search system
	latch first to obey the latching order. */

	trx_search_latch_release_if_reserved(trx);

	innobase_srv_conc_force_exit_innodb(trx);

	/* TODO: use provided savepoint data area to store savepoint data */

	longlong2str((ulint) savepoint, name, 36);

	error = trx_rollback_to_savepoint_for_mysql(
		trx, name, &mysql_binlog_cache_pos);

	if (error == DB_SUCCESS && trx->fts_trx != NULL) {
		fts_savepoint_rollback(trx, name);
	}

	DBUG_RETURN(convert_error_code_to_mysql(error, 0, NULL));
}

/*****************************************************************//**
Release transaction savepoint name.
@return 0 if success, HA_ERR_NO_SAVEPOINT if no savepoint with the
given name */
static
int
innobase_release_savepoint(
/*=======================*/
	handlerton*	hton,		/*!< in: handlerton for Innodb */
	THD*		thd,		/*!< in: handle to the MySQL thread
					of the user whose transaction's
					savepoint should be released */
	void*		savepoint)	/*!< in: savepoint data */
{
	dberr_t		error;
	trx_t*		trx;
	char		name[64];

	DBUG_ENTER("innobase_release_savepoint");
	DBUG_ASSERT(hton == innodb_hton_ptr);

	trx = check_trx_exists(thd);

	/* TODO: use provided savepoint data area to store savepoint data */

	longlong2str((ulint) savepoint, name, 36);

	error = trx_release_savepoint_for_mysql(trx, name);

	if (error == DB_SUCCESS && trx->fts_trx != NULL) {
		fts_savepoint_release(trx, name);
	}

	DBUG_RETURN(convert_error_code_to_mysql(error, 0, NULL));
}

/*****************************************************************//**
Sets a transaction savepoint.
@return	always 0, that is, always succeeds */
static
int
innobase_savepoint(
/*===============*/
	handlerton*	hton,	/*!< in: handle to the Innodb handlerton */
	THD*	thd,		/*!< in: handle to the MySQL thread */
	void*	savepoint)	/*!< in: savepoint data */
{
	dberr_t	error;
	trx_t*	trx;

	DBUG_ENTER("innobase_savepoint");
	DBUG_ASSERT(hton == innodb_hton_ptr);

	/* In the autocommit mode there is no sense to set a savepoint
	(unless we are in sub-statement), so SQL layer ensures that
	this method is never called in such situation.  */

	trx = check_trx_exists(thd);

	/* Release a possible FIFO ticket and search latch. Since we will
	reserve the trx_sys->mutex, we have to release the search system
	latch first to obey the latching order. */

	trx_search_latch_release_if_reserved(trx);

	innobase_srv_conc_force_exit_innodb(trx);

	/* Cannot happen outside of transaction */
	DBUG_ASSERT(trx_is_registered_for_2pc(trx));

	/* TODO: use provided savepoint data area to store savepoint data */
	char name[64];
	longlong2str((ulint) savepoint,name,36);

	error = trx_savepoint_for_mysql(trx, name, (ib_int64_t)0);

	if (error == DB_SUCCESS && trx->fts_trx != NULL) {
		fts_savepoint_take(trx, trx->fts_trx, name);
	}

	DBUG_RETURN(convert_error_code_to_mysql(error, 0, NULL));
}

/*****************************************************************//**
Frees a possible InnoDB trx object associated with the current THD.
@return	0 or error number */
static
int
innobase_close_connection(
/*======================*/
	handlerton*	hton,	/*!< in: innobase handlerton */
	THD*		thd)	/*!< in: handle to the MySQL thread of the user
				whose resources should be free'd */
{
	trx_t*	trx;

	DBUG_ENTER("innobase_close_connection");
	DBUG_ASSERT(hton == innodb_hton_ptr);
	trx = thd_to_trx(thd);

	ut_a(trx);

	if (!trx_is_registered_for_2pc(trx) && trx_is_started(trx)) {

		sql_print_error("Transaction not registered for MySQL 2PC, "
				"but transaction is active");
	}

	if (trx_is_started(trx) && log_warnings) {

		sql_print_warning(
			"MySQL is closing a connection that has an active "
			"InnoDB transaction.  "TRX_ID_FMT" row modifications "
			"will roll back.",
			trx->undo_no);
	}

	innobase_rollback_trx(trx);

	trx_free_for_mysql(trx);

	DBUG_RETURN(0);
}

/*****************************************************************//**
Frees a possible InnoDB trx object associated with the current THD.
@return	0 or error number */
UNIV_INTERN
int
innobase_close_thd(
/*===============*/
	THD*		thd)	/*!< in: handle to the MySQL thread of the user
				whose resources should be free'd */
{
	trx_t*	trx = thd_to_trx(thd);

	if (!trx) {
		return(0);
	}

	return(innobase_close_connection(innodb_hton_ptr, thd));
}

/*************************************************************************//**
** InnoDB database tables
*****************************************************************************/

/****************************************************************//**
Get the record format from the data dictionary.
@return one of ROW_TYPE_REDUNDANT, ROW_TYPE_COMPACT,
ROW_TYPE_COMPRESSED, ROW_TYPE_DYNAMIC */
UNIV_INTERN
enum row_type
ha_innobase::get_row_type() const
/*=============================*/
{
	if (prebuilt && prebuilt->table) {
		const ulint	flags = prebuilt->table->flags;

		switch (dict_tf_get_rec_format(flags)) {
		case REC_FORMAT_REDUNDANT:
			return(ROW_TYPE_REDUNDANT);
		case REC_FORMAT_COMPACT:
			return(ROW_TYPE_COMPACT);
		case REC_FORMAT_COMPRESSED:
			return(ROW_TYPE_COMPRESSED);
		case REC_FORMAT_DYNAMIC:
			return(ROW_TYPE_DYNAMIC);
		}
	}
	ut_ad(0);
	return(ROW_TYPE_NOT_USED);
}



/****************************************************************//**
Get the table flags to use for the statement.
@return	table flags */
UNIV_INTERN
handler::Table_flags
ha_innobase::table_flags() const
/*============================*/
{
	/* Need to use tx_isolation here since table flags is (also)
	called before prebuilt is inited. */
	ulong const tx_isolation = thd_tx_isolation(ha_thd());

	if (tx_isolation <= ISO_READ_COMMITTED) {
		return(int_table_flags);
	}

	return(int_table_flags | HA_BINLOG_STMT_CAPABLE);
}

/****************************************************************//**
Gives the file extension of an InnoDB single-table tablespace. */
static const char* ha_innobase_exts[] = {
	".ibd",
	NullS
};

/****************************************************************//**
Returns the table type (storage engine name).
@return	table type */
UNIV_INTERN
const char*
ha_innobase::table_type() const
/*===========================*/
{
	return(innobase_hton_name);
}

/****************************************************************//**
Returns the index type.
@return index type */
UNIV_INTERN
const char*
ha_innobase::index_type(
/*====================*/
	uint	keynr)		/*!< : index number */
{
	dict_index_t*	index = innobase_get_index(keynr);

	if (index && index->type & DICT_FTS) {
		return("FULLTEXT");
	} else {
		return("BTREE");
	}
}

/****************************************************************//**
Returns the table file name extension.
@return	file extension string */
UNIV_INTERN
const char**
ha_innobase::bas_ext() const
/*========================*/
{
	return(ha_innobase_exts);
}

/****************************************************************//**
Returns the operations supported for indexes.
@return	flags of supported operations */
UNIV_INTERN
ulong
ha_innobase::index_flags(
/*=====================*/
	uint	key,
	uint,
	bool) const
{
	return((table_share->key_info[key].algorithm == HA_KEY_ALG_FULLTEXT)
		 ? 0
		 : (HA_READ_NEXT | HA_READ_PREV | HA_READ_ORDER
		  | HA_READ_RANGE | HA_KEYREAD_ONLY
		  | HA_DO_INDEX_COND_PUSHDOWN));
}

/****************************************************************//**
Returns the maximum number of keys.
@return	MAX_KEY */
UNIV_INTERN
uint
ha_innobase::max_supported_keys() const
/*===================================*/
{
	return(MAX_KEY);
}

/****************************************************************//**
Returns the maximum key length.
@return	maximum supported key length, in bytes */
UNIV_INTERN
uint
ha_innobase::max_supported_key_length() const
/*=========================================*/
{
	/* An InnoDB page must store >= 2 keys; a secondary key record
	must also contain the primary key value.  Therefore, if both
	the primary key and the secondary key are at this maximum length,
	it must be less than 1/4th of the free space on a page including
	record overhead.

	MySQL imposes its own limit to this number; MAX_KEY_LENGTH = 3072.

	For page sizes = 16k, InnoDB historically reported 3500 bytes here,
	But the MySQL limit of 3072 was always used through the handler
	interface. */

	switch (UNIV_PAGE_SIZE) {
	case 4096:
		return(768);
	case 8192:
		return(1536);
	default:
		return(3500);
	}
}

/****************************************************************//**
Returns the key map of keys that are usable for scanning.
@return	key_map_full */
UNIV_INTERN
const key_map*
ha_innobase::keys_to_use_for_scanning()
/*===================================*/
{
	return(&key_map_full);
}

/****************************************************************//**
Determines if table caching is supported.
@return	HA_CACHE_TBL_ASKTRANSACT */
UNIV_INTERN
uint8
ha_innobase::table_cache_type()
/*===========================*/
{
	return(HA_CACHE_TBL_ASKTRANSACT);
}

/****************************************************************//**
Determines if the primary key is clustered index.
@return	true */
UNIV_INTERN
bool
ha_innobase::primary_key_is_clustered()
/*===================================*/
{
	return(true);
}

/*****************************************************************//**
Normalizes a table name string. A normalized name consists of the
database name catenated to '/' and table name. Example: test/mytable.
On Windows normalization puts both the database name and the
table name always to lower case if "set_lower_case" is set to TRUE. */
static
void
normalize_table_name_low(
/*=====================*/
	char*		norm_name,	/*!< out: normalized name as a
					null-terminated string */
	const char*	name,		/*!< in: table name string */
	ibool		set_lower_case)	/*!< in: TRUE if we want to set name
					to lower case */
{
	char*	name_ptr;
	ulint	name_len;
	char*	db_ptr;
	ulint	db_len;
	char*	ptr;
	ulint	norm_len;

	/* Scan name from the end */

	ptr = strend(name) - 1;

	/* seek to the last path separator */
	while (ptr >= name && *ptr != '\\' && *ptr != '/') {
		ptr--;
	}

	name_ptr = ptr + 1;
	name_len = strlen(name_ptr);

	/* skip any number of path separators */
	while (ptr >= name && (*ptr == '\\' || *ptr == '/')) {
		ptr--;
	}

	DBUG_ASSERT(ptr >= name);

	/* seek to the last but one path separator or one char before
	the beginning of name */
	db_len = 0;
	while (ptr >= name && *ptr != '\\' && *ptr != '/') {
		ptr--;
		db_len++;
	}

	db_ptr = ptr + 1;

	norm_len = db_len + name_len + sizeof "/";
	ut_a(norm_len < FN_REFLEN - 1);

	memcpy(norm_name, db_ptr, db_len);

	norm_name[db_len] = '/';

	/* Copy the name and null-byte. */
	memcpy(norm_name + db_len + 1, name_ptr, name_len + 1);

	if (set_lower_case) {
		innobase_casedn_str(norm_name);
	}
}

#if !defined(DBUG_OFF)
/*********************************************************************
Test normalize_table_name_low(). */
static
void
test_normalize_table_name_low()
/*===========================*/
{
	char		norm_name[FN_REFLEN];
	const char*	test_data[][2] = {
		/* input, expected result */
		{"./mysqltest/t1", "mysqltest/t1"},
		{"./test/#sql-842b_2", "test/#sql-842b_2"},
		{"./test/#sql-85a3_10", "test/#sql-85a3_10"},
		{"./test/#sql2-842b-2", "test/#sql2-842b-2"},
		{"./test/bug29807", "test/bug29807"},
		{"./test/foo", "test/foo"},
		{"./test/innodb_bug52663", "test/innodb_bug52663"},
		{"./test/t", "test/t"},
		{"./test/t1", "test/t1"},
		{"./test/t10", "test/t10"},
		{"/a/b/db/table", "db/table"},
		{"/a/b/db///////table", "db/table"},
		{"/a/b////db///////table", "db/table"},
		{"/var/tmp/mysqld.1/#sql842b_2_10", "mysqld.1/#sql842b_2_10"},
		{"db/table", "db/table"},
		{"ddd/t", "ddd/t"},
		{"d/ttt", "d/ttt"},
		{"d/t", "d/t"},
		{".\\mysqltest\\t1", "mysqltest/t1"},
		{".\\test\\#sql-842b_2", "test/#sql-842b_2"},
		{".\\test\\#sql-85a3_10", "test/#sql-85a3_10"},
		{".\\test\\#sql2-842b-2", "test/#sql2-842b-2"},
		{".\\test\\bug29807", "test/bug29807"},
		{".\\test\\foo", "test/foo"},
		{".\\test\\innodb_bug52663", "test/innodb_bug52663"},
		{".\\test\\t", "test/t"},
		{".\\test\\t1", "test/t1"},
		{".\\test\\t10", "test/t10"},
		{"C:\\a\\b\\db\\table", "db/table"},
		{"C:\\a\\b\\db\\\\\\\\\\\\\\table", "db/table"},
		{"C:\\a\\b\\\\\\\\db\\\\\\\\\\\\\\table", "db/table"},
		{"C:\\var\\tmp\\mysqld.1\\#sql842b_2_10", "mysqld.1/#sql842b_2_10"},
		{"db\\table", "db/table"},
		{"ddd\\t", "ddd/t"},
		{"d\\ttt", "d/ttt"},
		{"d\\t", "d/t"},
	};

	for (size_t i = 0; i < UT_ARR_SIZE(test_data); i++) {
		printf("test_normalize_table_name_low(): "
		       "testing \"%s\", expected \"%s\"... ",
		       test_data[i][0], test_data[i][1]);

		normalize_table_name_low(norm_name, test_data[i][0], FALSE);

		if (strcmp(norm_name, test_data[i][1]) == 0) {
			printf("ok\n");
		} else {
			printf("got \"%s\"\n", norm_name);
			ut_error;
		}
	}
}

/*********************************************************************
Test ut_format_name(). */
static
void
test_ut_format_name()
/*=================*/
{
	char		buf[NAME_LEN * 3];

	struct {
		const char*	name;
		ibool		is_table;
		ulint		buf_size;
		const char*	expected;
	} test_data[] = {
		{"test/t1",	TRUE,	sizeof(buf),	"\"test\".\"t1\""},
		{"test/t1",	TRUE,	12,		"\"test\".\"t1\""},
		{"test/t1",	TRUE,	11,		"\"test\".\"t1"},
		{"test/t1",	TRUE,	10,		"\"test\".\"t"},
		{"test/t1",	TRUE,	9,		"\"test\".\""},
		{"test/t1",	TRUE,	8,		"\"test\"."},
		{"test/t1",	TRUE,	7,		"\"test\""},
		{"test/t1",	TRUE,	6,		"\"test"},
		{"test/t1",	TRUE,	5,		"\"tes"},
		{"test/t1",	TRUE,	4,		"\"te"},
		{"test/t1",	TRUE,	3,		"\"t"},
		{"test/t1",	TRUE,	2,		"\""},
		{"test/t1",	TRUE,	1,		""},
		{"test/t1",	TRUE,	0,		"BUF_NOT_CHANGED"},
		{"table",	TRUE,	sizeof(buf),	"\"table\""},
		{"ta'le",	TRUE,	sizeof(buf),	"\"ta'le\""},
		{"ta\"le",	TRUE,	sizeof(buf),	"\"ta\"\"le\""},
		{"ta`le",	TRUE,	sizeof(buf),	"\"ta`le\""},
		{"index",	FALSE,	sizeof(buf),	"\"index\""},
		{"ind/ex",	FALSE,	sizeof(buf),	"\"ind/ex\""},
	};

	for (size_t i = 0; i < UT_ARR_SIZE(test_data); i++) {

		memcpy(buf, "BUF_NOT_CHANGED", strlen("BUF_NOT_CHANGED") + 1);

		char*	ret;

		ret = ut_format_name(test_data[i].name,
				     test_data[i].is_table,
				     buf,
				     test_data[i].buf_size);

		ut_a(ret == buf);

		if (strcmp(buf, test_data[i].expected) == 0) {
			fprintf(stderr,
				"ut_format_name(%s, %s, buf, %lu), "
				"expected %s, OK\n",
				test_data[i].name,
				test_data[i].is_table ? "TRUE" : "FALSE",
				test_data[i].buf_size,
				test_data[i].expected);
		} else {
			fprintf(stderr,
				"ut_format_name(%s, %s, buf, %lu), "
				"expected %s, ERROR: got %s\n",
				test_data[i].name,
				test_data[i].is_table ? "TRUE" : "FALSE",
				test_data[i].buf_size,
				test_data[i].expected,
				buf);
			ut_error;
		}
	}
}
#endif /* !DBUG_OFF */

/********************************************************************//**
Get the upper limit of the MySQL integral and floating-point type.
@return maximum allowed value for the field */
UNIV_INTERN
ulonglong
innobase_get_int_col_max_value(
/*===========================*/
	const Field*	field)	/*!< in: MySQL field */
{
	ulonglong	max_value = 0;

	switch (field->key_type()) {
	/* TINY */
	case HA_KEYTYPE_BINARY:
		max_value = 0xFFULL;
		break;
	case HA_KEYTYPE_INT8:
		max_value = 0x7FULL;
		break;
	/* SHORT */
	case HA_KEYTYPE_USHORT_INT:
		max_value = 0xFFFFULL;
		break;
	case HA_KEYTYPE_SHORT_INT:
		max_value = 0x7FFFULL;
		break;
	/* MEDIUM */
	case HA_KEYTYPE_UINT24:
		max_value = 0xFFFFFFULL;
		break;
	case HA_KEYTYPE_INT24:
		max_value = 0x7FFFFFULL;
		break;
	/* LONG */
	case HA_KEYTYPE_ULONG_INT:
		max_value = 0xFFFFFFFFULL;
		break;
	case HA_KEYTYPE_LONG_INT:
		max_value = 0x7FFFFFFFULL;
		break;
	/* BIG */
	case HA_KEYTYPE_ULONGLONG:
		max_value = 0xFFFFFFFFFFFFFFFFULL;
		break;
	case HA_KEYTYPE_LONGLONG:
		max_value = 0x7FFFFFFFFFFFFFFFULL;
		break;
	case HA_KEYTYPE_FLOAT:
		/* We use the maximum as per IEEE754-2008 standard, 2^24 */
		max_value = 0x1000000ULL;
		break;
	case HA_KEYTYPE_DOUBLE:
		/* We use the maximum as per IEEE754-2008 standard, 2^53 */
		max_value = 0x20000000000000ULL;
		break;
	default:
		ut_error;
	}

	return(max_value);
}

/*******************************************************************//**
This function checks whether the index column information
is consistent between KEY info from mysql and that from innodb index.
@return TRUE if all column types match. */
static
ibool
innobase_match_index_columns(
/*=========================*/
	const KEY*		key_info,	/*!< in: Index info
						from mysql */
	const dict_index_t*	index_info)	/*!< in: Index info
						from Innodb */
{
	const KEY_PART_INFO*	key_part;
	const KEY_PART_INFO*	key_end;
	const dict_field_t*	innodb_idx_fld;
	const dict_field_t*	innodb_idx_fld_end;

	DBUG_ENTER("innobase_match_index_columns");

	/* Check whether user defined index column count matches */
	if (key_info->user_defined_key_parts !=
		index_info->n_user_defined_cols) {
		DBUG_RETURN(FALSE);
	}

	key_part = key_info->key_part;
	key_end = key_part + key_info->user_defined_key_parts;
	innodb_idx_fld = index_info->fields;
	innodb_idx_fld_end = index_info->fields + index_info->n_fields;

	/* Check each index column's datatype. We do not check
	column name because there exists case that index
	column name got modified in mysql but such change does not
	propagate to InnoDB.
	One hidden assumption here is that the index column sequences
	are matched up between those in mysql and Innodb. */
	for (; key_part != key_end; ++key_part) {
		ulint	col_type;
		ibool	is_unsigned;
		ulint	mtype = innodb_idx_fld->col->mtype;

		/* Need to translate to InnoDB column type before
		comparison. */
		col_type = get_innobase_type_from_mysql_type(&is_unsigned,
							     key_part->field);

		/* Ignore Innodb specific system columns. */
		while (mtype == DATA_SYS) {
			innodb_idx_fld++;

			if (innodb_idx_fld >= innodb_idx_fld_end) {
				DBUG_RETURN(FALSE);
			}
		}

		if (col_type != mtype) {
			/* Column Type mismatches */
			DBUG_RETURN(FALSE);
		}

		innodb_idx_fld++;
	}

	DBUG_RETURN(TRUE);
}

/*******************************************************************//**
This function builds a translation table in INNOBASE_SHARE
structure for fast index location with mysql array number from its
table->key_info structure. This also provides the necessary translation
between the key order in mysql key_info and Innodb ib_table->indexes if
they are not fully matched with each other.
Note we do not have any mutex protecting the translation table
building based on the assumption that there is no concurrent
index creation/drop and DMLs that requires index lookup. All table
handle will be closed before the index creation/drop.
@return TRUE if index translation table built successfully */
static
ibool
innobase_build_index_translation(
/*=============================*/
	const TABLE*		table,	/*!< in: table in MySQL data
					dictionary */
	dict_table_t*		ib_table,/*!< in: table in Innodb data
					dictionary */
	INNOBASE_SHARE*		share)	/*!< in/out: share structure
					where index translation table
					will be constructed in. */
{
	ulint		mysql_num_index;
	ulint		ib_num_index;
	dict_index_t**	index_mapping;
	ibool		ret = TRUE;

	DBUG_ENTER("innobase_build_index_translation");

	mutex_enter(&dict_sys->mutex);

	mysql_num_index = table->s->keys;
	ib_num_index = UT_LIST_GET_LEN(ib_table->indexes);

	index_mapping = share->idx_trans_tbl.index_mapping;

	/* If there exists inconsistency between MySQL and InnoDB dictionary
	(metadata) information, the number of index defined in MySQL
	could exceed that in InnoDB, do not build index translation
	table in such case */
	if (UNIV_UNLIKELY(ib_num_index < mysql_num_index)) {
		ret = FALSE;
		goto func_exit;
	}

	/* If index entry count is non-zero, nothing has
	changed since last update, directly return TRUE */
	if (share->idx_trans_tbl.index_count) {
		/* Index entry count should still match mysql_num_index */
		ut_a(share->idx_trans_tbl.index_count == mysql_num_index);
		goto func_exit;
	}

	/* The number of index increased, rebuild the mapping table */
	if (mysql_num_index > share->idx_trans_tbl.array_size) {
		index_mapping = (dict_index_t**) my_realloc(index_mapping,
							mysql_num_index *
							sizeof(*index_mapping),
							MYF(MY_ALLOW_ZERO_PTR));

		if (!index_mapping) {
			/* Report an error if index_mapping continues to be
			NULL and mysql_num_index is a non-zero value */
			sql_print_error("InnoDB: fail to allocate memory for "
					"index translation table. Number of "
					"Index:%lu, array size:%lu",
					mysql_num_index,
					share->idx_trans_tbl.array_size);
			ret = FALSE;
			goto func_exit;
		}

		share->idx_trans_tbl.array_size = mysql_num_index;
	}

	/* For each index in the mysql key_info array, fetch its
	corresponding InnoDB index pointer into index_mapping
	array. */
	for (ulint count = 0; count < mysql_num_index; count++) {

		/* Fetch index pointers into index_mapping according to mysql
		index sequence */
		index_mapping[count] = dict_table_get_index_on_name(
			ib_table, table->key_info[count].name);

		if (!index_mapping[count]) {
			sql_print_error("Cannot find index %s in InnoDB "
					"index dictionary.",
					table->key_info[count].name);
			ret = FALSE;
			goto func_exit;
		}

		/* Double check fetched index has the same
		column info as those in mysql key_info. */
		if (!innobase_match_index_columns(&table->key_info[count],
					          index_mapping[count])) {
			sql_print_error("Found index %s whose column info "
					"does not match that of MySQL.",
					table->key_info[count].name);
			ret = FALSE;
			goto func_exit;
		}
	}

	/* Successfully built the translation table */
	share->idx_trans_tbl.index_count = mysql_num_index;

func_exit:
	if (!ret) {
		/* Build translation table failed. */
		my_free(index_mapping);

		share->idx_trans_tbl.array_size = 0;
		share->idx_trans_tbl.index_count = 0;
		index_mapping = NULL;
	}

	share->idx_trans_tbl.index_mapping = index_mapping;

	mutex_exit(&dict_sys->mutex);

	DBUG_RETURN(ret);
}

/*******************************************************************//**
This function uses index translation table to quickly locate the
requested index structure.
Note we do not have mutex protection for the index translatoin table
access, it is based on the assumption that there is no concurrent
translation table rebuild (fter create/drop index) and DMLs that
require index lookup.
@return dict_index_t structure for requested index. NULL if
fail to locate the index structure. */
static
dict_index_t*
innobase_index_lookup(
/*==================*/
	INNOBASE_SHARE*	share,	/*!< in: share structure for index
				translation table. */
	uint		keynr)	/*!< in: index number for the requested
				index */
{
	if (!share->idx_trans_tbl.index_mapping
	    || keynr >= share->idx_trans_tbl.index_count) {
		return(NULL);
	}

	return(share->idx_trans_tbl.index_mapping[keynr]);
}

/************************************************************************
Set the autoinc column max value. This should only be called once from
ha_innobase::open(). Therefore there's no need for a covering lock. */
UNIV_INTERN
void
ha_innobase::innobase_initialize_autoinc()
/*======================================*/
{
	ulonglong	auto_inc;
	const Field*	field = table->found_next_number_field;

	if (field != NULL) {
		auto_inc = innobase_get_int_col_max_value(field);
	} else {
		/* We have no idea what's been passed in to us as the
		autoinc column. We set it to the 0, effectively disabling
		updates to the table. */
		auto_inc = 0;

		ut_print_timestamp(stderr);
		fprintf(stderr, "  InnoDB: Unable to determine the AUTOINC "
				"column name\n");
	}

	if (srv_force_recovery >= SRV_FORCE_NO_IBUF_MERGE) {
		/* If the recovery level is set so high that writes
		are disabled we force the AUTOINC counter to 0
		value effectively disabling writes to the table.
		Secondly, we avoid reading the table in case the read
		results in failure due to a corrupted table/index.

		We will not return an error to the client, so that the
		tables can be dumped with minimal hassle.  If an error
		were returned in this case, the first attempt to read
		the table would fail and subsequent SELECTs would succeed. */
		auto_inc = 0;
	} else if (field == NULL) {
		/* This is a far more serious error, best to avoid
		opening the table and return failure. */
		my_error(ER_AUTOINC_READ_FAILED, MYF(0));
	} else {
		dict_index_t*	index;
		const char*	col_name;
		ib_uint64_t	read_auto_inc;
		ulint		err;

		update_thd(ha_thd());

		ut_a(prebuilt->trx == thd_to_trx(user_thd));

		col_name = field->field_name;
		index = innobase_get_index(table->s->next_number_index);

		/* Execute SELECT MAX(col_name) FROM TABLE; */
		err = row_search_max_autoinc(index, col_name, &read_auto_inc);

		switch (err) {
		case DB_SUCCESS: {
			ulonglong	col_max_value;

			col_max_value = innobase_get_int_col_max_value(field);

			/* At the this stage we do not know the increment
			nor the offset, so use a default increment of 1. */

			auto_inc = innobase_next_autoinc(
				read_auto_inc, 1, 1, 0, col_max_value);

			break;
		}
		case DB_RECORD_NOT_FOUND:
			ut_print_timestamp(stderr);
			fprintf(stderr, "  InnoDB: MySQL and InnoDB data "
				"dictionaries are out of sync.\n"
				"InnoDB: Unable to find the AUTOINC column "
				"%s in the InnoDB table %s.\n"
				"InnoDB: We set the next AUTOINC column "
				"value to 0,\n"
				"InnoDB: in effect disabling the AUTOINC "
				"next value generation.\n"
				"InnoDB: You can either set the next "
				"AUTOINC value explicitly using ALTER TABLE\n"
				"InnoDB: or fix the data dictionary by "
				"recreating the table.\n",
				col_name, index->table->name);

			/* This will disable the AUTOINC generation. */
			auto_inc = 0;

			/* We want the open to succeed, so that the user can
			take corrective action. ie. reads should succeed but
			updates should fail. */
			err = DB_SUCCESS;
			break;
		default:
			/* row_search_max_autoinc() should only return
			one of DB_SUCCESS or DB_RECORD_NOT_FOUND. */
			ut_error;
		}
	}

	dict_table_autoinc_initialize(prebuilt->table, auto_inc);
}

/*****************************************************************//**
Creates and opens a handle to a table which already exists in an InnoDB
database.
@return	1 if error, 0 if success */
UNIV_INTERN
int
ha_innobase::open(
/*==============*/
	const char*	name,		/*!< in: table name */
	int		mode,		/*!< in: not used */
	uint		test_if_locked)	/*!< in: not used */
{
	dict_table_t*	ib_table;
	char		norm_name[FN_REFLEN];
	THD*		thd;
	ulint		retries = 0;
	char*		is_part = NULL;
	ibool		par_case_name_set = FALSE;
	char		par_case_name[FN_REFLEN];

	DBUG_ENTER("ha_innobase::open");

	UT_NOT_USED(mode);
	UT_NOT_USED(test_if_locked);

	thd = ha_thd();

	/* Under some cases MySQL seems to call this function while
	holding btr_search_latch. This breaks the latching order as
	we acquire dict_sys->mutex below and leads to a deadlock. */
	if (thd != NULL) {
		innobase_release_temporary_latches(ht, thd);
	}

	normalize_table_name(norm_name, name);

	user_thd = NULL;

	if (!(share=get_share(name))) {

		DBUG_RETURN(1);
	}

	/* Will be allocated if it is needed in ::update_row() */
	upd_buf = NULL;
	upd_buf_size = 0;

	/* We look for pattern #P# to see if the table is partitioned
	MySQL table. The retry logic for partitioned tables is a
	workaround for http://bugs.mysql.com/bug.php?id=33349. Look
	at support issue https://support.mysql.com/view.php?id=21080
	for more details. */
#ifdef __WIN__
	is_part = strstr(norm_name, "#p#");
#else
	is_part = strstr(norm_name, "#P#");
#endif /* __WIN__ */

retry:
	/* Get pointer to a table object in InnoDB dictionary cache */
	ib_table = dict_table_open_on_name(norm_name, FALSE, TRUE,
					   DICT_ERR_IGNORE_NONE);

	if (ib_table
	    && ((!DICT_TF2_FLAG_IS_SET(ib_table, DICT_TF2_FTS_HAS_DOC_ID)
		 && table->s->fields != dict_table_get_n_user_cols(ib_table))
		|| (DICT_TF2_FLAG_IS_SET(ib_table, DICT_TF2_FTS_HAS_DOC_ID)
		    && (table->s->fields
			!= dict_table_get_n_user_cols(ib_table) - 1)))) {
		ib_logf(IB_LOG_LEVEL_WARN,
			"table %s contains %lu user defined columns "
			"in InnoDB, but %lu columns in MySQL. Please "
			"check INFORMATION_SCHEMA.INNODB_SYS_COLUMNS and "
			REFMAN "innodb-troubleshooting.html "
			"for how to resolve it",
			norm_name, (ulong) dict_table_get_n_user_cols(ib_table),
			(ulong) table->s->fields);

		/* Mark this table as corrupted, so the drop table
		or force recovery can still use it, but not others. */
		ib_table->corrupted = true;
		dict_table_close(ib_table, FALSE, FALSE);
		ib_table = NULL;
		is_part = NULL;
	}

	if (NULL == ib_table) {
		if (is_part && retries < 10) {
			/* MySQL partition engine hard codes the file name
			separator as "#P#". The text case is fixed even if
			lower_case_table_names is set to 1 or 2. This is true
			for sub-partition names as well. InnoDB always
			normalises file names to lower case on Windows, this
			can potentially cause problems when copying/moving
			tables between platforms.

			1) If boot against an installation from Windows
			platform, then its partition table name could
			be in lower case in system tables. So we will
			need to check lower case name when load table.

			2) If we boot an installation from other case
			sensitive platform in Windows, we might need to
			check the existence of table name without lower
			case in the system table. */
			if (innobase_get_lower_case_table_names() == 1) {

				if (!par_case_name_set) {
#ifndef __WIN__
					/* Check for the table using lower
					case name, including the partition
					separator "P" */
					strcpy(par_case_name, norm_name);
					innobase_casedn_str(par_case_name);
#else
					/* On Windows platfrom, check
					whether there exists table name in
					system table whose name is
					not being normalized to lower case */
					normalize_table_name_low(
						par_case_name, name, FALSE);
#endif
					par_case_name_set = TRUE;
				}

				ib_table = dict_table_open_on_name(
					par_case_name, FALSE, TRUE,
					DICT_ERR_IGNORE_NONE);
			}

			if (!ib_table) {
				++retries;
				os_thread_sleep(100000);
				goto retry;
			} else {
#ifndef __WIN__
				sql_print_warning("Partition table %s opened "
						  "after converting to lower "
						  "case. The table may have "
						  "been moved from a case "
						  "in-sensitive file system. "
						  "Please recreate table in "
						  "the current file system\n",
						  norm_name);
#else
				sql_print_warning("Partition table %s opened "
						  "after skipping the step to "
						  "lower case the table name. "
						  "The table may have been "
						  "moved from a case sensitive "
						  "file system. Please "
						  "recreate table in the "
						  "current file system\n",
						  norm_name);
#endif
				goto table_opened;
			}
		}

		if (is_part) {
			sql_print_error("Failed to open table %s after "
					"%lu attempts.\n", norm_name,
					retries);
		}

		ib_logf(IB_LOG_LEVEL_WARN,
			"Cannot open table %s from the internal data "
			"dictionary of InnoDB though the .frm file "
			"for the table exists. See "
			REFMAN "innodb-troubleshooting.html for how "
			"you can resolve the problem.", norm_name);

		free_share(share);
		my_errno = ENOENT;

		DBUG_RETURN(HA_ERR_NO_SUCH_TABLE);
	}

table_opened:

	innobase_copy_frm_flags_from_table_share(ib_table, table->s);

	dict_stats_init(ib_table);

	MONITOR_INC(MONITOR_TABLE_OPEN);

	bool	no_tablespace;

	if (dict_table_is_discarded(ib_table)) {

		ib_senderrf(thd,
			IB_LOG_LEVEL_WARN, ER_TABLESPACE_DISCARDED,
			table->s->table_name.str);

		/* Allow an open because a proper DISCARD should have set
		all the flags and index root page numbers to FIL_NULL that
		should prevent any DML from running but it should allow DDL
		operations. */

		no_tablespace = false;

	} else if (ib_table->ibd_file_missing) {

		ib_senderrf(
			thd, IB_LOG_LEVEL_WARN,
			ER_TABLESPACE_MISSING, norm_name);

		/* This means we have no idea what happened to the tablespace
		file, best to play it safe. */

		no_tablespace = true;
	} else {
		no_tablespace = false;
	}

	if (!thd_tablespace_op(thd) && no_tablespace) {
		free_share(share);
		my_errno = ENOENT;

		dict_table_close(ib_table, FALSE, FALSE);

		DBUG_RETURN(HA_ERR_NO_SUCH_TABLE);
	}

	prebuilt = row_create_prebuilt(ib_table, table->s->reclength);

	prebuilt->default_rec = table->s->default_values;
	ut_ad(prebuilt->default_rec);

	/* Looks like MySQL-3.23 sometimes has primary key number != 0 */
	primary_key = table->s->primary_key;
	key_used_on_scan = primary_key;

	if (!innobase_build_index_translation(table, ib_table, share)) {
		  sql_print_error("Build InnoDB index translation table for"
				  " Table %s failed", name);
	}

	/* Allocate a buffer for a 'row reference'. A row reference is
	a string of bytes of length ref_length which uniquely specifies
	a row in our table. Note that MySQL may also compare two row
	references for equality by doing a simple memcmp on the strings
	of length ref_length! */

	if (!row_table_got_default_clust_index(ib_table)) {

		prebuilt->clust_index_was_generated = FALSE;

		if (UNIV_UNLIKELY(primary_key >= MAX_KEY)) {
			sql_print_error("Table %s has a primary key in "
					"InnoDB data dictionary, but not "
					"in MySQL!", name);

			/* This mismatch could cause further problems
			if not attended, bring this to the user's attention
			by printing a warning in addition to log a message
			in the errorlog */
			push_warning_printf(thd, Sql_condition::SL_WARNING,
					    ER_NO_SUCH_INDEX,
					    "InnoDB: Table %s has a "
					    "primary key in InnoDB data "
					    "dictionary, but not in "
					    "MySQL!", name);

			/* If primary_key >= MAX_KEY, its (primary_key)
			value could be out of bound if continue to index
			into key_info[] array. Find InnoDB primary index,
			and assign its key_length to ref_length.
			In addition, since MySQL indexes are sorted starting
			with primary index, unique index etc., initialize
			ref_length to the first index key length in
			case we fail to find InnoDB cluster index.

			Please note, this will not resolve the primary
			index mismatch problem, other side effects are
			possible if users continue to use the table.
			However, we allow this table to be opened so
			that user can adopt necessary measures for the
			mismatch while still being accessible to the table
			date. */
			if (!table->key_info) {
				ut_ad(!table->s->keys);
				ref_length = 0;
			} else {
				ref_length = table->key_info[0].key_length;
			}

			/* Find corresponding cluster index
			key length in MySQL's key_info[] array */
			for (ulint i = 0; i < table->s->keys; i++) {
				dict_index_t*	index;
				index = innobase_get_index(i);
				if (dict_index_is_clust(index)) {
					ref_length =
						 table->key_info[i].key_length;
				}
			}
		} else {
			/* MySQL allocates the buffer for ref.
			key_info->key_length includes space for all key
			columns + one byte for each column that may be
			NULL. ref_length must be as exact as possible to
			save space, because all row reference buffers are
			allocated based on ref_length. */

			ref_length = table->key_info[primary_key].key_length;
		}
	} else {
		if (primary_key != MAX_KEY) {
			sql_print_error(
				"Table %s has no primary key in InnoDB data "
				"dictionary, but has one in MySQL! If you "
				"created the table with a MySQL version < "
				"3.23.54 and did not define a primary key, "
				"but defined a unique key with all non-NULL "
				"columns, then MySQL internally treats that "
				"key as the primary key. You can fix this "
				"error by dump + DROP + CREATE + reimport "
				"of the table.", name);

			/* This mismatch could cause further problems
			if not attended, bring this to the user attention
			by printing a warning in addition to log a message
			in the errorlog */
			push_warning_printf(thd, Sql_condition::SL_WARNING,
					    ER_NO_SUCH_INDEX,
					    "InnoDB: Table %s has no "
					    "primary key in InnoDB data "
					    "dictionary, but has one in "
					    "MySQL!", name);
		}

		prebuilt->clust_index_was_generated = TRUE;

		ref_length = DATA_ROW_ID_LEN;

		/* If we automatically created the clustered index, then
		MySQL does not know about it, and MySQL must NOT be aware
		of the index used on scan, to make it avoid checking if we
		update the column of the index. That is why we assert below
		that key_used_on_scan is the undefined value MAX_KEY.
		The column is the row id in the automatical generation case,
		and it will never be updated anyway. */

		if (key_used_on_scan != MAX_KEY) {
			sql_print_warning(
				"Table %s key_used_on_scan is %lu even "
				"though there is no primary key inside "
				"InnoDB.", name, (ulong) key_used_on_scan);
		}
	}

	/* Index block size in InnoDB: used by MySQL in query optimization */
	stats.block_size = UNIV_PAGE_SIZE;

	/* Init table lock structure */
	thr_lock_data_init(&share->lock,&lock,(void*) 0);

	if (prebuilt->table) {
		/* We update the highest file format in the system table
		space, if this table has higher file format setting. */

		trx_sys_file_format_max_upgrade(
			(const char**) &innobase_file_format_max,
			dict_table_get_format(prebuilt->table));
	}

	/* Only if the table has an AUTOINC column. */
	if (prebuilt->table != NULL
	    && !prebuilt->table->ibd_file_missing
	    && table->found_next_number_field != NULL) {
		dict_table_autoinc_lock(prebuilt->table);

		/* Since a table can already be "open" in InnoDB's internal
		data dictionary, we only init the autoinc counter once, the
		first time the table is loaded. We can safely reuse the
		autoinc value from a previous MySQL open. */
		if (dict_table_autoinc_read(prebuilt->table) == 0) {

			innobase_initialize_autoinc();
		}

		dict_table_autoinc_unlock(prebuilt->table);
	}

	info(HA_STATUS_NO_LOCK | HA_STATUS_VARIABLE | HA_STATUS_CONST);

	DBUG_RETURN(0);
}

UNIV_INTERN
handler*
ha_innobase::clone(
/*===============*/
	const char*	name,		/*!< in: table name */
	MEM_ROOT*	mem_root)	/*!< in: memory context */
{
	ha_innobase* new_handler;

	DBUG_ENTER("ha_innobase::clone");

	new_handler = static_cast<ha_innobase*>(handler::clone(name,
							       mem_root));
	if (new_handler) {
		DBUG_ASSERT(new_handler->prebuilt != NULL);
		DBUG_ASSERT(new_handler->user_thd == user_thd);
		DBUG_ASSERT(new_handler->prebuilt->trx == prebuilt->trx);

		new_handler->prebuilt->select_lock_type
			= prebuilt->select_lock_type;
	}

	DBUG_RETURN(new_handler);
}

UNIV_INTERN
uint
ha_innobase::max_supported_key_part_length() const
/*==============================================*/
{
	/* A table format specific index column length check will be performed
	at ha_innobase::add_index() and row_create_index_for_mysql() */
	return(innobase_large_prefix
		? REC_VERSION_56_MAX_INDEX_COL_LEN
		: REC_ANTELOPE_MAX_INDEX_COL_LEN - 1);
}

/******************************************************************//**
Closes a handle to an InnoDB table.
@return	0 */
UNIV_INTERN
int
ha_innobase::close()
/*================*/
{
	THD*	thd;

	DBUG_ENTER("ha_innobase::close");

	thd = ha_thd();
	if (thd != NULL) {
		innobase_release_temporary_latches(ht, thd);
	}

	row_prebuilt_free(prebuilt, FALSE);

	if (upd_buf != NULL) {
		ut_ad(upd_buf_size != 0);
		my_free(upd_buf);
		upd_buf = NULL;
		upd_buf_size = 0;
	}

	free_share(share);

	MONITOR_INC(MONITOR_TABLE_CLOSE);

	/* Tell InnoDB server that there might be work for
	utility threads: */

	srv_active_wake_master_thread();

	DBUG_RETURN(0);
}

/* The following accessor functions should really be inside MySQL code! */

/**************************************************************//**
Gets field offset for a field in a table.
@return	offset */
static inline
uint
get_field_offset(
/*=============*/
	const TABLE*	table,	/*!< in: MySQL table object */
	const Field*	field)	/*!< in: MySQL field object */
{
	return((uint) (field->ptr - table->record[0]));
}

/*************************************************************//**
InnoDB uses this function to compare two data fields for which the data type
is such that we must use MySQL code to compare them. NOTE that the prototype
of this function is in rem0cmp.cc in InnoDB source code! If you change this
function, remember to update the prototype there!
@return	1, 0, -1, if a is greater, equal, less than b, respectively */
UNIV_INTERN
int
innobase_mysql_cmp(
/*===============*/
	int		mysql_type,	/*!< in: MySQL type */
	uint		charset_number,	/*!< in: number of the charset */
	const unsigned char* a,		/*!< in: data field */
	unsigned int	a_length,	/*!< in: data field length,
					not UNIV_SQL_NULL */
	const unsigned char* b,		/*!< in: data field */
	unsigned int	b_length)	/*!< in: data field length,
					not UNIV_SQL_NULL */
{
	CHARSET_INFO*		charset;
	enum_field_types	mysql_tp;
	int			ret;

	DBUG_ASSERT(a_length != UNIV_SQL_NULL);
	DBUG_ASSERT(b_length != UNIV_SQL_NULL);

	mysql_tp = (enum_field_types) mysql_type;

	switch (mysql_tp) {

	case MYSQL_TYPE_BIT:
	case MYSQL_TYPE_STRING:
	case MYSQL_TYPE_VAR_STRING:
	case MYSQL_TYPE_TINY_BLOB:
	case MYSQL_TYPE_MEDIUM_BLOB:
	case MYSQL_TYPE_BLOB:
	case MYSQL_TYPE_LONG_BLOB:
	case MYSQL_TYPE_VARCHAR:
		/* Use the charset number to pick the right charset struct for
		the comparison. Since the MySQL function get_charset may be
		slow before Bar removes the mutex operation there, we first
		look at 2 common charsets directly. */

		if (charset_number == default_charset_info->number) {
			charset = default_charset_info;
		} else if (charset_number == my_charset_latin1.number) {
			charset = &my_charset_latin1;
		} else {
			charset = get_charset(charset_number, MYF(MY_WME));

			if (charset == NULL) {
			  sql_print_error("InnoDB needs charset %lu for doing "
					  "a comparison, but MySQL cannot "
					  "find that charset.",
					  (ulong) charset_number);
				ut_a(0);
			}
		}

		/* Starting from 4.1.3, we use strnncollsp() in comparisons of
		non-latin1_swedish_ci strings. NOTE that the collation order
		changes then: 'b\0\0...' is ordered BEFORE 'b  ...'. Users
		having indexes on such data need to rebuild their tables! */

		ret = charset->coll->strnncollsp(
			charset, a, a_length, b, b_length, 0);

		if (ret < 0) {
			return(-1);
		} else if (ret > 0) {
			return(1);
		} else {
			return(0);
		}
	default:
		ut_error;
	}

	return(0);
}


/*************************************************************//**
Get the next token from the given string and store it in *token. */
UNIV_INTERN
CHARSET_INFO*
innobase_get_fts_charset(
/*=====================*/
	int		mysql_type,	/*!< in: MySQL type */
	uint		charset_number)	/*!< in: number of the charset */
{
	enum_field_types	mysql_tp;
	CHARSET_INFO*		charset;

	mysql_tp = (enum_field_types) mysql_type;

	switch (mysql_tp) {

	case MYSQL_TYPE_BIT:
	case MYSQL_TYPE_STRING:
	case MYSQL_TYPE_VAR_STRING:
	case MYSQL_TYPE_TINY_BLOB:
	case MYSQL_TYPE_MEDIUM_BLOB:
	case MYSQL_TYPE_BLOB:
	case MYSQL_TYPE_LONG_BLOB:
	case MYSQL_TYPE_VARCHAR:
		/* Use the charset number to pick the right charset struct for
		the comparison. Since the MySQL function get_charset may be
		slow before Bar removes the mutex operation there, we first
		look at 2 common charsets directly. */

		if (charset_number == default_charset_info->number) {
			charset = default_charset_info;
		} else if (charset_number == my_charset_latin1.number) {
			charset = &my_charset_latin1;
		} else {
			charset = get_charset(charset_number, MYF(MY_WME));

			if (charset == NULL) {
			  sql_print_error("InnoDB needs charset %lu for doing "
					  "a comparison, but MySQL cannot "
					  "find that charset.",
					  (ulong) charset_number);
				ut_a(0);
			}
		}
		break;
	default:
		ut_error;
	}

	return(charset);
}

/*************************************************************//**
InnoDB uses this function to compare two data fields for which the data type
is such that we must use MySQL code to compare them. NOTE that the prototype
of this function is in rem0cmp.c in InnoDB source code! If you change this
function, remember to update the prototype there!
@return	1, 0, -1, if a is greater, equal, less than b, respectively */
UNIV_INTERN
int
innobase_mysql_cmp_prefix(
/*======================*/
	int		mysql_type,	/*!< in: MySQL type */
	uint		charset_number,	/*!< in: number of the charset */
	const unsigned char* a,		/*!< in: data field */
	unsigned int	a_length,	/*!< in: data field length,
					not UNIV_SQL_NULL */
	const unsigned char* b,		/*!< in: data field */
	unsigned int	b_length)	/*!< in: data field length,
					not UNIV_SQL_NULL */
{
	CHARSET_INFO*		charset;
	int			result;

	charset = innobase_get_fts_charset(mysql_type, charset_number);

	result = ha_compare_text(charset, (uchar*) a, a_length,
				 (uchar*) b, b_length, 1, 0);

	return(result);
}
/******************************************************************//**
compare two character string according to their charset. */
UNIV_INTERN
int
innobase_fts_text_cmp(
/*==================*/
	const void*	cs,		/*!< in: Character set */
	const void*     p1,		/*!< in: key */
	const void*     p2)		/*!< in: node */
{
	const CHARSET_INFO*	charset = (const CHARSET_INFO*) cs;
	const fts_string_t*	s1 = (const fts_string_t*) p1;
	const fts_string_t*	s2 = (const fts_string_t*) p2;

	return(ha_compare_text(charset, s1->f_str, s1->f_len,
			       s2->f_str, s2->f_len, 0, 0));
}
/******************************************************************//**
compare two character string case insensitively according to their charset. */
UNIV_INTERN
int
innobase_fts_text_case_cmp(
/*=======================*/
	const void*	cs,		/*!< in: Character set */
	const void*     p1,		/*!< in: key */
	const void*     p2)		/*!< in: node */
{
	const CHARSET_INFO*	charset = (const CHARSET_INFO*) cs;
	const fts_string_t*	s1 = (const fts_string_t*) p1;
	const fts_string_t*	s2 = (const fts_string_t*) p2;
	ulint			newlen;

	my_casedn_str(charset, (char*) s2->f_str);

	newlen = strlen((const char*) s2->f_str);

	return(ha_compare_text(charset, s1->f_str, s1->f_len,
			       s2->f_str, newlen, 0, 0));
}
/******************************************************************//**
Get the first character's code position for FTS index partition. */
UNIV_INTERN
ulint
innobase_strnxfrm(
/*==============*/
	const CHARSET_INFO*
			cs,		/*!< in: Character set */
	const uchar*	str,		/*!< in: string */
	const ulint	len)		/*!< in: string length */
{
	uchar		mystr[2];
	ulint		value;

	if (!str || len == 0) {
		return(0);
	}

	my_strnxfrm(cs, (uchar*) mystr, 2, str, len);

	value = mach_read_from_2(mystr);

	if (value > 255) {
		value = value / 256;
	}

	return(value);
}

/******************************************************************//**
compare two character string according to their charset. */
UNIV_INTERN
int
innobase_fts_text_cmp_prefix(
/*=========================*/
	const void*	cs,		/*!< in: Character set */
	const void*	p1,		/*!< in: prefix key */
	const void*	p2)		/*!< in: value to compare */
{
	const CHARSET_INFO*	charset = (const CHARSET_INFO*) cs;
	const fts_string_t*	s1 = (const fts_string_t*) p1;
	const fts_string_t*	s2 = (const fts_string_t*) p2;
	int			result;

	result = ha_compare_text(charset, s2->f_str, s2->f_len,
				 s1->f_str, s1->f_len, 1, 0);

	/* We switched s1, s2 position in ha_compare_text. So we need
	to negate the result */
	return(-result);
}
/******************************************************************//**
compare two character string according to their charset. */
UNIV_INTERN
int
innobase_fts_string_cmp(
/*====================*/
	const void*	cs,		/*!< in: Character set */
	const void*     p1,		/*!< in: key */
	const void*     p2)		/*!< in: node */
{
	const CHARSET_INFO*	charset = (const CHARSET_INFO*) cs;
	uchar*			s1 = (uchar*) p1;
	uchar*			s2 = *(uchar**) p2;

	return(ha_compare_text(charset, s1, strlen((const char*) s1),
			       s2, strlen((const char*) s2), 0, 0));
}
/******************************************************************//**
Makes all characters in a string lower case. */
UNIV_INTERN
size_t
innobase_fts_casedn_str(
/*====================*/
	CHARSET_INFO*	cs,	/*!< in: Character set */
	char*		src,	/*!< in: string to put in lower case */
	size_t		src_len,/*!< in: input string length */
	char*		dst,	/*!< in: buffer for result string */
	size_t		dst_len)/*!< in: buffer size */
{
	if (cs->casedn_multiply == 1) {
		memcpy(dst, src, src_len);
		dst[src_len] = 0;
		my_casedn_str(cs, dst);

		return(strlen(dst));
	} else {
		return(cs->cset->casedn(cs, src, src_len, dst, dst_len));
	}
}

#define true_word_char(c, ch) ((c) & (_MY_U | _MY_L | _MY_NMR) || (ch) == '_')

#define misc_word_char(X)       0

/*************************************************************//**
Get the next token from the given string and store it in *token.
It is mostly copied from MyISAM's doc parsing function ft_simple_get_word()
@return length of string processed */
UNIV_INTERN
ulint
innobase_mysql_fts_get_token(
/*=========================*/
	CHARSET_INFO*	cs,		/*!< in: Character set */
	byte*           start,		/*!< in: start of text */
	byte*		end,		/*!< in: one character past end of
					text */
	fts_string_t*	token,		/*!< out: token's text */
	ulint*		offset)		/*!< out: offset to token,
					measured as characters from
					'start' */
{
	int		mbl;
	uchar*		doc = start;

	ut_a(cs);

	token->f_n_char = token->f_len = 0;

	do {
		for (;;) {

			if (doc >= end) {
				return(doc - start);
			}

			int	ctype;

			mbl = cs->cset->ctype(
				cs, &ctype, (uchar*) doc, (uchar*) end);

			if (true_word_char(ctype, *doc)) {
				break;
			}

			doc += mbl > 0 ? mbl : (mbl < 0 ? -mbl : 1);
		}

		ulint	mwc = 0;
		ulint	length = 0;

		token->f_str = doc;

		while (doc < end) {

			int	ctype;

			mbl = cs->cset->ctype(
				cs, &ctype, (uchar*) doc, (uchar*) end);

			if (true_word_char(ctype, *doc)) {
				mwc = 0;
			} else if (!misc_word_char(*doc) || mwc) {
				break;
			} else {
				++mwc;
			}

			++length;

			doc += mbl > 0 ? mbl : (mbl < 0 ? -mbl : 1);
		}

		token->f_len = (uint) (doc - token->f_str) - mwc;
		token->f_n_char = length;

		return(doc - start);

	} while (doc < end);

	token->f_str[token->f_len] = 0;

	return(doc - start);
}

/**************************************************************//**
Converts a MySQL type to an InnoDB type. Note that this function returns
the 'mtype' of InnoDB. InnoDB differentiates between MySQL's old <= 4.1
VARCHAR and the new true VARCHAR in >= 5.0.3 by the 'prtype'.
@return	DATA_BINARY, DATA_VARCHAR, ... */
UNIV_INTERN
ulint
get_innobase_type_from_mysql_type(
/*==============================*/
	ulint*		unsigned_flag,	/*!< out: DATA_UNSIGNED if an
					'unsigned type';
					at least ENUM and SET,
					and unsigned integer
					types are 'unsigned types' */
	const void*	f)		/*!< in: MySQL Field */
{
	const class Field* field = reinterpret_cast<const class Field*>(f);

	/* The following asserts try to check that the MySQL type code fits in
	8 bits: this is used in ibuf and also when DATA_NOT_NULL is ORed to
	the type */

	DBUG_ASSERT((ulint)MYSQL_TYPE_STRING < 256);
	DBUG_ASSERT((ulint)MYSQL_TYPE_VAR_STRING < 256);
	DBUG_ASSERT((ulint)MYSQL_TYPE_DOUBLE < 256);
	DBUG_ASSERT((ulint)MYSQL_TYPE_FLOAT < 256);
	DBUG_ASSERT((ulint)MYSQL_TYPE_DECIMAL < 256);

	if (field->flags & UNSIGNED_FLAG) {

		*unsigned_flag = DATA_UNSIGNED;
	} else {
		*unsigned_flag = 0;
	}

	if (field->real_type() == MYSQL_TYPE_ENUM
		|| field->real_type() == MYSQL_TYPE_SET) {

		/* MySQL has field->type() a string type for these, but the
		data is actually internally stored as an unsigned integer
		code! */

		*unsigned_flag = DATA_UNSIGNED; /* MySQL has its own unsigned
						flag set to zero, even though
						internally this is an unsigned
						integer type */
		return(DATA_INT);
	}

	switch (field->type()) {
		/* NOTE that we only allow string types in DATA_MYSQL and
		DATA_VARMYSQL */
	case MYSQL_TYPE_VAR_STRING:	/* old <= 4.1 VARCHAR */
	case MYSQL_TYPE_VARCHAR:	/* new >= 5.0.3 true VARCHAR */
		if (field->binary()) {
			return(DATA_BINARY);
		} else if (strcmp(field->charset()->name,
				  "latin1_swedish_ci") == 0) {
			return(DATA_VARCHAR);
		} else {
			return(DATA_VARMYSQL);
		}
	case MYSQL_TYPE_BIT:
	case MYSQL_TYPE_STRING: if (field->binary()) {

			return(DATA_FIXBINARY);
		} else if (strcmp(field->charset()->name,
				  "latin1_swedish_ci") == 0) {
			return(DATA_CHAR);
		} else {
			return(DATA_MYSQL);
		}
	case MYSQL_TYPE_NEWDECIMAL:
		return(DATA_FIXBINARY);
	case MYSQL_TYPE_LONG:
	case MYSQL_TYPE_LONGLONG:
	case MYSQL_TYPE_TINY:
	case MYSQL_TYPE_SHORT:
	case MYSQL_TYPE_INT24:
	case MYSQL_TYPE_DATE:
	case MYSQL_TYPE_YEAR:
	case MYSQL_TYPE_NEWDATE:
		return(DATA_INT);
	case MYSQL_TYPE_TIME:
	case MYSQL_TYPE_DATETIME:
	case MYSQL_TYPE_TIMESTAMP:
		switch (field->real_type()) {
		case MYSQL_TYPE_TIME:
		case MYSQL_TYPE_DATETIME:
		case MYSQL_TYPE_TIMESTAMP:
			return(DATA_INT);
		default: /* Fall through */
			DBUG_ASSERT((ulint)MYSQL_TYPE_DECIMAL < 256);
		case MYSQL_TYPE_TIME2:
		case MYSQL_TYPE_DATETIME2:
		case MYSQL_TYPE_TIMESTAMP2:
			return(DATA_FIXBINARY);
		}
	case MYSQL_TYPE_FLOAT:
		return(DATA_FLOAT);
	case MYSQL_TYPE_DOUBLE:
		return(DATA_DOUBLE);
	case MYSQL_TYPE_DECIMAL:
		return(DATA_DECIMAL);
	case MYSQL_TYPE_GEOMETRY:
	case MYSQL_TYPE_TINY_BLOB:
	case MYSQL_TYPE_MEDIUM_BLOB:
	case MYSQL_TYPE_BLOB:
	case MYSQL_TYPE_LONG_BLOB:
		return(DATA_BLOB);
	case MYSQL_TYPE_NULL:
		/* MySQL currently accepts "NULL" datatype, but will
		reject such datatype in the next release. We will cope
		with it and not trigger assertion failure in 5.1 */
		break;
	default:
		ut_error;
	}

	return(0);
}

/*******************************************************************//**
Writes an unsigned integer value < 64k to 2 bytes, in the little-endian
storage format. */
static inline
void
innobase_write_to_2_little_endian(
/*==============================*/
	byte*	buf,	/*!< in: where to store */
	ulint	val)	/*!< in: value to write, must be < 64k */
{
	ut_a(val < 256 * 256);

	buf[0] = (byte)(val & 0xFF);
	buf[1] = (byte)(val / 256);
}

/*******************************************************************//**
Reads an unsigned integer value < 64k from 2 bytes, in the little-endian
storage format.
@return	value */
static inline
uint
innobase_read_from_2_little_endian(
/*===============================*/
	const uchar*	buf)	/*!< in: from where to read */
{
	return((uint) ((ulint)(buf[0]) + 256 * ((ulint)(buf[1]))));
}

/*******************************************************************//**
Stores a key value for a row to a buffer.
@return	key value length as stored in buff */
UNIV_INTERN
uint
ha_innobase::store_key_val_for_row(
/*===============================*/
	uint		keynr,	/*!< in: key number */
	char*		buff,	/*!< in/out: buffer for the key value (in MySQL
				format) */
	uint		buff_len,/*!< in: buffer length */
	const uchar*	record)/*!< in: row in MySQL format */
{
	KEY*		key_info	= table->key_info + keynr;
	KEY_PART_INFO*	key_part	= key_info->key_part;
	KEY_PART_INFO*	end		=
		key_part + key_info->user_defined_key_parts;
	char*		buff_start	= buff;
	enum_field_types mysql_type;
	Field*		field;
	ibool		is_null;

	DBUG_ENTER("store_key_val_for_row");

	/* The format for storing a key field in MySQL is the following:

	1. If the column can be NULL, then in the first byte we put 1 if the
	field value is NULL, 0 otherwise.

	2. If the column is of a BLOB type (it must be a column prefix field
	in this case), then we put the length of the data in the field to the
	next 2 bytes, in the little-endian format. If the field is SQL NULL,
	then these 2 bytes are set to 0. Note that the length of data in the
	field is <= column prefix length.

	3. In a column prefix field, prefix_len next bytes are reserved for
	data. In a normal field the max field length next bytes are reserved
	for data. For a VARCHAR(n) the max field length is n. If the stored
	value is the SQL NULL then these data bytes are set to 0.

	4. We always use a 2 byte length for a true >= 5.0.3 VARCHAR. Note that
	in the MySQL row format, the length is stored in 1 or 2 bytes,
	depending on the maximum allowed length. But in the MySQL key value
	format, the length always takes 2 bytes.

	We have to zero-fill the buffer so that MySQL is able to use a
	simple memcmp to compare two key values to determine if they are
	equal. MySQL does this to compare contents of two 'ref' values. */

	memset(buff, 0, buff_len);

	for (; key_part != end; key_part++) {
		is_null = FALSE;

		if (key_part->null_bit) {
			if (record[key_part->null_offset]
						& key_part->null_bit) {
				*buff = 1;
				is_null = TRUE;
			} else {
				*buff = 0;
			}
			buff++;
		}

		field = key_part->field;
		mysql_type = field->type();

		if (mysql_type == MYSQL_TYPE_VARCHAR) {
						/* >= 5.0.3 true VARCHAR */
			ulint		lenlen;
			ulint		len;
			const byte*	data;
			ulint		key_len;
			ulint		true_len;
			const CHARSET_INFO* cs;
			int		error=0;

			key_len = key_part->length;

			if (is_null) {
				buff += key_len + 2;

				continue;
			}
			cs = field->charset();

			lenlen = (ulint)
				(((Field_varstring*) field)->length_bytes);

			data = row_mysql_read_true_varchar(&len,
				(byte*) (record
				+ (ulint) get_field_offset(table, field)),
				lenlen);

			true_len = len;

			/* For multi byte character sets we need to calculate
			the true length of the key */

			if (len > 0 && cs->mbmaxlen > 1) {
				true_len = (ulint) cs->cset->well_formed_len(cs,
						(const char*) data,
						(const char*) data + len,
						(uint) (key_len / cs->mbmaxlen),
						&error);
			}

			/* In a column prefix index, we may need to truncate
			the stored value: */

			if (true_len > key_len) {
				true_len = key_len;
			}

			/* The length in a key value is always stored in 2
			bytes */

			row_mysql_store_true_var_len((byte*) buff, true_len, 2);
			buff += 2;

			memcpy(buff, data, true_len);

			/* Note that we always reserve the maximum possible
			length of the true VARCHAR in the key value, though
			only len first bytes after the 2 length bytes contain
			actual data. The rest of the space was reset to zero
			in the memset() call above. */

			buff += key_len;

		} else if (mysql_type == MYSQL_TYPE_TINY_BLOB
			|| mysql_type == MYSQL_TYPE_MEDIUM_BLOB
			|| mysql_type == MYSQL_TYPE_BLOB
			|| mysql_type == MYSQL_TYPE_LONG_BLOB
			/* MYSQL_TYPE_GEOMETRY data is treated
			as BLOB data in innodb. */
			|| mysql_type == MYSQL_TYPE_GEOMETRY) {

			const CHARSET_INFO* cs;
			ulint		key_len;
			ulint		true_len;
			int		error=0;
			ulint		blob_len;
			const byte*	blob_data;

			ut_a(key_part->key_part_flag & HA_PART_KEY_SEG);

			key_len = key_part->length;

			if (is_null) {
				buff += key_len + 2;

				continue;
			}

			cs = field->charset();

			blob_data = row_mysql_read_blob_ref(&blob_len,
				(byte*) (record
				+ (ulint) get_field_offset(table, field)),
					(ulint) field->pack_length());

			true_len = blob_len;

			ut_a(get_field_offset(table, field)
				== key_part->offset);

			/* For multi byte character sets we need to calculate
			the true length of the key */

			if (blob_len > 0 && cs->mbmaxlen > 1) {
				true_len = (ulint) cs->cset->well_formed_len(cs,
						(const char*) blob_data,
						(const char*) blob_data
							+ blob_len,
						(uint) (key_len / cs->mbmaxlen),
						&error);
			}

			/* All indexes on BLOB and TEXT are column prefix
			indexes, and we may need to truncate the data to be
			stored in the key value: */

			if (true_len > key_len) {
				true_len = key_len;
			}

			/* MySQL reserves 2 bytes for the length and the
			storage of the number is little-endian */

			innobase_write_to_2_little_endian(
					(byte*) buff, true_len);
			buff += 2;

			memcpy(buff, blob_data, true_len);

			/* Note that we always reserve the maximum possible
			length of the BLOB prefix in the key value. */

			buff += key_len;
		} else {
			/* Here we handle all other data types except the
			true VARCHAR, BLOB and TEXT. Note that the column
			value we store may be also in a column prefix
			index. */

			const CHARSET_INFO*	cs = NULL;
			ulint			true_len;
			ulint			key_len;
			const uchar*		src_start;
			int			error=0;
			enum_field_types	real_type;

			key_len = key_part->length;

			if (is_null) {
				 buff += key_len;

				 continue;
			}

			src_start = record + key_part->offset;
			real_type = field->real_type();
			true_len = key_len;

			/* Character set for the field is defined only
			to fields whose type is string and real field
			type is not enum or set. For these fields check
			if character set is multi byte. */

			if (real_type != MYSQL_TYPE_ENUM
				&& real_type != MYSQL_TYPE_SET
				&& ( mysql_type == MYSQL_TYPE_VAR_STRING
					|| mysql_type == MYSQL_TYPE_STRING)) {

				cs = field->charset();

				/* For multi byte character sets we need to
				calculate the true length of the key */

				if (key_len > 0 && cs->mbmaxlen > 1) {

					true_len = (ulint)
						cs->cset->well_formed_len(cs,
							(const char*) src_start,
							(const char*) src_start
								+ key_len,
							(uint) (key_len
								/ cs->mbmaxlen),
							&error);
				}
			}

			memcpy(buff, src_start, true_len);
			buff += true_len;

			/* Pad the unused space with spaces. */

			if (true_len < key_len) {
				ulint	pad_len = key_len - true_len;
				ut_a(cs != NULL);
				ut_a(!(pad_len % cs->mbminlen));

				cs->cset->fill(cs, buff, pad_len,
					       0x20 /* space */);
				buff += pad_len;
			}
		}
	}

	ut_a(buff <= buff_start + buff_len);

	DBUG_RETURN((uint)(buff - buff_start));
}

/**************************************************************//**
Determines if a field is needed in a prebuilt struct 'template'.
@return field to use, or NULL if the field is not needed */
static
const Field*
build_template_needs_field(
/*=======================*/
	ibool		index_contains,	/*!< in:
					dict_index_contains_col_or_prefix(
					index, i) */
	ibool		read_just_key,	/*!< in: TRUE when MySQL calls
					ha_innobase::extra with the
					argument HA_EXTRA_KEYREAD; it is enough
					to read just columns defined in
					the index (i.e., no read of the
					clustered index record necessary) */
	ibool		fetch_all_in_key,
					/*!< in: true=fetch all fields in
					the index */
	ibool		fetch_primary_key_cols,
					/*!< in: true=fetch the
					primary key columns */
	dict_index_t*	index,		/*!< in: InnoDB index to use */
	const TABLE*	table,		/*!< in: MySQL table object */
	ulint		i)		/*!< in: field index in InnoDB table */
{
	const Field*	field	= table->field[i];

	ut_ad(index_contains == dict_index_contains_col_or_prefix(index, i));

	if (!index_contains) {
		if (read_just_key) {
			/* If this is a 'key read', we do not need
			columns that are not in the key */

			return(NULL);
		}
	} else if (fetch_all_in_key) {
		/* This field is needed in the query */

		return(field);
	}

	if (bitmap_is_set(table->read_set, i)
	    || bitmap_is_set(table->write_set, i)) {
		/* This field is needed in the query */

		return(field);
	}

	if (fetch_primary_key_cols
	    && dict_table_col_in_clustered_key(index->table, i)) {
		/* This field is needed in the query */

		return(field);
	}

	/* This field is not needed in the query, skip it */

	return(NULL);
}

/**************************************************************//**
Determines if a field is needed in a prebuilt struct 'template'.
@return whether the field is needed for index condition pushdown */
inline
bool
build_template_needs_field_in_icp(
/*==============================*/
	const dict_index_t*	index,	/*!< in: InnoDB index */
	const row_prebuilt_t*	prebuilt,/*!< in: row fetch template */
	bool			contains,/*!< in: whether the index contains
					column i */
	ulint			i)	/*!< in: column number */
{
	ut_ad(contains == dict_index_contains_col_or_prefix(index, i));

	return(index == prebuilt->index
	       ? contains
	       : dict_index_contains_col_or_prefix(prebuilt->index, i));
}

/**************************************************************//**
Adds a field to a prebuilt struct 'template'.
@return the field template */
static
mysql_row_templ_t*
build_template_field(
/*=================*/
	row_prebuilt_t*	prebuilt,	/*!< in/out: template */
	dict_index_t*	clust_index,	/*!< in: InnoDB clustered index */
	dict_index_t*	index,		/*!< in: InnoDB index to use */
	TABLE*		table,		/*!< in: MySQL table object */
	const Field*	field,		/*!< in: field in MySQL table */
	ulint		i)		/*!< in: field index in InnoDB table */
{
	mysql_row_templ_t*	templ;
	const dict_col_t*	col;

	ut_ad(field == table->field[i]);
	ut_ad(clust_index->table == index->table);

	col = dict_table_get_nth_col(index->table, i);

	templ = prebuilt->mysql_template + prebuilt->n_template++;
	UNIV_MEM_INVALID(templ, sizeof *templ);
	templ->col_no = i;
	templ->clust_rec_field_no = dict_col_get_clust_pos(col, clust_index);
	ut_a(templ->clust_rec_field_no != ULINT_UNDEFINED);

	if (dict_index_is_clust(index)) {
		templ->rec_field_no = templ->clust_rec_field_no;
	} else {
		templ->rec_field_no = dict_index_get_nth_col_pos(index, i);
	}

	if (field->real_maybe_null()) {
		templ->mysql_null_byte_offset =
			field->null_offset();

		templ->mysql_null_bit_mask = (ulint) field->null_bit;
	} else {
		templ->mysql_null_bit_mask = 0;
	}

	templ->mysql_col_offset = (ulint) get_field_offset(table, field);

	templ->mysql_col_len = (ulint) field->pack_length();
	templ->type = col->mtype;
	templ->mysql_type = (ulint) field->type();

	if (templ->mysql_type == DATA_MYSQL_TRUE_VARCHAR) {
		templ->mysql_length_bytes = (ulint)
			(((Field_varstring*) field)->length_bytes);
	}

	templ->charset = dtype_get_charset_coll(col->prtype);
	templ->mbminlen = dict_col_get_mbminlen(col);
	templ->mbmaxlen = dict_col_get_mbmaxlen(col);
	templ->is_unsigned = col->prtype & DATA_UNSIGNED;

	if (!dict_index_is_clust(index)
	    && templ->rec_field_no == ULINT_UNDEFINED) {
		prebuilt->need_to_access_clustered = TRUE;
	}

	if (prebuilt->mysql_prefix_len < templ->mysql_col_offset
	    + templ->mysql_col_len) {
		prebuilt->mysql_prefix_len = templ->mysql_col_offset
			+ templ->mysql_col_len;
	}

	if (templ->type == DATA_BLOB) {
		prebuilt->templ_contains_blob = TRUE;
	}

	return(templ);
}

/**************************************************************//**
Builds a 'template' to the prebuilt struct. The template is used in fast
retrieval of just those column values MySQL needs in its processing. */
UNIV_INTERN
void
ha_innobase::build_template(
/*========================*/
	bool		whole_row)	/*!< in: true=ROW_MYSQL_WHOLE_ROW,
					false=ROW_MYSQL_REC_FIELDS */
{
	dict_index_t*	index;
	dict_index_t*	clust_index;
	ulint		n_fields;
	ibool		fetch_all_in_key	= FALSE;
	ibool		fetch_primary_key_cols	= FALSE;
	ulint		i;

	if (prebuilt->select_lock_type == LOCK_X) {
		/* We always retrieve the whole clustered index record if we
		use exclusive row level locks, for example, if the read is
		done in an UPDATE statement. */

		whole_row = true;
	} else if (!whole_row) {
		if (prebuilt->hint_need_to_fetch_extra_cols
			== ROW_RETRIEVE_ALL_COLS) {

			/* We know we must at least fetch all columns in the
			key, or all columns in the table */

			if (prebuilt->read_just_key) {
				/* MySQL has instructed us that it is enough
				to fetch the columns in the key; looks like
				MySQL can set this flag also when there is
				only a prefix of the column in the key: in
				that case we retrieve the whole column from
				the clustered index */

				fetch_all_in_key = TRUE;
			} else {
				whole_row = true;
			}
		} else if (prebuilt->hint_need_to_fetch_extra_cols
			== ROW_RETRIEVE_PRIMARY_KEY) {
			/* We must at least fetch all primary key cols. Note
			that if the clustered index was internally generated
			by InnoDB on the row id (no primary key was
			defined), then row_search_for_mysql() will always
			retrieve the row id to a special buffer in the
			prebuilt struct. */

			fetch_primary_key_cols = TRUE;
		}
	}

	clust_index = dict_table_get_first_index(prebuilt->table);

	index = whole_row ? clust_index : prebuilt->index;

	prebuilt->need_to_access_clustered = (index == clust_index);

	/* Either prebuilt->index should be a secondary index, or it
	should be the clustered index. */
	ut_ad(dict_index_is_clust(index) == (index == clust_index));

	/* Below we check column by column if we need to access
	the clustered index. */

	n_fields = (ulint) table->s->fields; /* number of columns */

	if (!prebuilt->mysql_template) {
		prebuilt->mysql_template = (mysql_row_templ_t*)
			mem_alloc(n_fields * sizeof(mysql_row_templ_t));
	}

	prebuilt->template_type = whole_row
		? ROW_MYSQL_WHOLE_ROW : ROW_MYSQL_REC_FIELDS;
	prebuilt->null_bitmap_len = table->s->null_bytes;

	/* Prepare to build prebuilt->mysql_template[]. */
	prebuilt->templ_contains_blob = FALSE;
	prebuilt->mysql_prefix_len = 0;
	prebuilt->n_template = 0;
	prebuilt->idx_cond_n_cols = 0;

	/* Note that in InnoDB, i is the column number in the table.
	MySQL calls columns 'fields'. */

	if (active_index != MAX_KEY && active_index == pushed_idx_cond_keyno) {
		/* Push down an index condition or an end_range check. */
		for (i = 0; i < n_fields; i++) {
			const ibool		index_contains
				= dict_index_contains_col_or_prefix(index, i);

			/* Test if an end_range or an index condition
			refers to the field. Note that "index" and
			"index_contains" may refer to the clustered index.
			Index condition pushdown is relative to prebuilt->index
			(the index that is being looked up first). */

			/* When join_read_always_key() invokes this
			code via handler::ha_index_init() and
			ha_innobase::index_init(), end_range is not
			yet initialized. Because of that, we must
			always check for index_contains, instead of
			the subset
			field->part_of_key.is_set(active_index)
			which would be acceptable if end_range==NULL. */
			if (build_template_needs_field_in_icp(
				    index, prebuilt, index_contains, i)) {
				/* Needed in ICP */
				const Field*		field;
				mysql_row_templ_t*	templ;

				if (whole_row) {
					field = table->field[i];
				} else {
					field = build_template_needs_field(
						index_contains,
						prebuilt->read_just_key,
						fetch_all_in_key,
						fetch_primary_key_cols,
						index, table, i);
					if (!field) {
						continue;
					}
				}

				templ = build_template_field(
					prebuilt, clust_index, index,
					table, field, i);
				prebuilt->idx_cond_n_cols++;
				ut_ad(prebuilt->idx_cond_n_cols
				      == prebuilt->n_template);

				if (index == prebuilt->index) {
					templ->icp_rec_field_no
						= templ->rec_field_no;
				} else {
					templ->icp_rec_field_no
						= dict_index_get_nth_col_pos(
							prebuilt->index, i);
				}

				if (dict_index_is_clust(prebuilt->index)) {
					ut_ad(templ->icp_rec_field_no
					      != ULINT_UNDEFINED);
					/* If the primary key includes
					a column prefix, use it in
					index condition pushdown,
					because the condition is
					evaluated before fetching any
					off-page (externally stored)
					columns. */
					if (templ->icp_rec_field_no
					    < prebuilt->index->n_uniq) {
						/* This is a key column;
						all set. */
						continue;
					}
				} else if (templ->icp_rec_field_no
					   != ULINT_UNDEFINED) {
					continue;
				}

				/* This is a column prefix index.
				The column prefix can be used in
				an end_range comparison. */

				templ->icp_rec_field_no
					= dict_index_get_nth_col_or_prefix_pos(
						prebuilt->index, i, TRUE);
				ut_ad(templ->icp_rec_field_no
				      != ULINT_UNDEFINED);

				/* Index condition pushdown can be used on
				all columns of a secondary index, and on
				the PRIMARY KEY columns. On the clustered
				index, it must never be used on other than
				PRIMARY KEY columns, because those columns
				may be stored off-page, and we will not
				fetch externally stored columns before
				checking the index condition. */
				/* TODO: test the above with an assertion
				like this. Note that index conditions are
				currently pushed down as part of the
				"optimizer phase" while end_range is done
				as part of the execution phase. Therefore,
				we were unable to use an accurate condition
				for end_range in the "if" condition above,
				and the following assertion would fail.
				ut_ad(!dict_index_is_clust(prebuilt->index)
				      || templ->rec_field_no
				      < prebuilt->index->n_uniq);
				*/
			}
		}

		ut_ad(prebuilt->idx_cond_n_cols > 0);
		ut_ad(prebuilt->idx_cond_n_cols == prebuilt->n_template);

		/* Include the fields that are not needed in index condition
		pushdown. */
		for (i = 0; i < n_fields; i++) {
			const ibool		index_contains
				= dict_index_contains_col_or_prefix(index, i);

			if (!build_template_needs_field_in_icp(
				    index, prebuilt, index_contains, i)) {
				/* Not needed in ICP */
				const Field*	field;

				if (whole_row) {
					field = table->field[i];
				} else {
					field = build_template_needs_field(
						index_contains,
						prebuilt->read_just_key,
						fetch_all_in_key,
						fetch_primary_key_cols,
						index, table, i);
					if (!field) {
						continue;
					}
				}

				build_template_field(prebuilt,
						     clust_index, index,
						     table, field, i);
			}
		}

		prebuilt->idx_cond = this;
	} else {
		/* No index condition pushdown */
		prebuilt->idx_cond = NULL;

		for (i = 0; i < n_fields; i++) {
			const Field*	field;

			if (whole_row) {
				field = table->field[i];
			} else {
				field = build_template_needs_field(
					dict_index_contains_col_or_prefix(
						index, i),
					prebuilt->read_just_key,
					fetch_all_in_key,
					fetch_primary_key_cols,
					index, table, i);
				if (!field) {
					continue;
				}
			}

			build_template_field(prebuilt, clust_index, index,
					     table, field, i);
		}
	}

	if (index != clust_index && prebuilt->need_to_access_clustered) {
		/* Change rec_field_no's to correspond to the clustered index
		record */
		for (i = 0; i < prebuilt->n_template; i++) {

			mysql_row_templ_t*	templ
				= &prebuilt->mysql_template[i];

			templ->rec_field_no = templ->clust_rec_field_no;
		}
	}
}

/********************************************************************//**
This special handling is really to overcome the limitations of MySQL's
binlogging. We need to eliminate the non-determinism that will arise in
INSERT ... SELECT type of statements, since MySQL binlog only stores the
min value of the autoinc interval. Once that is fixed we can get rid of
the special lock handling.
@return	DB_SUCCESS if all OK else error code */
UNIV_INTERN
dberr_t
ha_innobase::innobase_lock_autoinc(void)
/*====================================*/
{
	dberr_t		error = DB_SUCCESS;

	ut_ad(!srv_read_only_mode);

	switch (innobase_autoinc_lock_mode) {
	case AUTOINC_NO_LOCKING:
		/* Acquire only the AUTOINC mutex. */
		dict_table_autoinc_lock(prebuilt->table);
		break;

	case AUTOINC_NEW_STYLE_LOCKING:
		/* For simple (single/multi) row INSERTs, we fallback to the
		old style only if another transaction has already acquired
		the AUTOINC lock on behalf of a LOAD FILE or INSERT ... SELECT
		etc. type of statement. */
		if (thd_sql_command(user_thd) == SQLCOM_INSERT
		    || thd_sql_command(user_thd) == SQLCOM_REPLACE) {
			dict_table_t*	ib_table = prebuilt->table;

			/* Acquire the AUTOINC mutex. */
			dict_table_autoinc_lock(ib_table);

			/* We need to check that another transaction isn't
			already holding the AUTOINC lock on the table. */
			if (ib_table->n_waiting_or_granted_auto_inc_locks) {
				/* Release the mutex to avoid deadlocks. */
				dict_table_autoinc_unlock(ib_table);
			} else {
				break;
			}
		}
		/* Fall through to old style locking. */

	case AUTOINC_OLD_STYLE_LOCKING:
		error = row_lock_table_autoinc_for_mysql(prebuilt);

		if (error == DB_SUCCESS) {

			/* Acquire the AUTOINC mutex. */
			dict_table_autoinc_lock(prebuilt->table);
		}
		break;

	default:
		ut_error;
	}

	return(error);
}

/********************************************************************//**
Reset the autoinc value in the table.
@return	DB_SUCCESS if all went well else error code */
UNIV_INTERN
dberr_t
ha_innobase::innobase_reset_autoinc(
/*================================*/
	ulonglong	autoinc)	/*!< in: value to store */
{
	dberr_t		error;

	error = innobase_lock_autoinc();

	if (error == DB_SUCCESS) {

		dict_table_autoinc_initialize(prebuilt->table, autoinc);

		dict_table_autoinc_unlock(prebuilt->table);
	}

	return(error);
}

/********************************************************************//**
Store the autoinc value in the table. The autoinc value is only set if
it's greater than the existing autoinc value in the table.
@return	DB_SUCCESS if all went well else error code */
UNIV_INTERN
dberr_t
ha_innobase::innobase_set_max_autoinc(
/*==================================*/
	ulonglong	auto_inc)	/*!< in: value to store */
{
	dberr_t		error;

	error = innobase_lock_autoinc();

	if (error == DB_SUCCESS) {

		dict_table_autoinc_update_if_greater(prebuilt->table, auto_inc);

		dict_table_autoinc_unlock(prebuilt->table);
	}

	return(error);
}

/********************************************************************//**
Stores a row in an InnoDB database, to the table specified in this
handle.
@return	error code */
UNIV_INTERN
int
ha_innobase::write_row(
/*===================*/
	uchar*	record)	/*!< in: a row in MySQL format */
{
	dberr_t		error;
	int		error_result= 0;
	ibool		auto_inc_used= FALSE;
	ulint		sql_command;
	trx_t*		trx = thd_to_trx(user_thd);

	DBUG_ENTER("ha_innobase::write_row");

	if (srv_read_only_mode) {
		ib_senderrf(ha_thd(), IB_LOG_LEVEL_WARN, ER_READ_ONLY_MODE);
		DBUG_RETURN(HA_ERR_TABLE_READONLY);
	} else if (prebuilt->trx != trx) {
		sql_print_error("The transaction object for the table handle "
				"is at %p, but for the current thread it is at "
				"%p",
				(const void*) prebuilt->trx, (const void*) trx);

		fputs("InnoDB: Dump of 200 bytes around prebuilt: ", stderr);
		ut_print_buf(stderr, ((const byte*) prebuilt) - 100, 200);
		fputs("\n"
			"InnoDB: Dump of 200 bytes around ha_data: ",
			stderr);
		ut_print_buf(stderr, ((const byte*) trx) - 100, 200);
		putc('\n', stderr);
		ut_error;
	} else if (!trx_is_started(trx)) {
		++trx->will_lock;
	}

	ha_statistic_increment(&SSV::ha_write_count);

	sql_command = thd_sql_command(user_thd);

	if ((sql_command == SQLCOM_ALTER_TABLE
	     || sql_command == SQLCOM_OPTIMIZE
	     || sql_command == SQLCOM_CREATE_INDEX
	     || sql_command == SQLCOM_DROP_INDEX)
	    && num_write_row >= 10000) {
		/* ALTER TABLE is COMMITted at every 10000 copied rows.
		The IX table lock for the original table has to be re-issued.
		As this method will be called on a temporary table where the
		contents of the original table is being copied to, it is
		a bit tricky to determine the source table.  The cursor
		position in the source table need not be adjusted after the
		intermediate COMMIT, since writes by other transactions are
		being blocked by a MySQL table lock TL_WRITE_ALLOW_READ. */

		dict_table_t*	src_table;
		enum lock_mode	mode;

		num_write_row = 0;

		/* Commit the transaction.  This will release the table
		locks, so they have to be acquired again. */

		/* Altering an InnoDB table */
		/* Get the source table. */
		src_table = lock_get_src_table(
				prebuilt->trx, prebuilt->table, &mode);
		if (!src_table) {
no_commit:
			/* Unknown situation: do not commit */
			/*
			ut_print_timestamp(stderr);
			fprintf(stderr,
				"  InnoDB: ALTER TABLE is holding lock"
				" on %lu tables!\n",
				prebuilt->trx->mysql_n_tables_locked);
			*/
			;
		} else if (src_table == prebuilt->table) {
			/* Source table is not in InnoDB format:
			no need to re-acquire locks on it. */

			/* Altering to InnoDB format */
			innobase_commit(ht, user_thd, 1);
			/* Note that this transaction is still active. */
			trx_register_for_2pc(prebuilt->trx);
			/* We will need an IX lock on the destination table. */
			prebuilt->sql_stat_start = TRUE;
		} else {
			/* Ensure that there are no other table locks than
			LOCK_IX and LOCK_AUTO_INC on the destination table. */

			if (!lock_is_table_exclusive(prebuilt->table,
							prebuilt->trx)) {
				goto no_commit;
			}

			/* Commit the transaction.  This will release the table
			locks, so they have to be acquired again. */
			innobase_commit(ht, user_thd, 1);
			/* Note that this transaction is still active. */
			trx_register_for_2pc(prebuilt->trx);
			/* Re-acquire the table lock on the source table. */
			row_lock_table_for_mysql(prebuilt, src_table, mode);
			/* We will need an IX lock on the destination table. */
			prebuilt->sql_stat_start = TRUE;
		}
	}

	num_write_row++;

	/* This is the case where the table has an auto-increment column */
	if (table->next_number_field && record == table->record[0]) {

		/* Reset the error code before calling
		innobase_get_auto_increment(). */
		prebuilt->autoinc_error = DB_SUCCESS;

		if ((error_result = update_auto_increment())) {
			/* We don't want to mask autoinc overflow errors. */

			/* Handle the case where the AUTOINC sub-system
			failed during initialization. */
			if (prebuilt->autoinc_error == DB_UNSUPPORTED) {
				error_result = ER_AUTOINC_READ_FAILED;
				/* Set the error message to report too. */
				my_error(ER_AUTOINC_READ_FAILED, MYF(0));
				goto func_exit;
			} else if (prebuilt->autoinc_error != DB_SUCCESS) {
				error = prebuilt->autoinc_error;
				goto report_error;
			}

			/* MySQL errors are passed straight back. */
			goto func_exit;
		}

		auto_inc_used = TRUE;
	}

	if (prebuilt->mysql_template == NULL
	    || prebuilt->template_type != ROW_MYSQL_WHOLE_ROW) {

		/* Build the template used in converting quickly between
		the two database formats */

		build_template(true);
	}

	innobase_srv_conc_enter_innodb(prebuilt->trx);

	error = row_insert_for_mysql((byte*) record, prebuilt);
	DEBUG_SYNC(user_thd, "ib_after_row_insert");

	/* Handle duplicate key errors */
	if (auto_inc_used) {
		ulonglong	auto_inc;
		ulonglong	col_max_value;

		/* Note the number of rows processed for this statement, used
		by get_auto_increment() to determine the number of AUTO-INC
		values to reserve. This is only useful for a mult-value INSERT
		and is a statement level counter.*/
		if (trx->n_autoinc_rows > 0) {
			--trx->n_autoinc_rows;
		}

		/* We need the upper limit of the col type to check for
		whether we update the table autoinc counter or not. */
		col_max_value = innobase_get_int_col_max_value(
			table->next_number_field);

		/* Get the value that MySQL attempted to store in the table.*/
		auto_inc = table->next_number_field->val_int();

		switch (error) {
		case DB_DUPLICATE_KEY:

			/* A REPLACE command and LOAD DATA INFILE REPLACE
			handle a duplicate key error themselves, but we
			must update the autoinc counter if we are performing
			those statements. */

			switch (sql_command) {
			case SQLCOM_LOAD:
				if (trx->duplicates) {

					goto set_max_autoinc;
				}
				break;

			case SQLCOM_REPLACE:
			case SQLCOM_INSERT_SELECT:
			case SQLCOM_REPLACE_SELECT:
				goto set_max_autoinc;

			default:
				break;
			}

			break;

		case DB_SUCCESS:
			/* If the actual value inserted is greater than
			the upper limit of the interval, then we try and
			update the table upper limit. Note: last_value
			will be 0 if get_auto_increment() was not called.*/

			if (auto_inc >= prebuilt->autoinc_last_value) {
set_max_autoinc:
				/* This should filter out the negative
				values set explicitly by the user. */
				if (auto_inc <= col_max_value) {
					ut_a(prebuilt->autoinc_increment > 0);

					ulonglong	offset;
					ulonglong	increment;
					dberr_t		err;

					offset = prebuilt->autoinc_offset;
					increment = prebuilt->autoinc_increment;

					auto_inc = innobase_next_autoinc(
						auto_inc,
						1, increment, offset,
						col_max_value);

					err = innobase_set_max_autoinc(
						auto_inc);

					if (err != DB_SUCCESS) {
						error = err;
					}
				}
			}
			break;
		default:
			break;
		}
	}

	innobase_srv_conc_exit_innodb(prebuilt->trx);

report_error:
	if (error == DB_TABLESPACE_DELETED) {
		ib_senderrf(
			trx->mysql_thd, IB_LOG_LEVEL_ERROR,
			ER_TABLESPACE_DISCARDED,
			table->s->table_name.str);
	}

	error_result = convert_error_code_to_mysql(error,
						   prebuilt->table->flags,
						   user_thd);

	if (error_result == HA_FTS_INVALID_DOCID) {
		my_error(HA_FTS_INVALID_DOCID, MYF(0));
	}

func_exit:
	innobase_active_small();

	DBUG_RETURN(error_result);
}

/**********************************************************************//**
Checks which fields have changed in a row and stores information
of them to an update vector.
@return	DB_SUCCESS or error code */
static
dberr_t
calc_row_difference(
/*================*/
	upd_t*		uvect,		/*!< in/out: update vector */
	uchar*		old_row,	/*!< in: old row in MySQL format */
	uchar*		new_row,	/*!< in: new row in MySQL format */
	TABLE*		table,		/*!< in: table in MySQL data
					dictionary */
	uchar*		upd_buff,	/*!< in: buffer to use */
	ulint		buff_len,	/*!< in: buffer length */
	row_prebuilt_t*	prebuilt,	/*!< in: InnoDB prebuilt struct */
	THD*		thd)		/*!< in: user thread */
{
	uchar*		original_upd_buff = upd_buff;
	Field*		field;
	enum_field_types field_mysql_type;
	uint		n_fields;
	ulint		o_len;
	ulint		n_len;
	ulint		col_pack_len;
	const byte*	new_mysql_row_col;
	const byte*	o_ptr;
	const byte*	n_ptr;
	byte*		buf;
	upd_field_t*	ufield;
	ulint		col_type;
	ulint		n_changed = 0;
	dfield_t	dfield;
	dict_index_t*	clust_index;
	uint		i;
	ibool		changes_fts_column = FALSE;
	ibool		changes_fts_doc_col = FALSE;
	trx_t*          trx = thd_to_trx(thd);
	doc_id_t	doc_id = FTS_NULL_DOC_ID;

	ut_ad(!srv_read_only_mode);

	n_fields = table->s->fields;
	clust_index = dict_table_get_first_index(prebuilt->table);

	/* We use upd_buff to convert changed fields */
	buf = (byte*) upd_buff;

	for (i = 0; i < n_fields; i++) {
		field = table->field[i];

		o_ptr = (const byte*) old_row + get_field_offset(table, field);
		n_ptr = (const byte*) new_row + get_field_offset(table, field);

		/* Use new_mysql_row_col and col_pack_len save the values */

		new_mysql_row_col = n_ptr;
		col_pack_len = field->pack_length();

		o_len = col_pack_len;
		n_len = col_pack_len;

		/* We use o_ptr and n_ptr to dig up the actual data for
		comparison. */

		field_mysql_type = field->type();

		col_type = prebuilt->table->cols[i].mtype;

		switch (col_type) {

		case DATA_BLOB:
			o_ptr = row_mysql_read_blob_ref(&o_len, o_ptr, o_len);
			n_ptr = row_mysql_read_blob_ref(&n_len, n_ptr, n_len);

			break;

		case DATA_VARCHAR:
		case DATA_BINARY:
		case DATA_VARMYSQL:
			if (field_mysql_type == MYSQL_TYPE_VARCHAR) {
				/* This is a >= 5.0.3 type true VARCHAR where
				the real payload data length is stored in
				1 or 2 bytes */

				o_ptr = row_mysql_read_true_varchar(
					&o_len, o_ptr,
					(ulint)
					(((Field_varstring*) field)->length_bytes));

				n_ptr = row_mysql_read_true_varchar(
					&n_len, n_ptr,
					(ulint)
					(((Field_varstring*) field)->length_bytes));
			}

			break;
		default:
			;
		}

		if (field_mysql_type == MYSQL_TYPE_LONGLONG
		    && prebuilt->table->fts
		    && innobase_strcasecmp(
			field->field_name, FTS_DOC_ID_COL_NAME) == 0) {
			doc_id = (doc_id_t) mach_read_from_n_little_endian(
				n_ptr, 8);
			if (doc_id == 0) {
				return(DB_FTS_INVALID_DOCID);
			}
		}


		if (field->real_maybe_null()) {
			if (field->is_null_in_record(old_row)) {
				o_len = UNIV_SQL_NULL;
			}

			if (field->is_null_in_record(new_row)) {
				n_len = UNIV_SQL_NULL;
			}
		}

		if (o_len != n_len || (o_len != UNIV_SQL_NULL &&
					0 != memcmp(o_ptr, n_ptr, o_len))) {
			/* The field has changed */

			ufield = uvect->fields + n_changed;
			UNIV_MEM_INVALID(ufield, sizeof *ufield);

			/* Let us use a dummy dfield to make the conversion
			from the MySQL column format to the InnoDB format */

			if (n_len != UNIV_SQL_NULL) {
				dict_col_copy_type(prebuilt->table->cols + i,
						   dfield_get_type(&dfield));

				buf = row_mysql_store_col_in_innobase_format(
					&dfield,
					(byte*) buf,
					TRUE,
					new_mysql_row_col,
					col_pack_len,
					dict_table_is_comp(prebuilt->table));
				dfield_copy(&ufield->new_val, &dfield);
			} else {
				dfield_set_null(&ufield->new_val);
			}

			ufield->exp = NULL;
			ufield->orig_len = 0;
			ufield->field_no = dict_col_get_clust_pos(
				&prebuilt->table->cols[i], clust_index);
			n_changed++;

			/* If an FTS indexed column was changed by this
			UPDATE then we need to inform the FTS sub-system.

			NOTE: Currently we re-index all FTS indexed columns
			even if only a subset of the FTS indexed columns
			have been updated. That is the reason we are
			checking only once here. Later we will need to
			note which columns have been updated and do
			selective processing. */
			if (prebuilt->table->fts != NULL) {
				ulint           offset;
				dict_table_t*   innodb_table;

				innodb_table = prebuilt->table;

				if (!changes_fts_column) {
					offset = row_upd_changes_fts_column(
						innodb_table, ufield);

					if (offset != ULINT_UNDEFINED) {
						changes_fts_column = TRUE;
					}
				}

				if (!changes_fts_doc_col) {
					changes_fts_doc_col =
					row_upd_changes_doc_id(
						innodb_table, ufield);
				}
			}
		}
	}

	/* If the update changes a column with an FTS index on it, we
	then add an update column node with a new document id to the
	other changes. We piggy back our changes on the normal UPDATE
	to reduce processing and IO overhead. */
	if (!prebuilt->table->fts) {
			trx->fts_next_doc_id = 0;
	} else if (changes_fts_column || changes_fts_doc_col) {
		dict_table_t*   innodb_table = prebuilt->table;

		ufield = uvect->fields + n_changed;

		if (!DICT_TF2_FLAG_IS_SET(
			innodb_table, DICT_TF2_FTS_HAS_DOC_ID)) {

			/* If Doc ID is managed by user, and if any
			FTS indexed column has been updated, its corresponding
			Doc ID must also be updated. Otherwise, return
			error */
			if (changes_fts_column && !changes_fts_doc_col) {
				ut_print_timestamp(stderr);
				fprintf(stderr, " InnoDB: A new Doc ID"
					" must be supplied while updating"
					" FTS indexed columns.\n");
				return(DB_FTS_INVALID_DOCID);
			}

			/* Doc ID must monotonically increase */
			ut_ad(innodb_table->fts->cache);
			if (doc_id < prebuilt->table->fts->cache->next_doc_id) {
				fprintf(stderr,
					"InnoDB: FTS Doc ID must be larger than"
					" "IB_ID_FMT" for table",
					innodb_table->fts->cache->next_doc_id
					- 1);
				ut_print_name(stderr, trx,
					      TRUE, innodb_table->name);
				putc('\n', stderr);

				return(DB_FTS_INVALID_DOCID);
			} else if ((doc_id
				    - prebuilt->table->fts->cache->next_doc_id)
				   >= FTS_DOC_ID_MAX_STEP) {
				fprintf(stderr,
					"InnoDB: Doc ID "UINT64PF" is too"
					" big. Its difference with largest"
					" Doc ID used "UINT64PF" cannot"
					" exceed or equal to %d\n",
					doc_id,
					prebuilt->table->fts->cache->next_doc_id - 1,
					FTS_DOC_ID_MAX_STEP);
			}


			trx->fts_next_doc_id = doc_id;
		} else {
			/* If the Doc ID is a hidden column, it can't be
			changed by user */
			ut_ad(!changes_fts_doc_col);

			/* Doc ID column is hidden, a new Doc ID will be
			generated by following fts_update_doc_id() call */
			trx->fts_next_doc_id = 0;
		}

		fts_update_doc_id(
			innodb_table, ufield, &trx->fts_next_doc_id);

		++n_changed;
	} else {
		/* We have a Doc ID column, but none of FTS indexed
		columns are touched, nor the Doc ID column, so set
		fts_next_doc_id to UINT64_UNDEFINED, which means do not
		update the Doc ID column */
		trx->fts_next_doc_id = UINT64_UNDEFINED;
	}

	uvect->n_fields = n_changed;
	uvect->info_bits = 0;

	ut_a(buf <= (byte*) original_upd_buff + buff_len);

	return(DB_SUCCESS);
}

/**********************************************************************//**
Updates a row given as a parameter to a new value. Note that we are given
whole rows, not just the fields which are updated: this incurs some
overhead for CPU when we check which fields are actually updated.
TODO: currently InnoDB does not prevent the 'Halloween problem':
in a searched update a single row can get updated several times
if its index columns are updated!
@return	error number or 0 */
UNIV_INTERN
int
ha_innobase::update_row(
/*====================*/
	const uchar*	old_row,	/*!< in: old row in MySQL format */
	uchar*		new_row)	/*!< in: new row in MySQL format */
{
	upd_t*		uvect;
	dberr_t		error;
	trx_t*		trx = thd_to_trx(user_thd);

	DBUG_ENTER("ha_innobase::update_row");

	ut_a(prebuilt->trx == trx);

	if (srv_read_only_mode) {
		ib_senderrf(ha_thd(), IB_LOG_LEVEL_WARN, ER_READ_ONLY_MODE);
		DBUG_RETURN(HA_ERR_TABLE_READONLY);
	} else if (!trx_is_started(trx)) {
		++trx->will_lock;
	}

	if (upd_buf == NULL) {
		ut_ad(upd_buf_size == 0);

		/* Create a buffer for packing the fields of a record. Why
		table->reclength did not work here? Obviously, because char
		fields when packed actually became 1 byte longer, when we also
		stored the string length as the first byte. */

		upd_buf_size = table->s->reclength + table->s->max_key_length
			+ MAX_REF_PARTS * 3;
		upd_buf = (uchar*) my_malloc(upd_buf_size, MYF(MY_WME));
		if (upd_buf == NULL) {
			upd_buf_size = 0;
			DBUG_RETURN(HA_ERR_OUT_OF_MEM);
		}
	}

	ha_statistic_increment(&SSV::ha_update_count);

	if (prebuilt->upd_node) {
		uvect = prebuilt->upd_node->update;
	} else {
		uvect = row_get_prebuilt_update_vector(prebuilt);
	}

	/* Build an update vector from the modified fields in the rows
	(uses upd_buf of the handle) */

	error = calc_row_difference(uvect, (uchar*) old_row, new_row, table,
				    upd_buf, upd_buf_size, prebuilt, user_thd);

	if (error != DB_SUCCESS) {
		goto func_exit;
	}

	/* This is not a delete */
	prebuilt->upd_node->is_delete = FALSE;

	ut_a(prebuilt->template_type == ROW_MYSQL_WHOLE_ROW);

	innobase_srv_conc_enter_innodb(trx);

	error = row_update_for_mysql((byte*) old_row, prebuilt);

	/* We need to do some special AUTOINC handling for the following case:

	INSERT INTO t (c1,c2) VALUES(x,y) ON DUPLICATE KEY UPDATE ...

	We need to use the AUTOINC counter that was actually used by
	MySQL in the UPDATE statement, which can be different from the
	value used in the INSERT statement.*/

	if (error == DB_SUCCESS
	    && table->next_number_field
	    && new_row == table->record[0]
	    && thd_sql_command(user_thd) == SQLCOM_INSERT
	    && trx->duplicates)  {

		ulonglong	auto_inc;
		ulonglong	col_max_value;

		auto_inc = table->next_number_field->val_int();

		/* We need the upper limit of the col type to check for
		whether we update the table autoinc counter or not. */
		col_max_value = innobase_get_int_col_max_value(
			table->next_number_field);

		if (auto_inc <= col_max_value && auto_inc != 0) {

			ulonglong	offset;
			ulonglong	increment;

			offset = prebuilt->autoinc_offset;
			increment = prebuilt->autoinc_increment;

			auto_inc = innobase_next_autoinc(
				auto_inc, 1, increment, offset, col_max_value);

			error = innobase_set_max_autoinc(auto_inc);
		}
	}

	innobase_srv_conc_exit_innodb(trx);

func_exit:
	int err = convert_error_code_to_mysql(error,
					    prebuilt->table->flags, user_thd);

	/* If success and no columns were updated. */
	if (err == 0 && uvect->n_fields == 0) {

		/* This is the same as success, but instructs
		MySQL that the row is not really updated and it
		should not increase the count of updated rows.
		This is fix for http://bugs.mysql.com/29157 */
		err = HA_ERR_RECORD_IS_THE_SAME;
	} else if (err == HA_FTS_INVALID_DOCID) {
		my_error(HA_FTS_INVALID_DOCID, MYF(0));
	}

	/* Tell InnoDB server that there might be work for
	utility threads: */

	innobase_active_small();

	DBUG_RETURN(err);
}

/**********************************************************************//**
Deletes a row given as the parameter.
@return	error number or 0 */
UNIV_INTERN
int
ha_innobase::delete_row(
/*====================*/
	const uchar*	record)	/*!< in: a row in MySQL format */
{
	dberr_t		error;
	trx_t*		trx = thd_to_trx(user_thd);

	DBUG_ENTER("ha_innobase::delete_row");

	ut_a(prebuilt->trx == trx);

	if (srv_read_only_mode) {
		ib_senderrf(ha_thd(), IB_LOG_LEVEL_WARN, ER_READ_ONLY_MODE);
		DBUG_RETURN(HA_ERR_TABLE_READONLY);
	} else if (!trx_is_started(trx)) {
		++trx->will_lock;
	}

	ha_statistic_increment(&SSV::ha_delete_count);

	if (!prebuilt->upd_node) {
		row_get_prebuilt_update_vector(prebuilt);
	}

	/* This is a delete */

	prebuilt->upd_node->is_delete = TRUE;

	innobase_srv_conc_enter_innodb(trx);

	error = row_update_for_mysql((byte*) record, prebuilt);

	innobase_srv_conc_exit_innodb(trx);

	/* Tell the InnoDB server that there might be work for
	utility threads: */

	innobase_active_small();

	DBUG_RETURN(convert_error_code_to_mysql(
			    error, prebuilt->table->flags, user_thd));
}

/**********************************************************************//**
Removes a new lock set on a row, if it was not read optimistically. This can
be called after a row has been read in the processing of an UPDATE or a DELETE
query, if the option innodb_locks_unsafe_for_binlog is set. */
UNIV_INTERN
void
ha_innobase::unlock_row(void)
/*=========================*/
{
	DBUG_ENTER("ha_innobase::unlock_row");

	/* Consistent read does not take any locks, thus there is
	nothing to unlock. */

	if (prebuilt->select_lock_type == LOCK_NONE) {
		DBUG_VOID_RETURN;
	}

	/* Ideally, this assert must be in the beginning of the function.
	But there are some calls to this function from the SQL layer when the
	transaction is in state TRX_STATE_NOT_STARTED.  The check on
	prebuilt->select_lock_type above gets around this issue. */
	ut_ad(trx_state_eq(prebuilt->trx, TRX_STATE_ACTIVE));

	switch (prebuilt->row_read_type) {
	case ROW_READ_WITH_LOCKS:
		if (!srv_locks_unsafe_for_binlog
		    && prebuilt->trx->isolation_level
		    > TRX_ISO_READ_COMMITTED) {
			break;
		}
		/* fall through */
	case ROW_READ_TRY_SEMI_CONSISTENT:
		row_unlock_for_mysql(prebuilt, FALSE);
		break;
	case ROW_READ_DID_SEMI_CONSISTENT:
		prebuilt->row_read_type = ROW_READ_TRY_SEMI_CONSISTENT;
		break;
	}

	DBUG_VOID_RETURN;
}

/* See handler.h and row0mysql.h for docs on this function. */
UNIV_INTERN
bool
ha_innobase::was_semi_consistent_read(void)
/*=======================================*/
{
	return(prebuilt->row_read_type == ROW_READ_DID_SEMI_CONSISTENT);
}

/* See handler.h and row0mysql.h for docs on this function. */
UNIV_INTERN
void
ha_innobase::try_semi_consistent_read(bool yes)
/*===========================================*/
{
	ut_a(prebuilt->trx == thd_to_trx(ha_thd()));

	/* Row read type is set to semi consistent read if this was
	requested by the MySQL and either innodb_locks_unsafe_for_binlog
	option is used or this session is using READ COMMITTED isolation
	level. */

	if (yes
	    && (srv_locks_unsafe_for_binlog
		|| prebuilt->trx->isolation_level <= TRX_ISO_READ_COMMITTED)) {
		prebuilt->row_read_type = ROW_READ_TRY_SEMI_CONSISTENT;
	} else {
		prebuilt->row_read_type = ROW_READ_WITH_LOCKS;
	}
}

/******************************************************************//**
Initializes a handle to use an index.
@return	0 or error number */
UNIV_INTERN
int
ha_innobase::index_init(
/*====================*/
	uint	keynr,	/*!< in: key (index) number */
	bool sorted)	/*!< in: 1 if result MUST be sorted according to index */
{
	DBUG_ENTER("index_init");

	DBUG_RETURN(change_active_index(keynr));
}

/******************************************************************//**
Currently does nothing.
@return	0 */
UNIV_INTERN
int
ha_innobase::index_end(void)
/*========================*/
{
	int	error	= 0;
	DBUG_ENTER("index_end");
	active_index = MAX_KEY;
	in_range_check_pushed_down = FALSE;
	ds_mrr.dsmrr_close();
	DBUG_RETURN(error);
}

/*********************************************************************//**
Converts a search mode flag understood by MySQL to a flag understood
by InnoDB. */
static inline
ulint
convert_search_mode_to_innobase(
/*============================*/
	enum ha_rkey_function	find_flag)
{
	switch (find_flag) {
	case HA_READ_KEY_EXACT:
		/* this does not require the index to be UNIQUE */
		return(PAGE_CUR_GE);
	case HA_READ_KEY_OR_NEXT:
		return(PAGE_CUR_GE);
	case HA_READ_KEY_OR_PREV:
		return(PAGE_CUR_LE);
	case HA_READ_AFTER_KEY:
		return(PAGE_CUR_G);
	case HA_READ_BEFORE_KEY:
		return(PAGE_CUR_L);
	case HA_READ_PREFIX:
		return(PAGE_CUR_GE);
	case HA_READ_PREFIX_LAST:
		return(PAGE_CUR_LE);
	case HA_READ_PREFIX_LAST_OR_PREV:
		return(PAGE_CUR_LE);
		/* In MySQL-4.0 HA_READ_PREFIX and HA_READ_PREFIX_LAST always
		pass a complete-field prefix of a key value as the search
		tuple. I.e., it is not allowed that the last field would
		just contain n first bytes of the full field value.
		MySQL uses a 'padding' trick to convert LIKE 'abc%'
		type queries so that it can use as a search tuple
		a complete-field-prefix of a key value. Thus, the InnoDB
		search mode PAGE_CUR_LE_OR_EXTENDS is never used.
		TODO: when/if MySQL starts to use also partial-field
		prefixes, we have to deal with stripping of spaces
		and comparison of non-latin1 char type fields in
		innobase_mysql_cmp() to get PAGE_CUR_LE_OR_EXTENDS to
		work correctly. */
	case HA_READ_MBR_CONTAIN:
	case HA_READ_MBR_INTERSECT:
	case HA_READ_MBR_WITHIN:
	case HA_READ_MBR_DISJOINT:
	case HA_READ_MBR_EQUAL:
		return(PAGE_CUR_UNSUPP);
	/* do not use "default:" in order to produce a gcc warning:
	enumeration value '...' not handled in switch
	(if -Wswitch or -Wall is used) */
	}

	my_error(ER_CHECK_NOT_IMPLEMENTED, MYF(0), "this functionality");

	return(PAGE_CUR_UNSUPP);
}

/*
   BACKGROUND INFO: HOW A SELECT SQL QUERY IS EXECUTED
   ---------------------------------------------------
The following does not cover all the details, but explains how we determine
the start of a new SQL statement, and what is associated with it.

For each table in the database the MySQL interpreter may have several
table handle instances in use, also in a single SQL query. For each table
handle instance there is an InnoDB  'prebuilt' struct which contains most
of the InnoDB data associated with this table handle instance.

  A) if the user has not explicitly set any MySQL table level locks:

  1) MySQL calls ::external_lock to set an 'intention' table level lock on
the table of the handle instance. There we set
prebuilt->sql_stat_start = TRUE. The flag sql_stat_start should be set
true if we are taking this table handle instance to use in a new SQL
statement issued by the user. We also increment trx->n_mysql_tables_in_use.

  2) If prebuilt->sql_stat_start == TRUE we 'pre-compile' the MySQL search
instructions to prebuilt->template of the table handle instance in
::index_read. The template is used to save CPU time in large joins.

  3) In row_search_for_mysql, if prebuilt->sql_stat_start is true, we
allocate a new consistent read view for the trx if it does not yet have one,
or in the case of a locking read, set an InnoDB 'intention' table level
lock on the table.

  4) We do the SELECT. MySQL may repeatedly call ::index_read for the
same table handle instance, if it is a join.

  5) When the SELECT ends, MySQL removes its intention table level locks
in ::external_lock. When trx->n_mysql_tables_in_use drops to zero,
 (a) we execute a COMMIT there if the autocommit is on,
 (b) we also release possible 'SQL statement level resources' InnoDB may
have for this SQL statement. The MySQL interpreter does NOT execute
autocommit for pure read transactions, though it should. That is why the
table handler in that case has to execute the COMMIT in ::external_lock.

  B) If the user has explicitly set MySQL table level locks, then MySQL
does NOT call ::external_lock at the start of the statement. To determine
when we are at the start of a new SQL statement we at the start of
::index_read also compare the query id to the latest query id where the
table handle instance was used. If it has changed, we know we are at the
start of a new SQL statement. Since the query id can theoretically
overwrap, we use this test only as a secondary way of determining the
start of a new SQL statement. */


/**********************************************************************//**
Positions an index cursor to the index specified in the handle. Fetches the
row if any.
@return	0, HA_ERR_KEY_NOT_FOUND, or error number */
UNIV_INTERN
int
ha_innobase::index_read(
/*====================*/
	uchar*		buf,		/*!< in/out: buffer for the returned
					row */
	const uchar*	key_ptr,	/*!< in: key value; if this is NULL
					we position the cursor at the
					start or end of index; this can
					also contain an InnoDB row id, in
					which case key_len is the InnoDB
					row id length; the key value can
					also be a prefix of a full key value,
					and the last column can be a prefix
					of a full column */
	uint			key_len,/*!< in: key value length */
	enum ha_rkey_function find_flag)/*!< in: search flags from my_base.h */
{
	ulint		mode;
	dict_index_t*	index;
	ulint		match_mode	= 0;
	int		error;
	dberr_t		ret;

	DBUG_ENTER("index_read");
	DEBUG_SYNC_C("ha_innobase_index_read_begin");

	ut_a(prebuilt->trx == thd_to_trx(user_thd));
	ut_ad(key_len != 0 || find_flag != HA_READ_KEY_EXACT);

	ha_statistic_increment(&SSV::ha_read_key_count);

	index = prebuilt->index;

	if (UNIV_UNLIKELY(index == NULL) || dict_index_is_corrupted(index)) {
		prebuilt->index_usable = FALSE;
		DBUG_RETURN(HA_ERR_CRASHED);
	}
	if (UNIV_UNLIKELY(!prebuilt->index_usable)) {
		DBUG_RETURN(dict_index_is_corrupted(index)
			    ? HA_ERR_INDEX_CORRUPT
			    : HA_ERR_TABLE_DEF_CHANGED);
	}

	if (index->type & DICT_FTS) {
		DBUG_RETURN(HA_ERR_KEY_NOT_FOUND);
	}

	/* Note that if the index for which the search template is built is not
	necessarily prebuilt->index, but can also be the clustered index */

	if (prebuilt->sql_stat_start) {
		build_template(false);
	}

	if (key_ptr) {
		/* Convert the search key value to InnoDB format into
		prebuilt->search_tuple */

		row_sel_convert_mysql_key_to_innobase(
			prebuilt->search_tuple,
			srch_key_val1, sizeof(srch_key_val1),
			index,
			(byte*) key_ptr,
			(ulint) key_len,
			prebuilt->trx);
		DBUG_ASSERT(prebuilt->search_tuple->n_fields > 0);
	} else {
		/* We position the cursor to the last or the first entry
		in the index */

		dtuple_set_n_fields(prebuilt->search_tuple, 0);
	}

	mode = convert_search_mode_to_innobase(find_flag);

	match_mode = 0;

	if (find_flag == HA_READ_KEY_EXACT) {

		match_mode = ROW_SEL_EXACT;

	} else if (find_flag == HA_READ_PREFIX
		   || find_flag == HA_READ_PREFIX_LAST) {

		match_mode = ROW_SEL_EXACT_PREFIX;
	}

	last_match_mode = (uint) match_mode;

	if (mode != PAGE_CUR_UNSUPP) {

		innobase_srv_conc_enter_innodb(prebuilt->trx);

		ret = row_search_for_mysql((byte*) buf, mode, prebuilt,
					   match_mode, 0);

		innobase_srv_conc_exit_innodb(prebuilt->trx);
	} else {

		ret = DB_UNSUPPORTED;
	}

	switch (ret) {
	case DB_SUCCESS:
		error = 0;
		table->status = 0;
<<<<<<< HEAD

=======
>>>>>>> c827ef75
		if (MONITOR_IS_ON(MONITOR_OLVD_ROW_READ)) {
			srv_stats.n_rows_read.inc();
		} else if (++prebuilt->n_rows_read > 10000) {
			srv_stats.n_rows_read.add(prebuilt->n_rows_read);
			prebuilt->n_rows_read = 0;
		}
<<<<<<< HEAD

=======
>>>>>>> c827ef75
		break;
	case DB_RECORD_NOT_FOUND:
		error = HA_ERR_KEY_NOT_FOUND;
		table->status = STATUS_NOT_FOUND;
		break;
	case DB_END_OF_INDEX:
		error = HA_ERR_KEY_NOT_FOUND;
		table->status = STATUS_NOT_FOUND;
		break;
	case DB_TABLESPACE_DELETED:

		ib_senderrf(
			prebuilt->trx->mysql_thd, IB_LOG_LEVEL_ERROR,
			ER_TABLESPACE_DISCARDED,
			table->s->table_name.str);

		table->status = STATUS_NOT_FOUND;
		error = HA_ERR_NO_SUCH_TABLE;
		break;
	case DB_TABLESPACE_NOT_FOUND:

		ib_senderrf(
			prebuilt->trx->mysql_thd, IB_LOG_LEVEL_ERROR,
			ER_TABLESPACE_MISSING, MYF(0),
			table->s->table_name.str);

		table->status = STATUS_NOT_FOUND;
		error = HA_ERR_NO_SUCH_TABLE;
		break;
	default:
		error = convert_error_code_to_mysql(
			ret, prebuilt->table->flags, user_thd);

		table->status = STATUS_NOT_FOUND;
		break;
	}

	DBUG_RETURN(error);
}

/*******************************************************************//**
The following functions works like index_read, but it find the last
row with the current key value or prefix.
@return	0, HA_ERR_KEY_NOT_FOUND, or an error code */
UNIV_INTERN
int
ha_innobase::index_read_last(
/*=========================*/
	uchar*		buf,	/*!< out: fetched row */
	const uchar*	key_ptr,/*!< in: key value, or a prefix of a full
				key value */
	uint		key_len)/*!< in: length of the key val or prefix
				in bytes */
{
	return(index_read(buf, key_ptr, key_len, HA_READ_PREFIX_LAST));
}

/********************************************************************//**
Get the index for a handle. Does not change active index.
@return	NULL or index instance. */
UNIV_INTERN
dict_index_t*
ha_innobase::innobase_get_index(
/*============================*/
	uint		keynr)	/*!< in: use this index; MAX_KEY means always
				clustered index, even if it was internally
				generated by InnoDB */
{
	KEY*		key = 0;
	dict_index_t*	index = 0;

	DBUG_ENTER("innobase_get_index");

	if (keynr != MAX_KEY && table->s->keys > 0) {
		key = table->key_info + keynr;

		index = innobase_index_lookup(share, keynr);

		if (index) {
			ut_a(ut_strcmp(index->name, key->name) == 0);
		} else {
			/* Can't find index with keynr in the translation
			table. Only print message if the index translation
			table exists */
			if (share->idx_trans_tbl.index_mapping) {
				sql_print_warning("InnoDB could not find "
						  "index %s key no %u for "
						  "table %s through its "
						  "index translation table",
						  key ? key->name : "NULL",
						  keynr,
						  prebuilt->table->name);
			}

			index = dict_table_get_index_on_name(prebuilt->table,
							     key->name);
		}
	} else {
		index = dict_table_get_first_index(prebuilt->table);
	}

	if (!index) {
		sql_print_error(
			"Innodb could not find key n:o %u with name %s "
			"from dict cache for table %s",
			keynr, key ? key->name : "NULL",
			prebuilt->table->name);
	}

	DBUG_RETURN(index);
}

/********************************************************************//**
Changes the active index of a handle.
@return	0 or error code */
UNIV_INTERN
int
ha_innobase::change_active_index(
/*=============================*/
	uint	keynr)	/*!< in: use this index; MAX_KEY means always clustered
			index, even if it was internally generated by
			InnoDB */
{
	DBUG_ENTER("change_active_index");

	ut_ad(user_thd == ha_thd());
	ut_a(prebuilt->trx == thd_to_trx(user_thd));

	active_index = keynr;

	prebuilt->index = innobase_get_index(keynr);

	if (UNIV_UNLIKELY(!prebuilt->index)) {
		sql_print_warning("InnoDB: change_active_index(%u) failed",
				  keynr);
		prebuilt->index_usable = FALSE;
		DBUG_RETURN(1);
	}

	prebuilt->index_usable = row_merge_is_index_usable(prebuilt->trx,
							   prebuilt->index);

	if (UNIV_UNLIKELY(!prebuilt->index_usable)) {
		if (dict_index_is_corrupted(prebuilt->index)) {
			char index_name[MAX_FULL_NAME_LEN + 1];
			char table_name[MAX_FULL_NAME_LEN + 1];

			innobase_format_name(
				index_name, sizeof index_name,
				prebuilt->index->name, TRUE);

			innobase_format_name(
				table_name, sizeof table_name,
				prebuilt->index->table->name, FALSE);

			push_warning_printf(
				user_thd, Sql_condition::SL_WARNING,
				HA_ERR_INDEX_CORRUPT,
				"InnoDB: Index %s for table %s is"
				" marked as corrupted",
				index_name, table_name);
			DBUG_RETURN(HA_ERR_INDEX_CORRUPT);
		} else {
			push_warning_printf(
				user_thd, Sql_condition::SL_WARNING,
				HA_ERR_TABLE_DEF_CHANGED,
				"InnoDB: insufficient history for index %u",
				keynr);
		}

		/* The caller seems to ignore this.  Thus, we must check
		this again in row_search_for_mysql(). */
		DBUG_RETURN(HA_ERR_TABLE_DEF_CHANGED);
	}

	ut_a(prebuilt->search_tuple != 0);

	dtuple_set_n_fields(prebuilt->search_tuple, prebuilt->index->n_fields);

	dict_index_copy_types(prebuilt->search_tuple, prebuilt->index,
			      prebuilt->index->n_fields);

	/* MySQL changes the active index for a handle also during some
	queries, for example SELECT MAX(a), SUM(a) first retrieves the MAX()
	and then calculates the sum. Previously we played safe and used
	the flag ROW_MYSQL_WHOLE_ROW below, but that caused unnecessary
	copying. Starting from MySQL-4.1 we use a more efficient flag here. */

	build_template(false);

	DBUG_RETURN(0);
}

/**********************************************************************//**
Positions an index cursor to the index specified in keynr. Fetches the
row if any.
??? This is only used to read whole keys ???
@return	error number or 0 */
UNIV_INTERN
int
ha_innobase::index_read_idx(
/*========================*/
	uchar*		buf,		/*!< in/out: buffer for the returned
					row */
	uint		keynr,		/*!< in: use this index */
	const uchar*	key,		/*!< in: key value; if this is NULL
					we position the cursor at the
					start or end of index */
	uint		key_len,	/*!< in: key value length */
	enum ha_rkey_function find_flag)/*!< in: search flags from my_base.h */
{
	if (change_active_index(keynr)) {

		return(1);
	}

	return(index_read(buf, key, key_len, find_flag));
}

/***********************************************************************//**
Reads the next or previous row from a cursor, which must have previously been
positioned using index_read.
@return	0, HA_ERR_END_OF_FILE, or error number */
UNIV_INTERN
int
ha_innobase::general_fetch(
/*=======================*/
	uchar*	buf,		/*!< in/out: buffer for next row in MySQL
				format */
	uint	direction,	/*!< in: ROW_SEL_NEXT or ROW_SEL_PREV */
	uint	match_mode)	/*!< in: 0, ROW_SEL_EXACT, or
				ROW_SEL_EXACT_PREFIX */
{
	dberr_t	ret;
	int	error;

	DBUG_ENTER("general_fetch");

	ut_a(prebuilt->trx == thd_to_trx(user_thd));

	innobase_srv_conc_enter_innodb(prebuilt->trx);

	ret = row_search_for_mysql(
		(byte*) buf, 0, prebuilt, match_mode, direction);

	innobase_srv_conc_exit_innodb(prebuilt->trx);

	switch (ret) {
	case DB_SUCCESS:
		error = 0;
		table->status = 0;
		if (MONITOR_IS_ON(MONITOR_OLVD_ROW_READ)) {
			srv_stats.n_rows_read.inc();
		} else if (++prebuilt->n_rows_read > 10000) {
			srv_stats.n_rows_read.add(prebuilt->n_rows_read);
			prebuilt->n_rows_read = 0;
		}
		break;
	case DB_RECORD_NOT_FOUND:
		error = HA_ERR_END_OF_FILE;
		table->status = STATUS_NOT_FOUND;
		break;
	case DB_END_OF_INDEX:
		error = HA_ERR_END_OF_FILE;
		table->status = STATUS_NOT_FOUND;
		break;
	case DB_TABLESPACE_DELETED:

		ib_senderrf(
			prebuilt->trx->mysql_thd, IB_LOG_LEVEL_ERROR,
			ER_TABLESPACE_DISCARDED,
			table->s->table_name.str);

		table->status = STATUS_NOT_FOUND;
		error = HA_ERR_NO_SUCH_TABLE;
		break;
	case DB_TABLESPACE_NOT_FOUND:

		ib_senderrf(
			prebuilt->trx->mysql_thd, IB_LOG_LEVEL_ERROR,
			ER_TABLESPACE_MISSING,
			table->s->table_name.str);

		table->status = STATUS_NOT_FOUND;
		error = HA_ERR_NO_SUCH_TABLE;
		break;
	default:
		error = convert_error_code_to_mysql(
			ret, prebuilt->table->flags, user_thd);

		table->status = STATUS_NOT_FOUND;
		break;
	}

	DBUG_RETURN(error);
}

/***********************************************************************//**
Reads the next row from a cursor, which must have previously been
positioned using index_read.
@return	0, HA_ERR_END_OF_FILE, or error number */
UNIV_INTERN
int
ha_innobase::index_next(
/*====================*/
	uchar*		buf)	/*!< in/out: buffer for next row in MySQL
				format */
{
	ha_statistic_increment(&SSV::ha_read_next_count);

	return(general_fetch(buf, ROW_SEL_NEXT, 0));
}

/*******************************************************************//**
Reads the next row matching to the key value given as the parameter.
@return	0, HA_ERR_END_OF_FILE, or error number */
UNIV_INTERN
int
ha_innobase::index_next_same(
/*=========================*/
	uchar*		buf,	/*!< in/out: buffer for the row */
	const uchar*	key,	/*!< in: key value */
	uint		keylen)	/*!< in: key value length */
{
	ha_statistic_increment(&SSV::ha_read_next_count);

	return(general_fetch(buf, ROW_SEL_NEXT, last_match_mode));
}

/***********************************************************************//**
Reads the previous row from a cursor, which must have previously been
positioned using index_read.
@return	0, HA_ERR_END_OF_FILE, or error number */
UNIV_INTERN
int
ha_innobase::index_prev(
/*====================*/
	uchar*	buf)	/*!< in/out: buffer for previous row in MySQL format */
{
	ha_statistic_increment(&SSV::ha_read_prev_count);

	return(general_fetch(buf, ROW_SEL_PREV, 0));
}

/********************************************************************//**
Positions a cursor on the first record in an index and reads the
corresponding row to buf.
@return	0, HA_ERR_END_OF_FILE, or error code */
UNIV_INTERN
int
ha_innobase::index_first(
/*=====================*/
	uchar*	buf)	/*!< in/out: buffer for the row */
{
	int	error;

	DBUG_ENTER("index_first");
	ha_statistic_increment(&SSV::ha_read_first_count);

	error = index_read(buf, NULL, 0, HA_READ_AFTER_KEY);

	/* MySQL does not seem to allow this to return HA_ERR_KEY_NOT_FOUND */

	if (error == HA_ERR_KEY_NOT_FOUND) {
		error = HA_ERR_END_OF_FILE;
	}

	DBUG_RETURN(error);
}

/********************************************************************//**
Positions a cursor on the last record in an index and reads the
corresponding row to buf.
@return	0, HA_ERR_END_OF_FILE, or error code */
UNIV_INTERN
int
ha_innobase::index_last(
/*====================*/
	uchar*	buf)	/*!< in/out: buffer for the row */
{
	int	error;

	DBUG_ENTER("index_last");
	ha_statistic_increment(&SSV::ha_read_last_count);

	error = index_read(buf, NULL, 0, HA_READ_BEFORE_KEY);

	/* MySQL does not seem to allow this to return HA_ERR_KEY_NOT_FOUND */

	if (error == HA_ERR_KEY_NOT_FOUND) {
		error = HA_ERR_END_OF_FILE;
	}

	DBUG_RETURN(error);
}

/****************************************************************//**
Initialize a table scan.
@return	0 or error number */
UNIV_INTERN
int
ha_innobase::rnd_init(
/*==================*/
	bool	scan)	/*!< in: TRUE if table/index scan FALSE otherwise */
{
	int	err;

	/* Store the active index value so that we can restore the original
	value after a scan */

	if (prebuilt->clust_index_was_generated) {
		err = change_active_index(MAX_KEY);
	} else {
		err = change_active_index(primary_key);
	}

	/* Don't use semi-consistent read in random row reads (by position).
	This means we must disable semi_consistent_read if scan is false */

	if (!scan) {
		try_semi_consistent_read(0);
	}

	start_of_scan = 1;

	return(err);
}

/*****************************************************************//**
Ends a table scan.
@return	0 or error number */
UNIV_INTERN
int
ha_innobase::rnd_end(void)
/*======================*/
{
	return(index_end());
}

/*****************************************************************//**
Reads the next row in a table scan (also used to read the FIRST row
in a table scan).
@return	0, HA_ERR_END_OF_FILE, or error number */
UNIV_INTERN
int
ha_innobase::rnd_next(
/*==================*/
	uchar*	buf)	/*!< in/out: returns the row in this buffer,
			in MySQL format */
{
	int	error;

	DBUG_ENTER("rnd_next");
	ha_statistic_increment(&SSV::ha_read_rnd_next_count);

	if (start_of_scan) {
		error = index_first(buf);

		if (error == HA_ERR_KEY_NOT_FOUND) {
			error = HA_ERR_END_OF_FILE;
		}

		start_of_scan = 0;
	} else {
		error = general_fetch(buf, ROW_SEL_NEXT, 0);
	}

	DBUG_RETURN(error);
}

/**********************************************************************//**
Fetches a row from the table based on a row reference.
@return	0, HA_ERR_KEY_NOT_FOUND, or error code */
UNIV_INTERN
int
ha_innobase::rnd_pos(
/*=================*/
	uchar*	buf,	/*!< in/out: buffer for the row */
	uchar*	pos)	/*!< in: primary key value of the row in the
			MySQL format, or the row id if the clustered
			index was internally generated by InnoDB; the
			length of data in pos has to be ref_length */
{
	int		error;
	DBUG_ENTER("rnd_pos");
	DBUG_DUMP("key", pos, ref_length);

	ha_statistic_increment(&SSV::ha_read_rnd_count);

	ut_a(prebuilt->trx == thd_to_trx(ha_thd()));

	/* Note that we assume the length of the row reference is fixed
	for the table, and it is == ref_length */

	error = index_read(buf, pos, ref_length, HA_READ_KEY_EXACT);

	if (error) {
		DBUG_PRINT("error", ("Got error: %d", error));
	}

	DBUG_RETURN(error);
}

/**********************************************************************//**
Initialize FT index scan
@return 0 or error number */
UNIV_INTERN
int
ha_innobase::ft_init()
/*==================*/
{
	DBUG_ENTER("ft_init");

	trx_t*	trx = check_trx_exists(ha_thd());

	/* FTS queries are not treated as autocommit non-locking selects.
	This is because the FTS implementation can acquire locks behind
	the scenes. This has not been verified but it is safer to treat
	them as regular read only transactions for now. */

	if (!trx_is_started(trx)) {
		++trx->will_lock;
	}

	DBUG_RETURN(rnd_init(false));
}

/**********************************************************************//**
Initialize FT index scan
@return FT_INFO structure if successful or NULL */
UNIV_INTERN
FT_INFO*
ha_innobase::ft_init_ext(
/*=====================*/
	uint			flags,	/* in: */
	uint			keynr,	/* in: */
	String*			key)	/* in: */
{
	trx_t*			trx;
	dict_table_t*		table;
	ulint			error;
	byte*			query = (byte*) key->ptr();
	ulint			query_len = key->length();
	const CHARSET_INFO*	char_set = key->charset();
	NEW_FT_INFO*		fts_hdl = NULL;
	dict_index_t*		index;
	fts_result_t*		result;
	char			buf_tmp[8192];
	ulint			buf_tmp_used;
	uint			num_errors;

	if (fts_enable_diag_print) {
		fprintf(stderr, "keynr=%u, '%.*s'\n",
			keynr, (int) key->length(), (byte*) key->ptr());

		if (flags & FT_BOOL) {
			fprintf(stderr, "BOOL search\n");
		} else {
			fprintf(stderr, "NL search\n");
		}
	}

	/* FIXME: utf32 and utf16 are not compatible with some
	string function used. So to convert them to uft8 before
	proceed. */
	if (strcmp(char_set->csname, "utf32") == 0
	    || strcmp(char_set->csname, "utf16") == 0) {
		buf_tmp_used = innobase_convert_string(
			buf_tmp, sizeof(buf_tmp) - 1,
			&my_charset_utf8_general_ci,
			query, query_len, (CHARSET_INFO*) char_set,
			&num_errors);

		query = (byte*) buf_tmp;
		query_len = buf_tmp_used;
		query[query_len] = 0;
	}

	trx = prebuilt->trx;

	/* FTS queries are not treated as autocommit non-locking selects.
	This is because the FTS implementation can acquire locks behind
	the scenes. This has not been verified but it is safer to treat
	them as regular read only transactions for now. */

	if (!trx_is_started(trx)) {
		++trx->will_lock;
	}

	table = prebuilt->table;

	/* Table does not have an FTS index */
	if (!table->fts || ib_vector_is_empty(table->fts->indexes)) {
		my_error(ER_TABLE_HAS_NO_FT, MYF(0));
		return(NULL);
	}

	if (keynr == NO_SUCH_KEY) {
		/* FIXME: Investigate the NO_SUCH_KEY usage */
		index = (dict_index_t*) ib_vector_getp(table->fts->indexes, 0);
	} else {
		index = innobase_get_index(keynr);
	}

	if (!index || index->type != DICT_FTS) {
		my_error(ER_TABLE_HAS_NO_FT, MYF(0));
		return(NULL);
	}

	if (!(table->fts->fts_status & ADDED_TABLE_SYNCED)) {
		fts_init_index(table, FALSE);

		table->fts->fts_status |= ADDED_TABLE_SYNCED;
	}

	error = fts_query(trx, index, flags, query, query_len, &result);

	// FIXME: Proper error handling and diagnostic
	if (error != DB_SUCCESS) {
		fprintf(stderr, "Error processing query\n");
	} else {
		/* Allocate FTS handler, and instantiate it before return */
		fts_hdl = (NEW_FT_INFO*) my_malloc(sizeof(NEW_FT_INFO),
						   MYF(0));

		fts_hdl->please = (struct _ft_vft*)(&ft_vft_result);
		fts_hdl->could_you = (struct _ft_vft_ext*)(&ft_vft_ext_result);
		fts_hdl->ft_prebuilt = prebuilt;
		fts_hdl->ft_result = result;

		/* FIXME: Re-evluate the condition when Bug 14469540
		is resolved */
		prebuilt->in_fts_query = true;
	}

	return((FT_INFO*) fts_hdl);
}

/*****************************************************************//**
Set up search tuple for a query through FTS_DOC_ID_INDEX on
supplied Doc ID. This is used by MySQL to retrieve the documents
once the search result (Doc IDs) is available */
static
void
innobase_fts_create_doc_id_key(
/*===========================*/
	dtuple_t*	tuple,		/* in/out: prebuilt->search_tuple */
	const dict_index_t*
			index,		/* in: index (FTS_DOC_ID_INDEX) */
	doc_id_t*	doc_id)		/* in/out: doc id to search, value
					could be changed to storage format
					used for search. */
{
	doc_id_t	temp_doc_id;
	dfield_t*	dfield = dtuple_get_nth_field(tuple, 0);

	ut_a(dict_index_get_n_unique(index) == 1);

	dtuple_set_n_fields(tuple, index->n_fields);
	dict_index_copy_types(tuple, index, index->n_fields);

#ifdef UNIV_DEBUG
	/* The unique Doc ID field should be an eight-bytes integer */
	dict_field_t*	field = dict_index_get_nth_field(index, 0);
        ut_a(field->col->mtype == DATA_INT);
	ut_ad(sizeof(*doc_id) == field->fixed_len);
	ut_ad(innobase_strcasecmp(index->name, FTS_DOC_ID_INDEX_NAME) == 0);
#endif /* UNIV_DEBUG */

	/* Convert to storage byte order */
	mach_write_to_8(reinterpret_cast<byte*>(&temp_doc_id), *doc_id);
	*doc_id = temp_doc_id;
	dfield_set_data(dfield, doc_id, sizeof(*doc_id));

        dtuple_set_n_fields_cmp(tuple, 1);

	for (ulint i = 1; i < index->n_fields; i++) {
		dfield = dtuple_get_nth_field(tuple, i);
		dfield_set_null(dfield);
	}
}

/**********************************************************************//**
Fetch next result from the FT result set
@return error code */
UNIV_INTERN
int
ha_innobase::ft_read(
/*=================*/
	uchar*		buf)		/*!< in/out: buf contain result row */
{
	fts_result_t*	result;
	int		error;
	row_prebuilt_t*	ft_prebuilt;

	ft_prebuilt = ((NEW_FT_INFO*) ft_handler)->ft_prebuilt;

	ut_a(ft_prebuilt == prebuilt);

	result = ((NEW_FT_INFO*) ft_handler)->ft_result;

	if (result->current == NULL) {
		/* This is the case where the FTS query did not
		contain and matching documents. */
		if (result->rankings_by_id != NULL) {
			/* Now that we have the complete result, we
			need to sort the document ids on their rank
			calculation. */

			fts_query_sort_result_on_rank(result);

			result->current = const_cast<ib_rbt_node_t*>(
				rbt_first(result->rankings_by_rank));
		} else {
			ut_a(result->current == NULL);
		}
	} else {
		result->current = const_cast<ib_rbt_node_t*>(
			rbt_next(result->rankings_by_rank, result->current));
	}

next_record:

	if (result->current != NULL) {
		dict_index_t*	index;
		dtuple_t*	tuple = prebuilt->search_tuple;
		doc_id_t	search_doc_id;

		/* If we only need information from result we can return
		   without fetching the table row */
		if (ft_prebuilt->read_just_key) {
			table->status= 0;
			return(0);
		}

		index = dict_table_get_index_on_name(
			prebuilt->table, FTS_DOC_ID_INDEX_NAME);

		/* Must find the index */
		ut_a(index);

		/* Switch to the FTS doc id index */
		prebuilt->index = index;

		fts_ranking_t*	ranking = rbt_value(
			fts_ranking_t, result->current);

		search_doc_id = ranking->doc_id;

		/* We pass a pointer of search_doc_id because it will be
		converted to storage byte order used in the search
		tuple. */
		innobase_fts_create_doc_id_key(tuple, index, &search_doc_id);

		innobase_srv_conc_enter_innodb(prebuilt->trx);

		dberr_t ret = row_search_for_mysql(
			(byte*) buf, PAGE_CUR_GE, prebuilt, ROW_SEL_EXACT, 0);

		innobase_srv_conc_exit_innodb(prebuilt->trx);

		switch (ret) {
		case DB_SUCCESS:
			error = 0;
			table->status = 0;
			break;
		case DB_RECORD_NOT_FOUND:
			result->current = const_cast<ib_rbt_node_t*>(
				rbt_next(result->rankings_by_rank,
					 result->current));

			if (!result->current) {
				/* exhaust the result set, should return
				HA_ERR_END_OF_FILE just like
				ha_innobase::general_fetch() and/or
				ha_innobase::index_first() etc. */
				error = HA_ERR_END_OF_FILE;
				table->status = STATUS_NOT_FOUND;
			} else {
				goto next_record;
			}
			break;
		case DB_END_OF_INDEX:
			error = HA_ERR_END_OF_FILE;
			table->status = STATUS_NOT_FOUND;
			break;
		case DB_TABLESPACE_DELETED:

			ib_senderrf(
				prebuilt->trx->mysql_thd, IB_LOG_LEVEL_ERROR,
				ER_TABLESPACE_DISCARDED,
				table->s->table_name.str);

			table->status = STATUS_NOT_FOUND;
			error = HA_ERR_NO_SUCH_TABLE;
			break;
		case DB_TABLESPACE_NOT_FOUND:

			ib_senderrf(
				prebuilt->trx->mysql_thd, IB_LOG_LEVEL_ERROR,
				ER_TABLESPACE_MISSING,
				table->s->table_name.str);

			table->status = STATUS_NOT_FOUND;
			error = HA_ERR_NO_SUCH_TABLE;
			break;
		default:
			error = convert_error_code_to_mysql(
				ret, 0, user_thd);

			table->status = STATUS_NOT_FOUND;
			break;
		}

		return(error);
	}

	return(HA_ERR_END_OF_FILE);
}

/*************************************************************************
*/

void
ha_innobase::ft_end()
{
	fprintf(stderr, "ft_end()\n");

	rnd_end();
}

/*********************************************************************//**
Stores a reference to the current row to 'ref' field of the handle. Note
that in the case where we have generated the clustered index for the
table, the function parameter is illogical: we MUST ASSUME that 'record'
is the current 'position' of the handle, because if row ref is actually
the row id internally generated in InnoDB, then 'record' does not contain
it. We just guess that the row id must be for the record where the handle
was positioned the last time. */
UNIV_INTERN
void
ha_innobase::position(
/*==================*/
	const uchar*	record)	/*!< in: row in MySQL format */
{
	uint		len;

	ut_a(prebuilt->trx == thd_to_trx(ha_thd()));

	if (prebuilt->clust_index_was_generated) {
		/* No primary key was defined for the table and we
		generated the clustered index from row id: the
		row reference will be the row id, not any key value
		that MySQL knows of */

		len = DATA_ROW_ID_LEN;

		memcpy(ref, prebuilt->row_id, len);
	} else {
		len = store_key_val_for_row(primary_key, (char*) ref,
							 ref_length, record);
	}

	/* We assume that the 'ref' value len is always fixed for the same
	table. */

	if (len != ref_length) {
		sql_print_error("Stored ref len is %lu, but table ref len is "
				"%lu", (ulong) len, (ulong) ref_length);
	}
}

/* limit innodb monitor access to users with PROCESS privilege.
See http://bugs.mysql.com/32710 for expl. why we choose PROCESS. */
#define IS_MAGIC_TABLE_AND_USER_DENIED_ACCESS(table_name, thd) \
	(row_is_magic_monitor_table(table_name) \
	 && check_global_access(thd, PROCESS_ACL))

/*****************************************************************//**
Check whether there exist a column named as "FTS_DOC_ID", which is
reserved for InnoDB FTS Doc ID
@return true if there exist a "FTS_DOC_ID" column */
static
bool
create_table_check_doc_id_col(
/*==========================*/
	trx_t*		trx,		/*!< in: InnoDB transaction handle */
	const TABLE*	form,		/*!< in: information on table
					columns and indexes */
	ulint*		doc_id_col)	/*!< out: Doc ID column number if
					there exist a FTS_DOC_ID column,
					ULINT_UNDEFINED if column is of the
					wrong type/name/size */
{
	for (ulint i = 0; i < form->s->fields; i++) {
		const Field*	field;
		ulint		col_type;
		ulint		col_len;
		ulint		unsigned_type;

		field = form->field[i];

		col_type = get_innobase_type_from_mysql_type(&unsigned_type,
							     field);

		col_len = field->pack_length();

		if (innobase_strcasecmp(field->field_name,
					FTS_DOC_ID_COL_NAME) == 0) {

			/* Note the name is case sensitive due to
			our internal query parser */
			if (col_type == DATA_INT
			    && !field->real_maybe_null()
			    && col_len == sizeof(doc_id_t)
			    && (strcmp(field->field_name,
				      FTS_DOC_ID_COL_NAME) == 0)) {
				*doc_id_col = i;
			} else {
				push_warning_printf(
					trx->mysql_thd,
					Sql_condition::SL_WARNING,
					ER_ILLEGAL_HA_CREATE_OPTION,
					"InnoDB: FTS_DOC_ID column must be "
					"of BIGINT NOT NULL type, and named "
					"in all capitalized characters");
				my_error(ER_WRONG_COLUMN_NAME, MYF(0),
					 field->field_name);
				*doc_id_col = ULINT_UNDEFINED;
			}

			return(true);
		}
	}

	return(false);
}

/*****************************************************************//**
Creates a table definition to an InnoDB database. */
static __attribute__((nonnull, warn_unused_result))
int
create_table_def(
/*=============*/
	trx_t*		trx,		/*!< in: InnoDB transaction handle */
	const TABLE*	form,		/*!< in: information on table
					columns and indexes */
	const char*	table_name,	/*!< in: table name */
	const char*	temp_path,	/*!< in: if this is a table explicitly
					created by the user with the
					TEMPORARY keyword, then this
					parameter is the dir path where the
					table should be placed if we create
					an .ibd file for it (no .ibd extension
					in the path, though). Otherwise this
					is a zero length-string */
	const char*	remote_path,	/*!< in: Remote path or zero length-string */
	ulint		flags,		/*!< in: table flags */
	ulint		flags2)		/*!< in: table flags2 */
{
	THD*		thd = trx->mysql_thd;
	dict_table_t*	table;
	ulint		n_cols;
	dberr_t		err;
	ulint		col_type;
	ulint		col_len;
	ulint		nulls_allowed;
	ulint		unsigned_type;
	ulint		binary_type;
	ulint		long_true_varchar;
	ulint		charset_no;
	ulint		i;
	ulint		doc_id_col = 0;
	ibool		has_doc_id_col = FALSE;
	mem_heap_t*	heap;

	DBUG_ENTER("create_table_def");
	DBUG_PRINT("enter", ("table_name: %s", table_name));

	DBUG_ASSERT(thd != NULL);

	/* MySQL does the name length check. But we do additional check
	on the name length here */
	if (strlen(table_name) > MAX_FULL_NAME_LEN) {
		push_warning_printf(
			thd, Sql_condition::SL_WARNING,
			ER_TABLE_NAME,
			"InnoDB: Table Name or Database Name is too long");

		DBUG_RETURN(ER_TABLE_NAME);
	}

	/* table_name must contain '/'. Later in the code we assert if it
	does not */
	if (strcmp(strchr(table_name, '/') + 1,
		   "innodb_table_monitor") == 0) {
		push_warning(
			thd, Sql_condition::SL_WARNING,
			HA_ERR_WRONG_COMMAND,
			DEPRECATED_MSG_INNODB_TABLE_MONITOR);
	}

	n_cols = form->s->fields;

	/* Check whether there already exists a FTS_DOC_ID column */
	if (create_table_check_doc_id_col(trx, form, &doc_id_col)){

		/* Raise error if the Doc ID column is of wrong type or name */
		if (doc_id_col == ULINT_UNDEFINED) {
			trx_commit_for_mysql(trx);

			err = DB_ERROR;
			goto error_ret;
		} else {
			has_doc_id_col = TRUE;
		}
	}

	/* We pass 0 as the space id, and determine at a lower level the space
	id where to store the table */

	if (flags2 & DICT_TF2_FTS) {
		/* Adjust for the FTS hidden field */
		if (!has_doc_id_col) {
			table = dict_mem_table_create(table_name, 0, n_cols + 1,
						      flags, flags2);

			/* Set the hidden doc_id column. */
			table->fts->doc_col = n_cols;
		} else {
			table = dict_mem_table_create(table_name, 0, n_cols,
						      flags, flags2);
			table->fts->doc_col = doc_id_col;
		}
	} else {
		table = dict_mem_table_create(table_name, 0, n_cols,
					      flags, flags2);
	}

	if (flags2 & DICT_TF2_TEMPORARY) {
		ut_a(strlen(temp_path));
		table->dir_path_of_temp_table =
			mem_heap_strdup(table->heap, temp_path);
	}

	if (DICT_TF_HAS_DATA_DIR(flags)) {
		ut_a(strlen(remote_path));
		table->data_dir_path = mem_heap_strdup(table->heap, remote_path);
	} else {
		table->data_dir_path = NULL;
	}
	heap = mem_heap_create(1000);

	for (i = 0; i < n_cols; i++) {
		Field*	field = form->field[i];

		col_type = get_innobase_type_from_mysql_type(&unsigned_type,
							     field);

		if (!col_type) {
			push_warning_printf(
				thd, Sql_condition::SL_WARNING,
				ER_CANT_CREATE_TABLE,
				"Error creating table '%s' with "
				"column '%s'. Please check its "
				"column type and try to re-create "
				"the table with an appropriate "
				"column type.",
				table->name, field->field_name);
			goto err_col;
		}

		nulls_allowed = field->real_maybe_null() ? 0 : DATA_NOT_NULL;
		binary_type = field->binary() ? DATA_BINARY_TYPE : 0;

		charset_no = 0;

		if (dtype_is_string_type(col_type)) {

			charset_no = (ulint) field->charset()->number;

			if (UNIV_UNLIKELY(charset_no > MAX_CHAR_COLL_NUM)) {
				/* in data0type.h we assume that the
				number fits in one byte in prtype */
				push_warning_printf(
					thd, Sql_condition::SL_WARNING,
					ER_CANT_CREATE_TABLE,
					"In InnoDB, charset-collation codes"
					" must be below 256."
					" Unsupported code %lu.",
					(ulong) charset_no);
				mem_heap_free(heap);
				DBUG_RETURN(ER_CANT_CREATE_TABLE);
			}
		}

		/* we assume in dtype_form_prtype() that this fits in
		two bytes */
		ut_a(field->type() <= MAX_CHAR_COLL_NUM);
		col_len = field->pack_length();

		/* The MySQL pack length contains 1 or 2 bytes length field
		for a true VARCHAR. Let us subtract that, so that the InnoDB
		column length in the InnoDB data dictionary is the real
		maximum byte length of the actual data. */

		long_true_varchar = 0;

		if (field->type() == MYSQL_TYPE_VARCHAR) {
			col_len -= ((Field_varstring*) field)->length_bytes;

			if (((Field_varstring*) field)->length_bytes == 2) {
				long_true_varchar = DATA_LONG_TRUE_VARCHAR;
			}
		}

		/* First check whether the column to be added has a
		system reserved name. */
		if (dict_col_name_is_reserved(field->field_name)){
			my_error(ER_WRONG_COLUMN_NAME, MYF(0),
				 field->field_name);
err_col:
			dict_mem_table_free(table);
			mem_heap_free(heap);
			trx_commit_for_mysql(trx);

			err = DB_ERROR;
			goto error_ret;
		}

		dict_mem_table_add_col(table, heap,
			field->field_name,
			col_type,
			dtype_form_prtype(
				(ulint) field->type()
				| nulls_allowed | unsigned_type
				| binary_type | long_true_varchar,
				charset_no),
			col_len);
	}

	/* Add the FTS doc_id hidden column. */
	if (flags2 & DICT_TF2_FTS && !has_doc_id_col) {
		fts_add_doc_id_column(table, heap);
	}

	err = row_create_table_for_mysql(table, trx, false);

	mem_heap_free(heap);

	if (err == DB_DUPLICATE_KEY || err == DB_TABLESPACE_EXISTS) {
		char display_name[FN_REFLEN];
		char* buf_end = innobase_convert_identifier(
			display_name, sizeof(display_name) - 1,
			table_name, strlen(table_name),
			thd, TRUE);

		*buf_end = '\0';

		my_error(err == DB_DUPLICATE_KEY
			 ? ER_TABLE_EXISTS_ERROR
			 : ER_TABLESPACE_EXISTS, MYF(0), display_name);
	}

	if (err == DB_SUCCESS && (flags2 & DICT_TF2_FTS)) {
		fts_optimize_add_table(table);
	}

error_ret:
	DBUG_RETURN(convert_error_code_to_mysql(err, flags, thd));
}

/*****************************************************************//**
Creates an index in an InnoDB database. */
static
int
create_index(
/*=========*/
	trx_t*		trx,		/*!< in: InnoDB transaction handle */
	const TABLE*	form,		/*!< in: information on table
					columns and indexes */
	ulint		flags,		/*!< in: InnoDB table flags */
	const char*	table_name,	/*!< in: table name */
	uint		key_num)	/*!< in: index number */
{
	dict_index_t*	index;
	int		error;
	const KEY*	key;
	ulint		ind_type;
	ulint*		field_lengths;

	DBUG_ENTER("create_index");

	key = form->key_info + key_num;

	/* Assert that "GEN_CLUST_INDEX" cannot be used as non-primary index */
	ut_a(innobase_strcasecmp(key->name, innobase_index_reserve_name) != 0);

	if (key->flags & HA_FULLTEXT) {
		index = dict_mem_index_create(table_name, key->name, 0,
					      DICT_FTS,
					      key->user_defined_key_parts);

		for (ulint i = 0; i < key->user_defined_key_parts; i++) {
			KEY_PART_INFO*	key_part = key->key_part + i;
			dict_mem_index_add_field(
				index, key_part->field->field_name, 0);
		}

		DBUG_RETURN(convert_error_code_to_mysql(
				    row_create_index_for_mysql(
					    index, trx, NULL),
				    flags, NULL));

	}

	ind_type = 0;

	if (key_num == form->s->primary_key) {
		ind_type |= DICT_CLUSTERED;
	}

	if (key->flags & HA_NOSAME) {
		ind_type |= DICT_UNIQUE;
	}

	field_lengths = (ulint*) my_malloc(
		key->user_defined_key_parts * sizeof *
				field_lengths, MYF(MY_FAE));

	/* We pass 0 as the space id, and determine at a lower level the space
	id where to store the table */

	index = dict_mem_index_create(table_name, key->name, 0,
				      ind_type, key->user_defined_key_parts);

	for (ulint i = 0; i < key->user_defined_key_parts; i++) {
		KEY_PART_INFO*	key_part = key->key_part + i;
		ulint		prefix_len;
		ulint		col_type;
		ulint		is_unsigned;


		/* (The flag HA_PART_KEY_SEG denotes in MySQL a
		column prefix field in an index: we only store a
		specified number of first bytes of the column to
		the index field.) The flag does not seem to be
		properly set by MySQL. Let us fall back on testing
		the length of the key part versus the column. */

		Field*	field = NULL;

		for (ulint j = 0; j < form->s->fields; j++) {

			field = form->field[j];

			if (0 == innobase_strcasecmp(
				    field->field_name,
				    key_part->field->field_name)) {
				/* Found the corresponding column */

				goto found;
			}
		}

		ut_error;
found:
		col_type = get_innobase_type_from_mysql_type(
			&is_unsigned, key_part->field);

		if (DATA_BLOB == col_type
		    || (key_part->length < field->pack_length()
			&& field->type() != MYSQL_TYPE_VARCHAR)
		    || (field->type() == MYSQL_TYPE_VARCHAR
			&& key_part->length < field->pack_length()
			- ((Field_varstring*) field)->length_bytes)) {

			switch (col_type) {
			default:
				prefix_len = key_part->length;
				break;
			case DATA_INT:
			case DATA_FLOAT:
			case DATA_DOUBLE:
			case DATA_DECIMAL:
				sql_print_error(
					"MySQL is trying to create a column "
					"prefix index field, on an "
					"inappropriate data type. Table "
					"name %s, column name %s.",
					table_name,
					key_part->field->field_name);

				prefix_len = 0;
			}
		} else {
			prefix_len = 0;
		}

		field_lengths[i] = key_part->length;

		dict_mem_index_add_field(
			index, key_part->field->field_name, prefix_len);
	}

	ut_ad(key->flags & HA_FULLTEXT || !(index->type & DICT_FTS));

	/* Even though we've defined max_supported_key_part_length, we
	still do our own checking using field_lengths to be absolutely
	sure we don't create too long indexes. */

	error = convert_error_code_to_mysql(
		row_create_index_for_mysql(index, trx, field_lengths),
		flags, NULL);

	my_free(field_lengths);

	DBUG_RETURN(error);
}

/*****************************************************************//**
Creates an index to an InnoDB table when the user has defined no
primary index. */
static
int
create_clustered_index_when_no_primary(
/*===================================*/
	trx_t*		trx,		/*!< in: InnoDB transaction handle */
	ulint		flags,		/*!< in: InnoDB table flags */
	const char*	table_name)	/*!< in: table name */
{
	dict_index_t*	index;
	dberr_t		error;

	/* We pass 0 as the space id, and determine at a lower level the space
	id where to store the table */
	index = dict_mem_index_create(table_name,
				      innobase_index_reserve_name,
				      0, DICT_CLUSTERED, 0);

	error = row_create_index_for_mysql(index, trx, NULL);

	return(convert_error_code_to_mysql(error, flags, NULL));
}

/*****************************************************************//**
Return a display name for the row format
@return row format name */
UNIV_INTERN
const char*
get_row_format_name(
/*================*/
	enum row_type	row_format)		/*!< in: Row Format */
{
	switch (row_format) {
	case ROW_TYPE_COMPACT:
		return("COMPACT");
	case ROW_TYPE_COMPRESSED:
		return("COMPRESSED");
	case ROW_TYPE_DYNAMIC:
		return("DYNAMIC");
	case ROW_TYPE_REDUNDANT:
		return("REDUNDANT");
	case ROW_TYPE_DEFAULT:
		return("DEFAULT");
	case ROW_TYPE_FIXED:
		return("FIXED");
	case ROW_TYPE_PAGE:
	case ROW_TYPE_NOT_USED:
		break;
	}
	return("NOT USED");
}

/** If file-per-table is missing, issue warning and set ret false */
#define CHECK_ERROR_ROW_TYPE_NEEDS_FILE_PER_TABLE(use_tablespace)\
	if (!use_tablespace) {					\
		push_warning_printf(				\
			thd, Sql_condition::SL_WARNING,	\
			ER_ILLEGAL_HA_CREATE_OPTION,		\
			"InnoDB: ROW_FORMAT=%s requires"	\
			" innodb_file_per_table.",		\
			get_row_format_name(row_format));	\
		ret = "ROW_FORMAT";					\
	}

/** If file-format is Antelope, issue warning and set ret false */
#define CHECK_ERROR_ROW_TYPE_NEEDS_GT_ANTELOPE			\
	if (srv_file_format < UNIV_FORMAT_B) {		\
		push_warning_printf(				\
			thd, Sql_condition::SL_WARNING,	\
			ER_ILLEGAL_HA_CREATE_OPTION,		\
			"InnoDB: ROW_FORMAT=%s requires"	\
			" innodb_file_format > Antelope.",	\
			get_row_format_name(row_format));	\
		ret = "ROW_FORMAT";				\
	}


/*****************************************************************//**
Validates the create options. We may build on this function
in future. For now, it checks two specifiers:
KEY_BLOCK_SIZE and ROW_FORMAT
If innodb_strict_mode is not set then this function is a no-op
@return	NULL if valid, string if not. */
UNIV_INTERN
const char*
create_options_are_invalid(
/*=======================*/
	THD*		thd,		/*!< in: connection thread. */
	TABLE*		form,		/*!< in: information on table
					columns and indexes */
	HA_CREATE_INFO*	create_info,	/*!< in: create info. */
	bool		use_tablespace)	/*!< in: srv_file_per_table */
{
	ibool	kbs_specified	= FALSE;
	const char*	ret	= NULL;
	enum row_type	row_format	= form->s->row_type;

	ut_ad(thd != NULL);

	/* If innodb_strict_mode is not set don't do any validation. */
	if (!(THDVAR(thd, strict_mode))) {
		return(NULL);
	}

	ut_ad(form != NULL);
	ut_ad(create_info != NULL);

	/* First check if a non-zero KEY_BLOCK_SIZE was specified. */
	if (create_info->key_block_size) {
		kbs_specified = TRUE;
		switch (create_info->key_block_size) {
			ulint	kbs_max;
		case 1:
		case 2:
		case 4:
		case 8:
		case 16:
			/* Valid KEY_BLOCK_SIZE, check its dependencies. */
			if (!use_tablespace) {
				push_warning(
					thd, Sql_condition::SL_WARNING,
					ER_ILLEGAL_HA_CREATE_OPTION,
					"InnoDB: KEY_BLOCK_SIZE requires"
					" innodb_file_per_table.");
				ret = "KEY_BLOCK_SIZE";
			}
			if (srv_file_format < UNIV_FORMAT_B) {
				push_warning(
					thd, Sql_condition::SL_WARNING,
					ER_ILLEGAL_HA_CREATE_OPTION,
					"InnoDB: KEY_BLOCK_SIZE requires"
					" innodb_file_format > Antelope.");
				ret = "KEY_BLOCK_SIZE";
			}

			/* The maximum KEY_BLOCK_SIZE (KBS) is 16. But if
			UNIV_PAGE_SIZE is smaller than 16k, the maximum
			KBS is also smaller. */
			kbs_max = ut_min(
				1 << (UNIV_PAGE_SSIZE_MAX - 1),
				1 << (PAGE_ZIP_SSIZE_MAX - 1));
			if (create_info->key_block_size > kbs_max) {
				push_warning_printf(
					thd, Sql_condition::SL_WARNING,
					ER_ILLEGAL_HA_CREATE_OPTION,
					"InnoDB: KEY_BLOCK_SIZE=%ld"
					" cannot be larger than %ld.",
					create_info->key_block_size,
					kbs_max);
				ret = "KEY_BLOCK_SIZE";
			}
			break;
		default:
			push_warning_printf(
				thd, Sql_condition::SL_WARNING,
				ER_ILLEGAL_HA_CREATE_OPTION,
				"InnoDB: invalid KEY_BLOCK_SIZE = %lu."
				" Valid values are [1, 2, 4, 8, 16]",
				create_info->key_block_size);
			ret = "KEY_BLOCK_SIZE";
			break;
		}
	}

	/* Check for a valid Innodb ROW_FORMAT specifier and
	other incompatibilities. */
	switch (row_format) {
	case ROW_TYPE_COMPRESSED:
		CHECK_ERROR_ROW_TYPE_NEEDS_FILE_PER_TABLE(use_tablespace);
		CHECK_ERROR_ROW_TYPE_NEEDS_GT_ANTELOPE;
		break;
	case ROW_TYPE_DYNAMIC:
		if (!(create_info->options & HA_LEX_CREATE_TMP_TABLE)) {
			CHECK_ERROR_ROW_TYPE_NEEDS_FILE_PER_TABLE(
				use_tablespace);
		}
		CHECK_ERROR_ROW_TYPE_NEEDS_GT_ANTELOPE;
		/* fall through since dynamic also shuns KBS */
	case ROW_TYPE_COMPACT:
	case ROW_TYPE_REDUNDANT:
		if (kbs_specified) {
			push_warning_printf(
				thd, Sql_condition::SL_WARNING,
				ER_ILLEGAL_HA_CREATE_OPTION,
				"InnoDB: cannot specify ROW_FORMAT = %s"
				" with KEY_BLOCK_SIZE.",
				get_row_format_name(row_format));
			ret = "KEY_BLOCK_SIZE";
		}
		break;
	case ROW_TYPE_DEFAULT:
		break;
	case ROW_TYPE_FIXED:
	case ROW_TYPE_PAGE:
	case ROW_TYPE_NOT_USED:
		push_warning(
			thd, Sql_condition::SL_WARNING,
			ER_ILLEGAL_HA_CREATE_OPTION,		\
			"InnoDB: invalid ROW_FORMAT specifier.");
		ret = "ROW_TYPE";
		break;
	}

	/* Use DATA DIRECTORY only with file-per-table. */
	if (create_info->data_file_name && !use_tablespace) {
		push_warning(
			thd, Sql_condition::SL_WARNING,
			ER_ILLEGAL_HA_CREATE_OPTION,
			"InnoDB: DATA DIRECTORY requires"
			" innodb_file_per_table.");
		ret = "DATA DIRECTORY";
	}

	/* Do not use DATA DIRECTORY with TEMPORARY TABLE. */
	if (create_info->data_file_name
	    && create_info->options & HA_LEX_CREATE_TMP_TABLE) {
		push_warning(
			thd, Sql_condition::SL_WARNING,
			ER_ILLEGAL_HA_CREATE_OPTION,
			"InnoDB: DATA DIRECTORY cannot be used"
			" for TEMPORARY tables.");
		ret = "DATA DIRECTORY";
	}

	/* Do not allow INDEX_DIRECTORY */
	if (create_info->index_file_name) {
		push_warning_printf(
			thd, Sql_condition::SL_WARNING,
			ER_ILLEGAL_HA_CREATE_OPTION,
			"InnoDB: INDEX DIRECTORY is not supported");
		ret = "INDEX DIRECTORY";
	}

	return(ret);
}

/*****************************************************************//**
Update create_info.  Used in SHOW CREATE TABLE et al. */
UNIV_INTERN
void
ha_innobase::update_create_info(
/*============================*/
	HA_CREATE_INFO*	create_info)	/*!< in/out: create info */
{
	if (!(create_info->used_fields & HA_CREATE_USED_AUTO)) {
		ha_innobase::info(HA_STATUS_AUTO);
		create_info->auto_increment_value = stats.auto_increment_value;
	}

	/* Update the DATA DIRECTORY name from SYS_DATAFILES. */
	dict_get_and_save_data_dir_path(prebuilt->table, false);

	if (prebuilt->table->data_dir_path) {
		create_info->data_file_name = prebuilt->table->data_dir_path;
	}
}

/*****************************************************************//**
Initialize the table FTS stopword list
@return TRUE if success */
UNIV_INTERN
ibool
innobase_fts_load_stopword(
/*=======================*/
	dict_table_t*	table,	/*!< in: Table has the FTS */
	trx_t*		trx,	/*!< in: transaction */
	THD*		thd)	/*!< in: current thread */
{
	return(fts_load_stopword(table, trx,
				 fts_server_stopword_table,
				 THDVAR(thd, ft_user_stopword_table),
				 THDVAR(thd, ft_enable_stopword), FALSE));
}

/*****************************************************************//**
Parses the table name into normal name and either temp path or remote path
if needed.
@return	0 if successful, otherwise, error number */
UNIV_INTERN
int
ha_innobase::parse_table_name(
/*==========================*/
	const char*	name,		/*!< in/out: table name provided*/
	HA_CREATE_INFO*	create_info,	/*!< in: more information of the
					created table, contains also the
					create statement string */
	ulint		flags,		/*!< in: flags*/
	ulint		flags2,		/*!< in: flags2*/
	char*		norm_name,	/*!< out: normalized table name */
	char*		temp_path,	/*!< out: absolute path of table */
	char*		remote_path)	/*!< out: remote path of table */
{
	THD*		thd = ha_thd();
	bool		use_tablespace = flags2 & DICT_TF2_USE_TABLESPACE;
	DBUG_ENTER("ha_innobase::parse_table_name");

#ifdef __WIN__
	/* Names passed in from server are in two formats:
	1. <database_name>/<table_name>: for normal table creation
	2. full path: for temp table creation, or DATA DIRECTORY.

	When srv_file_per_table is on and mysqld_embedded is off,
	check for full path pattern, i.e.
	X:\dir\...,		X is a driver letter, or
	\\dir1\dir2\...,	UNC path
	returns error if it is in full path format, but not creating a temp.
	table. Currently InnoDB does not support symbolic link on Windows. */

	if (use_tablespace
	    && !mysqld_embedded
	    && !(create_info->options & HA_LEX_CREATE_TMP_TABLE)) {

		if ((name[1] == ':')
		    || (name[0] == '\\' && name[1] == '\\')) {
			sql_print_error("Cannot create table %s\n", name);
			DBUG_RETURN(HA_ERR_GENERIC);
		}
	}
#endif

	normalize_table_name(norm_name, name);
	temp_path[0] = '\0';
	remote_path[0] = '\0';

	/* A full path is used for TEMPORARY TABLE and DATA DIRECTORY.
	In the case of;
	  CREATE TEMPORARY TABLE ... DATA DIRECTORY={path} ... ;
	We ignore the DATA DIRECTORY. */
	if (create_info->options & HA_LEX_CREATE_TMP_TABLE) {
		strncpy(temp_path, name, FN_REFLEN - 1);
	}

	if (create_info->data_file_name) {
		bool ignore = false;

		/* Use DATA DIRECTORY only with file-per-table. */
		if (!use_tablespace) {
			push_warning(
				thd, Sql_condition::SL_WARNING,
				ER_ILLEGAL_HA_CREATE_OPTION,
				"InnoDB: DATA DIRECTORY requires"
				" innodb_file_per_table.");
			ignore = true;
		}

		/* Do not use DATA DIRECTORY with TEMPORARY TABLE. */
		if (create_info->options & HA_LEX_CREATE_TMP_TABLE) {
			push_warning(
				thd, Sql_condition::SL_WARNING,
				ER_ILLEGAL_HA_CREATE_OPTION,
				"InnoDB: DATA DIRECTORY cannot be"
				" used for TEMPORARY tables.");
			ignore = true;
		}

		if (ignore) {
			push_warning_printf(
				thd, Sql_condition::SL_WARNING,
				WARN_OPTION_IGNORED,
				ER_DEFAULT(WARN_OPTION_IGNORED),
				"DATA DIRECTORY");
		} else {
			strncpy(remote_path, create_info->data_file_name,
				FN_REFLEN - 1);
		}
	}

	if (create_info->index_file_name) {
		push_warning_printf(
			thd, Sql_condition::SL_WARNING,
			WARN_OPTION_IGNORED,
			ER_DEFAULT(WARN_OPTION_IGNORED),
			"INDEX DIRECTORY");
	}

	DBUG_RETURN(0);
}

/*****************************************************************//**
Determines InnoDB table flags.
@retval true if successful, false if error */
UNIV_INTERN
bool
innobase_table_flags(
/*=================*/
	const TABLE*		form,		/*!< in: table */
	const HA_CREATE_INFO*	create_info,	/*!< in: information
						on table columns and indexes */
	THD*			thd,		/*!< in: connection */
	bool			use_tablespace,	/*!< in: whether to create
						outside system tablespace */
	ulint*			flags,		/*!< out: DICT_TF flags */
	ulint*			flags2)		/*!< out: DICT_TF2 flags */
{
	DBUG_ENTER("innobase_table_flags");

	const char*	fts_doc_id_index_bad = NULL;
	bool		zip_allowed = true;
	ulint		zip_ssize = 0;
	enum row_type	row_format;
	rec_format_t	innodb_row_format = REC_FORMAT_COMPACT;
	bool		use_data_dir;

	/* Cache the value of innodb_file_format, in case it is
	modified by another thread while the table is being created. */
	const ulint	file_format_allowed = srv_file_format;

	*flags = 0;
	*flags2 = 0;

	/* Check if there are any FTS indexes defined on this table. */
	for (uint i = 0; i < form->s->keys; i++) {
		const KEY*	key = &form->key_info[i];

		if (key->flags & HA_FULLTEXT) {
			*flags2 |= DICT_TF2_FTS;

			/* We don't support FTS indexes in temporary
			tables. */
			if (create_info->options & HA_LEX_CREATE_TMP_TABLE) {

				my_error(ER_INNODB_NO_FT_TEMP_TABLE, MYF(0));
				DBUG_RETURN(false);
			}

			if (fts_doc_id_index_bad) {
				goto index_bad;
			}
		}

		if (innobase_strcasecmp(key->name, FTS_DOC_ID_INDEX_NAME)) {
			continue;
		}

		/* Do a pre-check on FTS DOC ID index */
		if (!(key->flags & HA_NOSAME)
		    || strcmp(key->name, FTS_DOC_ID_INDEX_NAME)
		    || strcmp(key->key_part[0].field->field_name,
			      FTS_DOC_ID_COL_NAME)) {
			fts_doc_id_index_bad = key->name;
		}

		if (fts_doc_id_index_bad && (*flags2 & DICT_TF2_FTS)) {
index_bad:
			my_error(ER_INNODB_FT_WRONG_DOCID_INDEX, MYF(0),
				 fts_doc_id_index_bad);
			DBUG_RETURN(false);
		}
	}

	if (create_info->key_block_size) {
		/* The requested compressed page size (key_block_size)
		is given in kilobytes. If it is a valid number, store
		that value as the number of log2 shifts from 512 in
		zip_ssize. Zero means it is not compressed. */
		ulint zssize;		/* Zip Shift Size */
		ulint kbsize;		/* Key Block Size */
		for (zssize = kbsize = 1;
		     zssize <= ut_min(UNIV_PAGE_SSIZE_MAX,
				      PAGE_ZIP_SSIZE_MAX);
		     zssize++, kbsize <<= 1) {
			if (kbsize == create_info->key_block_size) {
				zip_ssize = zssize;
				break;
			}
		}

		/* Make sure compressed row format is allowed. */
		if (!use_tablespace) {
			push_warning(
				thd, Sql_condition::SL_WARNING,
				ER_ILLEGAL_HA_CREATE_OPTION,
				"InnoDB: KEY_BLOCK_SIZE requires"
				" innodb_file_per_table.");
			zip_allowed = FALSE;
		}

		if (file_format_allowed < UNIV_FORMAT_B) {
			push_warning(
				thd, Sql_condition::SL_WARNING,
				ER_ILLEGAL_HA_CREATE_OPTION,
				"InnoDB: KEY_BLOCK_SIZE requires"
				" innodb_file_format > Antelope.");
			zip_allowed = FALSE;
		}

		if (!zip_allowed
		    || zssize > ut_min(UNIV_PAGE_SSIZE_MAX,
				       PAGE_ZIP_SSIZE_MAX)) {
			push_warning_printf(
				thd, Sql_condition::SL_WARNING,
				ER_ILLEGAL_HA_CREATE_OPTION,
				"InnoDB: ignoring KEY_BLOCK_SIZE=%lu.",
				create_info->key_block_size);
		}
	}

	row_format = form->s->row_type;

	if (zip_ssize && zip_allowed) {
		/* if ROW_FORMAT is set to default,
		automatically change it to COMPRESSED.*/
		if (row_format == ROW_TYPE_DEFAULT) {
			row_format = ROW_TYPE_COMPRESSED;
		} else if (row_format != ROW_TYPE_COMPRESSED) {
			/* ROW_FORMAT other than COMPRESSED
			ignores KEY_BLOCK_SIZE.  It does not
			make sense to reject conflicting
			KEY_BLOCK_SIZE and ROW_FORMAT, because
			such combinations can be obtained
			with ALTER TABLE anyway. */
			push_warning_printf(
				thd, Sql_condition::SL_WARNING,
				ER_ILLEGAL_HA_CREATE_OPTION,
				"InnoDB: ignoring KEY_BLOCK_SIZE=%lu"
				" unless ROW_FORMAT=COMPRESSED.",
				create_info->key_block_size);
			zip_allowed = FALSE;
		}
	} else {
		/* zip_ssize == 0 means no KEY_BLOCK_SIZE.*/
		if (row_format == ROW_TYPE_COMPRESSED && zip_allowed) {
			/* ROW_FORMAT=COMPRESSED without KEY_BLOCK_SIZE
			implies half the maximum KEY_BLOCK_SIZE(*1k) or
			UNIV_PAGE_SIZE, whichever is less. */
			zip_ssize = ut_min(UNIV_PAGE_SSIZE_MAX,
					   PAGE_ZIP_SSIZE_MAX) - 1;
		}
	}

	/* Validate the row format.  Correct it if necessary */
	bool is_temp = create_info->options & HA_LEX_CREATE_TMP_TABLE;
	switch (row_format) {
	case ROW_TYPE_REDUNDANT:
		innodb_row_format = REC_FORMAT_REDUNDANT;
		break;

	case ROW_TYPE_COMPRESSED:
	case ROW_TYPE_DYNAMIC:
		/* Check for use_tablespace only if
		row_format = compressed (temp + non_temp table)
		row_format = dynamic (non_temp table) */
		if ((!use_tablespace
		     && (row_format == ROW_TYPE_COMPRESSED
			 || (row_format == ROW_TYPE_DYNAMIC && !is_temp)))) {
			push_warning_printf(
				thd, Sql_condition::SL_WARNING,
				ER_ILLEGAL_HA_CREATE_OPTION,
				"InnoDB: ROW_FORMAT=%s requires"
				" innodb_file_per_table.",
				get_row_format_name(row_format));
		} else if (file_format_allowed == UNIV_FORMAT_A) {
			push_warning_printf(
				thd, Sql_condition::SL_WARNING,
				ER_ILLEGAL_HA_CREATE_OPTION,
				"InnoDB: ROW_FORMAT=%s requires"
				" innodb_file_format > Antelope.",
				get_row_format_name(row_format));
		} else {
			innodb_row_format = (row_format == ROW_TYPE_DYNAMIC
					     ? REC_FORMAT_DYNAMIC
					     : REC_FORMAT_COMPRESSED);
			break;
		}
		zip_allowed = FALSE;
		/* fall through to set row_format = COMPACT */
	case ROW_TYPE_NOT_USED:
	case ROW_TYPE_FIXED:
	case ROW_TYPE_PAGE:
		push_warning(
			thd, Sql_condition::SL_WARNING,
			ER_ILLEGAL_HA_CREATE_OPTION,
			"InnoDB: assuming ROW_FORMAT=COMPACT.");
	case ROW_TYPE_DEFAULT:
		/* If we fell through, set row format to Compact. */
		row_format = ROW_TYPE_COMPACT;
	case ROW_TYPE_COMPACT:
		break;
	}

	/* Set the table flags */
	if (!zip_allowed) {
		zip_ssize = 0;
	}

	use_data_dir = use_tablespace
		       && ((create_info->data_file_name != NULL)
		       && !(create_info->options & HA_LEX_CREATE_TMP_TABLE));

	dict_tf_set(flags, innodb_row_format, zip_ssize, use_data_dir);

	if (create_info->options & HA_LEX_CREATE_TMP_TABLE) {
		*flags2 |= DICT_TF2_TEMPORARY;
	}

	if (use_tablespace) {
		*flags2 |= DICT_TF2_USE_TABLESPACE;
	}

	DBUG_RETURN(true);
}

/*********************************************************************//**
Check if table is non-compressed temporary table.
@return true if non-compressed temporary table. */
UNIV_INLINE
bool
innobase_table_is_noncompressed_temporary(
/*======================================*/
	const HA_CREATE_INFO*	create_info,	/*!< in: more information of the
						created table, contains also the
						create statement string */
	const TABLE*		form,		/*!< in: information on table
						columns and indexes */
	bool			file_per_table)	/*!< in: reflect current
						file_per_table status */
{
	/* If you specify ROW_FORMAT=COMPRESSED but not KEY_BLOCK_SIZE,
	the default compressed page size of 8KB is used. Setting of 8K
	is done in innodb at latter stage during data validation.
	MySQL will continue to report key_block_size as 0 */
	bool is_compressed =
		(form->s->row_type == ROW_TYPE_COMPRESSED
		 || create_info->key_block_size > 0)
		&& (srv_file_format >= UNIV_FORMAT_B)
		&& file_per_table;

	bool is_temp = create_info->options & HA_LEX_CREATE_TMP_TABLE;

	return(is_temp && !is_compressed);
}


/*****************************************************************//**
Creates a new table to an InnoDB database.
@return	error number */
UNIV_INTERN
int
ha_innobase::create(
/*================*/
	const char*	name,		/*!< in: table name */
	TABLE*		form,		/*!< in: information on table
					columns and indexes */
	HA_CREATE_INFO*	create_info)	/*!< in: more information of the
					created table, contains also the
					create statement string */
{
	int		error;
	trx_t*		parent_trx;
	trx_t*		trx;
	int		primary_key_no;
	uint		i;
	char		norm_name[FN_REFLEN];	/* {database}/{tablename} */
	char		temp_path[FN_REFLEN];	/* absolute path of temp frm */
	char		remote_path[FN_REFLEN];	/* absolute path of table */
	THD*		thd = ha_thd();
	ib_int64_t	auto_inc_value;

	/* Cache the global variable "srv_file_per_table" to a local
	variable before using it. Note that "srv_file_per_table"
	is not under dict_sys mutex protection, and could be changed
	while creating the table. So we read the current value here
	and make all further decisions based on this. */
	bool		use_tablespace = srv_file_per_table;

	/* if table is non-compressed temp-table then ignore file-per-table */
	if (innobase_table_is_noncompressed_temporary(
		create_info, form, use_tablespace)) {
		use_tablespace = false;
	}

	/* Zip Shift Size - log2 - 9 of compressed page size,
	zero for uncompressed */
	ulint		flags;
	ulint		flags2;
	dict_table_t*	innobase_table = NULL;

	const char*	stmt;
	size_t		stmt_len;

	DBUG_ENTER("ha_innobase::create");

	DBUG_ASSERT(thd != NULL);
	DBUG_ASSERT(create_info != NULL);

	if (form->s->fields > REC_MAX_N_USER_FIELDS) {
		DBUG_RETURN(HA_ERR_TOO_MANY_FIELDS);
	} else if (srv_read_only_mode) {
		DBUG_RETURN(HA_ERR_TABLE_READONLY);
	}

	/* Create the table definition in InnoDB */

	/* Validate create options if innodb_strict_mode is set. */
	if (create_options_are_invalid(
			thd, form, create_info, use_tablespace)) {
		DBUG_RETURN(HA_WRONG_CREATE_OPTION);
	}

	if (!innobase_table_flags(form, create_info,
				  thd, use_tablespace,
				  &flags, &flags2)) {
		DBUG_RETURN(-1);
	}

	error = parse_table_name(name, create_info, flags, flags2,
				 norm_name, temp_path, remote_path);
	if (error) {
		DBUG_RETURN(error);
	}

	/* Look for a primary key */
	primary_key_no = (form->s->primary_key != MAX_KEY ?
			  (int) form->s->primary_key :
			  -1);

	/* Our function innobase_get_mysql_key_number_for_index assumes
	the primary key is always number 0, if it exists */
	ut_a(primary_key_no == -1 || primary_key_no == 0);

	/* Check for name conflicts (with reserved name) for
	any user indices to be created. */
	if (innobase_index_name_is_reserved(thd, form->key_info,
					    form->s->keys)) {
		DBUG_RETURN(-1);
	}

	if (IS_MAGIC_TABLE_AND_USER_DENIED_ACCESS(norm_name, thd)) {
		DBUG_RETURN(HA_ERR_GENERIC);
	}

	/* Get the transaction associated with the current thd, or create one
	if not yet created */

	parent_trx = check_trx_exists(thd);

	/* In case MySQL calls this in the middle of a SELECT query, release
	possible adaptive hash latch to avoid deadlocks of threads */

	trx_search_latch_release_if_reserved(parent_trx);

	trx = innobase_trx_allocate(thd);

	/* Latch the InnoDB data dictionary exclusively so that no deadlocks
	or lock waits can happen in it during a table create operation.
	Drop table etc. do this latching in row0mysql.cc. */

	row_mysql_lock_data_dictionary(trx);

	error = create_table_def(trx, form, norm_name, temp_path,
				 remote_path, flags, flags2);
	if (error) {
		goto cleanup;
	}

	/* Create the keys */

	if (form->s->keys == 0 || primary_key_no == -1) {
		/* Create an index which is used as the clustered index;
		order the rows by their row id which is internally generated
		by InnoDB */

		error = create_clustered_index_when_no_primary(
			trx, flags, norm_name);
		if (error) {
			goto cleanup;
		}
	}

	if (primary_key_no != -1) {
		/* In InnoDB the clustered index must always be created
		first */
		if ((error = create_index(trx, form, flags, norm_name,
					  (uint) primary_key_no))) {
			goto cleanup;
		}
	}

	/* Create the ancillary tables that are common to all FTS indexes on
	this table. */
	if (flags2 & DICT_TF2_FTS) {
		enum fts_doc_id_index_enum	ret;

		innobase_table = dict_table_open_on_name(
			norm_name, TRUE, FALSE, DICT_ERR_IGNORE_NONE);

		ut_a(innobase_table);

		/* Check whether there already exists FTS_DOC_ID_INDEX */
		ret = innobase_fts_check_doc_id_index_in_def(
			form->s->keys, form->s->key_info);

		switch (ret) {
		case FTS_INCORRECT_DOC_ID_INDEX:
			push_warning_printf(thd,
					    Sql_condition::SL_WARNING,
					    ER_WRONG_NAME_FOR_INDEX,
					    " InnoDB: Index name %s is reserved"
					    " for the unique index on"
					    " FTS_DOC_ID column for FTS"
					    " Document ID indexing"
					    " on table %s. Please check"
					    " the index definition to"
					    " make sure it is of correct"
					    " type\n",
					    FTS_DOC_ID_INDEX_NAME,
					    innobase_table->name);

			if (innobase_table->fts) {
				fts_free(innobase_table);
			}

			dict_table_close(innobase_table, TRUE, FALSE);
			my_error(ER_WRONG_NAME_FOR_INDEX, MYF(0),
				 FTS_DOC_ID_INDEX_NAME);
			error = -1;
			goto cleanup;
		case FTS_EXIST_DOC_ID_INDEX:
		case FTS_NOT_EXIST_DOC_ID_INDEX:
			break;
		}

		dberr_t	err = fts_create_common_tables(
			trx, innobase_table, norm_name,
			(ret == FTS_EXIST_DOC_ID_INDEX));

		error = convert_error_code_to_mysql(err, 0, NULL);

		dict_table_close(innobase_table, TRUE, FALSE);

		if (error) {
			goto cleanup;
		}
	}

	for (i = 0; i < form->s->keys; i++) {

		if (i != static_cast<uint>(primary_key_no)) {

			if ((error = create_index(trx, form, flags,
						  norm_name, i))) {
				goto cleanup;
			}
		}
	}

	stmt = innobase_get_stmt(thd, &stmt_len);

	if (stmt) {
		dberr_t	err = row_table_add_foreign_constraints(
			trx, stmt, stmt_len, norm_name,
			create_info->options & HA_LEX_CREATE_TMP_TABLE);

		switch (err) {

		case DB_PARENT_NO_INDEX:
			push_warning_printf(
				thd, Sql_condition::SL_WARNING,
				HA_ERR_CANNOT_ADD_FOREIGN,
				"Create table '%s' with foreign key constraint"
				" failed. There is no index in the referenced"
				" table where the referenced columns appear"
				" as the first columns.\n", norm_name);
			break;

		case DB_CHILD_NO_INDEX:
			push_warning_printf(
				thd, Sql_condition::SL_WARNING,
				HA_ERR_CANNOT_ADD_FOREIGN,
				"Create table '%s' with foreign key constraint"
				" failed. There is no index in the referencing"
				" table where referencing columns appear"
				" as the first columns.\n", norm_name);
			break;
		default:
			break;
		}

		error = convert_error_code_to_mysql(err, flags, NULL);

		if (error) {
			goto cleanup;
		}
	}
	/* Cache all the FTS indexes on this table in the FTS specific
	structure. They are used for FTS indexed column update handling. */
	if (flags2 & DICT_TF2_FTS) {
		fts_t*          fts = innobase_table->fts;

		ut_a(fts != NULL);

		dict_table_get_all_fts_indexes(innobase_table, fts->indexes);
	}

	innobase_commit_low(trx);

	row_mysql_unlock_data_dictionary(trx);

	/* Flush the log to reduce probability that the .frm files and
	the InnoDB data dictionary get out-of-sync if the user runs
	with innodb_flush_log_at_trx_commit = 0 */

	log_buffer_flush_to_disk();

	innobase_table = dict_table_open_on_name(
		norm_name, FALSE, FALSE, DICT_ERR_IGNORE_NONE);

	DBUG_ASSERT(innobase_table != 0);

	innobase_copy_frm_flags_from_create_info(innobase_table, create_info);

	dict_stats_update(innobase_table, DICT_STATS_EMPTY_TABLE);

	if (innobase_table) {
		/* We update the highest file format in the system table
		space, if this table has higher file format setting. */

		trx_sys_file_format_max_upgrade(
			(const char**) &innobase_file_format_max,
			dict_table_get_format(innobase_table));
	}

	/* Load server stopword into FTS cache */
	if (flags2 & DICT_TF2_FTS) {
		if (!innobase_fts_load_stopword(innobase_table, NULL, thd)) {
			dict_table_close(innobase_table, FALSE, FALSE);
			srv_active_wake_master_thread();
			trx_free_for_mysql(trx);
			DBUG_RETURN(-1);
		}
	}

	/* Note: We can't call update_thd() as prebuilt will not be
	setup at this stage and so we use thd. */

	/* We need to copy the AUTOINC value from the old table if
	this is an ALTER|OPTIMIZE TABLE or CREATE INDEX because CREATE INDEX
	does a table copy too. If query was one of :

		CREATE TABLE ...AUTO_INCREMENT = x; or
		ALTER TABLE...AUTO_INCREMENT = x;   or
		OPTIMIZE TABLE t; or
		CREATE INDEX x on t(...);

	Find out a table definition from the dictionary and get
	the current value of the auto increment field. Set a new
	value to the auto increment field if the value is greater
	than the maximum value in the column. */

	if (((create_info->used_fields & HA_CREATE_USED_AUTO)
	    || thd_sql_command(thd) == SQLCOM_ALTER_TABLE
	    || thd_sql_command(thd) == SQLCOM_OPTIMIZE
	    || thd_sql_command(thd) == SQLCOM_CREATE_INDEX)
	    && create_info->auto_increment_value > 0) {

		auto_inc_value = create_info->auto_increment_value;

		dict_table_autoinc_lock(innobase_table);
		dict_table_autoinc_initialize(innobase_table, auto_inc_value);
		dict_table_autoinc_unlock(innobase_table);
	}

	dict_table_close(innobase_table, FALSE, FALSE);

	/* Tell the InnoDB server that there might be work for
	utility threads: */

	srv_active_wake_master_thread();

	trx_free_for_mysql(trx);

	DBUG_RETURN(0);

cleanup:
	trx_rollback_for_mysql(trx);

	row_mysql_unlock_data_dictionary(trx);

	trx_free_for_mysql(trx);

	DBUG_RETURN(error);
}

/*****************************************************************//**
Discards or imports an InnoDB tablespace.
@return	0 == success, -1 == error */
UNIV_INTERN
int
ha_innobase::discard_or_import_tablespace(
/*======================================*/
	my_bool discard)	/*!< in: TRUE if discard, else import */
{
	dberr_t		err;
	dict_table_t*	dict_table;

	DBUG_ENTER("ha_innobase::discard_or_import_tablespace");

	ut_a(prebuilt->trx);
	ut_a(prebuilt->trx->magic_n == TRX_MAGIC_N);
	ut_a(prebuilt->trx == thd_to_trx(ha_thd()));

	if (srv_read_only_mode) {
		DBUG_RETURN(HA_ERR_TABLE_READONLY);
	}

	dict_table = prebuilt->table;

	if (dict_table_is_temporary(dict_table)) {

		ib_senderrf(
			prebuilt->trx->mysql_thd, IB_LOG_LEVEL_ERROR,
			ER_CANNOT_DISCARD_TEMPORARY_TABLE);

		DBUG_RETURN(HA_ERR_TABLE_NEEDS_UPGRADE);
	}

	if (dict_table->space == srv_sys_space.space_id()) {

		ib_senderrf(
			prebuilt->trx->mysql_thd, IB_LOG_LEVEL_ERROR,
			ER_TABLE_IN_SYSTEM_TABLESPACE,
			table->s->table_name.str);

		DBUG_RETURN(HA_ERR_TABLE_NEEDS_UPGRADE);
	}

	trx_start_if_not_started(prebuilt->trx, true);

	/* In case MySQL calls this in the middle of a SELECT query, release
	possible adaptive hash latch to avoid deadlocks of threads. */
	trx_search_latch_release_if_reserved(prebuilt->trx);

	/* Obtain an exclusive lock on the table. */
	err = row_mysql_lock_table(
		prebuilt->trx, dict_table, LOCK_X,
		discard ? "setting table lock for DISCARD TABLESPACE"
			: "setting table lock for IMPORT TABLESPACE");

	if (err != DB_SUCCESS) {
		/* unable to lock the table: do nothing */
	} else if (discard) {

		/* Discarding an already discarded tablespace should be an
		idempotent operation. Also, if the .ibd file is missing the
		user may want to set the DISCARD flag in order to IMPORT
		a new tablespace. */

		if (dict_table->ibd_file_missing) {
			ib_senderrf(
				prebuilt->trx->mysql_thd,
				IB_LOG_LEVEL_WARN, ER_TABLESPACE_MISSING,
				table->s->table_name.str);
		}

		err = row_discard_tablespace_for_mysql(
			dict_table->name, prebuilt->trx);

	} else if (!dict_table->ibd_file_missing) {
		/* Commit the transaction in order to
		release the table lock. */
		trx_commit_for_mysql(prebuilt->trx);

		ib_senderrf(
			prebuilt->trx->mysql_thd, IB_LOG_LEVEL_ERROR,
			ER_TABLESPACE_EXISTS, table->s->table_name.str);

		DBUG_RETURN(HA_ERR_TABLE_EXIST);
	} else {
		err = row_import_for_mysql(dict_table, prebuilt);

		if (err == DB_SUCCESS) {

			if (table->found_next_number_field) {
				dict_table_autoinc_lock(dict_table);
				innobase_initialize_autoinc();
				dict_table_autoinc_unlock(dict_table);
			}

			info(HA_STATUS_TIME
			     | HA_STATUS_CONST
			     | HA_STATUS_VARIABLE
			     | HA_STATUS_AUTO);
		}
	}

	/* Commit the transaction in order to release the table lock. */
	trx_commit_for_mysql(prebuilt->trx);

	DBUG_RETURN(convert_error_code_to_mysql(err, dict_table->flags, NULL));
}

/*****************************************************************//**
Deletes all rows of an InnoDB table.
@return	error number */
UNIV_INTERN
int
ha_innobase::truncate()
/*===================*/
{
	dberr_t		err;
	int		error;

	DBUG_ENTER("ha_innobase::truncate");

	if (srv_read_only_mode) {
		DBUG_RETURN(HA_ERR_TABLE_READONLY);
	}

	/* Get the transaction associated with the current thd, or create one
	if not yet created, and update prebuilt->trx */

	update_thd(ha_thd());

	if (!trx_is_started(prebuilt->trx)) {
		++prebuilt->trx->will_lock;
	}
	/* Truncate the table in InnoDB */

	err = row_truncate_table_for_mysql(prebuilt->table, prebuilt->trx);

	switch (err) {

	case DB_TABLESPACE_DELETED:
	case DB_TABLESPACE_NOT_FOUND:
		ib_senderrf(
			prebuilt->trx->mysql_thd, IB_LOG_LEVEL_ERROR,
			(err == DB_TABLESPACE_DELETED ?
			ER_TABLESPACE_DISCARDED : ER_TABLESPACE_MISSING),
			table->s->table_name.str);
		table->status = STATUS_NOT_FOUND;
		error = HA_ERR_NO_SUCH_TABLE;
		break;

	default:
		error = convert_error_code_to_mysql(
			err, prebuilt->table->flags,
			prebuilt->trx->mysql_thd);
		table->status = STATUS_NOT_FOUND;
		break;
	}
	DBUG_RETURN(error);
}

/*****************************************************************//**
Drops a table from an InnoDB database. Before calling this function,
MySQL calls innobase_commit to commit the transaction of the current user.
Then the current user cannot have locks set on the table. Drop table
operation inside InnoDB will remove all locks any user has on the table
inside InnoDB.
@return	error number */
UNIV_INTERN
int
ha_innobase::delete_table(
/*======================*/
	const char*	name)	/*!< in: table name */
{
	ulint	name_len;
	dberr_t	err;
	trx_t*	parent_trx;
	trx_t*	trx;
	THD*	thd = ha_thd();
	char	norm_name[FN_REFLEN];

	DBUG_ENTER("ha_innobase::delete_table");

	DBUG_EXECUTE_IF(
		"test_normalize_table_name_low",
		test_normalize_table_name_low();
	);
	DBUG_EXECUTE_IF(
		"test_ut_format_name",
		test_ut_format_name();
	);

	/* Strangely, MySQL passes the table name without the '.frm'
	extension, in contrast to ::create */
	normalize_table_name(norm_name, name);

	if (srv_read_only_mode) {
		DBUG_RETURN(HA_ERR_TABLE_READONLY);
	} else if (IS_MAGIC_TABLE_AND_USER_DENIED_ACCESS(norm_name, thd)) {
		DBUG_RETURN(HA_ERR_GENERIC);
	}

	parent_trx = check_trx_exists(thd);

	/* In case MySQL calls this in the middle of a SELECT query, release
	possible adaptive hash latch to avoid deadlocks of threads */

	trx_search_latch_release_if_reserved(parent_trx);

	trx = innobase_trx_allocate(thd);

	name_len = strlen(name);

	ut_a(name_len < 1000);

	/* Either the transaction is already flagged as a locking transaction
	or it hasn't been started yet. */

	ut_a(!trx_is_started(trx) || trx->will_lock > 0);

	/* We are doing a DDL operation. */
	++trx->will_lock;

	/* Drop the table in InnoDB */
	err = row_drop_table_for_mysql(
		norm_name, trx, thd_sql_command(thd) == SQLCOM_DROP_DB);


	if (err == DB_TABLE_NOT_FOUND
	    && innobase_get_lower_case_table_names() == 1) {
		char*	is_part = NULL;
#ifdef __WIN__
		is_part = strstr(norm_name, "#p#");
#else
		is_part = strstr(norm_name, "#P#");
#endif /* __WIN__ */

		if (is_part) {
			char	par_case_name[FN_REFLEN];

#ifndef __WIN__
			/* Check for the table using lower
			case name, including the partition
			separator "P" */
			strcpy(par_case_name, norm_name);
			innobase_casedn_str(par_case_name);
#else
			/* On Windows platfrom, check
			whether there exists table name in
			system table whose name is
			not being normalized to lower case */
			normalize_table_name_low(
				par_case_name, name, FALSE);
#endif
			err = row_drop_table_for_mysql(
				par_case_name, trx,
				thd_sql_command(thd) == SQLCOM_DROP_DB);
		}
	}

	/* Flush the log to reduce probability that the .frm files and
	the InnoDB data dictionary get out-of-sync if the user runs
	with innodb_flush_log_at_trx_commit = 0 */

	log_buffer_flush_to_disk();

	/* Tell the InnoDB server that there might be work for
	utility threads: */

	srv_active_wake_master_thread();

	innobase_commit_low(trx);

	trx_free_for_mysql(trx);

	DBUG_RETURN(convert_error_code_to_mysql(err, 0, NULL));
}

/*****************************************************************//**
Removes all tables in the named database inside InnoDB. */
static
void
innobase_drop_database(
/*===================*/
	handlerton*	hton,	/*!< in: handlerton of Innodb */
	char*		path)	/*!< in: database path; inside InnoDB the name
				of the last directory in the path is used as
				the database name: for example, in
				'mysql/data/test' the database name is 'test' */
{
	ulint	len		= 0;
	trx_t*	trx;
	char*	ptr;
	char*	namebuf;
	THD*	thd		= current_thd;

	/* Get the transaction associated with the current thd, or create one
	if not yet created */

	DBUG_ASSERT(hton == innodb_hton_ptr);

	if (srv_read_only_mode) {
		return;
	}

	/* In the Windows plugin, thd = current_thd is always NULL */
	if (thd) {
		trx_t*	parent_trx = check_trx_exists(thd);

		/* In case MySQL calls this in the middle of a SELECT
		query, release possible adaptive hash latch to avoid
		deadlocks of threads */

		trx_search_latch_release_if_reserved(parent_trx);
	}

	ptr = strend(path) - 2;

	while (ptr >= path && *ptr != '\\' && *ptr != '/') {
		ptr--;
		len++;
	}

	ptr++;
	namebuf = (char*) my_malloc((uint) len + 2, MYF(0));

	memcpy(namebuf, ptr, len);
	namebuf[len] = '/';
	namebuf[len + 1] = '\0';
#ifdef	__WIN__
	innobase_casedn_str(namebuf);
#endif
	trx = innobase_trx_allocate(thd);

	/* Either the transaction is already flagged as a locking transaction
	or it hasn't been started yet. */

	ut_a(!trx_is_started(trx) || trx->will_lock > 0);

	/* We are doing a DDL operation. */
	++trx->will_lock;

	row_drop_database_for_mysql(namebuf, trx);

	my_free(namebuf);

	/* Flush the log to reduce probability that the .frm files and
	the InnoDB data dictionary get out-of-sync if the user runs
	with innodb_flush_log_at_trx_commit = 0 */

	log_buffer_flush_to_disk();

	/* Tell the InnoDB server that there might be work for
	utility threads: */

	srv_active_wake_master_thread();

	innobase_commit_low(trx);
	trx_free_for_mysql(trx);
}

/*********************************************************************//**
Renames an InnoDB table.
@return DB_SUCCESS or error code */
static __attribute__((nonnull, warn_unused_result))
dberr_t
innobase_rename_table(
/*==================*/
	trx_t*		trx,	/*!< in: transaction */
	const char*	from,	/*!< in: old name of the table */
	const char*	to)	/*!< in: new name of the table */
{
	dberr_t	error;
	char	norm_to[FN_REFLEN];
	char	norm_from[FN_REFLEN];

	DBUG_ENTER("innobase_rename_table");
	DBUG_ASSERT(trx_get_dict_operation(trx) == TRX_DICT_OP_INDEX);

	ut_ad(!srv_read_only_mode);

	normalize_table_name(norm_to, to);
	normalize_table_name(norm_from, from);

	DEBUG_SYNC_C("innodb_rename_table_ready");

	/* Serialize data dictionary operations with dictionary mutex:
	no deadlocks can occur then in these operations */

	row_mysql_lock_data_dictionary(trx);

	/* Transaction must be flagged as a locking transaction or it hasn't
	been started yet. */

	ut_a(trx->will_lock > 0);

	error = row_rename_table_for_mysql(
		norm_from, norm_to, trx, TRUE);

	if (error != DB_SUCCESS) {
		if (error == DB_TABLE_NOT_FOUND
		    && innobase_get_lower_case_table_names() == 1) {
			char*	is_part = NULL;
#ifdef __WIN__
			is_part = strstr(norm_from, "#p#");
#else
			is_part = strstr(norm_from, "#P#");
#endif /* __WIN__ */

			if (is_part) {
				char	par_case_name[FN_REFLEN];
#ifndef __WIN__
				/* Check for the table using lower
				case name, including the partition
				separator "P" */
				strcpy(par_case_name, norm_from);
				innobase_casedn_str(par_case_name);
#else
				/* On Windows platfrom, check
				whether there exists table name in
				system table whose name is
				not being normalized to lower case */
				normalize_table_name_low(
					par_case_name, from, FALSE);
#endif
				error = row_rename_table_for_mysql(
					par_case_name, norm_to, trx, TRUE);
			}
		}

		if (error != DB_SUCCESS) {
			if (!srv_read_only_mode) {
				FILE* ef = dict_foreign_err_file;

				fputs("InnoDB: Renaming table ", ef);
				ut_print_name(ef, trx, TRUE, norm_from);
				fputs(" to ", ef);
				ut_print_name(ef, trx, TRUE, norm_to);
				fputs(" failed!\n", ef);
			}
		} else {
#ifndef __WIN__
			sql_print_warning("Rename partition table %s "
					  "succeeds after converting to lower "
					  "case. The table may have "
					  "been moved from a case "
					  "in-sensitive file system.\n",
					  norm_from);
#else
			sql_print_warning("Rename partition table %s "
					  "succeeds after skipping the step to "
					  "lower case the table name. "
					  "The table may have been "
					  "moved from a case sensitive "
					  "file system.\n",
					  norm_from);
#endif /* __WIN__ */
		}
	}

	row_mysql_unlock_data_dictionary(trx);

	/* Flush the log to reduce probability that the .frm
	files and the InnoDB data dictionary get out-of-sync
	if the user runs with innodb_flush_log_at_trx_commit = 0 */

	log_buffer_flush_to_disk();

	DBUG_RETURN(error);
}

/*********************************************************************//**
Renames an InnoDB table.
@return	0 or error code */
UNIV_INTERN
int
ha_innobase::rename_table(
/*======================*/
	const char*	from,	/*!< in: old name of the table */
	const char*	to)	/*!< in: new name of the table */
{
	trx_t*	trx;
	dberr_t	error;
	trx_t*	parent_trx;
	THD*	thd		= ha_thd();

	DBUG_ENTER("ha_innobase::rename_table");

	if (srv_read_only_mode) {
		ib_senderrf(thd, IB_LOG_LEVEL_WARN, ER_READ_ONLY_MODE);
		DBUG_RETURN(HA_ERR_TABLE_READONLY);
	}

	/* Get the transaction associated with the current thd, or create one
	if not yet created */

	parent_trx = check_trx_exists(thd);

	/* In case MySQL calls this in the middle of a SELECT query, release
	possible adaptive hash latch to avoid deadlocks of threads */

	trx_search_latch_release_if_reserved(parent_trx);

	trx = innobase_trx_allocate(thd);

	/* We are doing a DDL operation. */
	++trx->will_lock;
	trx_set_dict_operation(trx, TRX_DICT_OP_INDEX);

	error = innobase_rename_table(trx, from, to);

	DEBUG_SYNC(thd, "after_innobase_rename_table");

	/* Tell the InnoDB server that there might be work for
	utility threads: */

	srv_active_wake_master_thread();

	innobase_commit_low(trx);
	trx_free_for_mysql(trx);

	if (error == DB_SUCCESS) {
		char	norm_from[MAX_FULL_NAME_LEN];
		char	norm_to[MAX_FULL_NAME_LEN];
		char	errstr[512];
		dberr_t	ret;

		normalize_table_name(norm_from, from);
		normalize_table_name(norm_to, to);

		ret = dict_stats_rename_table(norm_from, norm_to,
					      errstr, sizeof(errstr));

		if (ret != DB_SUCCESS) {
			ut_print_timestamp(stderr);
			fprintf(stderr, " InnoDB: %s\n", errstr);

			push_warning(thd, Sql_condition::SL_WARNING,
				     ER_LOCK_WAIT_TIMEOUT, errstr);
		}
	}

	/* Add a special case to handle the Duplicated Key error
	and return DB_ERROR instead.
	This is to avoid a possible SIGSEGV error from mysql error
	handling code. Currently, mysql handles the Duplicated Key
	error by re-entering the storage layer and getting dup key
	info by calling get_dup_key(). This operation requires a valid
	table handle ('row_prebuilt_t' structure) which could no
	longer be available in the error handling stage. The suggested
	solution is to report a 'table exists' error message (since
	the dup key error here is due to an existing table whose name
	is the one we are trying to rename to) and return the generic
	error code. */
	if (error == DB_DUPLICATE_KEY) {
		my_error(ER_TABLE_EXISTS_ERROR, MYF(0), to);

		error = DB_ERROR;
	}

	DBUG_RETURN(convert_error_code_to_mysql(error, 0, NULL));
}

/*********************************************************************//**
Estimates the number of index records in a range.
@return	estimated number of rows */
UNIV_INTERN
ha_rows
ha_innobase::records_in_range(
/*==========================*/
	uint			keynr,		/*!< in: index number */
	key_range		*min_key,	/*!< in: start key value of the
						range, may also be 0 */
	key_range		*max_key)	/*!< in: range end key val, may
						also be 0 */
{
	KEY*		key;
	dict_index_t*	index;
	dtuple_t*	range_start;
	dtuple_t*	range_end;
	ib_int64_t	n_rows;
	ulint		mode1;
	ulint		mode2;
	mem_heap_t*	heap;

	DBUG_ENTER("records_in_range");

	ut_a(prebuilt->trx == thd_to_trx(ha_thd()));

	prebuilt->trx->op_info = (char*)"estimating records in index range";

	/* In case MySQL calls this in the middle of a SELECT query, release
	possible adaptive hash latch to avoid deadlocks of threads */

	trx_search_latch_release_if_reserved(prebuilt->trx);

	active_index = keynr;

	key = table->key_info + active_index;

	index = innobase_get_index(keynr);

	/* There exists possibility of not being able to find requested
	index due to inconsistency between MySQL and InoDB dictionary info.
	Necessary message should have been printed in innobase_get_index() */
	if (UNIV_UNLIKELY(!index)) {
		n_rows = HA_POS_ERROR;
		goto func_exit;
	}
	if (dict_index_is_corrupted(index)) {
		n_rows = HA_ERR_INDEX_CORRUPT;
		goto func_exit;
	}
	if (UNIV_UNLIKELY(!row_merge_is_index_usable(prebuilt->trx, index))) {
		n_rows = HA_ERR_TABLE_DEF_CHANGED;
		goto func_exit;
	}

	heap = mem_heap_create(2 * (key->actual_key_parts * sizeof(dfield_t)
				    + sizeof(dtuple_t)));

	range_start = dtuple_create(heap, key->actual_key_parts);
	dict_index_copy_types(range_start, index, key->actual_key_parts);

	range_end = dtuple_create(heap, key->actual_key_parts);
	dict_index_copy_types(range_end, index, key->actual_key_parts);

	row_sel_convert_mysql_key_to_innobase(
				range_start,
				srch_key_val1, sizeof(srch_key_val1),
				index,
				(byte*) (min_key ? min_key->key :
					 (const uchar*) 0),
				(ulint) (min_key ? min_key->length : 0),
				prebuilt->trx);
	DBUG_ASSERT(min_key
		    ? range_start->n_fields > 0
		    : range_start->n_fields == 0);

	row_sel_convert_mysql_key_to_innobase(
				range_end,
				srch_key_val2, sizeof(srch_key_val2),
				index,
				(byte*) (max_key ? max_key->key :
					 (const uchar*) 0),
				(ulint) (max_key ? max_key->length : 0),
				prebuilt->trx);
	DBUG_ASSERT(max_key
		    ? range_end->n_fields > 0
		    : range_end->n_fields == 0);

	mode1 = convert_search_mode_to_innobase(min_key ? min_key->flag :
						HA_READ_KEY_EXACT);
	mode2 = convert_search_mode_to_innobase(max_key ? max_key->flag :
						HA_READ_KEY_EXACT);

	if (mode1 != PAGE_CUR_UNSUPP && mode2 != PAGE_CUR_UNSUPP) {

		n_rows = btr_estimate_n_rows_in_range(index, range_start,
						      mode1, range_end,
						      mode2);
	} else {

		n_rows = HA_POS_ERROR;
	}

	mem_heap_free(heap);

func_exit:

	prebuilt->trx->op_info = (char*)"";

	/* The MySQL optimizer seems to believe an estimate of 0 rows is
	always accurate and may return the result 'Empty set' based on that.
	The accuracy is not guaranteed, and even if it were, for a locking
	read we should anyway perform the search to set the next-key lock.
	Add 1 to the value to make sure MySQL does not make the assumption! */

	if (n_rows == 0) {
		n_rows = 1;
	}

	DBUG_RETURN((ha_rows) n_rows);
}

/*********************************************************************//**
Gives an UPPER BOUND to the number of rows in a table. This is used in
filesort.cc.
@return	upper bound of rows */
UNIV_INTERN
ha_rows
ha_innobase::estimate_rows_upper_bound()
/*====================================*/
{
	const dict_index_t*	index;
	ulonglong		estimate;
	ulonglong		local_data_file_length;
	ulint			stat_n_leaf_pages;

	DBUG_ENTER("estimate_rows_upper_bound");

	/* We do not know if MySQL can call this function before calling
	external_lock(). To be safe, update the thd of the current table
	handle. */

	update_thd(ha_thd());

	prebuilt->trx->op_info = "calculating upper bound for table rows";

	/* In case MySQL calls this in the middle of a SELECT query, release
	possible adaptive hash latch to avoid deadlocks of threads */

	trx_search_latch_release_if_reserved(prebuilt->trx);

	index = dict_table_get_first_index(prebuilt->table);

	stat_n_leaf_pages = index->stat_n_leaf_pages;

	ut_a(stat_n_leaf_pages > 0);

	local_data_file_length =
		((ulonglong) stat_n_leaf_pages) * UNIV_PAGE_SIZE;

	/* Calculate a minimum length for a clustered index record and from
	that an upper bound for the number of rows. Since we only calculate
	new statistics in row0mysql.cc when a table has grown by a threshold
	factor, we must add a safety factor 2 in front of the formula below. */

	estimate = 2 * local_data_file_length
		/ dict_index_calc_min_rec_len(index);

	prebuilt->trx->op_info = "";

	DBUG_RETURN((ha_rows) estimate);
}

/*********************************************************************//**
How many seeks it will take to read through the table. This is to be
comparable to the number returned by records_in_range so that we can
decide if we should scan the table or use keys.
@return	estimated time measured in disk seeks */
UNIV_INTERN
double
ha_innobase::scan_time()
/*====================*/
{
	/* Since MySQL seems to favor table scans too much over index
	searches, we pretend that a sequential read takes the same time
	as a random disk read, that is, we do not divide the following
	by 10, which would be physically realistic. */

	/* The locking below is disabled for performance reasons. Without
	it we could end up returning uninitialized value to the caller,
	which in the worst case could make some query plan go bogus or
	issue a Valgrind warning. */
#if 0
	/* avoid potential lock order violation with dict_table_stats_lock()
	below */
	update_thd(ha_thd());
	trx_search_latch_release_if_reserved(prebuilt->trx);
#endif

	ulint	stat_clustered_index_size;

#if 0
	dict_table_stats_lock(prebuilt->table, RW_S_LATCH);
#endif

	ut_a(prebuilt->table->stat_initialized);

	stat_clustered_index_size = prebuilt->table->stat_clustered_index_size;

#if 0
	dict_table_stats_unlock(prebuilt->table, RW_S_LATCH);
#endif

	return((double) stat_clustered_index_size);
}

/******************************************************************//**
Calculate the time it takes to read a set of ranges through an index
This enables us to optimise reads for clustered indexes.
@return	estimated time measured in disk seeks */
UNIV_INTERN
double
ha_innobase::read_time(
/*===================*/
	uint	index,	/*!< in: key number */
	uint	ranges,	/*!< in: how many ranges */
	ha_rows rows)	/*!< in: estimated number of rows in the ranges */
{
	ha_rows total_rows;
	double	time_for_scan;

	if (index != table->s->primary_key) {
		/* Not clustered */
		return(handler::read_time(index, ranges, rows));
	}

	if (rows <= 2) {

		return((double) rows);
	}

	/* Assume that the read time is proportional to the scan time for all
	rows + at most one seek per range. */

	time_for_scan = scan_time();

	if ((total_rows = estimate_rows_upper_bound()) < rows) {

		return(time_for_scan);
	}

	return(ranges + (double) rows / (double) total_rows * time_for_scan);
}

/******************************************************************//**
Return the size of the InnoDB memory buffer. */
UNIV_INTERN
longlong
ha_innobase::get_memory_buffer_size() const
/*=======================================*/
{
	return(innobase_buffer_pool_size);
}

/*********************************************************************//**
Calculates the key number used inside MySQL for an Innobase index. We will
first check the "index translation table" for a match of the index to get
the index number. If there does not exist an "index translation table",
or not able to find the index in the translation table, then we will fall back
to the traditional way of looping through dict_index_t list to find a
match. In this case, we have to take into account if we generated a
default clustered index for the table
@return the key number used inside MySQL */
static
int
innobase_get_mysql_key_number_for_index(
/*====================================*/
	INNOBASE_SHARE*		share,	/*!< in: share structure for index
					translation table. */
	const TABLE*		table,	/*!< in: table in MySQL data
					dictionary */
	dict_table_t*		ib_table,/*!< in: table in Innodb data
					dictionary */
	const dict_index_t*	index)	/*!< in: index */
{
	const dict_index_t*	ind;
	unsigned int		i;

 	ut_a(index);

	/* If index does not belong to the table object of share structure
	(ib_table comes from the share structure) search the index->table
	object instead */
	if (index->table != ib_table) {
		i = 0;
		ind = dict_table_get_first_index(index->table);

		while (index != ind) {
			ind = dict_table_get_next_index(ind);
			i++;
		}

		if (row_table_got_default_clust_index(index->table)) {
			ut_a(i > 0);
			i--;
		}

		return(i);
	}

	/* If index translation table exists, we will first check
	the index through index translation table for a match. */
	if (share->idx_trans_tbl.index_mapping) {
		for (i = 0; i < share->idx_trans_tbl.index_count; i++) {
			if (share->idx_trans_tbl.index_mapping[i] == index) {
				return(i);
			}
		}

		/* Print an error message if we cannot find the index
		in the "index translation table". */
		if (*index->name != TEMP_INDEX_PREFIX) {
			sql_print_error("Cannot find index %s in InnoDB index "
					"translation table.", index->name);
		}
	}

	/* If we do not have an "index translation table", or not able
	to find the index in the translation table, we'll directly find
	matching index with information from mysql TABLE structure and
	InnoDB dict_index_t list */
	for (i = 0; i < table->s->keys; i++) {
		ind = dict_table_get_index_on_name(
			ib_table, table->key_info[i].name);

		if (index == ind) {
			return(i);
		}
	}

	/* Loop through each index of the table and lock them */
	for (ind = dict_table_get_first_index(ib_table);
	     ind != NULL;
	     ind = dict_table_get_next_index(ind)) {
		if (index == ind) {
			/* Temp index is internal to InnoDB, that is
			not present in the MySQL index list, so no
			need to print such mismatch warning. */
			if (*(index->name) != TEMP_INDEX_PREFIX) {
				sql_print_warning(
					"Find index %s in InnoDB index list "
					"but not its MySQL index number "
					"It could be an InnoDB internal index.",
					index->name);
			}
			return(-1);
		}
	}

	ut_error;

	return(-1);
}

/*********************************************************************//**
Calculate Record Per Key value. Need to exclude the NULL value if
innodb_stats_method is set to "nulls_ignored"
@return estimated record per key value */
static
ha_rows
innodb_rec_per_key(
/*===============*/
	dict_index_t*	index,		/*!< in: dict_index_t structure */
	ulint		i,		/*!< in: the column we are
					calculating rec per key */
	ha_rows		records)	/*!< in: estimated total records */
{
	ha_rows		rec_per_key;
	ib_uint64_t	n_diff;

	ut_a(index->table->stat_initialized);

	ut_ad(i < dict_index_get_n_unique(index));

	n_diff = index->stat_n_diff_key_vals[i];

	if (n_diff == 0) {

		rec_per_key = records;
	} else if (srv_innodb_stats_method == SRV_STATS_NULLS_IGNORED) {
		ib_uint64_t	n_null;
		ib_uint64_t	n_non_null;

		n_non_null = index->stat_n_non_null_key_vals[i];

		/* In theory, index->stat_n_non_null_key_vals[i]
		should always be less than the number of records.
		Since this is statistics value, the value could
		have slight discrepancy. But we will make sure
		the number of null values is not a negative number. */
		if (records < n_non_null) {
			n_null = 0;
		} else {
			n_null = records - n_non_null;
		}

		/* If the number of NULL values is the same as or
		large than that of the distinct values, we could
		consider that the table consists mostly of NULL value.
		Set rec_per_key to 1. */
		if (n_diff <= n_null) {
			rec_per_key = 1;
		} else {
			/* Need to exclude rows with NULL values from
			rec_per_key calculation */
			rec_per_key = (ha_rows)
				((records - n_null) / (n_diff - n_null));
		}
	} else {
		DEBUG_SYNC_C("after_checking_for_0");
		rec_per_key = (ha_rows) (records / n_diff);
	}

	return(rec_per_key);
}

/*********************************************************************//**
Returns statistics information of the table to the MySQL interpreter,
in various fields of the handle object.
@return HA_ERR_* error code or 0 */
UNIV_INTERN
int
ha_innobase::info_low(
/*==================*/
	uint	flag,	/*!< in: what information is requested */
	bool	is_analyze)
{
	dict_table_t*	ib_table;
	ha_rows		rec_per_key;
	ib_uint64_t	n_rows;
	char		path[FN_REFLEN];
	os_file_stat_t	stat_info;

	DBUG_ENTER("info");

	/* If we are forcing recovery at a high level, we will suppress
	statistics calculation on tables, because that may crash the
	server if an index is badly corrupted. */

	/* We do not know if MySQL can call this function before calling
	external_lock(). To be safe, update the thd of the current table
	handle. */

	update_thd(ha_thd());

	/* In case MySQL calls this in the middle of a SELECT query, release
	possible adaptive hash latch to avoid deadlocks of threads */

	prebuilt->trx->op_info = (char*)"returning various info to MySQL";

	trx_search_latch_release_if_reserved(prebuilt->trx);

	ib_table = prebuilt->table;
	DBUG_ASSERT(ib_table->n_ref_count > 0);

	if (flag & HA_STATUS_TIME) {
		if (is_analyze || innobase_stats_on_metadata) {

			dict_stats_upd_option_t	opt;
			dberr_t			ret;

			prebuilt->trx->op_info = "updating table statistics";

			if (dict_stats_is_persistent_enabled(ib_table)) {

				ut_ad(!srv_read_only_mode);

				if (is_analyze) {
					opt = DICT_STATS_RECALC_PERSISTENT;
				} else {
					/* This is e.g. 'SHOW INDEXES', fetch
					the persistent stats from disk. */
					opt = DICT_STATS_FETCH_ONLY_IF_NOT_IN_MEMORY;
				}
			} else {
				opt = DICT_STATS_RECALC_TRANSIENT;
			}

			ut_ad(!mutex_own(&dict_sys->mutex));
			ret = dict_stats_update(ib_table, opt);

			if (ret != DB_SUCCESS) {
				prebuilt->trx->op_info = "";
				DBUG_RETURN(HA_ERR_GENERIC);
			}

			prebuilt->trx->op_info =
				"returning various info to MySQL";
		}

		my_snprintf(path, sizeof(path), "%s/%s%s",
			    mysql_data_home, ib_table->name, reg_ext);

		unpack_filename(path,path);

		/* Note that we do not know the access time of the table,
		nor the CHECK TABLE time, nor the UPDATE or INSERT time. */

		if (os_file_get_status(path, &stat_info, false) == DB_SUCCESS) {
			stats.create_time = (ulong) stat_info.ctime;
		}
	}

	if (flag & HA_STATUS_VARIABLE) {

		ulint	page_size;
		ulint	stat_clustered_index_size;
		ulint	stat_sum_of_other_index_sizes;

		if (!(flag & HA_STATUS_NO_LOCK)) {
			dict_table_stats_lock(ib_table, RW_S_LATCH);
		}

		ut_a(ib_table->stat_initialized);

		n_rows = ib_table->stat_n_rows;

		stat_clustered_index_size
			= ib_table->stat_clustered_index_size;

		stat_sum_of_other_index_sizes
			= ib_table->stat_sum_of_other_index_sizes;

		if (!(flag & HA_STATUS_NO_LOCK)) {
			dict_table_stats_unlock(ib_table, RW_S_LATCH);
		}

		/*
		The MySQL optimizer seems to assume in a left join that n_rows
		is an accurate estimate if it is zero. Of course, it is not,
		since we do not have any locks on the rows yet at this phase.
		Since SHOW TABLE STATUS seems to call this function with the
		HA_STATUS_TIME flag set, while the left join optimizer does not
		set that flag, we add one to a zero value if the flag is not
		set. That way SHOW TABLE STATUS will show the best estimate,
		while the optimizer never sees the table empty. */

		if (n_rows == 0 && !(flag & HA_STATUS_TIME)) {
			n_rows++;
		}

		/* Fix bug#40386: Not flushing query cache after truncate.
		n_rows can not be 0 unless the table is empty, set to 1
		instead. The original problem of bug#29507 is actually
		fixed in the server code. */
		if (thd_sql_command(user_thd) == SQLCOM_TRUNCATE) {

			n_rows = 1;

			/* We need to reset the prebuilt value too, otherwise
			checks for values greater than the last value written
			to the table will fail and the autoinc counter will
			not be updated. This will force write_row() into
			attempting an update of the table's AUTOINC counter. */

			prebuilt->autoinc_last_value = 0;
		}

		page_size = dict_table_zip_size(ib_table);
		if (page_size == 0) {
			page_size = UNIV_PAGE_SIZE;
		}

		stats.records = (ha_rows) n_rows;
		stats.deleted = 0;
		stats.data_file_length
			= ((ulonglong) stat_clustered_index_size)
			* page_size;
		stats.index_file_length
			= ((ulonglong) stat_sum_of_other_index_sizes)
			* page_size;

		/* Since fsp_get_available_space_in_free_extents() is
		acquiring latches inside InnoDB, we do not call it if we
		are asked by MySQL to avoid locking. Another reason to
		avoid the call is that it uses quite a lot of CPU.
		See Bug#38185. */
		if (flag & HA_STATUS_NO_LOCK
		    || !(flag & HA_STATUS_VARIABLE_EXTRA)) {
			/* We do not update delete_length if no
			locking is requested so the "old" value can
			remain. delete_length is initialized to 0 in
			the ha_statistics' constructor. Also we only
			need delete_length to be set when
			HA_STATUS_VARIABLE_EXTRA is set */
		} else if (UNIV_UNLIKELY
			   (srv_force_recovery >= SRV_FORCE_NO_IBUF_MERGE)) {
			/* Avoid accessing the tablespace if
			innodb_crash_recovery is set to a high value. */
			stats.delete_length = 0;
		} else {
			ullint	avail_space;

			avail_space = fsp_get_available_space_in_free_extents(
				ib_table->space);

			if (avail_space == ULLINT_UNDEFINED) {
				THD*	thd;
				char	errbuf[MYSYS_STRERROR_SIZE];

				thd = ha_thd();

				push_warning_printf(
					thd,
					Sql_condition::SL_WARNING,
					ER_CANT_GET_STAT,
					"InnoDB: Trying to get the free "
					"space for table %s but its "
					"tablespace has been discarded or "
					"the .ibd file is missing. Setting "
					"the free space to zero. "
					"(errno: %d - %s)",
					ib_table->name, errno,
					my_strerror(errbuf, sizeof(errbuf),
						    errno));

				stats.delete_length = 0;
			} else {
				stats.delete_length = avail_space * 1024;
			}
		}

		stats.check_time = 0;
		stats.mrr_length_per_rec = ref_length + sizeof(void*);

		if (stats.records == 0) {
			stats.mean_rec_length = 0;
		} else {
			stats.mean_rec_length = (ulong)
				(stats.data_file_length / stats.records);
		}
	}

	if (flag & HA_STATUS_CONST) {
		ulong	i;
		/* Verify the number of index in InnoDB and MySQL
		matches up. If prebuilt->clust_index_was_generated
		holds, InnoDB defines GEN_CLUST_INDEX internally */
		ulint	num_innodb_index = UT_LIST_GET_LEN(ib_table->indexes)
			- prebuilt->clust_index_was_generated;
		if (table->s->keys < num_innodb_index) {
			/* If there are too many indexes defined
			inside InnoDB, ignore those that are being
			created, because MySQL will only consider
			the fully built indexes here. */

			for (const dict_index_t* index
				     = UT_LIST_GET_FIRST(ib_table->indexes);
			     index != NULL;
			     index = UT_LIST_GET_NEXT(indexes, index)) {

				/* First, online index creation is
				completed inside InnoDB, and then
				MySQL attempts to upgrade the
				meta-data lock so that it can rebuild
				the .frm file. If we get here in that
				time frame, dict_index_is_online_ddl()
				would not hold and the index would
				still not be included in TABLE_SHARE. */
				if (*index->name == TEMP_INDEX_PREFIX) {
					num_innodb_index--;
				}
			}

			if (table->s->keys < num_innodb_index
			    && innobase_fts_check_doc_id_index(
				    ib_table, NULL, NULL)
			    == FTS_EXIST_DOC_ID_INDEX) {
				num_innodb_index--;
			}
		}

		if (table->s->keys != num_innodb_index) {
			sql_print_error("InnoDB: Table %s contains %lu "
					"indexes inside InnoDB, which "
					"is different from the number of "
					"indexes %u defined in the MySQL ",
					ib_table->name, num_innodb_index,
					table->s->keys);
		}

		if (!(flag & HA_STATUS_NO_LOCK)) {
			dict_table_stats_lock(ib_table, RW_S_LATCH);
		}

		ut_a(ib_table->stat_initialized);

		for (i = 0; i < table->s->keys; i++) {
			ulong	j;
			/* We could get index quickly through internal
			index mapping with the index translation table.
			The identity of index (match up index name with
			that of table->key_info[i]) is already verified in
			innobase_get_index().  */
			dict_index_t* index = innobase_get_index(i);

			if (index == NULL) {
				sql_print_error("Table %s contains fewer "
						"indexes inside InnoDB than "
						"are defined in the MySQL "
						".frm file. Have you mixed up "
						".frm files from different "
						"installations? See "
						REFMAN
						"innodb-troubleshooting.html\n",
						ib_table->name);
				break;
			}

			for (j = 0; j < table->key_info[i].actual_key_parts; j++) {

				if (table->key_info[i].flags & HA_FULLTEXT) {
					/* The whole concept has no validity
					for FTS indexes. */
					table->key_info[i].rec_per_key[j] = 1;
					continue;
				}

				if (j + 1 > index->n_uniq) {
					sql_print_error(
						"Index %s of %s has %lu columns"
					        " unique inside InnoDB, but "
						"MySQL is asking statistics for"
					        " %lu columns. Have you mixed "
						"up .frm files from different "
					       	"installations? "
						"See " REFMAN
						"innodb-troubleshooting.html\n",
						index->name,
						ib_table->name,
						(unsigned long)
						index->n_uniq, j + 1);
					break;
				}

				rec_per_key = innodb_rec_per_key(
					index, j, stats.records);

				/* Since MySQL seems to favor table scans
				too much over index searches, we pretend
				index selectivity is 2 times better than
				our estimate: */

				rec_per_key = rec_per_key / 2;

				if (rec_per_key == 0) {
					rec_per_key = 1;
				}

				table->key_info[i].rec_per_key[j] =
				  rec_per_key >= ~(ulong) 0 ? ~(ulong) 0 :
				  (ulong) rec_per_key;
			}
		}

		if (!(flag & HA_STATUS_NO_LOCK)) {
			dict_table_stats_unlock(ib_table, RW_S_LATCH);
		}
	}

	if (srv_force_recovery >= SRV_FORCE_NO_IBUF_MERGE) {

		goto func_exit;
	}

	if (flag & HA_STATUS_ERRKEY) {
		const dict_index_t*	err_index;

		ut_a(prebuilt->trx);
		ut_a(prebuilt->trx->magic_n == TRX_MAGIC_N);

		err_index = trx_get_error_info(prebuilt->trx);

		if (err_index) {
			errkey = innobase_get_mysql_key_number_for_index(
					share, table, ib_table, err_index);
		} else {
			errkey = (unsigned int) (
				(prebuilt->trx->error_key_num
				 == ULINT_UNDEFINED)
					? ~0
					: prebuilt->trx->error_key_num);
		}
	}

	if ((flag & HA_STATUS_AUTO) && table->found_next_number_field) {
		stats.auto_increment_value = innobase_peek_autoinc();
	}

func_exit:
	prebuilt->trx->op_info = (char*)"";

	DBUG_RETURN(0);
}

/*********************************************************************//**
Returns statistics information of the table to the MySQL interpreter,
in various fields of the handle object.
@return HA_ERR_* error code or 0 */
UNIV_INTERN
int
ha_innobase::info(
/*==============*/
	uint	flag)	/*!< in: what information is requested */
{
	return(this->info_low(flag, false /* not ANALYZE */));
}

/**********************************************************************//**
Updates index cardinalities of the table, based on random dives into
each index tree. This does NOT calculate exact statistics on the table.
@return	HA_ADMIN_* error code or HA_ADMIN_OK */
UNIV_INTERN
int
ha_innobase::analyze(
/*=================*/
	THD*		thd,		/*!< in: connection thread handle */
	HA_CHECK_OPT*	check_opt)	/*!< in: currently ignored */
{
	int	ret;

	/* Simply call this->info_low() with all the flags
	and request recalculation of the statistics */
	ret = this->info_low(
		HA_STATUS_TIME | HA_STATUS_CONST | HA_STATUS_VARIABLE,
		true /* this is ANALYZE */);

	if (ret != 0) {
		return(HA_ADMIN_FAILED);
	}

	return(HA_ADMIN_OK);
}

/**********************************************************************//**
This is mapped to "ALTER TABLE tablename ENGINE=InnoDB", which rebuilds
the table in MySQL. */
UNIV_INTERN
int
ha_innobase::optimize(
/*==================*/
	THD*		thd,		/*!< in: connection thread handle */
	HA_CHECK_OPT*	check_opt)	/*!< in: currently ignored */
{
	/*FTS-FIXME: Since MySQL doesn't support engine-specific commands,
	we have to hijack some existing command in order to be able to test
	the new admin commands added in InnoDB's FTS support. For now, we
	use MySQL's OPTIMIZE command, normally mapped to ALTER TABLE in
	InnoDB (so it recreates the table anew), and map it to OPTIMIZE.

	This works OK otherwise, but MySQL locks the entire table during
	calls to OPTIMIZE, which is undesirable. */

	if (innodb_optimize_fulltext_only) {
		if (prebuilt->table->fts && prebuilt->table->fts->cache) {
			fts_sync_table(prebuilt->table);
			fts_optimize_table(prebuilt->table);
		}
		return(HA_ADMIN_OK);
	} else {

		return(HA_ADMIN_TRY_ALTER);
	}
}

/*******************************************************************//**
Tries to check that an InnoDB table is not corrupted. If corruption is
noticed, prints to stderr information about it. In case of corruption
may also assert a failure and crash the server.
@return	HA_ADMIN_CORRUPT or HA_ADMIN_OK */
UNIV_INTERN
int
ha_innobase::check(
/*===============*/
	THD*		thd,		/*!< in: user thread handle */
	HA_CHECK_OPT*	check_opt)	/*!< in: check options, currently
					ignored */
{
	dict_index_t*	index;
	ulint		n_rows;
	ulint		n_rows_in_table	= ULINT_UNDEFINED;
	ibool		is_ok		= TRUE;
	ulint		old_isolation_level;
	ibool		table_corrupted;

	DBUG_ENTER("ha_innobase::check");
	DBUG_ASSERT(thd == ha_thd());
	ut_a(prebuilt->trx);
	ut_a(prebuilt->trx->magic_n == TRX_MAGIC_N);
	ut_a(prebuilt->trx == thd_to_trx(thd));

	if (prebuilt->mysql_template == NULL) {
		/* Build the template; we will use a dummy template
		in index scans done in checking */

		build_template(true);
	}

	if (dict_table_is_discarded(prebuilt->table)) {

		ib_senderrf(
			thd,
			IB_LOG_LEVEL_ERROR,
			ER_TABLESPACE_DISCARDED,
			table->s->table_name.str);

		DBUG_RETURN(HA_ADMIN_CORRUPT);

	} else if (prebuilt->table->ibd_file_missing) {

		ib_senderrf(
			thd, IB_LOG_LEVEL_ERROR,
			ER_TABLESPACE_MISSING,
			table->s->table_name.str);

		DBUG_RETURN(HA_ADMIN_CORRUPT);
	}

	prebuilt->trx->op_info = "checking table";

	old_isolation_level = prebuilt->trx->isolation_level;

	/* We must run the index record counts at an isolation level
	>= READ COMMITTED, because a dirty read can see a wrong number
	of records in some index; to play safe, we use always
	REPEATABLE READ here */

	prebuilt->trx->isolation_level = TRX_ISO_REPEATABLE_READ;

	/* Check whether the table is already marked as corrupted
	before running the check table */
	table_corrupted = prebuilt->table->corrupted;

	/* Reset table->corrupted bit so that check table can proceed to
	do additional check */
	prebuilt->table->corrupted = FALSE;

	/* Enlarge the fatal lock wait timeout during CHECK TABLE. */
	os_increment_counter_by_amount(
		server_mutex,
		srv_fatal_semaphore_wait_threshold,
		SRV_SEMAPHORE_WAIT_EXTENSION);

	for (index = dict_table_get_first_index(prebuilt->table);
	     index != NULL;
	     index = dict_table_get_next_index(index)) {
		char	index_name[MAX_FULL_NAME_LEN + 1];

		/* If this is an index being created or dropped, break */
		if (*index->name == TEMP_INDEX_PREFIX) {
			break;
		} else if (!btr_validate_index(index, prebuilt->trx)) {
			is_ok = FALSE;

			innobase_format_name(
				index_name, sizeof index_name,
				index->name, TRUE);

			push_warning_printf(thd, Sql_condition::SL_WARNING,
					    ER_NOT_KEYFILE,
					    "InnoDB: The B-tree of"
					    " index %s is corrupted.",
					    index_name);
			continue;
		}

		/* Instead of invoking change_active_index(), set up
		a dummy template for non-locking reads, disabling
		access to the clustered index. */
		prebuilt->index = index;

		prebuilt->index_usable = row_merge_is_index_usable(
			prebuilt->trx, prebuilt->index);

		if (UNIV_UNLIKELY(!prebuilt->index_usable)) {
			innobase_format_name(
				index_name, sizeof index_name,
				prebuilt->index->name, TRUE);

			if (dict_index_is_corrupted(prebuilt->index)) {
				push_warning_printf(
					user_thd,
					Sql_condition::SL_WARNING,
					HA_ERR_INDEX_CORRUPT,
					"InnoDB: Index %s is marked as"
					" corrupted",
					index_name);
				is_ok = FALSE;
			} else {
				push_warning_printf(
					thd,
					Sql_condition::SL_WARNING,
					HA_ERR_TABLE_DEF_CHANGED,
					"InnoDB: Insufficient history for"
					" index %s",
					index_name);
			}
			continue;
		}

		prebuilt->sql_stat_start = TRUE;
		prebuilt->template_type = ROW_MYSQL_DUMMY_TEMPLATE;
		prebuilt->n_template = 0;
		prebuilt->need_to_access_clustered = FALSE;

		dtuple_set_n_fields(prebuilt->search_tuple, 0);

		prebuilt->select_lock_type = LOCK_NONE;

		bool check_result = row_check_index_for_mysql(prebuilt, index, &n_rows);
		DBUG_EXECUTE_IF(
			"dict_set_index_corrupted",
			if (!(index->type & DICT_CLUSTERED)) {
				check_result = false;
			});

		if (!check_result) {
			innobase_format_name(
				index_name, sizeof index_name,
				index->name, TRUE);

			push_warning_printf(thd, Sql_condition::SL_WARNING,
					    ER_NOT_KEYFILE,
					    "InnoDB: The B-tree of"
					    " index %s is corrupted.",
					    index_name);
			is_ok = FALSE;
			dict_set_corrupted(
				index, prebuilt->trx, "CHECK TABLE");
		}

		if (thd_killed(user_thd)) {
			break;
		}

#if 0
		fprintf(stderr, "%lu entries in index %s\n", n_rows,
			index->name);
#endif

		if (index == dict_table_get_first_index(prebuilt->table)) {
			n_rows_in_table = n_rows;
		} else if (!(index->type & DICT_FTS)
			   && (n_rows != n_rows_in_table)) {
			push_warning_printf(thd, Sql_condition::SL_WARNING,
					    ER_NOT_KEYFILE,
					    "InnoDB: Index '%-.200s'"
					    " contains %lu entries,"
					    " should be %lu.",
					    index->name,
					    (ulong) n_rows,
					    (ulong) n_rows_in_table);
			is_ok = FALSE;
		}
	}

	if (table_corrupted) {
		/* If some previous operation has marked the table as
		corrupted in memory, and has not propagated such to
		clustered index, we will do so here */
		index = dict_table_get_first_index(prebuilt->table);

		if (!dict_index_is_corrupted(index)) {
			dict_set_corrupted(
				index, prebuilt->trx, "CHECK TABLE");
		}
		prebuilt->table->corrupted = TRUE;
	}

	/* Restore the original isolation level */
	prebuilt->trx->isolation_level = old_isolation_level;

	/* We validate also the whole adaptive hash index for all tables
	at every CHECK TABLE */

	if (!btr_search_validate()) {
		push_warning(thd, Sql_condition::SL_WARNING,
			     ER_NOT_KEYFILE,
			     "InnoDB: The adaptive hash index is corrupted.");
		is_ok = FALSE;
	}

	/* Restore the fatal lock wait timeout after CHECK TABLE. */
	os_decrement_counter_by_amount(
		server_mutex,
		srv_fatal_semaphore_wait_threshold,
		SRV_SEMAPHORE_WAIT_EXTENSION);

	prebuilt->trx->op_info = "";
	if (thd_killed(user_thd)) {
		my_error(ER_QUERY_INTERRUPTED, MYF(0));
	}

	DBUG_RETURN(is_ok ? HA_ADMIN_OK : HA_ADMIN_CORRUPT);
}

/*************************************************************//**
Adds information about free space in the InnoDB tablespace to a table comment
which is printed out when a user calls SHOW TABLE STATUS. Adds also info on
foreign keys.
@return	table comment + InnoDB free space + info on foreign keys */
UNIV_INTERN
char*
ha_innobase::update_table_comment(
/*==============================*/
	const char*	comment)/*!< in: table comment defined by user */
{
	uint	length = (uint) strlen(comment);
	char*	str;
	long	flen;

	/* We do not know if MySQL can call this function before calling
	external_lock(). To be safe, update the thd of the current table
	handle. */

	if (length > 64000 - 3) {
		return((char*) comment); /* string too long */
	}

	update_thd(ha_thd());

	prebuilt->trx->op_info = (char*)"returning table comment";

	/* In case MySQL calls this in the middle of a SELECT query, release
	possible adaptive hash latch to avoid deadlocks of threads */

	trx_search_latch_release_if_reserved(prebuilt->trx);
	str = NULL;

	/* output the data to a temporary file */

	if (!srv_read_only_mode) {

		mutex_enter(&srv_dict_tmpfile_mutex);

		rewind(srv_dict_tmpfile);

		fprintf(srv_dict_tmpfile, "InnoDB free: %llu kB",
			fsp_get_available_space_in_free_extents(
				prebuilt->table->space));

		dict_print_info_on_foreign_keys(
			FALSE, srv_dict_tmpfile, prebuilt->trx,
			prebuilt->table);

		flen = ftell(srv_dict_tmpfile);

		if (flen < 0) {
			flen = 0;
		} else if (length + flen + 3 > 64000) {
			flen = 64000 - 3 - length;
		}

		/* allocate buffer for the full string, and
		read the contents of the temporary file */

		str = (char*) my_malloc(length + flen + 3, MYF(0));

		if (str) {
			char* pos	= str + length;
			if (length) {
				memcpy(str, comment, length);
				*pos++ = ';';
				*pos++ = ' ';
			}
			rewind(srv_dict_tmpfile);
			flen = (uint) fread(pos, 1, flen, srv_dict_tmpfile);
			pos[flen] = 0;
		}

		mutex_exit(&srv_dict_tmpfile_mutex);
	}

	prebuilt->trx->op_info = (char*)"";

	return(str ? str : (char*) comment);
}

/*******************************************************************//**
Gets the foreign key create info for a table stored in InnoDB.
@return own: character string in the form which can be inserted to the
CREATE TABLE statement, MUST be freed with
ha_innobase::free_foreign_key_create_info */
UNIV_INTERN
char*
ha_innobase::get_foreign_key_create_info(void)
/*==========================================*/
{
	long	flen;
	char*	str	= 0;

	ut_a(prebuilt != NULL);

	/* We do not know if MySQL can call this function before calling
	external_lock(). To be safe, update the thd of the current table
	handle. */

	update_thd(ha_thd());

	prebuilt->trx->op_info = (char*)"getting info on foreign keys";

	/* In case MySQL calls this in the middle of a SELECT query,
	release possible adaptive hash latch to avoid
	deadlocks of threads */

	trx_search_latch_release_if_reserved(prebuilt->trx);

	if (!srv_read_only_mode) {
		mutex_enter(&srv_dict_tmpfile_mutex);
		rewind(srv_dict_tmpfile);

		/* Output the data to a temporary file */
		dict_print_info_on_foreign_keys(
			TRUE, srv_dict_tmpfile, prebuilt->trx,
			prebuilt->table);

		prebuilt->trx->op_info = (char*)"";

		flen = ftell(srv_dict_tmpfile);

		if (flen < 0) {
			flen = 0;
		}

		/* Allocate buffer for the string, and
		read the contents of the temporary file */

		str = (char*) my_malloc(flen + 1, MYF(0));

		if (str) {
			rewind(srv_dict_tmpfile);
			flen = (uint) fread(str, 1, flen, srv_dict_tmpfile);
			str[flen] = 0;
		}

		mutex_exit(&srv_dict_tmpfile_mutex);
	}

	return(str);
}


/***********************************************************************//**
Maps a InnoDB foreign key constraint to a equivalent MySQL foreign key info.
@return pointer to foreign key info */
static
FOREIGN_KEY_INFO*
get_foreign_key_info(
/*=================*/
	THD*			thd,		/*!< in: user thread handle */
	dict_foreign_t*		foreign)	/*!< in: foreign key constraint */
{
	FOREIGN_KEY_INFO	f_key_info;
	FOREIGN_KEY_INFO*	pf_key_info;
	uint			i = 0;
	ulint			len;
	char			tmp_buff[NAME_LEN+1];
	char			name_buff[NAME_LEN+1];
	const char*		ptr;
	LEX_STRING*		referenced_key_name;
	LEX_STRING*		name = NULL;

	ptr = dict_remove_db_name(foreign->id);
	f_key_info.foreign_id = thd_make_lex_string(thd, 0, ptr,
						    (uint) strlen(ptr), 1);

	/* Name format: database name, '/', table name, '\0' */

	/* Referenced (parent) database name */
	len = dict_get_db_name_len(foreign->referenced_table_name);
	ut_a(len < sizeof(tmp_buff));
	ut_memcpy(tmp_buff, foreign->referenced_table_name, len);
	tmp_buff[len] = 0;

	len = filename_to_tablename(tmp_buff, name_buff, sizeof(name_buff));
	f_key_info.referenced_db = thd_make_lex_string(thd, 0, name_buff, len, 1);

	/* Referenced (parent) table name */
	ptr = dict_remove_db_name(foreign->referenced_table_name);
	len = filename_to_tablename(ptr, name_buff, sizeof(name_buff));
	f_key_info.referenced_table = thd_make_lex_string(thd, 0, name_buff, len, 1);

	/* Dependent (child) database name */
	len = dict_get_db_name_len(foreign->foreign_table_name);
	ut_a(len < sizeof(tmp_buff));
	ut_memcpy(tmp_buff, foreign->foreign_table_name, len);
	tmp_buff[len] = 0;

	len = filename_to_tablename(tmp_buff, name_buff, sizeof(name_buff));
	f_key_info.foreign_db = thd_make_lex_string(thd, 0, name_buff, len, 1);

	/* Dependent (child) table name */
	ptr = dict_remove_db_name(foreign->foreign_table_name);
	len = filename_to_tablename(ptr, name_buff, sizeof(name_buff));
	f_key_info.foreign_table = thd_make_lex_string(thd, 0, name_buff, len, 1);

	do {
		ptr = foreign->foreign_col_names[i];
		name = thd_make_lex_string(thd, name, ptr,
					   (uint) strlen(ptr), 1);
		f_key_info.foreign_fields.push_back(name);
		ptr = foreign->referenced_col_names[i];
		name = thd_make_lex_string(thd, name, ptr,
					   (uint) strlen(ptr), 1);
		f_key_info.referenced_fields.push_back(name);
	} while (++i < foreign->n_fields);

	if (foreign->type & DICT_FOREIGN_ON_DELETE_CASCADE) {
		len = 7;
		ptr = "CASCADE";
	} else if (foreign->type & DICT_FOREIGN_ON_DELETE_SET_NULL) {
		len = 8;
		ptr = "SET NULL";
	} else if (foreign->type & DICT_FOREIGN_ON_DELETE_NO_ACTION) {
		len = 9;
		ptr = "NO ACTION";
	} else {
		len = 8;
		ptr = "RESTRICT";
	}

	f_key_info.delete_method = thd_make_lex_string(thd,
						       f_key_info.delete_method,
						       ptr, len, 1);

	if (foreign->type & DICT_FOREIGN_ON_UPDATE_CASCADE) {
		len = 7;
		ptr = "CASCADE";
	} else if (foreign->type & DICT_FOREIGN_ON_UPDATE_SET_NULL) {
		len = 8;
		ptr = "SET NULL";
	} else if (foreign->type & DICT_FOREIGN_ON_UPDATE_NO_ACTION) {
		len = 9;
		ptr = "NO ACTION";
	} else {
		len = 8;
		ptr = "RESTRICT";
	}

	f_key_info.update_method = thd_make_lex_string(thd,
						       f_key_info.update_method,
						       ptr, len, 1);

	if (foreign->referenced_index && foreign->referenced_index->name) {
		referenced_key_name = thd_make_lex_string(thd,
					f_key_info.referenced_key_name,
					foreign->referenced_index->name,
					 (uint) strlen(foreign->referenced_index->name),
					1);
	} else {
		referenced_key_name = NULL;
	}

	f_key_info.referenced_key_name = referenced_key_name;

	pf_key_info = (FOREIGN_KEY_INFO*) thd_memdup(thd, &f_key_info,
						      sizeof(FOREIGN_KEY_INFO));

	return(pf_key_info);
}

/*******************************************************************//**
Gets the list of foreign keys in this table.
@return always 0, that is, always succeeds */
UNIV_INTERN
int
ha_innobase::get_foreign_key_list(
/*==============================*/
	THD*			thd,		/*!< in: user thread handle */
	List<FOREIGN_KEY_INFO>*	f_key_list)	/*!< out: foreign key list */
{
	FOREIGN_KEY_INFO*	pf_key_info;
	dict_foreign_t*		foreign;

	ut_a(prebuilt != NULL);
	update_thd(ha_thd());

	prebuilt->trx->op_info = "getting list of foreign keys";

	trx_search_latch_release_if_reserved(prebuilt->trx);

	mutex_enter(&(dict_sys->mutex));

	for (foreign = UT_LIST_GET_FIRST(prebuilt->table->foreign_list);
	     foreign != NULL;
	     foreign = UT_LIST_GET_NEXT(foreign_list, foreign)) {
		pf_key_info = get_foreign_key_info(thd, foreign);
		if (pf_key_info) {
			f_key_list->push_back(pf_key_info);
		}
	}

	mutex_exit(&(dict_sys->mutex));

	prebuilt->trx->op_info = "";

	return(0);
}

/*******************************************************************//**
Gets the set of foreign keys where this table is the referenced table.
@return always 0, that is, always succeeds */
UNIV_INTERN
int
ha_innobase::get_parent_foreign_key_list(
/*=====================================*/
	THD*			thd,		/*!< in: user thread handle */
	List<FOREIGN_KEY_INFO>*	f_key_list)	/*!< out: foreign key list */
{
	FOREIGN_KEY_INFO*	pf_key_info;
	dict_foreign_t*		foreign;

	ut_a(prebuilt != NULL);
	update_thd(ha_thd());

	prebuilt->trx->op_info = "getting list of referencing foreign keys";

	trx_search_latch_release_if_reserved(prebuilt->trx);

	mutex_enter(&(dict_sys->mutex));

	for (foreign = UT_LIST_GET_FIRST(prebuilt->table->referenced_list);
	     foreign != NULL;
	     foreign = UT_LIST_GET_NEXT(referenced_list, foreign)) {
		pf_key_info = get_foreign_key_info(thd, foreign);
		if (pf_key_info) {
			f_key_list->push_back(pf_key_info);
		}
	}

	mutex_exit(&(dict_sys->mutex));

	prebuilt->trx->op_info = "";

	return(0);
}

/*****************************************************************//**
Checks if ALTER TABLE may change the storage engine of the table.
Changing storage engines is not allowed for tables for which there
are foreign key constraints (parent or child tables).
@return	TRUE if can switch engines */
UNIV_INTERN
bool
ha_innobase::can_switch_engines(void)
/*=================================*/
{
	bool	can_switch;

	DBUG_ENTER("ha_innobase::can_switch_engines");
	update_thd();

	prebuilt->trx->op_info =
			"determining if there are foreign key constraints";
	row_mysql_freeze_data_dictionary(prebuilt->trx);

	can_switch = !UT_LIST_GET_FIRST(prebuilt->table->referenced_list)
			&& !UT_LIST_GET_FIRST(prebuilt->table->foreign_list);

	row_mysql_unfreeze_data_dictionary(prebuilt->trx);
	prebuilt->trx->op_info = "";

	DBUG_RETURN(can_switch);
}

/*******************************************************************//**
Checks if a table is referenced by a foreign key. The MySQL manual states that
a REPLACE is either equivalent to an INSERT, or DELETE(s) + INSERT. Only a
delete is then allowed internally to resolve a duplicate key conflict in
REPLACE, not an update.
@return	> 0 if referenced by a FOREIGN KEY */
UNIV_INTERN
uint
ha_innobase::referenced_by_foreign_key(void)
/*========================================*/
{
	if (dict_table_is_referenced_by_foreign_key(prebuilt->table)) {

		return(1);
	}

	return(0);
}

/*******************************************************************//**
Frees the foreign key create info for a table stored in InnoDB, if it is
non-NULL. */
UNIV_INTERN
void
ha_innobase::free_foreign_key_create_info(
/*======================================*/
	char*	str)	/*!< in, own: create info string to free */
{
	if (str) {
		my_free(str);
	}
}

/*******************************************************************//**
Tells something additional to the handler about how to do things.
@return	0 or error number */
UNIV_INTERN
int
ha_innobase::extra(
/*===============*/
	enum ha_extra_function operation)
			   /*!< in: HA_EXTRA_FLUSH or some other flag */
{
	check_trx_exists(ha_thd());

	/* Warning: since it is not sure that MySQL calls external_lock
	before calling this function, the trx field in prebuilt can be
	obsolete! */

	switch (operation) {
	case HA_EXTRA_FLUSH:
		if (prebuilt->blob_heap) {
			row_mysql_prebuilt_free_blob_heap(prebuilt);
		}
		break;
	case HA_EXTRA_RESET_STATE:
		reset_template();
		thd_to_trx(ha_thd())->duplicates = 0;
		break;
	case HA_EXTRA_NO_KEYREAD:
		prebuilt->read_just_key = 0;
		break;
	case HA_EXTRA_KEYREAD:
		prebuilt->read_just_key = 1;
		break;
	case HA_EXTRA_KEYREAD_PRESERVE_FIELDS:
		prebuilt->keep_other_fields_on_keyread = 1;
		break;

		/* IMPORTANT: prebuilt->trx can be obsolete in
		this method, because it is not sure that MySQL
		calls external_lock before this method with the
		parameters below.  We must not invoke update_thd()
		either, because the calling threads may change.
		CAREFUL HERE, OR MEMORY CORRUPTION MAY OCCUR! */
	case HA_EXTRA_INSERT_WITH_UPDATE:
		thd_to_trx(ha_thd())->duplicates |= TRX_DUP_IGNORE;
		break;
	case HA_EXTRA_NO_IGNORE_DUP_KEY:
		thd_to_trx(ha_thd())->duplicates &= ~TRX_DUP_IGNORE;
		break;
	case HA_EXTRA_WRITE_CAN_REPLACE:
		thd_to_trx(ha_thd())->duplicates |= TRX_DUP_REPLACE;
		break;
	case HA_EXTRA_WRITE_CANNOT_REPLACE:
		thd_to_trx(ha_thd())->duplicates &= ~TRX_DUP_REPLACE;
		break;
	default:/* Do nothing */
		;
	}

	return(0);
}

/******************************************************************//**
*/
UNIV_INTERN
int
ha_innobase::reset()
/*================*/
{
	if (prebuilt->blob_heap) {
		row_mysql_prebuilt_free_blob_heap(prebuilt);
	}

	reset_template();
	ds_mrr.reset();

	/* TODO: This should really be reset in reset_template() but for now
	it's safer to do it explicitly here. */

	/* This is a statement level counter. */
	prebuilt->autoinc_last_value = 0;

	return(0);
}

/******************************************************************//**
MySQL calls this function at the start of each SQL statement inside LOCK
TABLES. Inside LOCK TABLES the ::external_lock method does not work to
mark SQL statement borders. Note also a special case: if a temporary table
is created inside LOCK TABLES, MySQL has not called external_lock() at all
on that table.
MySQL-5.0 also calls this before each statement in an execution of a stored
procedure. To make the execution more deterministic for binlogging, MySQL-5.0
locks all tables involved in a stored procedure with full explicit table
locks (thd_in_lock_tables(thd) holds in store_lock()) before executing the
procedure.
@return	0 or error code */
UNIV_INTERN
int
ha_innobase::start_stmt(
/*====================*/
	THD*		thd,	/*!< in: handle to the user thread */
	thr_lock_type	lock_type)
{
	trx_t*		trx;

	update_thd(thd);

	trx = prebuilt->trx;

	/* Here we release the search latch and the InnoDB thread FIFO ticket
	if they were reserved. They should have been released already at the
	end of the previous statement, but because inside LOCK TABLES the
	lock count method does not work to mark the end of a SELECT statement,
	that may not be the case. We MUST release the search latch before an
	INSERT, for example. */

	trx_search_latch_release_if_reserved(trx);

	innobase_srv_conc_force_exit_innodb(trx);

	/* Reset the AUTOINC statement level counter for multi-row INSERTs. */
	trx->n_autoinc_rows = 0;

	prebuilt->sql_stat_start = TRUE;
	prebuilt->hint_need_to_fetch_extra_cols = 0;
	reset_template();

	if (!prebuilt->mysql_has_locked) {
		/* This handle is for a temporary table created inside
		this same LOCK TABLES; since MySQL does NOT call external_lock
		in this case, we must use x-row locks inside InnoDB to be
		prepared for an update of a row */

		prebuilt->select_lock_type = LOCK_X;

	} else if (trx->isolation_level != TRX_ISO_SERIALIZABLE
		   && thd_sql_command(thd) == SQLCOM_SELECT
		   && lock_type == TL_READ) {

		/* For other than temporary tables, we obtain
		no lock for consistent read (plain SELECT). */

		prebuilt->select_lock_type = LOCK_NONE;
	} else {
		/* Not a consistent read: restore the
		select_lock_type value. The value of
		stored_select_lock_type was decided in:
		1) ::store_lock(),
		2) ::external_lock(),
		3) ::init_table_handle_for_HANDLER(), and
		4) ::transactional_table_lock(). */

		ut_a(prebuilt->stored_select_lock_type != LOCK_NONE_UNSET);
		prebuilt->select_lock_type = prebuilt->stored_select_lock_type;
	}

	*trx->detailed_error = 0;

	innobase_register_trx(ht, thd, trx);

	if (!trx_is_started(trx)) {
		++trx->will_lock;
	}

	return(0);
}

/******************************************************************//**
Maps a MySQL trx isolation level code to the InnoDB isolation level code
@return	InnoDB isolation level */
static inline
ulint
innobase_map_isolation_level(
/*=========================*/
	enum_tx_isolation	iso)	/*!< in: MySQL isolation level code */
{
	switch (iso) {
	case ISO_REPEATABLE_READ:	return(TRX_ISO_REPEATABLE_READ);
	case ISO_READ_COMMITTED:	return(TRX_ISO_READ_COMMITTED);
	case ISO_SERIALIZABLE:		return(TRX_ISO_SERIALIZABLE);
	case ISO_READ_UNCOMMITTED:	return(TRX_ISO_READ_UNCOMMITTED);
	}

	ut_error;

	return(0);
}

/******************************************************************//**
As MySQL will execute an external lock for every new table it uses when it
starts to process an SQL statement (an exception is when MySQL calls
start_stmt for the handle) we can use this function to store the pointer to
the THD in the handle. We will also use this function to communicate
to InnoDB that a new SQL statement has started and that we must store a
savepoint to our transaction handle, so that we are able to roll back
the SQL statement in case of an error.
@return	0 */
UNIV_INTERN
int
ha_innobase::external_lock(
/*=======================*/
	THD*	thd,		/*!< in: handle to the user thread */
	int	lock_type)	/*!< in: lock type */
{
	trx_t*		trx;

	DBUG_ENTER("ha_innobase::external_lock");
	DBUG_PRINT("enter",("lock_type: %d", lock_type));

	update_thd(thd);

	/* Statement based binlogging does not work in isolation level
	READ UNCOMMITTED and READ COMMITTED since the necessary
	locks cannot be taken. In this case, we print an
	informative error message and return with an error.
	Note: decide_logging_format would give the same error message,
	except it cannot give the extra details. */

	if (lock_type == F_WRLCK
	    && !(table_flags() & HA_BINLOG_STMT_CAPABLE)
	    && thd_binlog_format(thd) == BINLOG_FORMAT_STMT
	    && thd_binlog_filter_ok(thd)
	    && thd_sqlcom_can_generate_row_events(thd))
	{
		int skip = 0;
		/* used by test case */
		DBUG_EXECUTE_IF("no_innodb_binlog_errors", skip = 1;);
		if (!skip) {
			my_error(ER_BINLOG_STMT_MODE_AND_ROW_ENGINE, MYF(0),
			         " InnoDB is limited to row-logging when "
			         "transaction isolation level is "
			         "READ COMMITTED or READ UNCOMMITTED.");
			DBUG_RETURN(HA_ERR_LOGGING_IMPOSSIBLE);
		}
	}

	/* Check for UPDATEs in read-only mode. */
	if (srv_read_only_mode
	    && (thd_sql_command(thd) == SQLCOM_UPDATE
		|| thd_sql_command(thd) == SQLCOM_INSERT
		|| thd_sql_command(thd) == SQLCOM_REPLACE
		|| thd_sql_command(thd) == SQLCOM_DROP_TABLE
		|| thd_sql_command(thd) == SQLCOM_ALTER_TABLE
		|| thd_sql_command(thd) == SQLCOM_OPTIMIZE
		|| thd_sql_command(thd) == SQLCOM_CREATE_TABLE
		|| thd_sql_command(thd) == SQLCOM_CREATE_INDEX
		|| thd_sql_command(thd) == SQLCOM_DROP_INDEX
		|| thd_sql_command(thd) == SQLCOM_DELETE)) {

		ib_senderrf(thd, IB_LOG_LEVEL_WARN, ER_READ_ONLY_MODE);

		DBUG_RETURN(HA_ERR_TABLE_READONLY);
	}

	trx = prebuilt->trx;

	prebuilt->sql_stat_start = TRUE;
	prebuilt->hint_need_to_fetch_extra_cols = 0;

	reset_template();

	switch (prebuilt->table->quiesce) {
	case QUIESCE_START:
		/* Check for FLUSH TABLE t WITH READ LOCK; */
		if (!srv_read_only_mode
		    && thd_sql_command(thd) == SQLCOM_FLUSH
		    && lock_type == F_RDLCK) {

			row_quiesce_table_start(prebuilt->table, trx);

			/* Use the transaction instance to track UNLOCK
			TABLES. It can be done via START TRANSACTION; too
			implicitly. */

			++trx->flush_tables;
		}
		break;

	case QUIESCE_COMPLETE:
		/* Check for UNLOCK TABLES; implicit or explicit
		or trx interruption. */
		if (trx->flush_tables > 0
		    && (lock_type == F_UNLCK || trx_is_interrupted(trx))) {

			row_quiesce_table_complete(prebuilt->table, trx);

			ut_a(trx->flush_tables > 0);
			--trx->flush_tables;
		}

		break;

	case QUIESCE_NONE:
		break;
	}

	if (lock_type == F_WRLCK) {

		/* If this is a SELECT, then it is in UPDATE TABLE ...
		or SELECT ... FOR UPDATE */
		prebuilt->select_lock_type = LOCK_X;
		prebuilt->stored_select_lock_type = LOCK_X;
	}

	if (lock_type != F_UNLCK) {
		/* MySQL is setting a new table lock */

		*trx->detailed_error = 0;

		innobase_register_trx(ht, thd, trx);

		if (trx->isolation_level == TRX_ISO_SERIALIZABLE
		    && prebuilt->select_lock_type == LOCK_NONE
		    && thd_test_options(
			    thd, OPTION_NOT_AUTOCOMMIT | OPTION_BEGIN)) {

			/* To get serializable execution, we let InnoDB
			conceptually add 'LOCK IN SHARE MODE' to all SELECTs
			which otherwise would have been consistent reads. An
			exception is consistent reads in the AUTOCOMMIT=1 mode:
			we know that they are read-only transactions, and they
			can be serialized also if performed as consistent
			reads. */

			prebuilt->select_lock_type = LOCK_S;
			prebuilt->stored_select_lock_type = LOCK_S;
		}

		/* Starting from 4.1.9, no InnoDB table lock is taken in LOCK
		TABLES if AUTOCOMMIT=1. It does not make much sense to acquire
		an InnoDB table lock if it is released immediately at the end
		of LOCK TABLES, and InnoDB's table locks in that case cause
		VERY easily deadlocks.

		We do not set InnoDB table locks if user has not explicitly
		requested a table lock. Note that thd_in_lock_tables(thd)
		can hold in some cases, e.g., at the start of a stored
		procedure call (SQLCOM_CALL). */

		if (prebuilt->select_lock_type != LOCK_NONE) {

			if (thd_sql_command(thd) == SQLCOM_LOCK_TABLES
			    && THDVAR(thd, table_locks)
			    && thd_test_options(thd, OPTION_NOT_AUTOCOMMIT)
			    && thd_in_lock_tables(thd)) {

				dberr_t	error = row_lock_table_for_mysql(
					prebuilt, NULL, 0);

				if (error != DB_SUCCESS) {
					DBUG_RETURN(
						convert_error_code_to_mysql(
							error, 0, thd));
				}
			}

			trx->mysql_n_tables_locked++;
		}

		trx->n_mysql_tables_in_use++;
		prebuilt->mysql_has_locked = TRUE;

		if (!trx_is_started(trx)
		    && (prebuilt->select_lock_type != LOCK_NONE
			|| prebuilt->stored_select_lock_type != LOCK_NONE)) {

			++trx->will_lock;
		}

		DBUG_RETURN(0);
	}

	/* MySQL is releasing a table lock */

	trx->n_mysql_tables_in_use--;
	prebuilt->mysql_has_locked = FALSE;

	/* Release a possible FIFO ticket and search latch. Since we
	may reserve the trx_sys->mutex, we have to release the search
	system latch first to obey the latching order. */

	trx_search_latch_release_if_reserved(trx);

	innobase_srv_conc_force_exit_innodb(trx);

	/* If the MySQL lock count drops to zero we know that the current SQL
	statement has ended */

	if (trx->n_mysql_tables_in_use == 0) {

		trx->mysql_n_tables_locked = 0;
		prebuilt->used_in_HANDLER = FALSE;

		if (!thd_test_options(
				thd, OPTION_NOT_AUTOCOMMIT | OPTION_BEGIN)) {

			if (trx_is_started(trx)) {
				innobase_commit(ht, thd, TRUE);
			}

		} else if (trx->isolation_level <= TRX_ISO_READ_COMMITTED
			   && trx->global_read_view) {

			/* At low transaction isolation levels we let
			each consistent read set its own snapshot */

			read_view_close_for_mysql(trx);
		}
	}

	if (!trx_is_started(trx)
	    && (prebuilt->select_lock_type != LOCK_NONE
		|| prebuilt->stored_select_lock_type != LOCK_NONE)) {

		++trx->will_lock;
	}

	DBUG_RETURN(0);
}

/******************************************************************//**
With this function MySQL request a transactional lock to a table when
user issued query LOCK TABLES..WHERE ENGINE = InnoDB.
@return	error code */
UNIV_INTERN
int
ha_innobase::transactional_table_lock(
/*==================================*/
	THD*	thd,		/*!< in: handle to the user thread */
	int	lock_type)	/*!< in: lock type */
{
	trx_t*		trx;

	DBUG_ENTER("ha_innobase::transactional_table_lock");
	DBUG_PRINT("enter",("lock_type: %d", lock_type));

	/* We do not know if MySQL can call this function before calling
	external_lock(). To be safe, update the thd of the current table
	handle. */

	update_thd(thd);

	if (!thd_tablespace_op(thd)) {

		if (dict_table_is_discarded(prebuilt->table)) {

			ib_senderrf(
				thd, IB_LOG_LEVEL_ERROR,
				ER_TABLESPACE_DISCARDED,
				table->s->table_name.str);

		} else if (prebuilt->table->ibd_file_missing) {

			ib_senderrf(
				thd, IB_LOG_LEVEL_ERROR,
				ER_TABLESPACE_MISSING,
				table->s->table_name.str);
		}

		DBUG_RETURN(HA_ERR_CRASHED);
	}

	trx = prebuilt->trx;

	prebuilt->sql_stat_start = TRUE;
	prebuilt->hint_need_to_fetch_extra_cols = 0;

	reset_template();

	if (lock_type == F_WRLCK) {
		prebuilt->select_lock_type = LOCK_X;
		prebuilt->stored_select_lock_type = LOCK_X;
	} else if (lock_type == F_RDLCK) {
		prebuilt->select_lock_type = LOCK_S;
		prebuilt->stored_select_lock_type = LOCK_S;
	} else {
		ib_logf(IB_LOG_LEVEL_ERROR,
			"MySQL is trying to set transactional table lock "
			"with corrupted lock type to table %s, lock type "
			"%d does not exist.",
			table->s->table_name.str, lock_type);

		DBUG_RETURN(HA_ERR_CRASHED);
	}

	/* MySQL is setting a new transactional table lock */

	innobase_register_trx(ht, thd, trx);

	if (THDVAR(thd, table_locks) && thd_in_lock_tables(thd)) {
		dberr_t	error;

		error = row_lock_table_for_mysql(prebuilt, NULL, 0);

		if (error != DB_SUCCESS) {
			DBUG_RETURN(
				convert_error_code_to_mysql(
					error, prebuilt->table->flags, thd));
		}

		if (thd_test_options(
			thd, OPTION_NOT_AUTOCOMMIT | OPTION_BEGIN)) {

			/* Store the current undo_no of the transaction
			so that we know where to roll back if we have
			to roll back the next SQL statement */

			trx_mark_sql_stat_end(trx);
		}
	}

	DBUG_RETURN(0);
}

/************************************************************************//**
Here we export InnoDB status variables to MySQL. */
static
void
innodb_export_status()
/*==================*/
{
	if (innodb_inited) {
		srv_export_innodb_status();
	}
}

/************************************************************************//**
Implements the SHOW ENGINE INNODB STATUS command. Sends the output of the
InnoDB Monitor to the client.
@return 0 on success */
static
int
innodb_show_status(
/*===============*/
	handlerton*	hton,	/*!< in: the innodb handlerton */
	THD*		thd,	/*!< in: the MySQL query thread of the caller */
	stat_print_fn*	stat_print)
{
	trx_t*			trx;
	static const char	truncated_msg[] = "... truncated...\n";
	const long		MAX_STATUS_SIZE = 1048576;
	ulint			trx_list_start = ULINT_UNDEFINED;
	ulint			trx_list_end = ULINT_UNDEFINED;

	DBUG_ENTER("innodb_show_status");
	DBUG_ASSERT(hton == innodb_hton_ptr);

	/* We don't create the temp files or associated
	mutexes in read-only-mode */

	if (srv_read_only_mode) {
		DBUG_RETURN(0);
	}

	trx = check_trx_exists(thd);

	trx_search_latch_release_if_reserved(trx);

	innobase_srv_conc_force_exit_innodb(trx);

	/* We let the InnoDB Monitor to output at most MAX_STATUS_SIZE
	bytes of text. */

	char*	str;
	ssize_t	flen, usable_len;

	mutex_enter(&srv_monitor_file_mutex);
	rewind(srv_monitor_file);

	srv_printf_innodb_monitor(srv_monitor_file, FALSE,
				  &trx_list_start, &trx_list_end);

	os_file_set_eof(srv_monitor_file);

	if ((flen = ftell(srv_monitor_file)) < 0) {
		flen = 0;
	}

	if (flen > MAX_STATUS_SIZE) {
		usable_len = MAX_STATUS_SIZE;
		srv_truncated_status_writes++;
	} else {
		usable_len = flen;
	}

	/* allocate buffer for the string, and
	read the contents of the temporary file */

	if (!(str = (char*) my_malloc(usable_len + 1, MYF(0)))) {
		mutex_exit(&srv_monitor_file_mutex);
		DBUG_RETURN(1);
	}

	rewind(srv_monitor_file);

	if (flen < MAX_STATUS_SIZE) {
		/* Display the entire output. */
		flen = fread(str, 1, flen, srv_monitor_file);
	} else if (trx_list_end < (ulint) flen
		   && trx_list_start < trx_list_end
		   && trx_list_start + (flen - trx_list_end)
		   < MAX_STATUS_SIZE - sizeof truncated_msg - 1) {

		/* Omit the beginning of the list of active transactions. */
		ssize_t	len = fread(str, 1, trx_list_start, srv_monitor_file);

		memcpy(str + len, truncated_msg, sizeof truncated_msg - 1);
		len += sizeof truncated_msg - 1;
		usable_len = (MAX_STATUS_SIZE - 1) - len;
		fseek(srv_monitor_file, flen - usable_len, SEEK_SET);
		len += fread(str + len, 1, usable_len, srv_monitor_file);
		flen = len;
	} else {
		/* Omit the end of the output. */
		flen = fread(str, 1, MAX_STATUS_SIZE - 1, srv_monitor_file);
	}

	mutex_exit(&srv_monitor_file_mutex);

	stat_print(thd, innobase_hton_name, (uint) strlen(innobase_hton_name),
		   STRING_WITH_LEN(""), str, flen);

	my_free(str);

	DBUG_RETURN(0);
}

/************************************************************************//**
Implements the SHOW MUTEX STATUS command.
@return 0 on success. */
static
int
innodb_mutex_show_status(
/*=====================*/
	handlerton*	hton,		/*!< in: the innodb handlerton */
	THD*		thd,		/*!< in: the MySQL query thread of the
					caller */
	stat_print_fn*	stat_print)	/*!< in: function for printing
					statistics */
{
	char		buf1[IO_SIZE];
	char		buf2[IO_SIZE];
	ib_mutex_t*	mutex;
	rw_lock_t*	lock;
	ulint		block_mutex_oswait_count = 0;
	ulint		block_lock_oswait_count = 0;
	ib_mutex_t*	block_mutex = NULL;
	rw_lock_t*	block_lock = NULL;
#ifdef UNIV_DEBUG
	ulint		rw_lock_count= 0;
	ulint		rw_lock_count_spin_loop= 0;
	ulint		rw_lock_count_spin_rounds= 0;
	ulint		rw_lock_count_os_wait= 0;
	ulint		rw_lock_count_os_yield= 0;
	ulonglong	rw_lock_wait_time= 0;
#endif /* UNIV_DEBUG */
	uint		buf1len;
	uint		buf2len;
	uint		hton_name_len;

	hton_name_len = (uint) strlen(innobase_hton_name);

	DBUG_ENTER("innodb_mutex_show_status");
	DBUG_ASSERT(hton == innodb_hton_ptr);

	mutex_enter(&mutex_list_mutex);

	for (mutex = UT_LIST_GET_FIRST(mutex_list); mutex != NULL;
	     mutex = UT_LIST_GET_NEXT(list, mutex)) {
		if (mutex->count_os_wait == 0) {
			continue;
		}

		if (buf_pool_is_block_mutex(mutex)) {
			block_mutex = mutex;
			block_mutex_oswait_count += mutex->count_os_wait;
			continue;
		}

		buf1len= (uint) my_snprintf(buf1, sizeof(buf1), "%s:%lu",
				     innobase_basename(mutex->cfile_name),
				     (ulong) mutex->cline);
		buf2len= (uint) my_snprintf(buf2, sizeof(buf2), "os_waits=%lu",
				     (ulong) mutex->count_os_wait);

		if (stat_print(thd, innobase_hton_name,
			       hton_name_len, buf1, buf1len,
			       buf2, buf2len)) {
			mutex_exit(&mutex_list_mutex);
			DBUG_RETURN(1);
		}
	}

	if (block_mutex) {
		buf1len = (uint) my_snprintf(buf1, sizeof buf1,
					     "combined %s:%lu",
					     innobase_basename(
						block_mutex->cfile_name),
					     (ulong) block_mutex->cline);
		buf2len = (uint) my_snprintf(buf2, sizeof buf2,
					     "os_waits=%lu",
					     (ulong) block_mutex_oswait_count);

		if (stat_print(thd, innobase_hton_name,
			       hton_name_len, buf1, buf1len,
			       buf2, buf2len)) {
			mutex_exit(&mutex_list_mutex);
			DBUG_RETURN(1);
		}
	}

	mutex_exit(&mutex_list_mutex);

	mutex_enter(&rw_lock_list_mutex);

	for (lock = UT_LIST_GET_FIRST(rw_lock_list); lock != NULL;
	     lock = UT_LIST_GET_NEXT(list, lock)) {
		if (lock->count_os_wait == 0) {
			continue;
		}

		if (buf_pool_is_block_lock(lock)) {
			block_lock = lock;
			block_lock_oswait_count += lock->count_os_wait;
			continue;
		}

		buf1len = my_snprintf(buf1, sizeof buf1, "%s:%lu",
				     innobase_basename(lock->cfile_name),
				     (ulong) lock->cline);
		buf2len = my_snprintf(buf2, sizeof buf2, "os_waits=%lu",
				      (ulong) lock->count_os_wait);

		if (stat_print(thd, innobase_hton_name,
			       hton_name_len, buf1, buf1len,
			       buf2, buf2len)) {
			mutex_exit(&rw_lock_list_mutex);
			DBUG_RETURN(1);
		}
	}

	if (block_lock) {
		buf1len = (uint) my_snprintf(buf1, sizeof buf1,
					     "combined %s:%lu",
					     innobase_basename(
						block_lock->cfile_name),
					     (ulong) block_lock->cline);
		buf2len = (uint) my_snprintf(buf2, sizeof buf2,
					     "os_waits=%lu",
					     (ulong) block_lock_oswait_count);

		if (stat_print(thd, innobase_hton_name,
			       hton_name_len, buf1, buf1len,
			       buf2, buf2len)) {
			mutex_exit(&rw_lock_list_mutex);
			DBUG_RETURN(1);
		}
	}

	mutex_exit(&rw_lock_list_mutex);

#ifdef UNIV_DEBUG
	buf2len = my_snprintf(buf2, sizeof buf2,
			     "count=%lu, spin_waits=%lu, spin_rounds=%lu, "
			     "os_waits=%lu, os_yields=%lu, os_wait_times=%lu",
			      (ulong) rw_lock_count,
			      (ulong) rw_lock_count_spin_loop,
			      (ulong) rw_lock_count_spin_rounds,
			      (ulong) rw_lock_count_os_wait,
			      (ulong) rw_lock_count_os_yield,
			      (ulong) (rw_lock_wait_time / 1000));

	if (stat_print(thd, innobase_hton_name, hton_name_len,
			STRING_WITH_LEN("rw_lock_mutexes"), buf2, buf2len)) {
		DBUG_RETURN(1);
	}
#endif /* UNIV_DEBUG */

	/* Success */
	DBUG_RETURN(0);
}

/************************************************************************//**
Return 0 on success and non-zero on failure. Note: the bool return type
seems to be abused here, should be an int. */
static
bool
innobase_show_status(
/*=================*/
	handlerton*		hton,	/*!< in: the innodb handlerton */
	THD*			thd,	/*!< in: the MySQL query thread
					of the caller */
	stat_print_fn*		stat_print,
	enum ha_stat_type	stat_type)
{
	DBUG_ASSERT(hton == innodb_hton_ptr);

	switch (stat_type) {
	case HA_ENGINE_STATUS:
		/* Non-zero return value means there was an error. */
		return(innodb_show_status(hton, thd, stat_print) != 0);

	case HA_ENGINE_MUTEX:
		/* Non-zero return value means there was an error. */
		return(innodb_mutex_show_status(hton, thd, stat_print) != 0);

	case HA_ENGINE_LOGS:
		/* Not handled */
		break;
	}

	/* Success */
	return(false);
}

/************************************************************************//**
Handling the shared INNOBASE_SHARE structure that is needed to provide table
locking. Register the table name if it doesn't exist in the hash table. */
static
INNOBASE_SHARE*
get_share(
/*======*/
	const char*	table_name)
{
	INNOBASE_SHARE*	share;

	mysql_mutex_lock(&innobase_share_mutex);

	ulint	fold = ut_fold_string(table_name);

	HASH_SEARCH(table_name_hash, innobase_open_tables, fold,
		    INNOBASE_SHARE*, share,
		    ut_ad(share->use_count > 0),
		    !strcmp(share->table_name, table_name));

	if (!share) {

		uint length = (uint) strlen(table_name);

		/* TODO: invoke HASH_MIGRATE if innobase_open_tables
		grows too big */

		share = (INNOBASE_SHARE*) my_malloc(sizeof(*share)+length+1,
			MYF(MY_FAE | MY_ZEROFILL));

		share->table_name = (char*) memcpy(share + 1,
						   table_name, length + 1);

		HASH_INSERT(INNOBASE_SHARE, table_name_hash,
			    innobase_open_tables, fold, share);

		thr_lock_init(&share->lock);

		/* Index translation table initialization */
		share->idx_trans_tbl.index_mapping = NULL;
		share->idx_trans_tbl.index_count = 0;
		share->idx_trans_tbl.array_size = 0;
	}

	share->use_count++;
	mysql_mutex_unlock(&innobase_share_mutex);

	return(share);
}

/************************************************************************//**
Free the shared object that was registered with get_share(). */
static
void
free_share(
/*=======*/
	INNOBASE_SHARE*	share)	/*!< in/own: table share to free */
{
	mysql_mutex_lock(&innobase_share_mutex);

#ifdef UNIV_DEBUG
	INNOBASE_SHARE* share2;
	ulint	fold = ut_fold_string(share->table_name);

	HASH_SEARCH(table_name_hash, innobase_open_tables, fold,
		    INNOBASE_SHARE*, share2,
		    ut_ad(share->use_count > 0),
		    !strcmp(share->table_name, share2->table_name));

	ut_a(share2 == share);
#endif /* UNIV_DEBUG */

	if (!--share->use_count) {
		ulint	fold = ut_fold_string(share->table_name);

		HASH_DELETE(INNOBASE_SHARE, table_name_hash,
			    innobase_open_tables, fold, share);
		thr_lock_delete(&share->lock);

		/* Free any memory from index translation table */
		my_free(share->idx_trans_tbl.index_mapping);

		my_free(share);

		/* TODO: invoke HASH_MIGRATE if innobase_open_tables
		shrinks too much */
	}

	mysql_mutex_unlock(&innobase_share_mutex);
}

/*****************************************************************//**
Converts a MySQL table lock stored in the 'lock' field of the handle to
a proper type before storing pointer to the lock into an array of pointers.
MySQL also calls this if it wants to reset some table locks to a not-locked
state during the processing of an SQL query. An example is that during a
SELECT the read lock is released early on the 'const' tables where we only
fetch one row. MySQL does not call this when it releases all locks at the
end of an SQL statement.
@return	pointer to the next element in the 'to' array */
UNIV_INTERN
THR_LOCK_DATA**
ha_innobase::store_lock(
/*====================*/
	THD*			thd,		/*!< in: user thread handle */
	THR_LOCK_DATA**		to,		/*!< in: pointer to an array
						of pointers to lock structs;
						pointer to the 'lock' field
						of current handle is stored
						next to this array */
	enum thr_lock_type	lock_type)	/*!< in: lock type to store in
						'lock'; this may also be
						TL_IGNORE */
{
	trx_t*		trx;

	/* Note that trx in this function is NOT necessarily prebuilt->trx
	because we call update_thd() later, in ::external_lock()! Failure to
	understand this caused a serious memory corruption bug in 5.1.11. */

	trx = check_trx_exists(thd);

	/* NOTE: MySQL can call this function with lock 'type' TL_IGNORE!
	Be careful to ignore TL_IGNORE if we are going to do something with
	only 'real' locks! */

	/* If no MySQL table is in use, we need to set the isolation level
	of the transaction. */

	if (lock_type != TL_IGNORE
	    && trx->n_mysql_tables_in_use == 0) {
		trx->isolation_level = innobase_map_isolation_level(
			(enum_tx_isolation) thd_tx_isolation(thd));

		if (trx->isolation_level <= TRX_ISO_READ_COMMITTED
		    && trx->global_read_view) {

			/* At low transaction isolation levels we let
			each consistent read set its own snapshot */

			read_view_close_for_mysql(trx);
		}
	}

	DBUG_ASSERT(EQ_CURRENT_THD(thd));
	const bool in_lock_tables = thd_in_lock_tables(thd);
	const uint sql_command = thd_sql_command(thd);

	if (srv_read_only_mode
	    && (sql_command == SQLCOM_UPDATE
		|| sql_command == SQLCOM_INSERT
		|| sql_command == SQLCOM_REPLACE
		|| sql_command == SQLCOM_DROP_TABLE
		|| sql_command == SQLCOM_ALTER_TABLE
		|| sql_command == SQLCOM_OPTIMIZE
		|| sql_command == SQLCOM_CREATE_TABLE
		|| sql_command == SQLCOM_CREATE_INDEX
		|| sql_command == SQLCOM_DROP_INDEX
		|| sql_command == SQLCOM_DELETE)) {

		ib_senderrf(trx->mysql_thd,
			    IB_LOG_LEVEL_WARN, ER_READ_ONLY_MODE);

	} else if (sql_command == SQLCOM_FLUSH
		   && lock_type == TL_READ_NO_INSERT) {

		/* Check for FLUSH TABLES ... WITH READ LOCK */

		/* Note: This call can fail, but there is no way to return
		the error to the caller. We simply ignore it for now here
		and push the error code to the caller where the error is
		detected in the function. */

		dberr_t	err = row_quiesce_set_state(
			prebuilt->table, QUIESCE_START, trx);

		ut_a(err == DB_SUCCESS || err == DB_UNSUPPORTED);

		if (trx->isolation_level == TRX_ISO_SERIALIZABLE) {
			prebuilt->select_lock_type = LOCK_S;
			prebuilt->stored_select_lock_type = LOCK_S;
		} else {
			prebuilt->select_lock_type = LOCK_NONE;
			prebuilt->stored_select_lock_type = LOCK_NONE;
		}

	/* Check for DROP TABLE */
	} else if (sql_command == SQLCOM_DROP_TABLE) {

		/* MySQL calls this function in DROP TABLE though this table
		handle may belong to another thd that is running a query. Let
		us in that case skip any changes to the prebuilt struct. */

	/* Check for LOCK TABLE t1,...,tn WITH SHARED LOCKS */
	} else if ((lock_type == TL_READ && in_lock_tables)
		   || (lock_type == TL_READ_HIGH_PRIORITY && in_lock_tables)
		   || lock_type == TL_READ_WITH_SHARED_LOCKS
		   || lock_type == TL_READ_NO_INSERT
		   || (lock_type != TL_IGNORE
		       && sql_command != SQLCOM_SELECT)) {

		/* The OR cases above are in this order:
		1) MySQL is doing LOCK TABLES ... READ LOCAL, or we
		are processing a stored procedure or function, or
		2) (we do not know when TL_READ_HIGH_PRIORITY is used), or
		3) this is a SELECT ... IN SHARE MODE, or
		4) we are doing a complex SQL statement like
		INSERT INTO ... SELECT ... and the logical logging (MySQL
		binlog) requires the use of a locking read, or
		MySQL is doing LOCK TABLES ... READ.
		5) we let InnoDB do locking reads for all SQL statements that
		are not simple SELECTs; note that select_lock_type in this
		case may get strengthened in ::external_lock() to LOCK_X.
		Note that we MUST use a locking read in all data modifying
		SQL statements, because otherwise the execution would not be
		serializable, and also the results from the update could be
		unexpected if an obsolete consistent read view would be
		used. */

		/* Use consistent read for checksum table */

		if (sql_command == SQLCOM_CHECKSUM
		    || ((srv_locks_unsafe_for_binlog
			|| trx->isolation_level <= TRX_ISO_READ_COMMITTED)
			&& trx->isolation_level != TRX_ISO_SERIALIZABLE
			&& (lock_type == TL_READ
			    || lock_type == TL_READ_NO_INSERT)
			&& (sql_command == SQLCOM_INSERT_SELECT
			    || sql_command == SQLCOM_REPLACE_SELECT
			    || sql_command == SQLCOM_UPDATE
			    || sql_command == SQLCOM_CREATE_TABLE))) {

			/* If we either have innobase_locks_unsafe_for_binlog
			option set or this session is using READ COMMITTED
			isolation level and isolation level of the transaction
			is not set to serializable and MySQL is doing
			INSERT INTO...SELECT or REPLACE INTO...SELECT
			or UPDATE ... = (SELECT ...) or CREATE  ...
			SELECT... without FOR UPDATE or IN SHARE
			MODE in select, then we use consistent read
			for select. */

			prebuilt->select_lock_type = LOCK_NONE;
			prebuilt->stored_select_lock_type = LOCK_NONE;
		} else {
			prebuilt->select_lock_type = LOCK_S;
			prebuilt->stored_select_lock_type = LOCK_S;
		}

	} else if (lock_type != TL_IGNORE) {

		/* We set possible LOCK_X value in external_lock, not yet
		here even if this would be SELECT ... FOR UPDATE */

		prebuilt->select_lock_type = LOCK_NONE;
		prebuilt->stored_select_lock_type = LOCK_NONE;
	}

	if (lock_type != TL_IGNORE && lock.type == TL_UNLOCK) {

		/* Starting from 5.0.7, we weaken also the table locks
		set at the start of a MySQL stored procedure call, just like
		we weaken the locks set at the start of an SQL statement.
		MySQL does set in_lock_tables TRUE there, but in reality
		we do not need table locks to make the execution of a
		single transaction stored procedure call deterministic
		(if it does not use a consistent read). */

		if (lock_type == TL_READ
		    && sql_command == SQLCOM_LOCK_TABLES) {
			/* We come here if MySQL is processing LOCK TABLES
			... READ LOCAL. MyISAM under that table lock type
			reads the table as it was at the time the lock was
			granted (new inserts are allowed, but not seen by the
			reader). To get a similar effect on an InnoDB table,
			we must use LOCK TABLES ... READ. We convert the lock
			type here, so that for InnoDB, READ LOCAL is
			equivalent to READ. This will change the InnoDB
			behavior in mysqldump, so that dumps of InnoDB tables
			are consistent with dumps of MyISAM tables. */

			lock_type = TL_READ_NO_INSERT;
		}

		/* If we are not doing a LOCK TABLE, DISCARD/IMPORT
		TABLESPACE or TRUNCATE TABLE then allow multiple
		writers. Note that ALTER TABLE uses a TL_WRITE_ALLOW_READ
		< TL_WRITE_CONCURRENT_INSERT.

		We especially allow multiple writers if MySQL is at the
		start of a stored procedure call (SQLCOM_CALL) or a
		stored function call (MySQL does have in_lock_tables
		TRUE there). */

		if ((lock_type >= TL_WRITE_CONCURRENT_INSERT
		     && lock_type <= TL_WRITE)
		    && !(in_lock_tables
			 && sql_command == SQLCOM_LOCK_TABLES)
		    && !thd_tablespace_op(thd)
		    && sql_command != SQLCOM_TRUNCATE
		    && sql_command != SQLCOM_OPTIMIZE
		    && sql_command != SQLCOM_CREATE_TABLE) {

			lock_type = TL_WRITE_ALLOW_WRITE;
		}

		/* In queries of type INSERT INTO t1 SELECT ... FROM t2 ...
		MySQL would use the lock TL_READ_NO_INSERT on t2, and that
		would conflict with TL_WRITE_ALLOW_WRITE, blocking all inserts
		to t2. Convert the lock to a normal read lock to allow
		concurrent inserts to t2.

		We especially allow concurrent inserts if MySQL is at the
		start of a stored procedure call (SQLCOM_CALL)
		(MySQL does have thd_in_lock_tables() TRUE there). */

		if (lock_type == TL_READ_NO_INSERT
		    && sql_command != SQLCOM_LOCK_TABLES) {

			lock_type = TL_READ;
		}

		lock.type = lock_type;
	}

	*to++= &lock;

	if (!trx_is_started(trx)
	    && (prebuilt->select_lock_type != LOCK_NONE
	        || prebuilt->stored_select_lock_type != LOCK_NONE)) {

		++trx->will_lock;
	}

	return(to);
}

/*********************************************************************//**
Read the next autoinc value. Acquire the relevant locks before reading
the AUTOINC value. If SUCCESS then the table AUTOINC mutex will be locked
on return and all relevant locks acquired.
@return	DB_SUCCESS or error code */
UNIV_INTERN
dberr_t
ha_innobase::innobase_get_autoinc(
/*==============================*/
	ulonglong*	value)		/*!< out: autoinc value */
{
	*value = 0;

	prebuilt->autoinc_error = innobase_lock_autoinc();

	if (prebuilt->autoinc_error == DB_SUCCESS) {

		/* Determine the first value of the interval */
		*value = dict_table_autoinc_read(prebuilt->table);

		/* It should have been initialized during open. */
		if (*value == 0) {
			prebuilt->autoinc_error = DB_UNSUPPORTED;
			dict_table_autoinc_unlock(prebuilt->table);
		}
	}

	return(prebuilt->autoinc_error);
}

/*******************************************************************//**
This function reads the global auto-inc counter. It doesn't use the
AUTOINC lock even if the lock mode is set to TRADITIONAL.
@return	the autoinc value */
UNIV_INTERN
ulonglong
ha_innobase::innobase_peek_autoinc(void)
/*====================================*/
{
	ulonglong	auto_inc;
	dict_table_t*	innodb_table;

	ut_a(prebuilt != NULL);
	ut_a(prebuilt->table != NULL);

	innodb_table = prebuilt->table;

	dict_table_autoinc_lock(innodb_table);

	auto_inc = dict_table_autoinc_read(innodb_table);

	if (auto_inc == 0) {
		ut_print_timestamp(stderr);
		fprintf(stderr, "  InnoDB: AUTOINC next value generation "
			"is disabled for '%s'\n", innodb_table->name);
	}

	dict_table_autoinc_unlock(innodb_table);

	return(auto_inc);
}

/*********************************************************************//**
Returns the value of the auto-inc counter in *first_value and ~0 on failure. */
UNIV_INTERN
void
ha_innobase::get_auto_increment(
/*============================*/
	ulonglong	offset,			/*!< in: table autoinc offset */
	ulonglong	increment,		/*!< in: table autoinc
						increment */
	ulonglong	nb_desired_values,	/*!< in: number of values
						reqd */
	ulonglong*	first_value,		/*!< out: the autoinc value */
	ulonglong*	nb_reserved_values)	/*!< out: count of reserved
						values */
{
	trx_t*		trx;
	dberr_t		error;
	ulonglong	autoinc = 0;

	/* Prepare prebuilt->trx in the table handle */
	update_thd(ha_thd());

	error = innobase_get_autoinc(&autoinc);

	if (error != DB_SUCCESS) {
		*first_value = (~(ulonglong) 0);
		return;
	}

	/* This is a hack, since nb_desired_values seems to be accurate only
	for the first call to get_auto_increment() for multi-row INSERT and
	meaningless for other statements e.g, LOAD etc. Subsequent calls to
	this method for the same statement results in different values which
	don't make sense. Therefore we store the value the first time we are
	called and count down from that as rows are written (see write_row()).
	*/

	trx = prebuilt->trx;

	/* Note: We can't rely on *first_value since some MySQL engines,
	in particular the partition engine, don't initialize it to 0 when
	invoking this method. So we are not sure if it's guaranteed to
	be 0 or not. */

	/* We need the upper limit of the col type to check for
	whether we update the table autoinc counter or not. */
	ulonglong	col_max_value = innobase_get_int_col_max_value(
		table->next_number_field);

	/* Called for the first time ? */
	if (trx->n_autoinc_rows == 0) {

		trx->n_autoinc_rows = (ulint) nb_desired_values;

		/* It's possible for nb_desired_values to be 0:
		e.g., INSERT INTO T1(C) SELECT C FROM T2; */
		if (nb_desired_values == 0) {

			trx->n_autoinc_rows = 1;
		}

		set_if_bigger(*first_value, autoinc);
	/* Not in the middle of a mult-row INSERT. */
	} else if (prebuilt->autoinc_last_value == 0) {
		set_if_bigger(*first_value, autoinc);
	/* Check for -ve values. */
	} else if (*first_value > col_max_value && trx->n_autoinc_rows > 0) {
		/* Set to next logical value. */
		ut_a(autoinc > trx->n_autoinc_rows);
		*first_value = (autoinc - trx->n_autoinc_rows) - 1;
	}

	*nb_reserved_values = trx->n_autoinc_rows;

	/* With old style AUTOINC locking we only update the table's
	AUTOINC counter after attempting to insert the row. */
	if (innobase_autoinc_lock_mode != AUTOINC_OLD_STYLE_LOCKING) {
		ulonglong	current;
		ulonglong	next_value;

		current = *first_value > col_max_value ? autoinc : *first_value;

		/* Compute the last value in the interval */
		next_value = innobase_next_autoinc(
			current, *nb_reserved_values, increment, offset,
			col_max_value);

		prebuilt->autoinc_last_value = next_value;

		if (prebuilt->autoinc_last_value < *first_value) {
			*first_value = (~(ulonglong) 0);
		} else {
			/* Update the table autoinc variable */
			dict_table_autoinc_update_if_greater(
				prebuilt->table, prebuilt->autoinc_last_value);
		}
	} else {
		/* This will force write_row() into attempting an update
		of the table's AUTOINC counter. */
		prebuilt->autoinc_last_value = 0;
	}

	/* The increment to be used to increase the AUTOINC value, we use
	this in write_row() and update_row() to increase the autoinc counter
	for columns that are filled by the user. We need the offset and
	the increment. */
	prebuilt->autoinc_offset = offset;
	prebuilt->autoinc_increment = increment;

	dict_table_autoinc_unlock(prebuilt->table);
}

/*******************************************************************//**
Reset the auto-increment counter to the given value, i.e. the next row
inserted will get the given value. This is called e.g. after TRUNCATE
is emulated by doing a 'DELETE FROM t'. HA_ERR_WRONG_COMMAND is
returned by storage engines that don't support this operation.
@return	0 or error code */
UNIV_INTERN
int
ha_innobase::reset_auto_increment(
/*==============================*/
	ulonglong	value)		/*!< in: new value for table autoinc */
{
	DBUG_ENTER("ha_innobase::reset_auto_increment");

	dberr_t	error;

	update_thd(ha_thd());

	error = row_lock_table_autoinc_for_mysql(prebuilt);

	if (error != DB_SUCCESS) {
		DBUG_RETURN(convert_error_code_to_mysql(
				    error, prebuilt->table->flags, user_thd));
	}

	/* The next value can never be 0. */
	if (value == 0) {
		value = 1;
	}

	innobase_reset_autoinc(value);

	DBUG_RETURN(0);
}

/*******************************************************************//**
See comment in handler.cc */
UNIV_INTERN
bool
ha_innobase::get_error_message(
/*===========================*/
	int	error,
	String*	buf)
{
	trx_t*	trx = check_trx_exists(ha_thd());

	buf->copy(trx->detailed_error, (uint) strlen(trx->detailed_error),
		system_charset_info);

	return(FALSE);
}

/*******************************************************************//**
  Retrieves the names of the table and the key for which there was a
  duplicate entry in the case of HA_ERR_FOREIGN_DUPLICATE_KEY.

  If any of the names is not available, then this method will return
  false and will not change any of child_table_name or child_key_name.

  @param child_table_name[out]    Table name
  @param child_table_name_len[in] Table name buffer size
  @param child_key_name[out]      Key name
  @param child_key_name_len[in]   Key name buffer size

  @retval  true                  table and key names were available
                                 and were written into the corresponding
                                 out parameters.
  @retval  false                 table and key names were not available,
                                 the out parameters were not touched.
*/
bool
ha_innobase::get_foreign_dup_key(
/*=============================*/
	char*	child_table_name,
	uint	child_table_name_len,
	char*	child_key_name,
	uint	child_key_name_len)
{
	const dict_index_t*	err_index;

	ut_a(prebuilt->trx != NULL);
	ut_a(prebuilt->trx->magic_n == TRX_MAGIC_N);

	err_index = trx_get_error_info(prebuilt->trx);

	if (err_index == NULL) {
		return(false);
	}
	/* else */

	/* copy table name (and convert from filename-safe encoding to
	system_charset_info) */
	char*	p;
	p = strchr(err_index->table->name, '/');
	/* strip ".../" prefix if any */
	if (p != NULL) {
		p++;
	} else {
		p = err_index->table->name;
	}
	uint	len;
	len = filename_to_tablename(p, child_table_name, child_table_name_len);
	child_table_name[len] = '\0';

	/* copy index name */
	ut_snprintf(child_key_name, child_key_name_len, "%s", err_index->name);

	return(true);
}

/*******************************************************************//**
Compares two 'refs'. A 'ref' is the (internal) primary key value of the row.
If there is no explicitly declared non-null unique key or a primary key, then
InnoDB internally uses the row id as the primary key.
@return	< 0 if ref1 < ref2, 0 if equal, else > 0 */
UNIV_INTERN
int
ha_innobase::cmp_ref(
/*=================*/
	const uchar*	ref1,	/*!< in: an (internal) primary key value in the
				MySQL key value format */
	const uchar*	ref2)	/*!< in: an (internal) primary key value in the
				MySQL key value format */
{
	enum_field_types mysql_type;
	Field*		field;
	KEY_PART_INFO*	key_part;
	KEY_PART_INFO*	key_part_end;
	uint		len1;
	uint		len2;
	int		result;

	if (prebuilt->clust_index_was_generated) {
		/* The 'ref' is an InnoDB row id */

		return(memcmp(ref1, ref2, DATA_ROW_ID_LEN));
	}

	/* Do a type-aware comparison of primary key fields. PK fields
	are always NOT NULL, so no checks for NULL are performed. */

	key_part = table->key_info[table->s->primary_key].key_part;

	key_part_end = key_part
			+ table->key_info[table->s->primary_key].user_defined_key_parts;

	for (; key_part != key_part_end; ++key_part) {
		field = key_part->field;
		mysql_type = field->type();

		if (mysql_type == MYSQL_TYPE_TINY_BLOB
			|| mysql_type == MYSQL_TYPE_MEDIUM_BLOB
			|| mysql_type == MYSQL_TYPE_BLOB
			|| mysql_type == MYSQL_TYPE_LONG_BLOB) {

			/* In the MySQL key value format, a column prefix of
			a BLOB is preceded by a 2-byte length field */

			len1 = innobase_read_from_2_little_endian(ref1);
			len2 = innobase_read_from_2_little_endian(ref2);

			ref1 += 2;
			ref2 += 2;
			result = ((Field_blob*) field)->cmp(
				ref1, len1, ref2, len2);
		} else {
			result = field->key_cmp(ref1, ref2);
		}

		if (result) {

			return(result);
		}

		ref1 += key_part->store_length;
		ref2 += key_part->store_length;
	}

	return(0);
}

/*******************************************************************//**
Ask InnoDB if a query to a table can be cached.
@return	TRUE if query caching of the table is permitted */
UNIV_INTERN
my_bool
ha_innobase::register_query_cache_table(
/*====================================*/
	THD*		thd,		/*!< in: user thread handle */
	char*		table_key,	/*!< in: normalized path to the  
					table */
	uint		key_length,	/*!< in: length of the normalized
					path to the table */
	qc_engine_callback*
			call_back,	/*!< out: pointer to function for
					checking if query caching
					is permitted */
	ulonglong	*engine_data)	/*!< in/out: data to call_back */
{
	*call_back = innobase_query_caching_of_table_permitted;
	*engine_data = 0;
	return(innobase_query_caching_of_table_permitted(thd, table_key,
							 key_length,
							 engine_data));
}

/*******************************************************************//**
Get the bin log name. */
UNIV_INTERN
const char*
ha_innobase::get_mysql_bin_log_name()
/*=================================*/
{
	return(trx_sys_mysql_bin_log_name);
}

/*******************************************************************//**
Get the bin log offset (or file position). */
UNIV_INTERN
ulonglong
ha_innobase::get_mysql_bin_log_pos()
/*================================*/
{
	/* trx... is ib_int64_t, which is a typedef for a 64-bit integer
	(__int64 or longlong) so it's ok to cast it to ulonglong. */

	return(trx_sys_mysql_bin_log_pos);
}

/******************************************************************//**
This function is used to find the storage length in bytes of the first n
characters for prefix indexes using a multibyte character set. The function
finds charset information and returns length of prefix_len characters in the
index field in bytes.
@return	number of bytes occupied by the first n characters */
UNIV_INTERN
ulint
innobase_get_at_most_n_mbchars(
/*===========================*/
	ulint charset_id,	/*!< in: character set id */
	ulint prefix_len,	/*!< in: prefix length in bytes of the index
				(this has to be divided by mbmaxlen to get the
				number of CHARACTERS n in the prefix) */
	ulint data_len,		/*!< in: length of the string in bytes */
	const char* str)	/*!< in: character string */
{
	ulint char_length;	/*!< character length in bytes */
	ulint n_chars;		/*!< number of characters in prefix */
	CHARSET_INFO* charset;	/*!< charset used in the field */

	charset = get_charset((uint) charset_id, MYF(MY_WME));

	ut_ad(charset);
	ut_ad(charset->mbmaxlen);

	/* Calculate how many characters at most the prefix index contains */

	n_chars = prefix_len / charset->mbmaxlen;

	/* If the charset is multi-byte, then we must find the length of the
	first at most n chars in the string. If the string contains less
	characters than n, then we return the length to the end of the last
	character. */

	if (charset->mbmaxlen > 1) {
		/* my_charpos() returns the byte length of the first n_chars
		characters, or a value bigger than the length of str, if
		there were not enough full characters in str.

		Why does the code below work:
		Suppose that we are looking for n UTF-8 characters.

		1) If the string is long enough, then the prefix contains at
		least n complete UTF-8 characters + maybe some extra
		characters + an incomplete UTF-8 character. No problem in
		this case. The function returns the pointer to the
		end of the nth character.

		2) If the string is not long enough, then the string contains
		the complete value of a column, that is, only complete UTF-8
		characters, and we can store in the column prefix index the
		whole string. */

		char_length = my_charpos(charset, str,
						str + data_len, (int) n_chars);
		if (char_length > data_len) {
			char_length = data_len;
		}
	} else {
		if (data_len < prefix_len) {
			char_length = data_len;
		} else {
			char_length = prefix_len;
		}
	}

	return(char_length);
}

/*******************************************************************//**
This function is used to prepare an X/Open XA distributed transaction.
@return	0 or error number */
static
int
innobase_xa_prepare(
/*================*/
	handlerton*	hton,		/*!< in: InnoDB handlerton */
	THD*		thd,		/*!< in: handle to the MySQL thread of
					the user whose XA transaction should
					be prepared */
	bool		prepare_trx)	/*!< in: true - prepare transaction
					false - the current SQL statement
					ended */
{
	int		error = 0;
	trx_t*		trx = check_trx_exists(thd);

	DBUG_ASSERT(hton == innodb_hton_ptr);

	/* we use support_xa value as it was seen at transaction start
	time, not the current session variable value. Any possible changes
	to the session variable take effect only in the next transaction */
	if (!trx->support_xa) {

		return(0);
	}

	thd_get_xid(thd, (MYSQL_XID*) &trx->xid);

	/* Release a possible FIFO ticket and search latch. Since we will
	reserve the trx_sys->mutex, we have to release the search system
	latch first to obey the latching order. */

	trx_search_latch_release_if_reserved(trx);

	innobase_srv_conc_force_exit_innodb(trx);

	if (!trx_is_registered_for_2pc(trx) && trx_is_started(trx)) {

		sql_print_error("Transaction not registered for MySQL 2PC, "
				"but transaction is active");
	}

	if (prepare_trx
	    || (!thd_test_options(thd, OPTION_NOT_AUTOCOMMIT | OPTION_BEGIN))) {

		/* We were instructed to prepare the whole transaction, or
		this is an SQL statement end and autocommit is on */

		ut_ad(trx_is_registered_for_2pc(trx));

		trx_prepare_for_mysql(trx);

		error = 0;
	} else {
		/* We just mark the SQL statement ended and do not do a
		transaction prepare */

		/* If we had reserved the auto-inc lock for some
		table in this SQL statement we release it now */

		lock_unlock_table_autoinc(trx);

		/* Store the current undo_no of the transaction so that we
		know where to roll back if we have to roll back the next
		SQL statement */

		trx_mark_sql_stat_end(trx);
	}

	/* Tell the InnoDB server that there might be work for utility
	threads: */

	srv_active_wake_master_thread();

	if (thd_sql_command(thd) != SQLCOM_XA_PREPARE
	    && (prepare_trx
		|| !thd_test_options(
			thd, OPTION_NOT_AUTOCOMMIT | OPTION_BEGIN))) {

		/* For ibbackup to work the order of transactions in binlog
		and InnoDB must be the same. Consider the situation

		  thread1> prepare; write to binlog; ...
			  <context switch>
		  thread2> prepare; write to binlog; commit
		  thread1>			     ... commit

                The server guarantees that writes to the binary log
                and commits are in the same order, so we do not have
                to handle this case. */
	}

	return(error);
}

/*******************************************************************//**
This function is used to recover X/Open XA distributed transactions.
@return	number of prepared transactions stored in xid_list */
static
int
innobase_xa_recover(
/*================*/
	handlerton*	hton,	/*!< in: InnoDB handlerton */
	XID*		xid_list,/*!< in/out: prepared transactions */
	uint		len)	/*!< in: number of slots in xid_list */
{
	DBUG_ASSERT(hton == innodb_hton_ptr);

	if (len == 0 || xid_list == NULL) {

		return(0);
	}

	return(trx_recover_for_mysql(xid_list, len));
}

/*******************************************************************//**
This function is used to commit one X/Open XA distributed transaction
which is in the prepared state
@return	0 or error number */
static
int
innobase_commit_by_xid(
/*===================*/
	handlerton*	hton,
	XID*		xid)	/*!< in: X/Open XA transaction identification */
{
	trx_t*	trx;

	DBUG_ASSERT(hton == innodb_hton_ptr);

	trx = trx_get_trx_by_xid(xid);

	if (trx) {
		innobase_commit_low(trx);
		trx_free_for_background(trx);
		return(XA_OK);
	} else {
		return(XAER_NOTA);
	}
}

/*******************************************************************//**
This function is used to rollback one X/Open XA distributed transaction
which is in the prepared state
@return	0 or error number */
static
int
innobase_rollback_by_xid(
/*=====================*/
	handlerton*	hton,	/*!< in: InnoDB handlerton */
	XID*		xid)	/*!< in: X/Open XA transaction
				identification */
{
	trx_t*	trx;

	DBUG_ASSERT(hton == innodb_hton_ptr);

	trx = trx_get_trx_by_xid(xid);

	if (trx) {
		int	ret = innobase_rollback_trx(trx);
		trx_free_for_background(trx);
		return(ret);
	} else {
		return(XAER_NOTA);
	}
}

/*******************************************************************//**
Create a consistent view for a cursor based on current transaction
which is created if the corresponding MySQL thread still lacks one.
This consistent view is then used inside of MySQL when accessing records
using a cursor.
@return	pointer to cursor view or NULL */
static
void*
innobase_create_cursor_view(
/*========================*/
	handlerton*	hton,	/*!< in: innobase hton */
	THD*		thd)	/*!< in: user thread handle */
{
	DBUG_ASSERT(hton == innodb_hton_ptr);

	return(read_cursor_view_create_for_mysql(check_trx_exists(thd)));
}

/*******************************************************************//**
Close the given consistent cursor view of a transaction and restore
global read view to a transaction read view. Transaction is created if the
corresponding MySQL thread still lacks one. */
static
void
innobase_close_cursor_view(
/*=======================*/
	handlerton*	hton,	/*!< in: innobase hton */
	THD*		thd,	/*!< in: user thread handle */
	void*		curview)/*!< in: Consistent read view to be closed */
{
	DBUG_ASSERT(hton == innodb_hton_ptr);

	read_cursor_view_close_for_mysql(check_trx_exists(thd),
					 (cursor_view_t*) curview);
}

/*******************************************************************//**
Set the given consistent cursor view to a transaction which is created
if the corresponding MySQL thread still lacks one. If the given
consistent cursor view is NULL global read view of a transaction is
restored to a transaction read view. */
static
void
innobase_set_cursor_view(
/*=====================*/
	handlerton*	hton,	/*!< in: innobase hton */
	THD*		thd,	/*!< in: user thread handle */
	void*		curview)/*!< in: Consistent cursor view to be set */
{
	DBUG_ASSERT(hton == innodb_hton_ptr);

	read_cursor_set_for_mysql(check_trx_exists(thd),
				  (cursor_view_t*) curview);
}

/*******************************************************************//**
*/
UNIV_INTERN
bool
ha_innobase::check_if_incompatible_data(
/*====================================*/
	HA_CREATE_INFO*	info,
	uint		table_changes)
{
	innobase_copy_frm_flags_from_create_info(prebuilt->table, info);

	if (table_changes != IS_EQUAL_YES) {

		return(COMPATIBLE_DATA_NO);
	}

	/* Check that auto_increment value was not changed */
	if ((info->used_fields & HA_CREATE_USED_AUTO) &&
		info->auto_increment_value != 0) {

		return(COMPATIBLE_DATA_NO);
	}

	/* Check that row format didn't change */
	if ((info->used_fields & HA_CREATE_USED_ROW_FORMAT)
	    && info->row_type != get_row_type()) {

		return(COMPATIBLE_DATA_NO);
	}

	/* Specifying KEY_BLOCK_SIZE requests a rebuild of the table. */
	if (info->used_fields & HA_CREATE_USED_KEY_BLOCK_SIZE) {
		return(COMPATIBLE_DATA_NO);
	}

	return(COMPATIBLE_DATA_YES);
}

/****************************************************************//**
Update the system variable innodb_io_capacity_max using the "saved"
value. This function is registered as a callback with MySQL. */
static
void
innodb_io_capacity_max_update(
/*===========================*/
	THD*				thd,	/*!< in: thread handle */
	struct st_mysql_sys_var*	var,	/*!< in: pointer to
						system variable */
	void*				var_ptr,/*!< out: where the
						formal string goes */
	const void*			save)	/*!< in: immediate result
						from check function */
{
	ulong	in_val = *static_cast<const ulong*>(save);
	if (in_val < srv_io_capacity) {
		in_val = srv_io_capacity;
		push_warning_printf(thd, Sql_condition::SL_WARNING,
				    ER_WRONG_ARGUMENTS,
				    "innodb_io_capacity_max cannot be"
				    " set lower than innodb_io_capacity.");
		push_warning_printf(thd, Sql_condition::SL_WARNING,
				    ER_WRONG_ARGUMENTS,
				    "Setting innodb_io_capacity_max to %lu",
				    srv_io_capacity);
	}

	srv_max_io_capacity = in_val;
}

/****************************************************************//**
Update the system variable innodb_io_capacity using the "saved"
value. This function is registered as a callback with MySQL. */
static
void
innodb_io_capacity_update(
/*======================*/
	THD*				thd,	/*!< in: thread handle */
	struct st_mysql_sys_var*	var,	/*!< in: pointer to
						system variable */
	void*				var_ptr,/*!< out: where the
						formal string goes */
	const void*			save)	/*!< in: immediate result
						from check function */
{
	ulong	in_val = *static_cast<const ulong*>(save);
	if (in_val > srv_max_io_capacity) {
		in_val = srv_max_io_capacity;
		push_warning_printf(thd, Sql_condition::SL_WARNING,
				    ER_WRONG_ARGUMENTS,
				    "innodb_io_capacity cannot be set"
				    " higher than innodb_io_capacity_max.");
		push_warning_printf(thd, Sql_condition::SL_WARNING,
				    ER_WRONG_ARGUMENTS,
				    "Setting innodb_io_capacity to %lu",
				    srv_max_io_capacity);
	}

	srv_io_capacity = in_val;
}

/****************************************************************//**
Update the system variable innodb_max_dirty_pages_pct using the "saved"
value. This function is registered as a callback with MySQL. */
static
void
innodb_max_dirty_pages_pct_update(
/*==============================*/
	THD*				thd,	/*!< in: thread handle */
	struct st_mysql_sys_var*	var,	/*!< in: pointer to
						system variable */
	void*				var_ptr,/*!< out: where the
						formal string goes */
	const void*			save)	/*!< in: immediate result
						from check function */
{
	ulong	in_val = *static_cast<const ulong*>(save);
	if (in_val < srv_max_dirty_pages_pct_lwm) {
		push_warning_printf(thd, Sql_condition::SL_WARNING,
				    ER_WRONG_ARGUMENTS,
				    "innodb_max_dirty_pages_pct cannot be"
				    " set lower than"
				    " innodb_max_dirty_pages_pct_lwm.");
		push_warning_printf(thd, Sql_condition::SL_WARNING,
				    ER_WRONG_ARGUMENTS,
				    "Lowering"
				    " innodb_max_dirty_page_pct_lwm to %lu",
				    in_val);

		srv_max_dirty_pages_pct_lwm = in_val;
	}

	srv_max_buf_pool_modified_pct = in_val;
}

/****************************************************************//**
Update the system variable innodb_max_dirty_pages_pct_lwm using the
"saved" value. This function is registered as a callback with MySQL. */
static
void
innodb_max_dirty_pages_pct_lwm_update(
/*==================================*/
	THD*				thd,	/*!< in: thread handle */
	struct st_mysql_sys_var*	var,	/*!< in: pointer to
						system variable */
	void*				var_ptr,/*!< out: where the
						formal string goes */
	const void*			save)	/*!< in: immediate result
						from check function */
{
	ulong	in_val = *static_cast<const ulong*>(save);
	if (in_val > srv_max_buf_pool_modified_pct) {
		in_val = srv_max_buf_pool_modified_pct;
		push_warning_printf(thd, Sql_condition::SL_WARNING,
				    ER_WRONG_ARGUMENTS,
				    "innodb_max_dirty_pages_pct_lwm"
				    " cannot be set higher than"
				    " innodb_max_dirty_pages_pct.");
		push_warning_printf(thd, Sql_condition::SL_WARNING,
				    ER_WRONG_ARGUMENTS,
				    "Setting innodb_max_dirty_page_pct_lwm"
				    " to %lu",
				    in_val);
	}

	srv_max_dirty_pages_pct_lwm = in_val;
}

/************************************************************//**
Validate the file format name and return its corresponding id.
@return	valid file format id */
static
uint
innobase_file_format_name_lookup(
/*=============================*/
	const char*	format_name)	/*!< in: pointer to file format name */
{
	char*	endp;
	uint	format_id;

	ut_a(format_name != NULL);

	/* The format name can contain the format id itself instead of
	the name and we check for that. */
	format_id = (uint) strtoul(format_name, &endp, 10);

	/* Check for valid parse. */
	if (*endp == '\0' && *format_name != '\0') {

		if (format_id <= UNIV_FORMAT_MAX) {

			return(format_id);
		}
	} else {

		for (format_id = 0; format_id <= UNIV_FORMAT_MAX;
		     format_id++) {
			const char*	name;

			name = trx_sys_file_format_id_to_name(format_id);

			if (!innobase_strcasecmp(format_name, name)) {

				return(format_id);
			}
		}
	}

	return(UNIV_FORMAT_MAX + 1);
}

/************************************************************//**
Validate the file format check config parameters, as a side effect it
sets the srv_max_file_format_at_startup variable.
@return the format_id if valid config value, otherwise, return -1 */
static
int
innobase_file_format_validate_and_set(
/*==================================*/
	const char*	format_max)	/*!< in: parameter value */
{
	uint		format_id;

	format_id = innobase_file_format_name_lookup(format_max);

	if (format_id < UNIV_FORMAT_MAX + 1) {
		srv_max_file_format_at_startup = format_id;

		return((int) format_id);
	} else {
		return(-1);
	}
}

/*************************************************************//**
Check if it is a valid file format. This function is registered as
a callback with MySQL.
@return	0 for valid file format */
static
int
innodb_file_format_name_validate(
/*=============================*/
	THD*				thd,	/*!< in: thread handle */
	struct st_mysql_sys_var*	var,	/*!< in: pointer to system
						variable */
	void*				save,	/*!< out: immediate result
						for update function */
	struct st_mysql_value*		value)	/*!< in: incoming string */
{
	const char*	file_format_input;
	char		buff[STRING_BUFFER_USUAL_SIZE];
	int		len = sizeof(buff);

	ut_a(save != NULL);
	ut_a(value != NULL);

	file_format_input = value->val_str(value, buff, &len);

	if (file_format_input != NULL) {
		uint	format_id;

		format_id = innobase_file_format_name_lookup(
			file_format_input);

		if (format_id <= UNIV_FORMAT_MAX) {

			/* Save a pointer to the name in the
			'file_format_name_map' constant array. */
			*static_cast<const char**>(save) =
			    trx_sys_file_format_id_to_name(format_id);

			return(0);
		}
	}

	*static_cast<const char**>(save) = NULL;
	return(1);
}

/****************************************************************//**
Update the system variable innodb_file_format using the "saved"
value. This function is registered as a callback with MySQL. */
static
void
innodb_file_format_name_update(
/*===========================*/
	THD*				thd,		/*!< in: thread handle */
	struct st_mysql_sys_var*	var,		/*!< in: pointer to
							system variable */
	void*				var_ptr,	/*!< out: where the
							formal string goes */
	const void*			save)		/*!< in: immediate result
							from check function */
{
	const char* format_name;

	ut_a(var_ptr != NULL);
	ut_a(save != NULL);

	format_name = *static_cast<const char*const*>(save);

	if (format_name) {
		uint	format_id;

		format_id = innobase_file_format_name_lookup(format_name);

		if (format_id <= UNIV_FORMAT_MAX) {
			srv_file_format = format_id;
		}
	}

	*static_cast<const char**>(var_ptr)
		= trx_sys_file_format_id_to_name(srv_file_format);
}

/*************************************************************//**
Check if valid argument to innodb_file_format_max. This function
is registered as a callback with MySQL.
@return	0 for valid file format */
static
int
innodb_file_format_max_validate(
/*============================*/
	THD*				thd,	/*!< in: thread handle */
	struct st_mysql_sys_var*	var,	/*!< in: pointer to system
						variable */
	void*				save,	/*!< out: immediate result
						for update function */
	struct st_mysql_value*		value)	/*!< in: incoming string */
{
	const char*	file_format_input;
	char		buff[STRING_BUFFER_USUAL_SIZE];
	int		len = sizeof(buff);
	int		format_id;

	ut_a(save != NULL);
	ut_a(value != NULL);

	file_format_input = value->val_str(value, buff, &len);

	if (file_format_input != NULL) {

		format_id = innobase_file_format_validate_and_set(
			file_format_input);

		if (format_id >= 0) {
			/* Save a pointer to the name in the
			'file_format_name_map' constant array. */
			*static_cast<const char**>(save) =
			    trx_sys_file_format_id_to_name(
						(uint) format_id);

			return(0);

		} else {
			push_warning_printf(thd,
			  Sql_condition::SL_WARNING,
			  ER_WRONG_ARGUMENTS,
			  "InnoDB: invalid innodb_file_format_max "
			  "value; can be any format up to %s "
			  "or equivalent id of %d",
			  trx_sys_file_format_id_to_name(UNIV_FORMAT_MAX),
			  UNIV_FORMAT_MAX);
		}
	}

	*static_cast<const char**>(save) = NULL;
	return(1);
}

/****************************************************************//**
Update the system variable innodb_file_format_max using the "saved"
value. This function is registered as a callback with MySQL. */
static
void
innodb_file_format_max_update(
/*==========================*/
	THD*				thd,	/*!< in: thread handle */
	struct st_mysql_sys_var*	var,	/*!< in: pointer to
						system variable */
	void*				var_ptr,/*!< out: where the
						formal string goes */
	const void*			save)	/*!< in: immediate result
						from check function */
{
	const char*	format_name_in;
	const char**	format_name_out;
	uint		format_id;

	ut_a(save != NULL);
	ut_a(var_ptr != NULL);

	format_name_in = *static_cast<const char*const*>(save);

	if (!format_name_in) {

		return;
	}

	format_id = innobase_file_format_name_lookup(format_name_in);

	if (format_id > UNIV_FORMAT_MAX) {
		/* DEFAULT is "on", which is invalid at runtime. */
		push_warning_printf(thd, Sql_condition::SL_WARNING,
				    ER_WRONG_ARGUMENTS,
				    "Ignoring SET innodb_file_format=%s",
				    format_name_in);
		return;
	}

	format_name_out = static_cast<const char**>(var_ptr);

	/* Update the max format id in the system tablespace. */
	if (trx_sys_file_format_max_set(format_id, format_name_out)) {
		ut_print_timestamp(stderr);
		fprintf(stderr,
			" [Info] InnoDB: the file format in the system "
			"tablespace is now set to %s.\n", *format_name_out);
	}
}

/*************************************************************//**
Check whether valid argument given to innobase_*_stopword_table.
This function is registered as a callback with MySQL.
@return 0 for valid stopword table */
static
int
innodb_stopword_table_validate(
/*===========================*/
	THD*				thd,	/*!< in: thread handle */
	struct st_mysql_sys_var*	var,	/*!< in: pointer to system
						variable */
	void*				save,	/*!< out: immediate result
						for update function */
	struct st_mysql_value*		value)	/*!< in: incoming string */
{
	const char*	stopword_table_name;
	char		buff[STRING_BUFFER_USUAL_SIZE];
	int		len = sizeof(buff);
	trx_t*		trx;
	int		ret = 1;

	ut_a(save != NULL);
	ut_a(value != NULL);

	stopword_table_name = value->val_str(value, buff, &len);

	trx = check_trx_exists(thd);

	row_mysql_lock_data_dictionary(trx);

	/* Validate the stopword table's (if supplied) existence and
	of the right format */
	if (!stopword_table_name
	    || fts_valid_stopword_table(stopword_table_name)) {
		*static_cast<const char**>(save) = stopword_table_name;
		ret = 0;
	}

	row_mysql_unlock_data_dictionary(trx);

	return(ret);
}

/****************************************************************//**
Update global variable fts_server_stopword_table with the "saved"
stopword table name value. This function is registered as a callback
with MySQL. */
static
void
innodb_stopword_table_update(
/*=========================*/
	THD*				thd,	/*!< in: thread handle */
	struct st_mysql_sys_var*	var,	/*!< in: pointer to
						system variable */
	void*				var_ptr,/*!< out: where the
						formal string goes */
	const void*			save)	/*!< in: immediate result
						from check function */
{
	const char*	stopword_table_name;
	char*		old;

	ut_a(save != NULL);
	ut_a(var_ptr != NULL);

	stopword_table_name = *static_cast<const char*const*>(save);
	old = *(char**) var_ptr;

	if (stopword_table_name) {
		*(char**) var_ptr =  my_strdup(stopword_table_name,  MYF(0));
	} else {
		*(char**) var_ptr = NULL;
	}

	if (old) {
		my_free(old);
	}

	fts_server_stopword_table = *(char**) var_ptr;
}

/*************************************************************//**
Check whether valid argument given to "innodb_fts_internal_tbl_name"
This function is registered as a callback with MySQL.
@return 0 for valid stopword table */
static
int
innodb_internal_table_validate(
/*===========================*/
	THD*				thd,	/*!< in: thread handle */
	struct st_mysql_sys_var*	var,	/*!< in: pointer to system
						variable */
	void*				save,	/*!< out: immediate result
						for update function */
	struct st_mysql_value*		value)	/*!< in: incoming string */
{
	const char*	table_name;
	char		buff[STRING_BUFFER_USUAL_SIZE];
	int		len = sizeof(buff);
	int		ret = 1;
	dict_table_t*	user_table;

	ut_a(save != NULL);
	ut_a(value != NULL);

	table_name = value->val_str(value, buff, &len);

	if (!table_name) {
		*static_cast<const char**>(save) = NULL;
		return(0);
	}

	user_table = dict_table_open_on_name(
		table_name, FALSE, TRUE, DICT_ERR_IGNORE_NONE);

	if (user_table) {
		if (dict_table_has_fts_index(user_table)) {
			*static_cast<const char**>(save) = table_name;
			ret = 0;
		}

		dict_table_close(user_table, FALSE, TRUE);
	}

	return(ret);
}

/****************************************************************//**
Update global variable "fts_internal_tbl_name" with the "saved"
stopword table name value. This function is registered as a callback
with MySQL. */
static
void
innodb_internal_table_update(
/*=========================*/
	THD*				thd,	/*!< in: thread handle */
	struct st_mysql_sys_var*	var,	/*!< in: pointer to
						system variable */
	void*				var_ptr,/*!< out: where the
						formal string goes */
	const void*			save)	/*!< in: immediate result
						from check function */
{
	const char*	table_name;
	char*		old;

	ut_a(save != NULL);
	ut_a(var_ptr != NULL);

	table_name = *static_cast<const char*const*>(save);
	old = *(char**) var_ptr;

	if (table_name) {
		*(char**) var_ptr =  my_strdup(table_name,  MYF(0));
	} else {
		*(char**) var_ptr = NULL;
	}

	if (old) {
		my_free(old);
	}

	fts_internal_tbl_name = *(char**) var_ptr;
}

/****************************************************************//**
Update the system variable innodb_adaptive_hash_index using the "saved"
value. This function is registered as a callback with MySQL. */
static
void
innodb_adaptive_hash_index_update(
/*==============================*/
	THD*				thd,	/*!< in: thread handle */
	struct st_mysql_sys_var*	var,	/*!< in: pointer to
						system variable */
	void*				var_ptr,/*!< out: where the
						formal string goes */
	const void*			save)	/*!< in: immediate result
						from check function */
{
	if (*(my_bool*) save) {
		btr_search_enable();
	} else {
		btr_search_disable();
	}
}

/****************************************************************//**
Update the system variable innodb_cmp_per_index using the "saved"
value. This function is registered as a callback with MySQL. */
static
void
innodb_cmp_per_index_update(
/*========================*/
	THD*				thd,	/*!< in: thread handle */
	struct st_mysql_sys_var*	var,	/*!< in: pointer to
						system variable */
	void*				var_ptr,/*!< out: where the
						formal string goes */
	const void*			save)	/*!< in: immediate result
						from check function */
{
	/* Reset the stats whenever we enable the table
	INFORMATION_SCHEMA.innodb_cmp_per_index. */
	if (!srv_cmp_per_index_enabled && *(my_bool*) save) {
		page_zip_reset_stat_per_index();
	}

	srv_cmp_per_index_enabled = !!(*(my_bool*) save);
}

/****************************************************************//**
Update the system variable innodb_old_blocks_pct using the "saved"
value. This function is registered as a callback with MySQL. */
static
void
innodb_old_blocks_pct_update(
/*=========================*/
	THD*				thd,	/*!< in: thread handle */
	struct st_mysql_sys_var*	var,	/*!< in: pointer to
						system variable */
	void*				var_ptr,/*!< out: where the
						formal string goes */
	const void*			save)	/*!< in: immediate result
						from check function */
{
	innobase_old_blocks_pct = buf_LRU_old_ratio_update(
		*static_cast<const uint*>(save), TRUE);
}

/****************************************************************//**
Update the system variable innodb_old_blocks_pct using the "saved"
value. This function is registered as a callback with MySQL. */
static
void
innodb_change_buffer_max_size_update(
/*=================================*/
	THD*				thd,	/*!< in: thread handle */
	struct st_mysql_sys_var*	var,	/*!< in: pointer to
						system variable */
	void*				var_ptr,/*!< out: where the
						formal string goes */
	const void*			save)	/*!< in: immediate result
						from check function */
{
	innobase_change_buffer_max_size =
			(*static_cast<const uint*>(save));
	ibuf_max_size_update(innobase_change_buffer_max_size);
}


/*************************************************************//**
Find the corresponding ibuf_use_t value that indexes into
innobase_change_buffering_values[] array for the input
change buffering option name.
@return	corresponding IBUF_USE_* value for the input variable
name, or IBUF_USE_COUNT if not able to find a match */
static
ibuf_use_t
innodb_find_change_buffering_value(
/*===============================*/
	const char*	input_name)	/*!< in: input change buffering
					option name */
{
	ulint	use;

	for (use = 0; use < UT_ARR_SIZE(innobase_change_buffering_values);
	     use++) {
		/* found a match */
		if (!innobase_strcasecmp(
			input_name, innobase_change_buffering_values[use])) {
			return((ibuf_use_t) use);
		}
	}

	/* Did not find any match */
	return(IBUF_USE_COUNT);
}

/*************************************************************//**
Check if it is a valid value of innodb_change_buffering. This function is
registered as a callback with MySQL.
@return	0 for valid innodb_change_buffering */
static
int
innodb_change_buffering_validate(
/*=============================*/
	THD*				thd,	/*!< in: thread handle */
	struct st_mysql_sys_var*	var,	/*!< in: pointer to system
						variable */
	void*				save,	/*!< out: immediate result
						for update function */
	struct st_mysql_value*		value)	/*!< in: incoming string */
{
	const char*	change_buffering_input;
	char		buff[STRING_BUFFER_USUAL_SIZE];
	int		len = sizeof(buff);

	ut_a(save != NULL);
	ut_a(value != NULL);

	change_buffering_input = value->val_str(value, buff, &len);

	if (change_buffering_input != NULL) {
		ibuf_use_t	use;

		use = innodb_find_change_buffering_value(
			change_buffering_input);

		if (use != IBUF_USE_COUNT) {
			/* Find a matching change_buffering option value. */
			*static_cast<const char**>(save) =
				innobase_change_buffering_values[use];

			return(0);
		}
	}

	/* No corresponding change buffering option for user supplied
	"change_buffering_input" */
	return(1);
}

/****************************************************************//**
Update the system variable innodb_change_buffering using the "saved"
value. This function is registered as a callback with MySQL. */
static
void
innodb_change_buffering_update(
/*===========================*/
	THD*				thd,	/*!< in: thread handle */
	struct st_mysql_sys_var*	var,	/*!< in: pointer to
						system variable */
	void*				var_ptr,/*!< out: where the
						formal string goes */
	const void*			save)	/*!< in: immediate result
						from check function */
{
	ibuf_use_t	use;

	ut_a(var_ptr != NULL);
	ut_a(save != NULL);

	use = innodb_find_change_buffering_value(
		*static_cast<const char*const*>(save));

	ut_a(use < IBUF_USE_COUNT);

	ibuf_use = use;
	*static_cast<const char**>(var_ptr) =
		 *static_cast<const char*const*>(save);
}

/*************************************************************//**
Just emit a warning that the usage of the variable is deprecated.
@return	0 */
static
void
innodb_stats_sample_pages_update(
/*=============================*/
	THD*				thd,	/*!< in: thread handle */
	struct st_mysql_sys_var*	var,	/*!< in: pointer to
						system variable */
	void*				var_ptr,/*!< out: where the
						formal string goes */
	const void*			save)	/*!< in: immediate result
						from check function */
{
#define STATS_SAMPLE_PAGES_DEPRECATED_MSG \
	"Using innodb_stats_sample_pages is deprecated and " \
	"the variable may be removed in future releases. " \
	"Please use innodb_stats_transient_sample_pages " \
	"instead."

	push_warning(thd, Sql_condition::SL_WARNING,
		     HA_ERR_WRONG_COMMAND, STATS_SAMPLE_PAGES_DEPRECATED_MSG);

	ut_print_timestamp(stderr);
	fprintf(stderr,
		" InnoDB: Warning: %s\n",
		STATS_SAMPLE_PAGES_DEPRECATED_MSG);

	srv_stats_transient_sample_pages =
		*static_cast<const unsigned long long*>(save);
}

/****************************************************************//**
Update the monitor counter according to the "set_option",  turn
on/off or reset specified monitor counter. */
static
void
innodb_monitor_set_option(
/*======================*/
	const monitor_info_t* monitor_info,/*!< in: monitor info for the monitor
					to set */
	mon_option_t	set_option)	/*!< in: Turn on/off reset the
					counter */
{
	monitor_id_t	monitor_id = monitor_info->monitor_id;

	/* If module type is MONITOR_GROUP_MODULE, it cannot be
	turned on/off individually. It should never use this
	function to set options */
	ut_a(!(monitor_info->monitor_type & MONITOR_GROUP_MODULE));

	switch (set_option) {
	case MONITOR_TURN_ON:
		MONITOR_ON(monitor_id);
		MONITOR_INIT(monitor_id);
		MONITOR_SET_START(monitor_id);

		/* If the monitor to be turned on uses
		exisitng monitor counter (status variable),
		make special processing to remember existing
		counter value. */
		if (monitor_info->monitor_type & MONITOR_EXISTING) {
			srv_mon_process_existing_counter(
				monitor_id, MONITOR_TURN_ON);
		}
		break;

	case MONITOR_TURN_OFF:
		if (monitor_info->monitor_type & MONITOR_EXISTING) {
			srv_mon_process_existing_counter(
				monitor_id, MONITOR_TURN_OFF);
		}

		MONITOR_OFF(monitor_id);
		MONITOR_SET_OFF(monitor_id);
		break;

	case MONITOR_RESET_VALUE:
		srv_mon_reset(monitor_id);
		break;

	case MONITOR_RESET_ALL_VALUE:
		srv_mon_reset_all(monitor_id);
		break;

	default:
		ut_error;
	}
}

/****************************************************************//**
Find matching InnoDB monitor counters and update their status
according to the "set_option",  turn on/off or reset specified
monitor counter. */
static
void
innodb_monitor_update_wildcard(
/*===========================*/
	const char*	name,		/*!< in: monitor name to match */
	mon_option_t	set_option)	/*!< in: the set option, whether
					to turn on/off or reset the counter */
{
	ut_a(name);

	for (ulint use = 0; use < NUM_MONITOR; use++) {
		ulint		type;
		monitor_id_t	monitor_id = static_cast<monitor_id_t>(use);
		monitor_info_t*	monitor_info;

		if (!innobase_wildcasecmp(
			srv_mon_get_name(monitor_id), name)) {
			monitor_info = srv_mon_get_info(monitor_id);

			type = monitor_info->monitor_type;

			/* If the monitor counter is of MONITOR_MODULE
			type, skip it. Except for those also marked with
			MONITOR_GROUP_MODULE flag, which can be turned
			on only as a module. */
			if (!(type & MONITOR_MODULE)
			     && !(type & MONITOR_GROUP_MODULE)) {
				innodb_monitor_set_option(monitor_info,
							  set_option);
			}

			/* Need to special handle counters marked with
			MONITOR_GROUP_MODULE, turn on the whole module if
			any one of it comes here. Currently, only
			"module_buf_page" is marked with MONITOR_GROUP_MODULE */
			if (type & MONITOR_GROUP_MODULE) {
				if ((monitor_id >= MONITOR_MODULE_BUF_PAGE)
				     && (monitor_id < MONITOR_MODULE_OS)) {
					if (set_option == MONITOR_TURN_ON
					    && MONITOR_IS_ON(
						MONITOR_MODULE_BUF_PAGE)) {
						continue;
					}

					srv_mon_set_module_control(
						MONITOR_MODULE_BUF_PAGE,
						set_option);
				} else {
					/* If new monitor is added with
					MONITOR_GROUP_MODULE, it needs
					to be added here. */
					ut_ad(0);
				}
			}
		}
	}
}

/*************************************************************//**
Given a configuration variable name, find corresponding monitor counter
and return its monitor ID if found.
@return	monitor ID if found, MONITOR_NO_MATCH if there is no match */
static
ulint
innodb_monitor_id_by_name_get(
/*==========================*/
	const char*	name)	/*!< in: monitor counter namer */
{
	ut_a(name);

	/* Search for wild character '%' in the name, if
	found, we treat it as a wildcard match. We do not search for
	single character wildcard '_' since our monitor names already contain
	such character. To avoid confusion, we request user must include
	at least one '%' character to activate the wildcard search. */
	if (strchr(name, '%')) {
		return(MONITOR_WILDCARD_MATCH);
	}

	/* Not wildcard match, check for an exact match */
	for (ulint i = 0; i < NUM_MONITOR; i++) {
		if (!innobase_strcasecmp(
			name, srv_mon_get_name(static_cast<monitor_id_t>(i)))) {
			return(i);
		}
	}

	return(MONITOR_NO_MATCH);
}
/*************************************************************//**
Validate that the passed in monitor name matches at least one
monitor counter name with wildcard compare.
@return	TRUE if at least one monitor name matches */
static
ibool
innodb_monitor_validate_wildcard_name(
/*==================================*/
	const char*	name)	/*!< in: monitor counter namer */
{
	for (ulint i = 0; i < NUM_MONITOR; i++) {
		if (!innobase_wildcasecmp(
			srv_mon_get_name(static_cast<monitor_id_t>(i)), name)) {
			return(TRUE);
		}
	}

	return(FALSE);
}
/*************************************************************//**
Validate the passed in monitor name, find and save the
corresponding monitor name in the function parameter "save".
@return	0 if monitor name is valid */
static
int
innodb_monitor_valid_byname(
/*========================*/
	void*			save,	/*!< out: immediate result
					for update function */
	const char*		name)	/*!< in: incoming monitor name */
{
	ulint		use;
	monitor_info_t*	monitor_info;

	if (!name) {
		return(1);
	}

	use = innodb_monitor_id_by_name_get(name);

	/* No monitor name matches, nor it is wildcard match */
	if (use == MONITOR_NO_MATCH) {
		return(1);
	}

	if (use < NUM_MONITOR) {
		monitor_info = srv_mon_get_info((monitor_id_t) use);

		/* If the monitor counter is marked with
		MONITOR_GROUP_MODULE flag, then this counter
		cannot be turned on/off individually, instead
		it shall be turned on/off as a group using
		its module name */
		if ((monitor_info->monitor_type & MONITOR_GROUP_MODULE)
		    && (!(monitor_info->monitor_type & MONITOR_MODULE))) {
			sql_print_warning(
				"Monitor counter '%s' cannot"
				" be turned on/off individually."
				" Please use its module name"
				" to turn on/off the counters"
				" in the module as a group.\n",
				name);

			return(1);
		}

	} else {
		ut_a(use == MONITOR_WILDCARD_MATCH);

		/* For wildcard match, if there is not a single monitor
		counter name that matches, treat it as an invalid
		value for the system configuration variables */
		if (!innodb_monitor_validate_wildcard_name(name)) {
			return(1);
		}
	}

	/* Save the configure name for innodb_monitor_update() */
	*static_cast<const char**>(save) = name;

	return(0);
}
/*************************************************************//**
Validate passed-in "value" is a valid monitor counter name.
This function is registered as a callback with MySQL.
@return	0 for valid name */
static
int
innodb_monitor_validate(
/*====================*/
	THD*				thd,	/*!< in: thread handle */
	struct st_mysql_sys_var*	var,	/*!< in: pointer to system
						variable */
	void*				save,	/*!< out: immediate result
						for update function */
	struct st_mysql_value*		value)	/*!< in: incoming string */
{
	const char*	name;
	char*		monitor_name;
	char		buff[STRING_BUFFER_USUAL_SIZE];
	int		len = sizeof(buff);
	int		ret;

	ut_a(save != NULL);
	ut_a(value != NULL);

	name = value->val_str(value, buff, &len);

	/* monitor_name could point to memory from MySQL
	or buff[]. Always dup the name to memory allocated
	by InnoDB, so we can access it in another callback
	function innodb_monitor_update() and free it appropriately */
	if (name) {
		monitor_name = my_strdup(name, MYF(0));
	} else {
		return(1);
	}

	ret = innodb_monitor_valid_byname(save, monitor_name);

	if (ret) {
		/* Validation failed */
		my_free(monitor_name);
	} else {
		/* monitor_name will be freed in separate callback function
		innodb_monitor_update(). Assert "save" point to
		the "monitor_name" variable */
		ut_ad(*static_cast<char**>(save) == monitor_name);
	}

	return(ret);
}

/****************************************************************//**
Update the system variable innodb_enable(disable/reset/reset_all)_monitor
according to the "set_option" and turn on/off or reset specified monitor
counter. */
static
void
innodb_monitor_update(
/*==================*/
	THD*			thd,		/*!< in: thread handle */
	void*			var_ptr,	/*!< out: where the
						formal string goes */
	const void*		save,		/*!< in: immediate result
						from check function */
	mon_option_t		set_option,	/*!< in: the set option,
						whether to turn on/off or
						reset the counter */
	ibool			free_mem)	/*!< in: whether we will
						need to free the memory */
{
	monitor_info_t*	monitor_info;
	ulint		monitor_id;
	ulint		err_monitor = 0;
	const char*	name;

	ut_a(save != NULL);

	name = *static_cast<const char*const*>(save);

	if (!name) {
		monitor_id = MONITOR_DEFAULT_START;
	} else {
		monitor_id = innodb_monitor_id_by_name_get(name);

		/* Double check we have a valid monitor ID */
		if (monitor_id == MONITOR_NO_MATCH) {
			return;
		}
	}

	if (monitor_id == MONITOR_DEFAULT_START) {
		/* If user set the variable to "default", we will
		print a message and make this set operation a "noop".
		The check is being made here is because "set default"
		does not go through validation function */
		if (thd) {
			push_warning_printf(
				thd, Sql_condition::SL_WARNING,
				ER_NO_DEFAULT,
				"Default value is not defined for "
				"this set option. Please specify "
				"correct counter or module name.");
		} else {
			sql_print_error(
				"Default value is not defined for "
				"this set option. Please specify "
				"correct counter or module name.\n");
		}

		if (var_ptr) {
			*(const char**) var_ptr = NULL;
		}
	} else if (monitor_id == MONITOR_WILDCARD_MATCH) {
		innodb_monitor_update_wildcard(name, set_option);
	} else {
		monitor_info = srv_mon_get_info(
			static_cast<monitor_id_t>(monitor_id));

		ut_a(monitor_info);

		/* If monitor is already truned on, someone could already
		collect monitor data, exit and ask user to turn off the
		monitor before turn it on again. */
		if (set_option == MONITOR_TURN_ON
		    && MONITOR_IS_ON(monitor_id)) {
			err_monitor = monitor_id;
			goto exit;
		}

		if (var_ptr) {
			*(const char**) var_ptr = monitor_info->monitor_name;
		}

		/* Depending on the monitor name is for a module or
		a counter, process counters in the whole module or
		individual counter. */
		if (monitor_info->monitor_type & MONITOR_MODULE) {
			srv_mon_set_module_control(
				static_cast<monitor_id_t>(monitor_id),
				set_option);
		} else {
			innodb_monitor_set_option(monitor_info, set_option);
		}
	}
exit:
	/* Only if we are trying to turn on a monitor that already
	been turned on, we will set err_monitor. Print related
	information */
	if (err_monitor) {
		sql_print_warning("Monitor %s is already enabled.",
				  srv_mon_get_name((monitor_id_t) err_monitor));
	}

	if (free_mem && name) {
		my_free((void*) name);
	}

	return;
}

#ifdef __WIN__
/*************************************************************//**
Validate if passed-in "value" is a valid value for
innodb_buffer_pool_filename. On Windows, file names with colon (:)
are not allowed.

@return	0 for valid name */
static
int
innodb_srv_buf_dump_filename_validate(
/*==================================*/
	THD*				thd,	/*!< in: thread handle */
	struct st_mysql_sys_var*	var,	/*!< in: pointer to system
						variable */
	void*				save,	/*!< out: immediate result
						for update function */
	struct st_mysql_value*		value)	/*!< in: incoming string */
{
	const char*	buf_name;
	char		buff[OS_FILE_MAX_PATH];
	int		len= sizeof(buff);

	ut_a(save != NULL);
	ut_a(value != NULL);

	buf_name = value->val_str(value, buff, &len);

	if (buf_name) {
		if (is_filename_allowed(buf_name, len, FALSE)){
			*static_cast<const char**>(save) = buf_name;
			return(0);
		} else {
			push_warning_printf(thd,
				Sql_condition::SL_WARNING,
				ER_WRONG_ARGUMENTS,
				"InnoDB: innodb_buffer_pool_filename "
				"cannot have colon (:) in the file name.");

		}
	}

	return(1);
}
#else /* __WIN__ */
# define innodb_srv_buf_dump_filename_validate NULL
#endif /* __WIN__ */

#ifdef UNIV_DEBUG
static char* srv_buffer_pool_evict;

/****************************************************************//**
Called on SET GLOBAL innodb_buffer_pool_evict=...
Handles some values specially, to evict pages from the buffer pool.
SET GLOBAL innodb_buffer_pool_evict='uncompressed'
evicts all uncompressed page frames of compressed tablespaces. */
static
void
innodb_buffer_pool_evict_update(
/*============================*/
	THD*			thd,	/*!< in: thread handle */
	struct st_mysql_sys_var*var,	/*!< in: pointer to system variable */
	void*			var_ptr,/*!< out: ignored */
	const void*		save)	/*!< in: immediate result
					from check function */
{
	if (const char* op = *static_cast<const char*const*>(save)) {
		if (!strcmp(op, "uncompressed")) {
			/* Evict all uncompressed pages of compressed
			tables from the buffer pool. Keep the compressed
			pages in the buffer pool. */

			for (ulint i = 0; i < srv_buf_pool_instances; i++) {
				buf_pool_t*	buf_pool = &buf_pool_ptr[i];

				buf_pool_mutex_enter(buf_pool);

				for (buf_block_t* block = UT_LIST_GET_LAST(
					     buf_pool->unzip_LRU);
				     block != NULL; ) {

					buf_block_t*	prev_block
						= UT_LIST_GET_PREV(unzip_LRU,
								   block);
					ut_ad(buf_block_get_state(block)
					      == BUF_BLOCK_FILE_PAGE);
					ut_ad(block->in_unzip_LRU_list);
					ut_ad(block->page.in_LRU_list);

					buf_LRU_free_page(&block->page, false);
					block = prev_block;
				}

				buf_pool_mutex_exit(buf_pool);
			}
		}
	}
}
#endif /* UNIV_DEBUG */

/****************************************************************//**
Update the system variable innodb_monitor_enable and enable
specified monitor counter.
This function is registered as a callback with MySQL. */
static
void
innodb_enable_monitor_update(
/*=========================*/
	THD*				thd,	/*!< in: thread handle */
	struct st_mysql_sys_var*	var,	/*!< in: pointer to
						system variable */
	void*				var_ptr,/*!< out: where the
						formal string goes */
	const void*			save)	/*!< in: immediate result
						from check function */
{
	innodb_monitor_update(thd, var_ptr, save, MONITOR_TURN_ON, TRUE);
}

/****************************************************************//**
Update the system variable innodb_monitor_disable and turn
off specified monitor counter. */
static
void
innodb_disable_monitor_update(
/*==========================*/
	THD*				thd,	/*!< in: thread handle */
	struct st_mysql_sys_var*	var,	/*!< in: pointer to
						system variable */
	void*				var_ptr,/*!< out: where the
						formal string goes */
	const void*			save)	/*!< in: immediate result
						from check function */
{
	innodb_monitor_update(thd, var_ptr, save, MONITOR_TURN_OFF, TRUE);
}

/****************************************************************//**
Update the system variable innodb_monitor_reset and reset
specified monitor counter(s).
This function is registered as a callback with MySQL. */
static
void
innodb_reset_monitor_update(
/*========================*/
	THD*				thd,	/*!< in: thread handle */
	struct st_mysql_sys_var*	var,	/*!< in: pointer to
						system variable */
	void*				var_ptr,/*!< out: where the
						formal string goes */
	const void*			save)	/*!< in: immediate result
						from check function */
{
	innodb_monitor_update(thd, var_ptr, save, MONITOR_RESET_VALUE, TRUE);
}

/****************************************************************//**
Update the system variable innodb_monitor_reset_all and reset
all value related monitor counter.
This function is registered as a callback with MySQL. */
static
void
innodb_reset_all_monitor_update(
/*============================*/
	THD*				thd,	/*!< in: thread handle */
	struct st_mysql_sys_var*	var,	/*!< in: pointer to
						system variable */
	void*				var_ptr,/*!< out: where the
						formal string goes */
	const void*			save)	/*!< in: immediate result
						from check function */
{
	innodb_monitor_update(thd, var_ptr, save, MONITOR_RESET_ALL_VALUE,
			      TRUE);
}

/****************************************************************//**
Update the system variable innodb_compression_level using the "saved"
value. This function is registered as a callback with MySQL. */
static
void
innodb_compression_level_update(
/*============================*/
	THD*				thd,	/*!< in: thread handle */
	struct st_mysql_sys_var*	var,	/*!< in: pointer to
						system variable */
	void*				var_ptr,/*!< out: where the
						formal string goes */
	const void*			save)	/*!< in: immediate result
						from check function */
{
	/* We have this call back just to avoid confusion between
	ulong and ulint datatypes. */
	innobase_compression_level =
			(*static_cast<const ulong*>(save));
	page_compression_level =
			(static_cast<const ulint>(innobase_compression_level));
}

/****************************************************************//**
Parse and enable InnoDB monitor counters during server startup.
User can list the monitor counters/groups to be enable by specifying
"loose-innodb_monitor_enable=monitor_name1;monitor_name2..."
in server configuration file or at the command line. The string
separate could be ";", "," or empty space. */
static
void
innodb_enable_monitor_at_startup(
/*=============================*/
	char*	str)	/*!< in/out: monitor counter enable list */
{
	static const char*	sep = " ;,";
	char*			last;

	ut_a(str);

	/* Walk through the string, and separate each monitor counter
	and/or counter group name, and calling innodb_monitor_update()
	if successfully updated. Please note that the "str" would be
	changed by strtok_r() as it walks through it. */
	for (char* option = strtok_r(str, sep, &last);
	     option;
	     option = strtok_r(NULL, sep, &last)) {
		ulint	ret;
		char*	option_name;

		ret = innodb_monitor_valid_byname(&option_name, option);

		/* The name is validated if ret == 0 */
		if (!ret) {
			innodb_monitor_update(NULL, NULL, &option,
					      MONITOR_TURN_ON, FALSE);
		} else {
			sql_print_warning("Invalid monitor counter"
					  " name: '%s'", option);
		}
	}
}

/****************************************************************//**
Callback function for accessing the InnoDB variables from MySQL:
SHOW VARIABLES. */
static
int
show_innodb_vars(
/*=============*/
	THD*		thd,
	SHOW_VAR*	var,
	char*		buff)
{
	innodb_export_status();
	var->type = SHOW_ARRAY;
	var->value = (char*) &innodb_status_variables;

	return(0);
}

/****************************************************************//**
This function checks each index name for a table against reserved
system default primary index name 'GEN_CLUST_INDEX'. If a name
matches, this function pushes an warning message to the client,
and returns true.
@return true if the index name matches the reserved name */
UNIV_INTERN
bool
innobase_index_name_is_reserved(
/*============================*/
	THD*		thd,		/*!< in/out: MySQL connection */
	const KEY*	key_info,	/*!< in: Indexes to be created */
	ulint		num_of_keys)	/*!< in: Number of indexes to
					be created. */
{
	const KEY*	key;
	uint		key_num;	/* index number */

	for (key_num = 0; key_num < num_of_keys; key_num++) {
		key = &key_info[key_num];

		if (innobase_strcasecmp(key->name,
					innobase_index_reserve_name) == 0) {
			/* Push warning to mysql */
			push_warning_printf(thd,
					    Sql_condition::SL_WARNING,
					    ER_WRONG_NAME_FOR_INDEX,
					    "Cannot Create Index with name "
					    "'%s'. The name is reserved "
					    "for the system default primary "
					    "index.",
					    innobase_index_reserve_name);

			my_error(ER_WRONG_NAME_FOR_INDEX, MYF(0),
				 innobase_index_reserve_name);

			return(true);
		}
	}

	return(false);
}

/***********************************************************************
Retrieve the FTS Relevance Ranking result for doc with doc_id
of prebuilt->fts_doc_id
@return the relevance ranking value */
UNIV_INTERN
float
innobase_fts_retrieve_ranking(
/*============================*/
		FT_INFO * fts_hdl)	/*!< in: FTS handler */
{
	row_prebuilt_t*	ft_prebuilt;
	fts_result_t*	result;

	result = ((NEW_FT_INFO*) fts_hdl)->ft_result;

	ft_prebuilt = ((NEW_FT_INFO*) fts_hdl)->ft_prebuilt;

	if (ft_prebuilt->read_just_key) {
		fts_ranking_t*  ranking =
			rbt_value(fts_ranking_t, result->current);
		return(ranking->rank);
	}

	/* Retrieve the ranking value for doc_id with value of
	prebuilt->fts_doc_id */
	return(fts_retrieve_ranking(result, ft_prebuilt->fts_doc_id));
}

/***********************************************************************
Free the memory for the FTS handler */
UNIV_INTERN
void
innobase_fts_close_ranking(
/*=======================*/
		FT_INFO * fts_hdl)
{
	fts_result_t*	result;

	((NEW_FT_INFO*) fts_hdl)->ft_prebuilt->in_fts_query = false;

	result = ((NEW_FT_INFO*) fts_hdl)->ft_result;

	fts_query_free_result(result);

	my_free((uchar*) fts_hdl);


	return;
}

/***********************************************************************
Find and Retrieve the FTS Relevance Ranking result for doc with doc_id
of prebuilt->fts_doc_id
@return the relevance ranking value */
UNIV_INTERN
float
innobase_fts_find_ranking(
/*======================*/
		FT_INFO*	fts_hdl,	/*!< in: FTS handler */
		uchar*		record,		/*!< in: Unused */
		uint		len)		/*!< in: Unused */
{
	row_prebuilt_t*	ft_prebuilt;
	fts_result_t*	result;

	ft_prebuilt = ((NEW_FT_INFO*) fts_hdl)->ft_prebuilt;
	result = ((NEW_FT_INFO*) fts_hdl)->ft_result;

	/* Retrieve the ranking value for doc_id with value of
	prebuilt->fts_doc_id */
	return(fts_retrieve_ranking(result, ft_prebuilt->fts_doc_id));
}

#ifdef UNIV_DEBUG
static my_bool	innodb_purge_run_now = TRUE;
static my_bool	innodb_purge_stop_now = TRUE;

/****************************************************************//**
Set the purge state to RUN. If purge is disabled then it
is a no-op. This function is registered as a callback with MySQL. */
static
void
purge_run_now_set(
/*==============*/
	THD*				thd	/*!< in: thread handle */
					__attribute__((unused)),
	struct st_mysql_sys_var*	var	/*!< in: pointer to system
						variable */
					__attribute__((unused)),
	void*				var_ptr	/*!< out: where the formal
						string goes */
					__attribute__((unused)),
	const void*			save)	/*!< in: immediate result from
						check function */
{
	if (*(my_bool*) save && trx_purge_state() != PURGE_STATE_DISABLED) {
		trx_purge_run();
	}
}

/****************************************************************//**
Set the purge state to STOP. If purge is disabled then it
is a no-op. This function is registered as a callback with MySQL. */
static
void
purge_stop_now_set(
/*===============*/
	THD*				thd	/*!< in: thread handle */
					__attribute__((unused)),
	struct st_mysql_sys_var*	var	/*!< in: pointer to system
						variable */
					__attribute__((unused)),
	void*				var_ptr	/*!< out: where the formal
						string goes */
					__attribute__((unused)),
	const void*			save)	/*!< in: immediate result from
						check function */
{
	if (*(my_bool*) save && trx_purge_state() != PURGE_STATE_DISABLED) {
		trx_purge_stop();
	}
}
#endif /* UNIV_DEBUG */

/***********************************************************************
@return version of the extended FTS API */
uint
innobase_fts_get_version()
/*======================*/
{
	/* Currently this doesn't make much sense as returning
	HA_CAN_FULLTEXT_EXT automatically mean this version is supported.
	This supposed to ease future extensions.  */
	return(2);
}

/***********************************************************************
@return Which part of the extended FTS API is supported */
ulonglong
innobase_fts_flags()
/*================*/
{
	return(FTS_ORDERED_RESULT | FTS_DOCID_IN_RESULT);
}


/***********************************************************************
Find and Retrieve the FTS doc_id for the current result row
@return the document ID */
ulonglong
innobase_fts_retrieve_docid(
/*========================*/
		FT_INFO_EXT * fts_hdl)	/*!< in: FTS handler */
{
	row_prebuilt_t* ft_prebuilt;
	fts_result_t*	result;

	ft_prebuilt = ((NEW_FT_INFO *)fts_hdl)->ft_prebuilt;
	result = ((NEW_FT_INFO *)fts_hdl)->ft_result;

	if (ft_prebuilt->read_just_key) {
		fts_ranking_t* ranking =
			rbt_value(fts_ranking_t, result->current);
		return(ranking->doc_id);
	}

	return(ft_prebuilt->fts_doc_id);
}

/***********************************************************************
Find and retrieve the size of the current result
@return number of matching rows */
ulonglong
innobase_fts_count_matches(
/*=======================*/
	FT_INFO_EXT* fts_hdl)	/*!< in: FTS handler */
{
	NEW_FT_INFO*	handle = (NEW_FT_INFO *) fts_hdl;

	if (handle->ft_result->rankings_by_id != 0) {
		return rbt_size(handle->ft_result->rankings_by_id);
	} else {
		return(0);
	}
}

/* These variables are never read by InnoDB or changed. They are a kind of
dummies that are needed by the MySQL infrastructure to call
buffer_pool_dump_now(), buffer_pool_load_now() and buffer_pool_load_abort()
by the user by doing:
  SET GLOBAL innodb_buffer_pool_dump_now=ON;
  SET GLOBAL innodb_buffer_pool_load_now=ON;
  SET GLOBAL innodb_buffer_pool_load_abort=ON;
Their values are read by MySQL and displayed to the user when the variables
are queried, e.g.:
  SELECT @@innodb_buffer_pool_dump_now;
  SELECT @@innodb_buffer_pool_load_now;
  SELECT @@innodb_buffer_pool_load_abort; */
static my_bool	innodb_buffer_pool_dump_now = FALSE;
static my_bool	innodb_buffer_pool_load_now = FALSE;
static my_bool	innodb_buffer_pool_load_abort = FALSE;

/****************************************************************//**
Trigger a dump of the buffer pool if innodb_buffer_pool_dump_now is set
to ON. This function is registered as a callback with MySQL. */
static
void
buffer_pool_dump_now(
/*=================*/
	THD*				thd	/*!< in: thread handle */
					__attribute__((unused)),
	struct st_mysql_sys_var*	var	/*!< in: pointer to system
						variable */
					__attribute__((unused)),
	void*				var_ptr	/*!< out: where the formal
						string goes */
					__attribute__((unused)),
	const void*			save)	/*!< in: immediate result from
						check function */
{
	if (*(my_bool*) save && !srv_read_only_mode) {
		buf_dump_start();
	}
}

/****************************************************************//**
Trigger a load of the buffer pool if innodb_buffer_pool_load_now is set
to ON. This function is registered as a callback with MySQL. */
static
void
buffer_pool_load_now(
/*=================*/
	THD*				thd	/*!< in: thread handle */
					__attribute__((unused)),
	struct st_mysql_sys_var*	var	/*!< in: pointer to system
						variable */
					__attribute__((unused)),
	void*				var_ptr	/*!< out: where the formal
						string goes */
					__attribute__((unused)),
	const void*			save)	/*!< in: immediate result from
						check function */
{
	if (*(my_bool*) save) {
		buf_load_start();
	}
}

/****************************************************************//**
Abort a load of the buffer pool if innodb_buffer_pool_load_abort
is set to ON. This function is registered as a callback with MySQL. */
static
void
buffer_pool_load_abort(
/*===================*/
	THD*				thd	/*!< in: thread handle */
					__attribute__((unused)),
	struct st_mysql_sys_var*	var	/*!< in: pointer to system
						variable */
					__attribute__((unused)),
	void*				var_ptr	/*!< out: where the formal
						string goes */
					__attribute__((unused)),
	const void*			save)	/*!< in: immediate result from
						check function */
{
	if (*(my_bool*) save) {
		buf_load_abort();
	}
}

static SHOW_VAR innodb_status_variables_export[]= {
	{"Innodb", (char*) &show_innodb_vars, SHOW_FUNC},
	{NullS, NullS, SHOW_LONG}
};

static struct st_mysql_storage_engine innobase_storage_engine=
{ MYSQL_HANDLERTON_INTERFACE_VERSION };

/* plugin options */

static MYSQL_SYSVAR_ENUM(checksum_algorithm, srv_checksum_algorithm,
  PLUGIN_VAR_RQCMDARG,
  "The algorithm InnoDB uses for page checksumming. Possible values are "
  "CRC32 (hardware accelerated if the CPU supports it) "
    "write crc32, allow any of the other checksums to match when reading; "
  "STRICT_CRC32 "
    "write crc32, do not allow other algorithms to match when reading; "
  "INNODB "
    "write a software calculated checksum, allow any other checksums "
    "to match when reading; "
  "STRICT_INNODB "
    "write a software calculated checksum, do not allow other algorithms "
    "to match when reading; "
  "NONE "
    "write a constant magic number, do not do any checksum verification "
    "when reading (same as innodb_checksums=OFF); "
  "STRICT_NONE "
    "write a constant magic number, do not allow values other than that "
    "magic number when reading; "
  "Files updated when this option is set to crc32 or strict_crc32 will "
  "not be readable by MySQL versions older than 5.6.3",
  NULL, NULL, SRV_CHECKSUM_ALGORITHM_INNODB,
  &innodb_checksum_algorithm_typelib);

static MYSQL_SYSVAR_BOOL(checksums, innobase_use_checksums,
  PLUGIN_VAR_NOCMDARG | PLUGIN_VAR_READONLY,
  "DEPRECATED. Use innodb_checksum_algorithm=NONE instead of setting "
  "this to OFF. "
  "Enable InnoDB checksums validation (enabled by default). "
  "Disable with --skip-innodb-checksums.",
  NULL, NULL, TRUE);

static MYSQL_SYSVAR_STR(data_home_dir, innobase_data_home_dir,
  PLUGIN_VAR_READONLY,
  "The common part for InnoDB table spaces.",
  NULL, NULL, NULL);

static MYSQL_SYSVAR_BOOL(doublewrite, innobase_use_doublewrite,
  PLUGIN_VAR_NOCMDARG | PLUGIN_VAR_READONLY,
  "Enable InnoDB doublewrite buffer (enabled by default). "
  "Disable with --skip-innodb-doublewrite.",
  NULL, NULL, TRUE);

static MYSQL_SYSVAR_ULONG(io_capacity, srv_io_capacity,
  PLUGIN_VAR_RQCMDARG,
  "Number of IOPs the server can do. Tunes the background IO rate",
  NULL, innodb_io_capacity_update, 200, 100, ~0UL, 0);

static MYSQL_SYSVAR_ULONG(io_capacity_max, srv_max_io_capacity,
  PLUGIN_VAR_RQCMDARG,
  "Limit to which innodb_io_capacity can be inflated.",
  NULL, innodb_io_capacity_max_update,
  SRV_MAX_IO_CAPACITY_DUMMY_DEFAULT, 100,
  SRV_MAX_IO_CAPACITY_LIMIT, 0);

#ifdef UNIV_DEBUG
static MYSQL_SYSVAR_BOOL(purge_run_now, innodb_purge_run_now,
  PLUGIN_VAR_OPCMDARG,
  "Set purge state to RUN",
  NULL, purge_run_now_set, FALSE);

static MYSQL_SYSVAR_BOOL(purge_stop_now, innodb_purge_stop_now,
  PLUGIN_VAR_OPCMDARG,
  "Set purge state to STOP",
  NULL, purge_stop_now_set, FALSE);
#endif /* UNIV_DEBUG */

static MYSQL_SYSVAR_ULONG(purge_batch_size, srv_purge_batch_size,
  PLUGIN_VAR_OPCMDARG,
  "Number of UNDO log pages to purge in one batch from the history list.",
  NULL, NULL,
  300,			/* Default setting */
  1,			/* Minimum value */
  5000, 0);		/* Maximum value */

static MYSQL_SYSVAR_ULONG(purge_threads, srv_n_purge_threads,
  PLUGIN_VAR_OPCMDARG | PLUGIN_VAR_READONLY,
  "Purge threads can be from 1 to 32. Default is 1.",
  NULL, NULL,
  1,			/* Default setting */
  1,			/* Minimum value */
  32, 0);		/* Maximum value */

static MYSQL_SYSVAR_ULONG(sync_array_size, srv_sync_array_size,
  PLUGIN_VAR_OPCMDARG | PLUGIN_VAR_READONLY,
  "Size of the mutex/lock wait array.",
  NULL, NULL,
  1,			/* Default setting */
  1,			/* Minimum value */
  1024, 0);		/* Maximum value */

static MYSQL_SYSVAR_ULONG(fast_shutdown, innobase_fast_shutdown,
  PLUGIN_VAR_OPCMDARG,
  "Speeds up the shutdown process of the InnoDB storage engine. Possible "
  "values are 0, 1 (faster) or 2 (fastest - crash-like).",
  NULL, NULL, 1, 0, 2, 0);

static MYSQL_SYSVAR_BOOL(file_per_table, srv_file_per_table,
  PLUGIN_VAR_NOCMDARG,
  "Stores each InnoDB table to an .ibd file in the database dir.",
  NULL, NULL, TRUE);

static MYSQL_SYSVAR_STR(file_format, innobase_file_format_name,
  PLUGIN_VAR_RQCMDARG,
  "File format to use for new tables in .ibd files.",
  innodb_file_format_name_validate,
  innodb_file_format_name_update, "Antelope");

/* "innobase_file_format_check" decides whether we would continue
booting the server if the file format stamped on the system
table space exceeds the maximum file format supported
by the server. Can be set during server startup at command
line or configure file, and a read only variable after
server startup */
static MYSQL_SYSVAR_BOOL(file_format_check, innobase_file_format_check,
  PLUGIN_VAR_NOCMDARG | PLUGIN_VAR_READONLY,
  "Whether to perform system file format check.",
  NULL, NULL, TRUE);

/* If a new file format is introduced, the file format
name needs to be updated accordingly. Please refer to
file_format_name_map[] defined in trx0sys.cc for the next
file format name. */
static MYSQL_SYSVAR_STR(file_format_max, innobase_file_format_max,
  PLUGIN_VAR_OPCMDARG,
  "The highest file format in the tablespace.",
  innodb_file_format_max_validate,
  innodb_file_format_max_update, "Antelope");

static MYSQL_SYSVAR_STR(ft_server_stopword_table, innobase_server_stopword_table,
  PLUGIN_VAR_OPCMDARG,
  "The user supplied stopword table name.",
  innodb_stopword_table_validate,
  innodb_stopword_table_update,
  NULL);

static MYSQL_SYSVAR_UINT(flush_log_at_timeout, srv_flush_log_at_timeout,
  PLUGIN_VAR_OPCMDARG,
  "Write and flush logs every (n) second.",
  NULL, NULL, 1, 0, 2700, 0);

static MYSQL_SYSVAR_ULONG(flush_log_at_trx_commit, srv_flush_log_at_trx_commit,
  PLUGIN_VAR_OPCMDARG,
  "Set to 0 (write and flush once per second),"
  " 1 (write and flush at each commit)"
  " or 2 (write at commit, flush once per second).",
  NULL, NULL, 1, 0, 2, 0);

static MYSQL_SYSVAR_STR(flush_method, innobase_file_flush_method,
  PLUGIN_VAR_RQCMDARG | PLUGIN_VAR_READONLY,
  "With which method to flush data.", NULL, NULL, NULL);

static MYSQL_SYSVAR_BOOL(large_prefix, innobase_large_prefix,
  PLUGIN_VAR_NOCMDARG,
  "Support large index prefix length of REC_VERSION_56_MAX_INDEX_COL_LEN (3072) bytes.",
  NULL, NULL, FALSE);

static MYSQL_SYSVAR_BOOL(force_load_corrupted, srv_load_corrupted,
  PLUGIN_VAR_NOCMDARG | PLUGIN_VAR_READONLY,
  "Force InnoDB to load metadata of corrupted table.",
  NULL, NULL, FALSE);

static MYSQL_SYSVAR_BOOL(locks_unsafe_for_binlog, innobase_locks_unsafe_for_binlog,
  PLUGIN_VAR_NOCMDARG | PLUGIN_VAR_READONLY,
  "DEPRECATED. This option may be removed in future releases. "
  "Please use READ COMMITTED transaction isolation level instead. "
  "Force InnoDB to not use next-key locking, to use only row-level locking.",
  NULL, NULL, FALSE);

#ifdef UNIV_LOG_ARCHIVE
static MYSQL_SYSVAR_STR(log_arch_dir, innobase_log_arch_dir,
  PLUGIN_VAR_RQCMDARG | PLUGIN_VAR_READONLY,
  "Where full logs should be archived.", NULL, NULL, NULL);

static MYSQL_SYSVAR_BOOL(log_archive, innobase_log_archive,
  PLUGIN_VAR_OPCMDARG | PLUGIN_VAR_READONLY,
  "Set to 1 if you want to have logs archived.", NULL, NULL, FALSE);
#endif /* UNIV_LOG_ARCHIVE */

static MYSQL_SYSVAR_STR(log_group_home_dir, srv_log_group_home_dir,
  PLUGIN_VAR_RQCMDARG | PLUGIN_VAR_READONLY,
  "Path to InnoDB log files.", NULL, NULL, NULL);

static MYSQL_SYSVAR_ULONG(max_dirty_pages_pct, srv_max_buf_pool_modified_pct,
  PLUGIN_VAR_RQCMDARG,
  "Percentage of dirty pages allowed in bufferpool.",
  NULL, innodb_max_dirty_pages_pct_update, 75, 0, 99, 0);

static MYSQL_SYSVAR_ULONG(max_dirty_pages_pct_lwm,
  srv_max_dirty_pages_pct_lwm,
  PLUGIN_VAR_RQCMDARG,
  "Percentage of dirty pages at which flushing kicks in.",
  NULL, innodb_max_dirty_pages_pct_lwm_update, 0, 0, 99, 0);

static MYSQL_SYSVAR_ULONG(adaptive_flushing_lwm,
  srv_adaptive_flushing_lwm,
  PLUGIN_VAR_RQCMDARG,
  "Percentage of log capacity below which no adaptive flushing happens.",
  NULL, NULL, 10, 0, 70, 0);

static MYSQL_SYSVAR_BOOL(adaptive_flushing, srv_adaptive_flushing,
  PLUGIN_VAR_NOCMDARG,
  "Attempt flushing dirty pages to avoid IO bursts at checkpoints.",
  NULL, NULL, TRUE);

static MYSQL_SYSVAR_ULONG(flushing_avg_loops,
  srv_flushing_avg_loops,
  PLUGIN_VAR_RQCMDARG,
  "Number of iterations over which the background flushing is averaged.",
  NULL, NULL, 30, 1, 1000, 0);

static MYSQL_SYSVAR_ULONG(max_purge_lag, srv_max_purge_lag,
  PLUGIN_VAR_RQCMDARG,
  "Desired maximum length of the purge queue (0 = no limit)",
  NULL, NULL, 0, 0, ~0UL, 0);

static MYSQL_SYSVAR_ULONG(max_purge_lag_delay, srv_max_purge_lag_delay,
   PLUGIN_VAR_RQCMDARG,
   "Maximum delay of user threads in micro-seconds",
   NULL, NULL,
   0L,			/* Default seting */
   0L,			/* Minimum value */
   10000000UL, 0);	/* Maximum value */

static MYSQL_SYSVAR_BOOL(rollback_on_timeout, innobase_rollback_on_timeout,
  PLUGIN_VAR_OPCMDARG | PLUGIN_VAR_READONLY,
  "Roll back the complete transaction on lock wait timeout, for 4.x compatibility (disabled by default)",
  NULL, NULL, FALSE);

static MYSQL_SYSVAR_BOOL(status_file, innobase_create_status_file,
  PLUGIN_VAR_OPCMDARG | PLUGIN_VAR_NOSYSVAR,
  "Enable SHOW ENGINE INNODB STATUS output in the innodb_status.<pid> file",
  NULL, NULL, FALSE);

static MYSQL_SYSVAR_BOOL(stats_on_metadata, innobase_stats_on_metadata,
  PLUGIN_VAR_OPCMDARG,
  "Enable statistics gathering for metadata commands such as "
  "SHOW TABLE STATUS for tables that use transient statistics (off by default)",
  NULL, NULL, FALSE);

static MYSQL_SYSVAR_ULONGLONG(stats_sample_pages, srv_stats_transient_sample_pages,
  PLUGIN_VAR_RQCMDARG,
  "Deprecated, use innodb_stats_transient_sample_pages instead",
  NULL, innodb_stats_sample_pages_update, 8, 1, ~0ULL, 0);

static MYSQL_SYSVAR_ULONGLONG(stats_transient_sample_pages,
  srv_stats_transient_sample_pages,
  PLUGIN_VAR_RQCMDARG,
  "The number of leaf index pages to sample when calculating transient "
  "statistics (if persistent statistics are not used, default 8)",
  NULL, NULL, 8, 1, ~0ULL, 0);

static MYSQL_SYSVAR_BOOL(stats_persistent, srv_stats_persistent,
  PLUGIN_VAR_OPCMDARG,
  "InnoDB persistent statistics enabled for all tables unless overridden "
  "at table level",
  NULL, NULL, TRUE);

static MYSQL_SYSVAR_BOOL(stats_auto_recalc, srv_stats_auto_recalc,
  PLUGIN_VAR_OPCMDARG,
  "InnoDB automatic recalculation of persistent statistics enabled for all "
  "tables unless overridden at table level (automatic recalculation is only "
  "done when InnoDB decides that the table has changed too much and needs a "
  "new statistics)",
  NULL, NULL, TRUE);

static MYSQL_SYSVAR_ULONGLONG(stats_persistent_sample_pages,
  srv_stats_persistent_sample_pages,
  PLUGIN_VAR_RQCMDARG,
  "The number of leaf index pages to sample when calculating persistent "
  "statistics (by ANALYZE, default 20)",
  NULL, NULL, 20, 1, ~0ULL, 0);

static MYSQL_SYSVAR_BOOL(adaptive_hash_index, btr_search_enabled,
  PLUGIN_VAR_OPCMDARG,
  "Enable InnoDB adaptive hash index (enabled by default).  "
  "Disable with --skip-innodb-adaptive-hash-index.",
  NULL, innodb_adaptive_hash_index_update, TRUE);

static MYSQL_SYSVAR_ULONG(replication_delay, srv_replication_delay,
  PLUGIN_VAR_RQCMDARG,
  "Replication thread delay (ms) on the slave server if "
  "innodb_thread_concurrency is reached (0 by default)",
  NULL, NULL, 0, 0, ~0UL, 0);

static MYSQL_SYSVAR_ULONG(compression_level, innobase_compression_level,
  PLUGIN_VAR_RQCMDARG,
  "Compression level used for compressed row format.  0 is no compression"
  ", 1 is fastest, 9 is best compression and default is 6.",
  NULL, innodb_compression_level_update,
  DEFAULT_COMPRESSION_LEVEL, 0, 9, 0);

static MYSQL_SYSVAR_LONG(additional_mem_pool_size, innobase_additional_mem_pool_size,
  PLUGIN_VAR_RQCMDARG | PLUGIN_VAR_READONLY,
  "DEPRECATED. This option may be removed in future releases, "
  "together with the option innodb_use_sys_malloc and with the InnoDB's "
  "internal memory allocator. "
  "Size of a memory pool InnoDB uses to store data dictionary information and other internal data structures.",
  NULL, NULL, 8*1024*1024L, 512*1024L, LONG_MAX, 1024);

static MYSQL_SYSVAR_ULONG(autoextend_increment,
  srv_sys_space.m_auto_extend_increment,
  PLUGIN_VAR_RQCMDARG,
  "Data file autoextend increment in megabytes",
  NULL, NULL, 64L, 1L, 1000L, 0);

static MYSQL_SYSVAR_LONGLONG(buffer_pool_size, innobase_buffer_pool_size,
  PLUGIN_VAR_RQCMDARG | PLUGIN_VAR_READONLY,
  "The size of the memory buffer InnoDB uses to cache data and indexes of its tables.",
  NULL, NULL, 128*1024*1024L, 5*1024*1024L, LONGLONG_MAX, 1024*1024L);

#if defined UNIV_DEBUG || defined UNIV_PERF_DEBUG
static MYSQL_SYSVAR_ULONG(page_hash_locks, srv_n_page_hash_locks,
  PLUGIN_VAR_OPCMDARG | PLUGIN_VAR_READONLY,
  "Number of rw_locks protecting buffer pool page_hash. Rounded up to the next power of 2",
  NULL, NULL, 16, 1, MAX_PAGE_HASH_LOCKS, 0);

static MYSQL_SYSVAR_ULONG(doublewrite_batch_size, srv_doublewrite_batch_size,
  PLUGIN_VAR_OPCMDARG | PLUGIN_VAR_READONLY,
  "Number of pages reserved in doublewrite buffer for batch flushing",
  NULL, NULL, 120, 1, 127, 0);
#endif /* defined UNIV_DEBUG || defined UNIV_PERF_DEBUG */

static MYSQL_SYSVAR_LONG(buffer_pool_instances, innobase_buffer_pool_instances,
  PLUGIN_VAR_RQCMDARG | PLUGIN_VAR_READONLY,
  "Number of buffer pool instances, set to higher value on high-end machines to increase scalability",
  NULL, NULL, 0L, 0L, MAX_BUFFER_POOLS, 1L);

static MYSQL_SYSVAR_STR(buffer_pool_filename, srv_buf_dump_filename,
  PLUGIN_VAR_RQCMDARG | PLUGIN_VAR_MEMALLOC,
  "Filename to/from which to dump/load the InnoDB buffer pool",
  innodb_srv_buf_dump_filename_validate, NULL, SRV_BUF_DUMP_FILENAME_DEFAULT);

static MYSQL_SYSVAR_BOOL(buffer_pool_dump_now, innodb_buffer_pool_dump_now,
  PLUGIN_VAR_RQCMDARG,
  "Trigger an immediate dump of the buffer pool into a file named @@innodb_buffer_pool_filename",
  NULL, buffer_pool_dump_now, FALSE);

static MYSQL_SYSVAR_BOOL(buffer_pool_dump_at_shutdown, srv_buffer_pool_dump_at_shutdown,
  PLUGIN_VAR_RQCMDARG,
  "Dump the buffer pool into a file named @@innodb_buffer_pool_filename",
  NULL, NULL, FALSE);

#ifdef UNIV_DEBUG
static MYSQL_SYSVAR_STR(buffer_pool_evict, srv_buffer_pool_evict,
  PLUGIN_VAR_RQCMDARG,
  "Evict pages from the buffer pool",
  NULL, innodb_buffer_pool_evict_update, "");
#endif /* UNIV_DEBUG */

static MYSQL_SYSVAR_BOOL(buffer_pool_load_now, innodb_buffer_pool_load_now,
  PLUGIN_VAR_RQCMDARG,
  "Trigger an immediate load of the buffer pool from a file named @@innodb_buffer_pool_filename",
  NULL, buffer_pool_load_now, FALSE);

static MYSQL_SYSVAR_BOOL(buffer_pool_load_abort, innodb_buffer_pool_load_abort,
  PLUGIN_VAR_RQCMDARG,
  "Abort a currently running load of the buffer pool",
  NULL, buffer_pool_load_abort, FALSE);

/* there is no point in changing this during runtime, thus readonly */
static MYSQL_SYSVAR_BOOL(buffer_pool_load_at_startup, srv_buffer_pool_load_at_startup,
  PLUGIN_VAR_RQCMDARG | PLUGIN_VAR_READONLY,
  "Load the buffer pool from a file named @@innodb_buffer_pool_filename",
  NULL, NULL, FALSE);

static MYSQL_SYSVAR_ULONG(lru_scan_depth, srv_LRU_scan_depth,
  PLUGIN_VAR_RQCMDARG,
  "How deep to scan LRU to keep it clean",
  NULL, NULL, 1024, 100, ~0UL, 0);

static MYSQL_SYSVAR_ULONG(flush_neighbors, srv_flush_neighbors,
  PLUGIN_VAR_OPCMDARG,
  "Set to 0 (don't flush neighbors from buffer pool),"
  " 1 (flush contiguous neighbors from buffer pool)"
  " or 2 (flush neighbors from buffer pool),"
  " when flushing a block",
  NULL, NULL, 1, 0, 2, 0);

static MYSQL_SYSVAR_ULONG(commit_concurrency, innobase_commit_concurrency,
  PLUGIN_VAR_RQCMDARG,
  "Helps in performance tuning in heavily concurrent environments.",
  innobase_commit_concurrency_validate, NULL, 0, 0, 1000, 0);

static MYSQL_SYSVAR_ULONG(concurrency_tickets, srv_n_free_tickets_to_enter,
  PLUGIN_VAR_RQCMDARG,
  "Number of times a thread is allowed to enter InnoDB within the same SQL query after it has once got the ticket",
  NULL, NULL, 5000L, 1L, ~0UL, 0);

static MYSQL_SYSVAR_LONG(file_io_threads, innobase_file_io_threads,
  PLUGIN_VAR_RQCMDARG | PLUGIN_VAR_READONLY | PLUGIN_VAR_NOSYSVAR,
  "Number of file I/O threads in InnoDB.",
  NULL, NULL, 4, 4, 64, 0);

static MYSQL_SYSVAR_BOOL(ft_enable_diag_print, fts_enable_diag_print,
  PLUGIN_VAR_OPCMDARG,
  "Whether to enable additional FTS diagnostic printout ",
  NULL, NULL, FALSE);

static MYSQL_SYSVAR_BOOL(disable_sort_file_cache, srv_disable_sort_file_cache,
  PLUGIN_VAR_OPCMDARG,
  "Whether to disable OS system file cache for sort I/O",
  NULL, NULL, FALSE);

static MYSQL_SYSVAR_STR(ft_aux_table, fts_internal_tbl_name,
  PLUGIN_VAR_NOCMDARG,
  "FTS internal auxiliary table to be checked",
  innodb_internal_table_validate,
  innodb_internal_table_update, NULL);

static MYSQL_SYSVAR_ULONG(ft_cache_size, fts_max_cache_size,
  PLUGIN_VAR_RQCMDARG | PLUGIN_VAR_READONLY,
  "InnoDB Fulltext search cache size in bytes",
  NULL, NULL, 8000000, 1600000, 80000000, 0);

static MYSQL_SYSVAR_ULONG(ft_total_cache_size, fts_max_total_cache_size,
  PLUGIN_VAR_RQCMDARG | PLUGIN_VAR_READONLY,
  "Total memory allocated for InnoDB Fulltext Search cache",
  NULL, NULL, 640000000, 32000000, 1600000000, 0);

static MYSQL_SYSVAR_ULONG(ft_min_token_size, fts_min_token_size,
  PLUGIN_VAR_RQCMDARG | PLUGIN_VAR_READONLY,
  "InnoDB Fulltext search minimum token size in characters",
  NULL, NULL, 3, 0, 16, 0);

static MYSQL_SYSVAR_ULONG(ft_max_token_size, fts_max_token_size,
  PLUGIN_VAR_RQCMDARG | PLUGIN_VAR_READONLY,
  "InnoDB Fulltext search maximum token size in characters",
  NULL, NULL, HA_FT_MAXCHARLEN, 10, FTS_MAX_WORD_LEN , 0);

static MYSQL_SYSVAR_ULONG(ft_num_word_optimize, fts_num_word_optimize,
  PLUGIN_VAR_OPCMDARG,
  "InnoDB Fulltext search number of words to optimize for each optimize table call ",
  NULL, NULL, 2000, 1000, 10000, 0);

static MYSQL_SYSVAR_ULONG(ft_sort_pll_degree, fts_sort_pll_degree,
  PLUGIN_VAR_RQCMDARG | PLUGIN_VAR_READONLY,
  "InnoDB Fulltext search parallel sort degree, will round up to nearest power of 2 number",
  NULL, NULL, 2, 1, 16, 0);

static MYSQL_SYSVAR_ULONG(sort_buffer_size, srv_sort_buf_size,
  PLUGIN_VAR_RQCMDARG | PLUGIN_VAR_READONLY,
  "Memory buffer size for index creation",
  NULL, NULL, 1048576, 65536, 64<<20, 0);

static MYSQL_SYSVAR_ULONGLONG(online_alter_log_max_size, srv_online_max_size,
  PLUGIN_VAR_RQCMDARG,
  "Maximum modification log file size for online index creation",
  NULL, NULL, 128<<20, 65536, ~0ULL, 0);

static MYSQL_SYSVAR_BOOL(optimize_fulltext_only, innodb_optimize_fulltext_only,
  PLUGIN_VAR_NOCMDARG,
  "Only optimize the Fulltext index of the table",
  NULL, NULL, FALSE);

static MYSQL_SYSVAR_ULONG(read_io_threads, innobase_read_io_threads,
  PLUGIN_VAR_RQCMDARG | PLUGIN_VAR_READONLY,
  "Number of background read I/O threads in InnoDB.",
  NULL, NULL, 4, 1, 64, 0);

static MYSQL_SYSVAR_ULONG(write_io_threads, innobase_write_io_threads,
  PLUGIN_VAR_RQCMDARG | PLUGIN_VAR_READONLY,
  "Number of background write I/O threads in InnoDB.",
  NULL, NULL, 4, 1, 64, 0);

static MYSQL_SYSVAR_ULONG(force_recovery, srv_force_recovery,
  PLUGIN_VAR_RQCMDARG | PLUGIN_VAR_READONLY,
  "Helps to save your data in case the disk image of the database becomes corrupt.",
  NULL, NULL, 0, 0, 6, 0);

#ifndef DBUG_OFF
static MYSQL_SYSVAR_ULONG(force_recovery_crash, srv_force_recovery_crash,
  PLUGIN_VAR_RQCMDARG | PLUGIN_VAR_READONLY,
  "Kills the server during crash recovery.",
  NULL, NULL, 0, 0, 100, 0);
#endif /* !DBUG_OFF */

static MYSQL_SYSVAR_ULONG(page_size, srv_page_size,
  PLUGIN_VAR_OPCMDARG | PLUGIN_VAR_READONLY,
  "Page size to use for all InnoDB tablespaces.",
  NULL, NULL, UNIV_PAGE_SIZE_DEF,
  UNIV_PAGE_SIZE_MIN, UNIV_PAGE_SIZE_MAX, 0);

static MYSQL_SYSVAR_LONG(log_buffer_size, innobase_log_buffer_size,
  PLUGIN_VAR_RQCMDARG | PLUGIN_VAR_READONLY,
  "The size of the buffer which InnoDB uses to write log to the log files on disk.",
  NULL, NULL, 8*1024*1024L, 256*1024L, LONG_MAX, 1024);

static MYSQL_SYSVAR_LONGLONG(log_file_size, innobase_log_file_size,
  PLUGIN_VAR_RQCMDARG | PLUGIN_VAR_READONLY,
  "Size of each log file in a log group.",
  NULL, NULL, 48*1024*1024L, 1*1024*1024L, LONGLONG_MAX, 1024*1024L);

static MYSQL_SYSVAR_ULONG(log_files_in_group, srv_n_log_files,
  PLUGIN_VAR_RQCMDARG | PLUGIN_VAR_READONLY,
  "Number of log files in the log group. InnoDB writes to the files in a circular fashion.",
  NULL, NULL, 2, 2, SRV_N_LOG_FILES_MAX, 0);

static MYSQL_SYSVAR_LONG(mirrored_log_groups, innobase_mirrored_log_groups,
  PLUGIN_VAR_RQCMDARG | PLUGIN_VAR_READONLY,
  "Number of identical copies of log groups we keep for the database. Currently this should be set to 1.",
  NULL, NULL, 1, 1, 10, 0);

static MYSQL_SYSVAR_UINT(old_blocks_pct, innobase_old_blocks_pct,
  PLUGIN_VAR_RQCMDARG,
  "Percentage of the buffer pool to reserve for 'old' blocks.",
  NULL, innodb_old_blocks_pct_update, 100 * 3 / 8, 5, 95, 0);

static MYSQL_SYSVAR_UINT(old_blocks_time, buf_LRU_old_threshold_ms,
  PLUGIN_VAR_RQCMDARG,
  "Move blocks to the 'new' end of the buffer pool if the first access"
  " was at least this many milliseconds ago."
  " The timeout is disabled if 0.",
  NULL, NULL, 1000, 0, UINT_MAX32, 0);

static MYSQL_SYSVAR_LONG(open_files, innobase_open_files,
  PLUGIN_VAR_RQCMDARG | PLUGIN_VAR_READONLY,
  "How many files at the maximum InnoDB keeps open at the same time.",
  NULL, NULL, 0L, 0L, LONG_MAX, 0);

static MYSQL_SYSVAR_ULONG(sync_spin_loops, srv_n_spin_wait_rounds,
  PLUGIN_VAR_RQCMDARG,
  "Count of spin-loop rounds in InnoDB mutexes (30 by default)",
  NULL, NULL, 30L, 0L, ~0UL, 0);

static MYSQL_SYSVAR_ULONG(spin_wait_delay, srv_spin_wait_delay,
  PLUGIN_VAR_OPCMDARG,
  "Maximum delay between polling for a spin lock (6 by default)",
  NULL, NULL, 6L, 0L, ~0UL, 0);

static MYSQL_SYSVAR_ULONG(thread_concurrency, srv_thread_concurrency,
  PLUGIN_VAR_RQCMDARG,
  "Helps in performance tuning in heavily concurrent environments. Sets the maximum number of threads allowed inside InnoDB. Value 0 will disable the thread throttling.",
  NULL, NULL, 0, 0, 1000, 0);

#ifdef HAVE_ATOMIC_BUILTINS
static MYSQL_SYSVAR_ULONG(
  adaptive_max_sleep_delay, srv_adaptive_max_sleep_delay,
  PLUGIN_VAR_RQCMDARG,
  "The upper limit of the sleep delay in usec. Value of 0 disables it.",
  NULL, NULL,
  150000,			/* Default setting */
  0,				/* Minimum value */
  1000000, 0);			/* Maximum value */
#endif /* HAVE_ATOMIC_BUILTINS */

static MYSQL_SYSVAR_ULONG(thread_sleep_delay, srv_thread_sleep_delay,
  PLUGIN_VAR_RQCMDARG,
  "Time of innodb thread sleeping before joining InnoDB queue (usec). "
  "Value 0 disable a sleep",
  NULL, NULL,
  10000L,
  0L,
  ~0UL, 0);

static MYSQL_SYSVAR_STR(data_file_path, innobase_data_file_path,
  PLUGIN_VAR_RQCMDARG | PLUGIN_VAR_READONLY,
  "Path to individual files and their sizes.",
  NULL, NULL, NULL);

static MYSQL_SYSVAR_STR(temp_data_file_path, innobase_temp_data_file_path,
  PLUGIN_VAR_RQCMDARG | PLUGIN_VAR_READONLY,
  "Path to files and their sizes making temp-tablespace.",
  NULL, NULL, NULL);

static MYSQL_SYSVAR_STR(undo_directory, srv_undo_dir,
  PLUGIN_VAR_RQCMDARG | PLUGIN_VAR_READONLY,
  "Directory where undo tablespace files live, this path can be absolute.",
  NULL, NULL, ".");

static MYSQL_SYSVAR_ULONG(undo_tablespaces, srv_undo_tablespaces,
  PLUGIN_VAR_RQCMDARG | PLUGIN_VAR_READONLY,
  "Number of undo tablespaces to use. ",
  NULL, NULL,
  0L,			/* Default seting */
  0L,			/* Minimum value */
  126L, 0);		/* Maximum value */

static MYSQL_SYSVAR_ULONG(undo_logs, srv_undo_logs,
  PLUGIN_VAR_OPCMDARG,
  "Number of undo logs to use.",
  NULL, NULL,
  TRX_SYS_N_RSEGS,	/* Default setting */
  1,			/* Minimum value */
  TRX_SYS_N_RSEGS, 0);	/* Maximum value */

/* Alias for innodb_undo_logs, this config variable is deprecated. */
static MYSQL_SYSVAR_ULONG(rollback_segments, srv_undo_logs,
  PLUGIN_VAR_OPCMDARG,
  "Number of undo logs to use (deprecated).",
  NULL, NULL,
  TRX_SYS_N_RSEGS,	/* Default setting */
  1,			/* Minimum value */
  TRX_SYS_N_RSEGS, 0);	/* Maximum value */

static MYSQL_SYSVAR_LONG(autoinc_lock_mode, innobase_autoinc_lock_mode,
  PLUGIN_VAR_RQCMDARG | PLUGIN_VAR_READONLY,
  "The AUTOINC lock modes supported by InnoDB:               "
  "0 => Old style AUTOINC locking (for backward"
  " compatibility)                                           "
  "1 => New style AUTOINC locking                            "
  "2 => No AUTOINC locking (unsafe for SBR)",
  NULL, NULL,
  AUTOINC_NEW_STYLE_LOCKING,	/* Default setting */
  AUTOINC_OLD_STYLE_LOCKING,	/* Minimum value */
  AUTOINC_NO_LOCKING, 0);	/* Maximum value */

static MYSQL_SYSVAR_STR(version, innodb_version_str,
  PLUGIN_VAR_NOCMDOPT | PLUGIN_VAR_READONLY,
  "InnoDB version", NULL, NULL, INNODB_VERSION_STR);

static MYSQL_SYSVAR_BOOL(use_sys_malloc, srv_use_sys_malloc,
  PLUGIN_VAR_NOCMDARG | PLUGIN_VAR_READONLY,
  "DEPRECATED. This option may be removed in future releases, "
  "together with the InnoDB's internal memory allocator. "
  "Use OS memory allocator instead of InnoDB's internal memory allocator",
  NULL, NULL, TRUE);

static MYSQL_SYSVAR_BOOL(use_native_aio, srv_use_native_aio,
  PLUGIN_VAR_NOCMDARG | PLUGIN_VAR_READONLY,
  "Use native AIO if supported on this platform.",
  NULL, NULL, TRUE);

static MYSQL_SYSVAR_BOOL(api_enable_binlog, ib_binlog_enabled,
  PLUGIN_VAR_NOCMDARG | PLUGIN_VAR_READONLY,
  "Enable binlog for applications direct access InnoDB through InnoDB APIs",
  NULL, NULL, FALSE);

static MYSQL_SYSVAR_BOOL(api_enable_mdl, ib_mdl_enabled,
  PLUGIN_VAR_NOCMDARG | PLUGIN_VAR_READONLY,
  "Enable MDL for applications direct access InnoDB through InnoDB APIs",
  NULL, NULL, FALSE);

static MYSQL_SYSVAR_BOOL(api_disable_rowlock, ib_disable_row_lock,
  PLUGIN_VAR_NOCMDARG | PLUGIN_VAR_READONLY,
  "Disable row lock when direct access InnoDB through InnoDB APIs",
  NULL, NULL, FALSE);

static MYSQL_SYSVAR_ULONG(api_trx_level, ib_trx_level_setting,
  PLUGIN_VAR_OPCMDARG,
  "InnoDB API transaction isolation level",
  NULL, NULL,
  0,		/* Default setting */
  0,		/* Minimum value */
  3, 0);	/* Maximum value */

static MYSQL_SYSVAR_ULONG(api_bk_commit_interval, ib_bk_commit_interval,
  PLUGIN_VAR_OPCMDARG,
  "Background commit interval in seconds",
  NULL, NULL,
  5,		/* Default setting */
  1,		/* Minimum value */
  1024 * 1024 * 1024, 0);	/* Maximum value */

static MYSQL_SYSVAR_STR(change_buffering, innobase_change_buffering,
  PLUGIN_VAR_RQCMDARG,
  "Buffer changes to reduce random access: "
  "OFF, ON, inserting, deleting, changing, or purging.",
  innodb_change_buffering_validate,
  innodb_change_buffering_update, "all");

static MYSQL_SYSVAR_UINT(change_buffer_max_size,
  innobase_change_buffer_max_size,
  PLUGIN_VAR_RQCMDARG,
  "Maximum on-disk size of change buffer in terms of percentage"
  " of the buffer pool.",
  NULL, innodb_change_buffer_max_size_update,
  CHANGE_BUFFER_DEFAULT_SIZE, 0, 50, 0);

static MYSQL_SYSVAR_ENUM(stats_method, srv_innodb_stats_method,
   PLUGIN_VAR_RQCMDARG,
  "Specifies how InnoDB index statistics collection code should "
  "treat NULLs. Possible values are NULLS_EQUAL (default), "
  "NULLS_UNEQUAL and NULLS_IGNORED",
   NULL, NULL, SRV_STATS_NULLS_EQUAL, &innodb_stats_method_typelib);

#if defined UNIV_DEBUG || defined UNIV_IBUF_DEBUG
static MYSQL_SYSVAR_UINT(change_buffering_debug, ibuf_debug,
  PLUGIN_VAR_RQCMDARG,
  "Debug flags for InnoDB change buffering (0=none, 2=crash at merge)",
  NULL, NULL, 0, 0, 2, 0);

static MYSQL_SYSVAR_BOOL(disable_background_merge,
  srv_ibuf_disable_background_merge,
  PLUGIN_VAR_NOCMDARG | PLUGIN_VAR_RQCMDARG,
  "Disable change buffering merges by the master thread",
  NULL, NULL, FALSE);
#endif /* UNIV_DEBUG || UNIV_IBUF_DEBUG */

static MYSQL_SYSVAR_BOOL(random_read_ahead, srv_random_read_ahead,
  PLUGIN_VAR_NOCMDARG,
  "Whether to use read ahead for random access within an extent.",
  NULL, NULL, FALSE);

static MYSQL_SYSVAR_ULONG(read_ahead_threshold, srv_read_ahead_threshold,
  PLUGIN_VAR_RQCMDARG,
  "Number of pages that must be accessed sequentially for InnoDB to "
  "trigger a readahead.",
  NULL, NULL, 56, 0, 64, 0);

static MYSQL_SYSVAR_STR(monitor_enable, innobase_enable_monitor_counter,
  PLUGIN_VAR_RQCMDARG,
  "Turn on a monitor counter",
  innodb_monitor_validate,
  innodb_enable_monitor_update, NULL);

static MYSQL_SYSVAR_STR(monitor_disable, innobase_disable_monitor_counter,
  PLUGIN_VAR_RQCMDARG,
  "Turn off a monitor counter",
  innodb_monitor_validate,
  innodb_disable_monitor_update, NULL);

static MYSQL_SYSVAR_STR(monitor_reset, innobase_reset_monitor_counter,
  PLUGIN_VAR_RQCMDARG,
  "Reset a monitor counter",
  innodb_monitor_validate,
  innodb_reset_monitor_update, NULL);

static MYSQL_SYSVAR_STR(monitor_reset_all, innobase_reset_all_monitor_counter,
  PLUGIN_VAR_RQCMDARG,
  "Reset all values for a monitor counter",
  innodb_monitor_validate,
  innodb_reset_all_monitor_update, NULL);

static MYSQL_SYSVAR_BOOL(print_all_deadlocks, srv_print_all_deadlocks,
  PLUGIN_VAR_OPCMDARG,
  "Print all deadlocks to MySQL error log (off by default)",
  NULL, NULL, FALSE);

static MYSQL_SYSVAR_ULONG(compression_failure_threshold_pct,
  zip_failure_threshold_pct, PLUGIN_VAR_OPCMDARG,
  "If the compression failure rate of a table is greater than this number"
  " more padding is added to the pages to reduce the failures. A value of"
  " zero implies no padding",
  NULL, NULL, 5, 0, 100, 0);

static MYSQL_SYSVAR_ULONG(compression_pad_pct_max,
  zip_pad_max, PLUGIN_VAR_OPCMDARG,
  "Percentage of empty space on a data page that can be reserved"
  " to make the page compressible.",
  NULL, NULL, 50, 0, 75, 0);

static MYSQL_SYSVAR_BOOL(read_only, srv_read_only_mode,
  PLUGIN_VAR_OPCMDARG | PLUGIN_VAR_READONLY,
  "Start InnoDB in read only mode (off by default)",
  NULL, NULL, FALSE);

static MYSQL_SYSVAR_BOOL(cmp_per_index_enabled, srv_cmp_per_index_enabled,
  PLUGIN_VAR_OPCMDARG,
  "Enable INFORMATION_SCHEMA.innodb_cmp_per_index, "
  "may have negative impact on performance (off by default)",
  NULL, innodb_cmp_per_index_update, FALSE);

#ifdef UNIV_DEBUG
static MYSQL_SYSVAR_UINT(trx_rseg_n_slots_debug, trx_rseg_n_slots_debug,
  PLUGIN_VAR_RQCMDARG,
  "Debug flags for InnoDB to limit TRX_RSEG_N_SLOTS for trx_rsegf_undo_find_free()",
  NULL, NULL, 0, 0, 1024, 0);

static MYSQL_SYSVAR_UINT(limit_optimistic_insert_debug,
  btr_cur_limit_optimistic_insert_debug, PLUGIN_VAR_RQCMDARG,
  "Artificially limit the number of records per B-tree page (0=unlimited).",
  NULL, NULL, 0, 0, UINT_MAX32, 0);

static MYSQL_SYSVAR_BOOL(trx_purge_view_update_only_debug,
  srv_purge_view_update_only_debug, PLUGIN_VAR_NOCMDARG,
  "Pause actual purging any delete-marked records, but merely update the purge view. "
  "It is to create artificially the situation the purge view have been updated "
  "but the each purges were not done yet.",
  NULL, NULL, FALSE);
#endif /* UNIV_DEBUG */

static struct st_mysql_sys_var* innobase_system_variables[]= {
  MYSQL_SYSVAR(additional_mem_pool_size),
  MYSQL_SYSVAR(api_trx_level),
  MYSQL_SYSVAR(api_bk_commit_interval),
  MYSQL_SYSVAR(autoextend_increment),
  MYSQL_SYSVAR(buffer_pool_size),
  MYSQL_SYSVAR(buffer_pool_instances),
  MYSQL_SYSVAR(buffer_pool_filename),
  MYSQL_SYSVAR(buffer_pool_dump_now),
  MYSQL_SYSVAR(buffer_pool_dump_at_shutdown),
#ifdef UNIV_DEBUG
  MYSQL_SYSVAR(buffer_pool_evict),
#endif /* UNIV_DEBUG */
  MYSQL_SYSVAR(buffer_pool_load_now),
  MYSQL_SYSVAR(buffer_pool_load_abort),
  MYSQL_SYSVAR(buffer_pool_load_at_startup),
  MYSQL_SYSVAR(lru_scan_depth),
  MYSQL_SYSVAR(flush_neighbors),
  MYSQL_SYSVAR(checksum_algorithm),
  MYSQL_SYSVAR(checksums),
  MYSQL_SYSVAR(commit_concurrency),
  MYSQL_SYSVAR(concurrency_tickets),
  MYSQL_SYSVAR(compression_level),
  MYSQL_SYSVAR(data_file_path),
  MYSQL_SYSVAR(temp_data_file_path),
  MYSQL_SYSVAR(data_home_dir),
  MYSQL_SYSVAR(doublewrite),
  MYSQL_SYSVAR(api_enable_binlog),
  MYSQL_SYSVAR(api_enable_mdl),
  MYSQL_SYSVAR(api_disable_rowlock),
  MYSQL_SYSVAR(fast_shutdown),
  MYSQL_SYSVAR(file_io_threads),
  MYSQL_SYSVAR(read_io_threads),
  MYSQL_SYSVAR(write_io_threads),
  MYSQL_SYSVAR(file_per_table),
  MYSQL_SYSVAR(file_format),
  MYSQL_SYSVAR(file_format_check),
  MYSQL_SYSVAR(file_format_max),
  MYSQL_SYSVAR(flush_log_at_timeout),
  MYSQL_SYSVAR(flush_log_at_trx_commit),
  MYSQL_SYSVAR(flush_method),
  MYSQL_SYSVAR(force_recovery),
#ifndef DBUG_OFF
  MYSQL_SYSVAR(force_recovery_crash),
#endif /* !DBUG_OFF */
  MYSQL_SYSVAR(ft_cache_size),
  MYSQL_SYSVAR(ft_total_cache_size),
  MYSQL_SYSVAR(ft_enable_stopword),
  MYSQL_SYSVAR(ft_max_token_size),
  MYSQL_SYSVAR(ft_min_token_size),
  MYSQL_SYSVAR(ft_num_word_optimize),
  MYSQL_SYSVAR(ft_sort_pll_degree),
  MYSQL_SYSVAR(large_prefix),
  MYSQL_SYSVAR(force_load_corrupted),
  MYSQL_SYSVAR(locks_unsafe_for_binlog),
  MYSQL_SYSVAR(lock_wait_timeout),
#ifdef UNIV_LOG_ARCHIVE
  MYSQL_SYSVAR(log_arch_dir),
  MYSQL_SYSVAR(log_archive),
#endif /* UNIV_LOG_ARCHIVE */
  MYSQL_SYSVAR(page_size),
  MYSQL_SYSVAR(log_buffer_size),
  MYSQL_SYSVAR(log_file_size),
  MYSQL_SYSVAR(log_files_in_group),
  MYSQL_SYSVAR(log_group_home_dir),
  MYSQL_SYSVAR(max_dirty_pages_pct),
  MYSQL_SYSVAR(max_dirty_pages_pct_lwm),
  MYSQL_SYSVAR(adaptive_flushing_lwm),
  MYSQL_SYSVAR(adaptive_flushing),
  MYSQL_SYSVAR(flushing_avg_loops),
  MYSQL_SYSVAR(max_purge_lag),
  MYSQL_SYSVAR(max_purge_lag_delay),
  MYSQL_SYSVAR(mirrored_log_groups),
  MYSQL_SYSVAR(old_blocks_pct),
  MYSQL_SYSVAR(old_blocks_time),
  MYSQL_SYSVAR(open_files),
  MYSQL_SYSVAR(optimize_fulltext_only),
  MYSQL_SYSVAR(rollback_on_timeout),
  MYSQL_SYSVAR(ft_aux_table),
  MYSQL_SYSVAR(ft_enable_diag_print),
  MYSQL_SYSVAR(ft_server_stopword_table),
  MYSQL_SYSVAR(ft_user_stopword_table),
  MYSQL_SYSVAR(disable_sort_file_cache),
  MYSQL_SYSVAR(stats_on_metadata),
  MYSQL_SYSVAR(stats_sample_pages),
  MYSQL_SYSVAR(stats_transient_sample_pages),
  MYSQL_SYSVAR(stats_persistent),
  MYSQL_SYSVAR(stats_persistent_sample_pages),
  MYSQL_SYSVAR(stats_auto_recalc),
  MYSQL_SYSVAR(adaptive_hash_index),
  MYSQL_SYSVAR(stats_method),
  MYSQL_SYSVAR(replication_delay),
  MYSQL_SYSVAR(status_file),
  MYSQL_SYSVAR(strict_mode),
  MYSQL_SYSVAR(support_xa),
  MYSQL_SYSVAR(sort_buffer_size),
  MYSQL_SYSVAR(online_alter_log_max_size),
  MYSQL_SYSVAR(sync_spin_loops),
  MYSQL_SYSVAR(spin_wait_delay),
  MYSQL_SYSVAR(table_locks),
  MYSQL_SYSVAR(thread_concurrency),
#ifdef HAVE_ATOMIC_BUILTINS
  MYSQL_SYSVAR(adaptive_max_sleep_delay),
#endif /* HAVE_ATOMIC_BUILTINS */
  MYSQL_SYSVAR(thread_sleep_delay),
  MYSQL_SYSVAR(autoinc_lock_mode),
  MYSQL_SYSVAR(version),
  MYSQL_SYSVAR(use_sys_malloc),
  MYSQL_SYSVAR(use_native_aio),
  MYSQL_SYSVAR(change_buffering),
  MYSQL_SYSVAR(change_buffer_max_size),
#if defined UNIV_DEBUG || defined UNIV_IBUF_DEBUG
  MYSQL_SYSVAR(change_buffering_debug),
  MYSQL_SYSVAR(disable_background_merge),
#endif /* UNIV_DEBUG || UNIV_IBUF_DEBUG */
  MYSQL_SYSVAR(random_read_ahead),
  MYSQL_SYSVAR(read_ahead_threshold),
  MYSQL_SYSVAR(read_only),
  MYSQL_SYSVAR(io_capacity),
  MYSQL_SYSVAR(io_capacity_max),
  MYSQL_SYSVAR(monitor_enable),
  MYSQL_SYSVAR(monitor_disable),
  MYSQL_SYSVAR(monitor_reset),
  MYSQL_SYSVAR(monitor_reset_all),
  MYSQL_SYSVAR(purge_threads),
  MYSQL_SYSVAR(purge_batch_size),
#ifdef UNIV_DEBUG
  MYSQL_SYSVAR(purge_run_now),
  MYSQL_SYSVAR(purge_stop_now),
#endif /* UNIV_DEBUG */
#if defined UNIV_DEBUG || defined UNIV_PERF_DEBUG
  MYSQL_SYSVAR(page_hash_locks),
  MYSQL_SYSVAR(doublewrite_batch_size),
#endif /* defined UNIV_DEBUG || defined UNIV_PERF_DEBUG */
  MYSQL_SYSVAR(print_all_deadlocks),
  MYSQL_SYSVAR(cmp_per_index_enabled),
  MYSQL_SYSVAR(undo_logs),
  MYSQL_SYSVAR(rollback_segments),
  MYSQL_SYSVAR(undo_directory),
  MYSQL_SYSVAR(undo_tablespaces),
  MYSQL_SYSVAR(sync_array_size),
  MYSQL_SYSVAR(compression_failure_threshold_pct),
  MYSQL_SYSVAR(compression_pad_pct_max),
#ifdef UNIV_DEBUG
  MYSQL_SYSVAR(trx_rseg_n_slots_debug),
  MYSQL_SYSVAR(limit_optimistic_insert_debug),
  MYSQL_SYSVAR(trx_purge_view_update_only_debug),
#endif /* UNIV_DEBUG */
  NULL
};

mysql_declare_plugin(innobase)
{
  MYSQL_STORAGE_ENGINE_PLUGIN,
  &innobase_storage_engine,
  innobase_hton_name,
  plugin_author,
  "Supports transactions, row-level locking, and foreign keys",
  PLUGIN_LICENSE_GPL,
  innobase_init, /* Plugin Init */
  NULL, /* Plugin Deinit */
  INNODB_VERSION_SHORT,
  innodb_status_variables_export,/* status variables             */
  innobase_system_variables, /* system variables */
  NULL, /* reserved */
  0,    /* flags */
},
i_s_innodb_trx,
i_s_innodb_locks,
i_s_innodb_lock_waits,
i_s_innodb_cmp,
i_s_innodb_cmp_reset,
i_s_innodb_cmpmem,
i_s_innodb_cmpmem_reset,
i_s_innodb_cmp_per_index,
i_s_innodb_cmp_per_index_reset,
i_s_innodb_buffer_page,
i_s_innodb_buffer_page_lru,
i_s_innodb_buffer_stats,
i_s_innodb_metrics,
i_s_innodb_ft_default_stopword,
i_s_innodb_ft_inserted,
i_s_innodb_ft_deleted,
i_s_innodb_ft_being_deleted,
i_s_innodb_ft_config,
i_s_innodb_ft_index_cache,
i_s_innodb_ft_index_table,
i_s_innodb_sys_tables,
i_s_innodb_sys_tablestats,
i_s_innodb_sys_indexes,
i_s_innodb_sys_columns,
i_s_innodb_sys_fields,
i_s_innodb_sys_foreign,
i_s_innodb_sys_foreign_cols,
i_s_innodb_sys_tablespaces,
i_s_innodb_sys_datafiles

mysql_declare_plugin_end;

/** @brief Initialize the default value of innodb_commit_concurrency.

Once InnoDB is running, the innodb_commit_concurrency must not change
from zero to nonzero. (Bug #42101)

The initial default value is 0, and without this extra initialization,
SET GLOBAL innodb_commit_concurrency=DEFAULT would set the parameter
to 0, even if it was initially set to nonzero at the command line
or configuration file. */
static
void
innobase_commit_concurrency_init_default()
/*======================================*/
{
	MYSQL_SYSVAR_NAME(commit_concurrency).def_val
		= innobase_commit_concurrency;
}

/** @brief Initialize the default and max value of innodb_undo_logs.

Once InnoDB is running, the default value and the max value of
innodb_undo_logs must be equal to the available undo logs,
given by srv_available_undo_logs. */
static
void
innobase_undo_logs_init_default_max()
/*=================================*/
{
	MYSQL_SYSVAR_NAME(undo_logs).max_val
		= MYSQL_SYSVAR_NAME(undo_logs).def_val
		= srv_available_undo_logs;
}

#ifdef UNIV_COMPILE_TEST_FUNCS

struct innobase_convert_name_test_t {
	char*		buf;
	ulint		buflen;
	const char*	id;
	ulint		idlen;
	void*		thd;
	ibool		file_id;

	const char*	expected;
};

void
test_innobase_convert_name()
{
	char	buf[1024];
	ulint	i;

	innobase_convert_name_test_t test_input[] = {
		{buf, sizeof(buf), "abcd", 4, NULL, TRUE, "\"abcd\""},
		{buf, 7, "abcd", 4, NULL, TRUE, "\"abcd\""},
		{buf, 6, "abcd", 4, NULL, TRUE, "\"abcd\""},
		{buf, 5, "abcd", 4, NULL, TRUE, "\"abc\""},
		{buf, 4, "abcd", 4, NULL, TRUE, "\"ab\""},

		{buf, sizeof(buf), "ab@0060cd", 9, NULL, TRUE, "\"ab`cd\""},
		{buf, 9, "ab@0060cd", 9, NULL, TRUE, "\"ab`cd\""},
		{buf, 8, "ab@0060cd", 9, NULL, TRUE, "\"ab`cd\""},
		{buf, 7, "ab@0060cd", 9, NULL, TRUE, "\"ab`cd\""},
		{buf, 6, "ab@0060cd", 9, NULL, TRUE, "\"ab`c\""},
		{buf, 5, "ab@0060cd", 9, NULL, TRUE, "\"ab`\""},
		{buf, 4, "ab@0060cd", 9, NULL, TRUE, "\"ab\""},

		{buf, sizeof(buf), "ab\"cd", 5, NULL, TRUE,
			"\"#mysql50#ab\"\"cd\""},
		{buf, 17, "ab\"cd", 5, NULL, TRUE,
			"\"#mysql50#ab\"\"cd\""},
		{buf, 16, "ab\"cd", 5, NULL, TRUE,
			"\"#mysql50#ab\"\"c\""},
		{buf, 15, "ab\"cd", 5, NULL, TRUE,
			"\"#mysql50#ab\"\"\""},
		{buf, 14, "ab\"cd", 5, NULL, TRUE,
			"\"#mysql50#ab\""},
		{buf, 13, "ab\"cd", 5, NULL, TRUE,
			"\"#mysql50#ab\""},
		{buf, 12, "ab\"cd", 5, NULL, TRUE,
			"\"#mysql50#a\""},
		{buf, 11, "ab\"cd", 5, NULL, TRUE,
			"\"#mysql50#\""},
		{buf, 10, "ab\"cd", 5, NULL, TRUE,
			"\"#mysql50\""},

		{buf, sizeof(buf), "ab/cd", 5, NULL, TRUE, "\"ab\".\"cd\""},
		{buf, 9, "ab/cd", 5, NULL, TRUE, "\"ab\".\"cd\""},
		{buf, 8, "ab/cd", 5, NULL, TRUE, "\"ab\".\"c\""},
		{buf, 7, "ab/cd", 5, NULL, TRUE, "\"ab\".\"\""},
		{buf, 6, "ab/cd", 5, NULL, TRUE, "\"ab\"."},
		{buf, 5, "ab/cd", 5, NULL, TRUE, "\"ab\"."},
		{buf, 4, "ab/cd", 5, NULL, TRUE, "\"ab\""},
		{buf, 3, "ab/cd", 5, NULL, TRUE, "\"a\""},
		{buf, 2, "ab/cd", 5, NULL, TRUE, "\"\""},
		/* XXX probably "" is a better result in this case
		{buf, 1, "ab/cd", 5, NULL, TRUE, "."},
		*/
		{buf, 0, "ab/cd", 5, NULL, TRUE, ""},
	};

	for (i = 0; i < sizeof(test_input) / sizeof(test_input[0]); i++) {

		char*	end;
		ibool	ok = TRUE;
		size_t	res_len;

		fprintf(stderr, "TESTING %lu, %s, %lu, %s\n",
			test_input[i].buflen,
			test_input[i].id,
			test_input[i].idlen,
			test_input[i].expected);

		end = innobase_convert_name(
			test_input[i].buf,
			test_input[i].buflen,
			test_input[i].id,
			test_input[i].idlen,
			test_input[i].thd,
			test_input[i].file_id);

		res_len = (size_t) (end - test_input[i].buf);

		if (res_len != strlen(test_input[i].expected)) {

			fprintf(stderr, "unexpected len of the result: %u, "
				"expected: %u\n", (unsigned) res_len,
				(unsigned) strlen(test_input[i].expected));
			ok = FALSE;
		}

		if (memcmp(test_input[i].buf,
			   test_input[i].expected,
			   strlen(test_input[i].expected)) != 0
		    || !ok) {

			fprintf(stderr, "unexpected result: %.*s, "
				"expected: %s\n", (int) res_len,
				test_input[i].buf,
				test_input[i].expected);
			ok = FALSE;
		}

		if (ok) {
			fprintf(stderr, "OK: res: %.*s\n\n", (int) res_len,
				buf);
		} else {
			fprintf(stderr, "FAILED\n\n");
			return;
		}
	}
}

#endif /* UNIV_COMPILE_TEST_FUNCS */

/****************************************************************************
 * DS-MRR implementation
 ***************************************************************************/

/**
 * Multi Range Read interface, DS-MRR calls
 */

int
ha_innobase::multi_range_read_init(
	RANGE_SEQ_IF*	seq,
	void*		seq_init_param,
	uint		n_ranges,
	uint		mode,
	HANDLER_BUFFER*	buf)
{
	return(ds_mrr.dsmrr_init(this, seq, seq_init_param,
				 n_ranges, mode, buf));
}

int
ha_innobase::multi_range_read_next(
	char**		range_info)
{
	return(ds_mrr.dsmrr_next(range_info));
}

ha_rows
ha_innobase::multi_range_read_info_const(
	uint		keyno,
	RANGE_SEQ_IF*	seq,
	void*		seq_init_param,
	uint		n_ranges,
	uint*		bufsz,
	uint*		flags,
	Cost_estimate*	cost)
{
	/* See comments in ha_myisam::multi_range_read_info_const */
	ds_mrr.init(this, table);
	return(ds_mrr.dsmrr_info_const(keyno, seq, seq_init_param,
				       n_ranges, bufsz, flags, cost));
}

ha_rows
ha_innobase::multi_range_read_info(
	uint		keyno,
	uint		n_ranges,
	uint		keys,
	uint*		bufsz,
	uint*		flags,
	Cost_estimate*	cost)
{
	ds_mrr.init(this, table);
	return(ds_mrr.dsmrr_info(keyno, n_ranges, keys, bufsz, flags, cost));
}


/**
 * Index Condition Pushdown interface implementation
 */

/*************************************************************//**
InnoDB index push-down condition check
@return ICP_NO_MATCH, ICP_MATCH, or ICP_OUT_OF_RANGE */
UNIV_INTERN
enum icp_result
innobase_index_cond(
/*================*/
	void*	file)	/*!< in/out: pointer to ha_innobase */
{
	DBUG_ENTER("innobase_index_cond");

	ha_innobase*	h = reinterpret_cast<class ha_innobase*>(file);

	DBUG_ASSERT(h->pushed_idx_cond);
	DBUG_ASSERT(h->pushed_idx_cond_keyno != MAX_KEY);

	if (h->end_range && h->compare_key_icp(h->end_range) > 0) {

		/* caller should return HA_ERR_END_OF_FILE already */
		DBUG_RETURN(ICP_OUT_OF_RANGE);
	}

	DBUG_RETURN(h->pushed_idx_cond->val_int() ? ICP_MATCH : ICP_NO_MATCH);
}

/** Attempt to push down an index condition.
* @param[in] keyno	MySQL key number
* @param[in] idx_cond	Index condition to be checked
* @return Part of idx_cond which the handler will not evaluate
*/
UNIV_INTERN
class Item*
ha_innobase::idx_cond_push(
	uint		keyno,
	class Item*	idx_cond)
{
	DBUG_ENTER("ha_innobase::idx_cond_push");
	DBUG_ASSERT(keyno != MAX_KEY);
	DBUG_ASSERT(idx_cond != NULL);

	pushed_idx_cond = idx_cond;
	pushed_idx_cond_keyno = keyno;
	in_range_check_pushed_down = TRUE;
	/* We will evaluate the condition entirely */
	DBUG_RETURN(NULL);
}

/******************************************************************//**
Use this when the args are passed to the format string from
errmsg-utf8.txt directly as is.

Push a warning message to the client, it is a wrapper around:

void push_warning_printf(
	THD *thd, Sql_condition::enum_condition_level level,
	uint code, const char *format, ...);
*/
UNIV_INTERN
void
ib_senderrf(
/*========*/
	THD*		thd,		/*!< in/out: session */
	ib_log_level_t	level,		/*!< in: warning level */
	ib_uint32_t	code,		/*!< MySQL error code */
	...)				/*!< Args */
{
	char*		str;
	va_list         args;
	const char*	format = innobase_get_err_msg(code);

	/* If the caller wants to push a message to the client then
	the caller must pass a valid session handle. */

	ut_a(thd != 0);

	/* The error code must exist in the errmsg-utf8.txt file. */
	ut_a(format != 0);

	va_start(args, code);

#ifdef __WIN__
	int		size = _vscprintf(format, args) + 1;
	str = static_cast<char*>(malloc(size));
	str[size - 1] = 0x0;
	vsnprintf(str, size, format, args);
#elif HAVE_VASPRINTF
	(void) vasprintf(&str, format, args);
#else
	/* Use a fixed length string. */
	str = static_cast<char*>(malloc(BUFSIZ));
	my_vsnprintf(str, BUFSIZ, format, args);
#endif /* __WIN__ */

	Sql_condition::enum_severity_level	l;

	l = Sql_condition::SL_NOTE;

	switch(level) {
	case IB_LOG_LEVEL_INFO:
		break;
	case IB_LOG_LEVEL_WARN:
		l = Sql_condition::SL_WARNING;
		break;
	case IB_LOG_LEVEL_ERROR:
		/* We can't use push_warning_printf(), it is a hard error. */
		my_printf_error(code, "%s", MYF(0), str);
		break;
	case IB_LOG_LEVEL_FATAL:
		l = Sql_condition::SEVERITY_END;
		break;
	}

	if (level != IB_LOG_LEVEL_ERROR) {
		push_warning_printf(thd, l, code, "InnoDB: %s", str);
	}

	va_end(args);
	free(str);

	if (level == IB_LOG_LEVEL_FATAL) {
		ut_error;
	}
}

/******************************************************************//**
Use this when the args are first converted to a formatted string and then
passed to the format string from errmsg-utf8.txt. The error message format
must be: "Some string ... %s".

Push a warning message to the client, it is a wrapper around:

void push_warning_printf(
	THD *thd, Sql_condition::enum_condition_level level,
	uint code, const char *format, ...);
*/
UNIV_INTERN
void
ib_errf(
/*====*/
	THD*		thd,		/*!< in/out: session */
	ib_log_level_t	level,		/*!< in: warning level */
	ib_uint32_t	code,		/*!< MySQL error code */
	const char*	format,		/*!< printf format */
	...)				/*!< Args */
{
	char*		str;
	va_list         args;

	/* If the caller wants to push a message to the client then
	the caller must pass a valid session handle. */

	ut_a(thd != 0);
	ut_a(format != 0);

	va_start(args, format);

#ifdef __WIN__
	int		size = _vscprintf(format, args) + 1;
	str = static_cast<char*>(malloc(size));
	str[size - 1] = 0x0;
	vsnprintf(str, size, format, args);
#elif HAVE_VASPRINTF
	(void) vasprintf(&str, format, args);
#else
	/* Use a fixed length string. */
	str = static_cast<char*>(malloc(BUFSIZ));
	my_vsnprintf(str, BUFSIZ, format, args);
#endif /* __WIN__ */

	ib_senderrf(thd, level, code, str);

	va_end(args);
	free(str);
}

/******************************************************************//**
Write a message to the MySQL log, prefixed with "InnoDB: " */
UNIV_INTERN
void
ib_logf(
/*====*/
	ib_log_level_t	level,		/*!< in: warning level */
	const char*	format,		/*!< printf format */
	...)				/*!< Args */
{
	char*		str;
	va_list         args;

	va_start(args, format);

#ifdef __WIN__
	int		size = _vscprintf(format, args) + 1;
	str = static_cast<char*>(malloc(size));
	str[size - 1] = 0x0;
	vsnprintf(str, size, format, args);
#elif HAVE_VASPRINTF
	(void) vasprintf(&str, format, args);
#else
	/* Use a fixed length string. */
	str = static_cast<char*>(malloc(BUFSIZ));
	my_vsnprintf(str, BUFSIZ, format, args);
#endif /* __WIN__ */

	switch(level) {
	case IB_LOG_LEVEL_INFO:
		sql_print_information("InnoDB: %s", str);
		break;
	case IB_LOG_LEVEL_WARN:
		sql_print_warning("InnoDB: %s", str);
		break;
	case IB_LOG_LEVEL_ERROR:
		sql_print_error("InnoDB: %s", str);
		break;
	case IB_LOG_LEVEL_FATAL:
		sql_print_error("InnoDB: %s", str);
		break;
	}

	va_end(args);
	free(str);

	if (level == IB_LOG_LEVEL_FATAL) {
		ut_error;
	}
}<|MERGE_RESOLUTION|>--- conflicted
+++ resolved
@@ -7471,20 +7471,12 @@
 	case DB_SUCCESS:
 		error = 0;
 		table->status = 0;
-<<<<<<< HEAD
-
-=======
->>>>>>> c827ef75
 		if (MONITOR_IS_ON(MONITOR_OLVD_ROW_READ)) {
 			srv_stats.n_rows_read.inc();
 		} else if (++prebuilt->n_rows_read > 10000) {
 			srv_stats.n_rows_read.add(prebuilt->n_rows_read);
 			prebuilt->n_rows_read = 0;
 		}
-<<<<<<< HEAD
-
-=======
->>>>>>> c827ef75
 		break;
 	case DB_RECORD_NOT_FOUND:
 		error = HA_ERR_KEY_NOT_FOUND;
