--- conflicted
+++ resolved
@@ -775,14 +775,8 @@
 /*==============*/
 	fts_cache_t*	cache);			/*!< in: cache*/
 
-<<<<<<< HEAD
-/*********************************************************************//**
-Clear cache. */
-=======
 /** Clear cache.
 @param[in,out]	cache	fts cache */
-UNIV_INTERN
->>>>>>> 95302c18
 void
 fts_cache_clear(
 	fts_cache_t*	cache);
