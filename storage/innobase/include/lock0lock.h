/*****************************************************************************

Copyright (c) 1996, 2014, Oracle and/or its affiliates. All Rights Reserved.

This program is free software; you can redistribute it and/or modify it under
the terms of the GNU General Public License as published by the Free Software
Foundation; version 2 of the License.

This program is distributed in the hope that it will be useful, but WITHOUT
ANY WARRANTY; without even the implied warranty of MERCHANTABILITY or FITNESS
FOR A PARTICULAR PURPOSE. See the GNU General Public License for more details.

You should have received a copy of the GNU General Public License along with
this program; if not, write to the Free Software Foundation, Inc.,
51 Franklin Street, Suite 500, Boston, MA 02110-1335 USA

*****************************************************************************/

/**************************************************//**
@file include/lock0lock.h
The transaction lock system

Created 5/7/1996 Heikki Tuuri
*******************************************************/

#ifndef lock0lock_h
#define lock0lock_h

#include "univ.i"
#include "buf0types.h"
#include "trx0types.h"
#include "mtr0types.h"
#include "rem0types.h"
#include "dict0types.h"
#include "que0types.h"
#include "lock0types.h"
#include "hash0hash.h"
#include "srv0srv.h"
#include "ut0vec.h"
#include "gis0rtree.h"
#include "lock0prdt.h"

// Forward declaration
class ReadView;

/*********************************************************************//**
Gets the size of a lock struct.
@return size in bytes */
ulint
lock_get_size(void);
/*===============*/
/*********************************************************************//**
Creates the lock system at database start. */
void
lock_sys_create(
/*============*/
	ulint	n_cells);	/*!< in: number of slots in lock hash table */
/** Resize the lock hash table.
@param[in]	n_cells	number of slots in lock hash table */
void
lock_sys_resize(
	ulint	n_cells);

/*********************************************************************//**
Closes the lock system at database shutdown. */
void
lock_sys_close(void);
/*================*/
/*********************************************************************//**
Gets the heap_no of the smallest user record on a page.
@return heap_no of smallest user record, or PAGE_HEAP_NO_SUPREMUM */
UNIV_INLINE
ulint
lock_get_min_heap_no(
/*=================*/
	const buf_block_t*	block);	/*!< in: buffer block */
/*************************************************************//**
Updates the lock table when we have reorganized a page. NOTE: we copy
also the locks set on the infimum of the page; the infimum may carry
locks if an update of a record is occurring on the page, and its locks
were temporarily stored on the infimum. */
void
lock_move_reorganize_page(
/*======================*/
	const buf_block_t*	block,	/*!< in: old index page, now
					reorganized */
	const buf_block_t*	oblock);/*!< in: copy of the old, not
					reorganized page */
/*************************************************************//**
Moves the explicit locks on user records to another page if a record
list end is moved to another page. */
void
lock_move_rec_list_end(
/*===================*/
	const buf_block_t*	new_block,	/*!< in: index page to move to */
	const buf_block_t*	block,		/*!< in: index page */
	const rec_t*		rec);		/*!< in: record on page: this
						is the first record moved */
/*************************************************************//**
Moves the explicit locks on user records to another page if a record
list start is moved to another page. */
void
lock_move_rec_list_start(
/*=====================*/
	const buf_block_t*	new_block,	/*!< in: index page to move to */
	const buf_block_t*	block,		/*!< in: index page */
	const rec_t*		rec,		/*!< in: record on page:
						this is the first
						record NOT copied */
	const rec_t*		old_end);	/*!< in: old
						previous-to-last
						record on new_page
						before the records
						were copied */
/*************************************************************//**
Updates the lock table when a page is split to the right. */
void
lock_update_split_right(
/*====================*/
	const buf_block_t*	right_block,	/*!< in: right page */
	const buf_block_t*	left_block);	/*!< in: left page */
/*************************************************************//**
Updates the lock table when a page is merged to the right. */
void
lock_update_merge_right(
/*====================*/
	const buf_block_t*	right_block,	/*!< in: right page to
						which merged */
	const rec_t*		orig_succ,	/*!< in: original
						successor of infimum
						on the right page
						before merge */
	const buf_block_t*	left_block);	/*!< in: merged index
						page which will be
						discarded */
/*************************************************************//**
Updates the lock table when the root page is copied to another in
btr_root_raise_and_insert. Note that we leave lock structs on the
root page, even though they do not make sense on other than leaf
pages: the reason is that in a pessimistic update the infimum record
of the root page will act as a dummy carrier of the locks of the record
to be updated. */
void
lock_update_root_raise(
/*===================*/
	const buf_block_t*	block,	/*!< in: index page to which copied */
	const buf_block_t*	root);	/*!< in: root page */
/*************************************************************//**
Updates the lock table when a page is copied to another and the original page
is removed from the chain of leaf pages, except if page is the root! */
void
lock_update_copy_and_discard(
/*=========================*/
	const buf_block_t*	new_block,	/*!< in: index page to
						which copied */
	const buf_block_t*	block);		/*!< in: index page;
						NOT the root! */
/*************************************************************//**
Updates the lock table when a page is split to the left. */
void
lock_update_split_left(
/*===================*/
	const buf_block_t*	right_block,	/*!< in: right page */
	const buf_block_t*	left_block);	/*!< in: left page */
/*************************************************************//**
Updates the lock table when a page is merged to the left. */
void
lock_update_merge_left(
/*===================*/
	const buf_block_t*	left_block,	/*!< in: left page to
						which merged */
	const rec_t*		orig_pred,	/*!< in: original predecessor
						of supremum on the left page
						before merge */
	const buf_block_t*	right_block);	/*!< in: merged index page
						which will be discarded */
/*************************************************************//**
Resets the original locks on heir and replaces them with gap type locks
inherited from rec. */
void
lock_rec_reset_and_inherit_gap_locks(
/*=================================*/
	const buf_block_t*	heir_block,	/*!< in: block containing the
						record which inherits */
	const buf_block_t*	block,		/*!< in: block containing the
						record from which inherited;
						does NOT reset the locks on
						this record */
	ulint			heir_heap_no,	/*!< in: heap_no of the
						inheriting record */
	ulint			heap_no);	/*!< in: heap_no of the
						donating record */
/*************************************************************//**
Updates the lock table when a page is discarded. */
void
lock_update_discard(
/*================*/
	const buf_block_t*	heir_block,	/*!< in: index page
						which will inherit the locks */
	ulint			heir_heap_no,	/*!< in: heap_no of the record
						which will inherit the locks */
	const buf_block_t*	block);		/*!< in: index page
						which will be discarded */
/*************************************************************//**
Updates the lock table when a new user record is inserted. */
void
lock_update_insert(
/*===============*/
	const buf_block_t*	block,	/*!< in: buffer block containing rec */
	const rec_t*		rec);	/*!< in: the inserted record */
/*************************************************************//**
Updates the lock table when a record is removed. */
void
lock_update_delete(
/*===============*/
	const buf_block_t*	block,	/*!< in: buffer block containing rec */
	const rec_t*		rec);	/*!< in: the record to be removed */
/*********************************************************************//**
Stores on the page infimum record the explicit locks of another record.
This function is used to store the lock state of a record when it is
updated and the size of the record changes in the update. The record
is in such an update moved, perhaps to another page. The infimum record
acts as a dummy carrier record, taking care of lock releases while the
actual record is being moved. */
void
lock_rec_store_on_page_infimum(
/*===========================*/
	const buf_block_t*	block,	/*!< in: buffer block containing rec */
	const rec_t*		rec);	/*!< in: record whose lock state
					is stored on the infimum
					record of the same page; lock
					bits are reset on the
					record */
/*********************************************************************//**
Restores the state of explicit lock requests on a single record, where the
state was stored on the infimum of the page. */
void
lock_rec_restore_from_page_infimum(
/*===============================*/
	const buf_block_t*	block,	/*!< in: buffer block containing rec */
	const rec_t*		rec,	/*!< in: record whose lock state
					is restored */
	const buf_block_t*	donator);/*!< in: page (rec is not
					necessarily on this page)
					whose infimum stored the lock
					state; lock bits are reset on
					the infimum */
/*********************************************************************//**
Determines if there are explicit record locks on a page.
@return an explicit record lock on the page, or NULL if there are none */
lock_t*
lock_rec_expl_exist_on_page(
/*========================*/
	ulint	space,	/*!< in: space id */
	ulint	page_no)/*!< in: page number */
	__attribute__((warn_unused_result));
/*********************************************************************//**
Checks if locks of other transactions prevent an immediate insert of
a record. If they do, first tests if the query thread should anyway
be suspended for some reason; if not, then puts the transaction and
the query thread to the lock wait state and inserts a waiting request
for a gap x-lock to the lock queue.
@return DB_SUCCESS, DB_LOCK_WAIT, DB_DEADLOCK, or DB_QUE_THR_SUSPENDED */
dberr_t
lock_rec_insert_check_and_lock(
/*===========================*/
	ulint		flags,	/*!< in: if BTR_NO_LOCKING_FLAG bit is
				set, does nothing */
	const rec_t*	rec,	/*!< in: record after which to insert */
	buf_block_t*	block,	/*!< in/out: buffer block of rec */
	dict_index_t*	index,	/*!< in: index */
	que_thr_t*	thr,	/*!< in: query thread */
	mtr_t*		mtr,	/*!< in/out: mini-transaction */
	ibool*		inherit)/*!< out: set to TRUE if the new
				inserted record maybe should inherit
				LOCK_GAP type locks from the successor
				record */
<<<<<<< HEAD
	__attribute__((warn_unused_result));
=======
	__attribute__((nonnull, warn_unused_result));

/*********************************************************************//**
Enqueues a waiting request for a lock which cannot be granted immediately.
Checks for deadlocks.
@return DB_LOCK_WAIT, DB_DEADLOCK, or DB_QUE_THR_SUSPENDED, or
DB_SUCCESS_LOCKED_REC; DB_SUCCESS_LOCKED_REC means that
there was a deadlock, but another transaction was chosen as a victim,
and we got the lock immediately: no need to wait then */
dberr_t
lock_rec_enqueue_waiting(
/*=====================*/
	ulint			type_mode,/*!< in: lock mode this
					transaction is requesting:
					LOCK_S or LOCK_X, possibly
					ORed with LOCK_GAP or
					LOCK_REC_NOT_GAP, ORed with
					LOCK_INSERT_INTENTION if this
					waiting lock request is set
					when performing an insert of
					an index record */
	const buf_block_t*	block,	/*!< in: buffer block containing
					the record */
	ulint			heap_no,/*!< in: heap number of the record */
	dict_index_t*		index,	/*!< in: index of record */
	que_thr_t*		thr,	/*!< in: query thread */
	lock_prdt_t*		prdt);	/*!< in: Minimum Bounding Box */
>>>>>>> ff642e77

/*************************************************************//**
Removes a record lock request, waiting or granted, from the queue and
grants locks to other transactions in the queue if they now are entitled
to a lock. NOTE: all record locks contained in in_lock are removed. */
void
lock_rec_dequeue_from_page(
/*=======================*/
        lock_t*         in_lock);        /*!< in: record lock object: all
                                        record locks which are contained in
                                        this lock object are removed;
                                        transactions waiting behind will
                                        get their lock requests granted,
                                        if they are now qualified to it */

/*************************************************************//**
Moves the locks of a record to another record and resets the lock bits of
the donating record. */
UNIV_INLINE
void
lock_rec_move(
/*==========*/
        const buf_block_t*      receiver,       /*!< in: buffer block containing
                                                the receiving record */
        const buf_block_t*      donator,        /*!< in: buffer block containing
                                                the donating record */
        ulint                   receiver_heap_no,/*!< in: heap_no of the record
                                                which gets the locks; there
                                                must be no lock requests
                                                on it! */
        ulint                   donator_heap_no);/*!< in: heap_no of the record
                                                which gives the locks */

/*************************************************************//**
Moves the locks of a record to another record and resets the lock bits of
the donating record. */
void
lock_rec_move_low(
/*==============*/
	hash_table_t*		lock_hash,	/*!< in: hash  table to use */
        const buf_block_t*      receiver,       /*!< in: buffer block containing
                                                the receiving record */
        const buf_block_t*      donator,        /*!< in: buffer block containing
                                                the donating record */
        ulint                   receiver_heap_no,/*!< in: heap_no of the record
                                                which gets the locks; there
                                                must be no lock requests
                                                on it! */
        ulint                   donator_heap_no);/*!< in: heap_no of the record
                                                which gives the locks */
/*********************************************************************//**
Checks if locks of other transactions prevent an immediate modify (update,
delete mark, or delete unmark) of a clustered index record. If they do,
first tests if the query thread should anyway be suspended for some
reason; if not, then puts the transaction and the query thread to the
lock wait state and inserts a waiting request for a record x-lock to the
lock queue.
@return DB_SUCCESS, DB_LOCK_WAIT, DB_DEADLOCK, or DB_QUE_THR_SUSPENDED */
dberr_t
lock_clust_rec_modify_check_and_lock(
/*=================================*/
	ulint			flags,	/*!< in: if BTR_NO_LOCKING_FLAG
					bit is set, does nothing */
	const buf_block_t*	block,	/*!< in: buffer block of rec */
	const rec_t*		rec,	/*!< in: record which should be
					modified */
	dict_index_t*		index,	/*!< in: clustered index */
	const ulint*		offsets,/*!< in: rec_get_offsets(rec, index) */
	que_thr_t*		thr)	/*!< in: query thread */
	__attribute__((warn_unused_result));
/*********************************************************************//**
Checks if locks of other transactions prevent an immediate modify
(delete mark or delete unmark) of a secondary index record.
@return DB_SUCCESS, DB_LOCK_WAIT, DB_DEADLOCK, or DB_QUE_THR_SUSPENDED */
dberr_t
lock_sec_rec_modify_check_and_lock(
/*===============================*/
	ulint		flags,	/*!< in: if BTR_NO_LOCKING_FLAG
				bit is set, does nothing */
	buf_block_t*	block,	/*!< in/out: buffer block of rec */
	const rec_t*	rec,	/*!< in: record which should be
				modified; NOTE: as this is a secondary
				index, we always have to modify the
				clustered index record first: see the
				comment below */
	dict_index_t*	index,	/*!< in: secondary index */
	que_thr_t*	thr,	/*!< in: query thread
				(can be NULL if BTR_NO_LOCKING_FLAG) */
	mtr_t*		mtr)	/*!< in/out: mini-transaction */
	__attribute__((warn_unused_result));
/*********************************************************************//**
Like lock_clust_rec_read_check_and_lock(), but reads a
secondary index record.
@return DB_SUCCESS, DB_SUCCESS_LOCKED_REC, DB_LOCK_WAIT, DB_DEADLOCK,
or DB_QUE_THR_SUSPENDED */
dberr_t
lock_sec_rec_read_check_and_lock(
/*=============================*/
	ulint			flags,	/*!< in: if BTR_NO_LOCKING_FLAG
					bit is set, does nothing */
	const buf_block_t*	block,	/*!< in: buffer block of rec */
	const rec_t*		rec,	/*!< in: user record or page
					supremum record which should
					be read or passed over by a
					read cursor */
	dict_index_t*		index,	/*!< in: secondary index */
	const ulint*		offsets,/*!< in: rec_get_offsets(rec, index) */
	lock_mode		mode,	/*!< in: mode of the lock which
					the read cursor should set on
					records: LOCK_S or LOCK_X; the
					latter is possible in
					SELECT FOR UPDATE */
	ulint			gap_mode,/*!< in: LOCK_ORDINARY, LOCK_GAP, or
					LOCK_REC_NOT_GAP */
	que_thr_t*		thr);	/*!< in: query thread */
/*********************************************************************//**
Checks if locks of other transactions prevent an immediate read, or passing
over by a read cursor, of a clustered index record. If they do, first tests
if the query thread should anyway be suspended for some reason; if not, then
puts the transaction and the query thread to the lock wait state and inserts a
waiting request for a record lock to the lock queue. Sets the requested mode
lock on the record.
@return DB_SUCCESS, DB_SUCCESS_LOCKED_REC, DB_LOCK_WAIT, DB_DEADLOCK,
or DB_QUE_THR_SUSPENDED */
dberr_t
lock_clust_rec_read_check_and_lock(
/*===============================*/
	ulint			flags,	/*!< in: if BTR_NO_LOCKING_FLAG
					bit is set, does nothing */
	const buf_block_t*	block,	/*!< in: buffer block of rec */
	const rec_t*		rec,	/*!< in: user record or page
					supremum record which should
					be read or passed over by a
					read cursor */
	dict_index_t*		index,	/*!< in: clustered index */
	const ulint*		offsets,/*!< in: rec_get_offsets(rec, index) */
	lock_mode		mode,	/*!< in: mode of the lock which
					the read cursor should set on
					records: LOCK_S or LOCK_X; the
					latter is possible in
					SELECT FOR UPDATE */
	ulint			gap_mode,/*!< in: LOCK_ORDINARY, LOCK_GAP, or
					LOCK_REC_NOT_GAP */
	que_thr_t*		thr);	/*!< in: query thread */
/*********************************************************************//**
Checks if locks of other transactions prevent an immediate read, or passing
over by a read cursor, of a clustered index record. If they do, first tests
if the query thread should anyway be suspended for some reason; if not, then
puts the transaction and the query thread to the lock wait state and inserts a
waiting request for a record lock to the lock queue. Sets the requested mode
lock on the record. This is an alternative version of
lock_clust_rec_read_check_and_lock() that does not require the parameter
"offsets".
@return DB_SUCCESS, DB_LOCK_WAIT, DB_DEADLOCK, or DB_QUE_THR_SUSPENDED */
dberr_t
lock_clust_rec_read_check_and_lock_alt(
/*===================================*/
	ulint			flags,	/*!< in: if BTR_NO_LOCKING_FLAG
					bit is set, does nothing */
	const buf_block_t*	block,	/*!< in: buffer block of rec */
	const rec_t*		rec,	/*!< in: user record or page
					supremum record which should
					be read or passed over by a
					read cursor */
	dict_index_t*		index,	/*!< in: clustered index */
	lock_mode		mode,	/*!< in: mode of the lock which
					the read cursor should set on
					records: LOCK_S or LOCK_X; the
					latter is possible in
					SELECT FOR UPDATE */
	ulint			gap_mode,/*!< in: LOCK_ORDINARY, LOCK_GAP, or
					LOCK_REC_NOT_GAP */
	que_thr_t*		thr)	/*!< in: query thread */
	__attribute__((warn_unused_result));
/*********************************************************************//**
Checks that a record is seen in a consistent read.
@return true if sees, or false if an earlier version of the record
should be retrieved */
bool
lock_clust_rec_cons_read_sees(
/*==========================*/
	const rec_t*	rec,	/*!< in: user record which should be read or
				passed over by a read cursor */
	dict_index_t*	index,	/*!< in: clustered index */
	const ulint*	offsets,/*!< in: rec_get_offsets(rec, index) */
	ReadView*	view);	/*!< in: consistent read view */
/*********************************************************************//**
Checks that a non-clustered index record is seen in a consistent read.

NOTE that a non-clustered index page contains so little information on
its modifications that also in the case false, the present version of
rec may be the right, but we must check this from the clustered index
record.

@return true if certainly sees, or false if an earlier version of the
clustered index record might be needed */
bool
lock_sec_rec_cons_read_sees(
/*========================*/
	const rec_t*		rec,	/*!< in: user record which
					should be read or passed over
					by a read cursor */
	const dict_index_t*     index,  /*!< in: index */
	const ReadView*	view)	/*!< in: consistent read view */
	__attribute__((warn_unused_result));
/*********************************************************************//**
Locks the specified database table in the mode given. If the lock cannot
be granted immediately, the query thread is put to wait.
@return DB_SUCCESS, DB_LOCK_WAIT, DB_DEADLOCK, or DB_QUE_THR_SUSPENDED */
dberr_t
lock_table(
/*=======*/
	ulint		flags,	/*!< in: if BTR_NO_LOCKING_FLAG bit is set,
				does nothing */
	dict_table_t*	table,	/*!< in/out: database table
				in dictionary cache */
	lock_mode	mode,	/*!< in: lock mode */
	que_thr_t*	thr)	/*!< in: query thread */
	__attribute__((warn_unused_result));
/*********************************************************************//**
Creates a table IX lock object for a resurrected transaction. */
void
lock_table_ix_resurrect(
/*====================*/
	dict_table_t*	table,	/*!< in/out: table */
	trx_t*		trx);	/*!< in/out: transaction */
/*************************************************************//**
Removes a granted record lock of a transaction from the queue and grants
locks to other transactions waiting in the queue if they now are entitled
to a lock. */
void
lock_rec_unlock(
/*============*/
	trx_t*			trx,	/*!< in/out: transaction that has
					set a record lock */
	const buf_block_t*	block,	/*!< in: buffer block containing rec */
	const rec_t*		rec,	/*!< in: record */
	lock_mode		lock_mode);/*!< in: LOCK_S or LOCK_X */
/*********************************************************************//**
Releases a transaction's locks, and releases possible other transactions
waiting because of these locks. Change the state of the transaction to
TRX_STATE_COMMITTED_IN_MEMORY. */
void
lock_trx_release_locks(
/*===================*/
	trx_t*	trx);	/*!< in/out: transaction */
/*********************************************************************//**
Removes locks on a table to be dropped or truncated.
If remove_also_table_sx_locks is TRUE then table-level S and X locks are
also removed in addition to other table-level and record-level locks.
No lock, that is going to be removed, is allowed to be a wait lock. */
void
lock_remove_all_on_table(
/*=====================*/
	dict_table_t*	table,			/*!< in: table to be dropped
						or truncated */
	ibool		remove_also_table_sx_locks);/*!< in: also removes
						table S and X locks */

/*********************************************************************//**
Calculates the fold value of a page file address: used in inserting or
searching for a lock in the hash table.
@return folded value */
UNIV_INLINE
ulint
lock_rec_fold(
/*==========*/
	ulint	space,	/*!< in: space */
	ulint	page_no)/*!< in: page number */
	__attribute__((const));
/*********************************************************************//**
Calculates the hash value of a page file address: used in inserting or
searching for a lock in the hash table.
@return hashed value */
UNIV_INLINE
ulint
lock_rec_hash(
/*==========*/
	ulint	space,	/*!< in: space */
	ulint	page_no);/*!< in: page number */

/*************************************************************//**
Get the lock hash table */
UNIV_INLINE
hash_table_t*
lock_hash_get(
/*==========*/
	ulint	mode);	/*!< in: lock mode */

/**********************************************************************//**
Looks for a set bit in a record lock bitmap. Returns ULINT_UNDEFINED,
if none found.
@return bit index == heap number of the record, or ULINT_UNDEFINED if
none found */
ulint
lock_rec_find_set_bit(
/*==================*/
	const lock_t*	lock);	/*!< in: record lock with at least one
				bit set */

/*********************************************************************//**
Gets the source table of an ALTER TABLE transaction.  The table must be
covered by an IX or IS table lock.
@return the source table of transaction, if it is covered by an IX or
IS table lock; dest if there is no source table, and NULL if the
transaction is locking more than two tables or an inconsistency is
found */
dict_table_t*
lock_get_src_table(
/*===============*/
	trx_t*		trx,	/*!< in: transaction */
	dict_table_t*	dest,	/*!< in: destination of ALTER TABLE */
	lock_mode*	mode);	/*!< out: lock mode of the source table */
/*********************************************************************//**
Determine if the given table is exclusively "owned" by the given
transaction, i.e., transaction holds LOCK_IX and possibly LOCK_AUTO_INC
on the table.
@return TRUE if table is only locked by trx, with LOCK_IX, and
possibly LOCK_AUTO_INC */
ibool
lock_is_table_exclusive(
/*====================*/
	const dict_table_t*	table,	/*!< in: table */
	const trx_t*		trx);	/*!< in: transaction */
/*********************************************************************//**
Checks if a lock request lock1 has to wait for request lock2.
@return TRUE if lock1 has to wait for lock2 to be removed */
ibool
lock_has_to_wait(
/*=============*/
	const lock_t*	lock1,	/*!< in: waiting lock */
	const lock_t*	lock2);	/*!< in: another lock; NOTE that it is
				assumed that this has a lock bit set
				on the same record as in lock1 if the
				locks are record locks */
/*********************************************************************//**
Reports that a transaction id is insensible, i.e., in the future. */
void
lock_report_trx_id_insanity(
/*========================*/
	trx_id_t	trx_id,		/*!< in: trx id */
	const rec_t*	rec,		/*!< in: user record */
	dict_index_t*	index,		/*!< in: index */
	const ulint*	offsets,	/*!< in: rec_get_offsets(rec, index) */
	trx_id_t	max_trx_id);	/*!< in: trx_sys_get_max_trx_id() */
/*********************************************************************//**
Prints info of a table lock. */
void
lock_table_print(
/*=============*/
	FILE*		file,	/*!< in: file where to print */
	const lock_t*	lock);	/*!< in: table type lock */
/*********************************************************************//**
Prints info of a record lock. */
void
lock_rec_print(
/*===========*/
	FILE*		file,	/*!< in: file where to print */
	const lock_t*	lock);	/*!< in: record type lock */
/*********************************************************************//**
Prints info of locks for all transactions.
@return FALSE if not able to obtain lock mutex and exits without
printing info */
ibool
lock_print_info_summary(
/*====================*/
	FILE*	file,	/*!< in: file where to print */
	ibool   nowait)	/*!< in: whether to wait for the lock mutex */
	__attribute__((warn_unused_result));

/** Prints transaction lock wait and MVCC state.
@param[in,out]	file	file where to print
@param[in]	trx	transaction */
void
lock_trx_print_wait_and_mvcc_state(
	FILE*		file,
	const trx_t*	trx);

/*********************************************************************//**
Prints info of locks for each transaction. This function assumes that the
caller holds the lock mutex and more importantly it will release the lock
mutex on behalf of the caller. (This should be fixed in the future). */
void
lock_print_info_all_transactions(
/*=============================*/
	FILE*	file);	/*!< in: file where to print */
/*********************************************************************//**
Return approximate number or record locks (bits set in the bitmap) for
this transaction. Since delete-marked records may be removed, the
record count will not be precise.
The caller must be holding lock_sys->mutex. */
ulint
lock_number_of_rows_locked(
/*=======================*/
	const trx_lock_t*	trx_lock)	/*!< in: transaction locks */
	__attribute__((warn_unused_result));

/*********************************************************************//**
Return the number of table locks for a transaction.
The caller must be holding lock_sys->mutex. */
ulint
lock_number_of_tables_locked(
/*=========================*/
	const trx_lock_t*	trx_lock)	/*!< in: transaction locks */
	__attribute__((warn_unused_result));

/*******************************************************************//**
Gets the type of a lock. Non-inline version for using outside of the
lock module.
@return LOCK_TABLE or LOCK_REC */
ulint
lock_get_type(
/*==========*/
	const lock_t*	lock);	/*!< in: lock */

/*******************************************************************//**
Gets the id of the transaction owning a lock.
@return transaction id */
trx_id_t
lock_get_trx_id(
/*============*/
	const lock_t*	lock);	/*!< in: lock */

/*******************************************************************//**
Gets the mode of a lock in a human readable string.
The string should not be free()'d or modified.
@return lock mode */
const char*
lock_get_mode_str(
/*==============*/
	const lock_t*	lock);	/*!< in: lock */

/*******************************************************************//**
Gets the type of a lock in a human readable string.
The string should not be free()'d or modified.
@return lock type */
const char*
lock_get_type_str(
/*==============*/
	const lock_t*	lock);	/*!< in: lock */

/*******************************************************************//**
Gets the id of the table on which the lock is.
@return id of the table */
table_id_t
lock_get_table_id(
/*==============*/
	const lock_t*	lock);	/*!< in: lock */

/*******************************************************************//**
Gets the name of the table on which the lock is.
The string should not be free()'d or modified.
@return name of the table */
const char*
lock_get_table_name(
/*================*/
	const lock_t*	lock);	/*!< in: lock */

/*******************************************************************//**
For a record lock, gets the index on which the lock is.
@return index */
const dict_index_t*
lock_rec_get_index(
/*===============*/
	const lock_t*	lock);	/*!< in: lock */

/*******************************************************************//**
For a record lock, gets the name of the index on which the lock is.
The string should not be free()'d or modified.
@return name of the index */
const char*
lock_rec_get_index_name(
/*====================*/
	const lock_t*	lock);	/*!< in: lock */

/*******************************************************************//**
For a record lock, gets the tablespace number on which the lock is.
@return tablespace number */
ulint
lock_rec_get_space_id(
/*==================*/
	const lock_t*	lock);	/*!< in: lock */

/*******************************************************************//**
For a record lock, gets the page number on which the lock is.
@return page number */
ulint
lock_rec_get_page_no(
/*=================*/
	const lock_t*	lock);	/*!< in: lock */
/*******************************************************************//**
Check if there are any locks (table or rec) against table.
@return TRUE if locks exist */
bool
lock_table_has_locks(
/*=================*/
	const dict_table_t*	table);	/*!< in: check if there are any locks
					held on records in this table or on the
					table itself */

/*********************************************************************//**
A thread which wakes up threads whose lock wait may have lasted too long.
@return a dummy parameter */
extern "C"
os_thread_ret_t
DECLARE_THREAD(lock_wait_timeout_thread)(
/*=====================================*/
	void*	arg);	/*!< in: a dummy parameter required by
			os_thread_create */

/********************************************************************//**
Releases a user OS thread waiting for a lock to be released, if the
thread is already suspended. */
void
lock_wait_release_thread_if_suspended(
/*==================================*/
	que_thr_t*	thr);	/*!< in: query thread associated with the
				user OS thread	 */

/***************************************************************//**
Puts a user OS thread to wait for a lock to be released. If an error
occurs during the wait trx->error_state associated with thr is
!= DB_SUCCESS when we return. DB_LOCK_WAIT_TIMEOUT and DB_DEADLOCK
are possible errors. DB_DEADLOCK is returned if selective deadlock
resolution chose this transaction as a victim. */
void
lock_wait_suspend_thread(
/*=====================*/
	que_thr_t*	thr);	/*!< in: query thread associated with the
				user OS thread */
/*********************************************************************//**
Unlocks AUTO_INC type locks that were possibly reserved by a trx. This
function should be called at the the end of an SQL statement, by the
connection thread that owns the transaction (trx->mysql_thd). */
void
lock_unlock_table_autoinc(
/*======================*/
	trx_t*	trx);			/*!< in/out: transaction */
/*********************************************************************//**
Check whether the transaction has already been rolled back because it
was selected as a deadlock victim, or if it has to wait then cancel
the wait lock.
@return DB_DEADLOCK, DB_LOCK_WAIT or DB_SUCCESS */
dberr_t
lock_trx_handle_wait(
/*=================*/
	trx_t*	trx);	/*!< in/out: trx lock state */
/*********************************************************************//**
Get the number of locks on a table.
@return number of locks */
ulint
lock_table_get_n_locks(
/*===================*/
	const dict_table_t*	table);	/*!< in: table */
/*******************************************************************//**
Initialise the trx lock list. */
void
lock_trx_lock_list_init(
/*====================*/
	trx_lock_list_t*	lock_list);	/*!< List to initialise */

/*******************************************************************//**
Set the lock system timeout event. */
void
lock_set_timeout_event();
/*====================*/
#ifdef UNIV_DEBUG
/*********************************************************************//**
Checks that a transaction id is sensible, i.e., not in the future.
@return true if ok */
bool
lock_check_trx_id_sanity(
/*=====================*/
	trx_id_t	trx_id,		/*!< in: trx id */
	const rec_t*	rec,		/*!< in: user record */
	dict_index_t*	index,		/*!< in: index */
	const ulint*	offsets)	/*!< in: rec_get_offsets(rec, index) */
	__attribute__((warn_unused_result));
/*******************************************************************//**
Check if the transaction holds any locks on the sys tables
or its records.
@return the strongest lock found on any sys table or 0 for none */
const lock_t*
lock_trx_has_sys_table_locks(
/*=========================*/
	const trx_t*	trx)	/*!< in: transaction to check */
	__attribute__((warn_unused_result));

/*******************************************************************//**
Check if the transaction holds an exclusive lock on a record.
@return whether the locks are held */
bool
lock_trx_has_rec_x_lock(
/*====================*/
	const trx_t*		trx,	/*!< in: transaction to check */
	const dict_table_t*	table,	/*!< in: table to check */
	const buf_block_t*	block,	/*!< in: buffer block of the record */
	ulint			heap_no)/*!< in: record heap number */
	__attribute__((warn_unused_result));
/*********************************************************************//**
Checks if some other transaction has a lock request in the queue.
@return lock or NULL */
const lock_t*
lock_rec_other_has_expl_req(
/*========================*/
	lock_mode		mode,	/*!< in: LOCK_S or LOCK_X */
	ulint			gap,	/*!< in: LOCK_GAP if also gap
					locks are taken into account,
					or 0 if not */
	ulint			wait,	/*!< in: LOCK_WAIT if also
					waiting locks are taken into
					account, or 0 if not */
	const buf_block_t*	block,	/*!< in: buffer block containing
					the record */
	ulint			heap_no,/*!< in: heap number of the record */
	const trx_t*		trx);	/*!< in: transaction, or NULL if
					requests by all transactions
					are taken into account */
#endif /* UNIV_DEBUG */

/**
Allocate cached locks for the transaction.
@param trx		allocate cached record locks for this transaction */
void
lock_trx_alloc_locks(trx_t* trx);

/** Lock modes and types */
/* @{ */
#define LOCK_MODE_MASK	0xFUL	/*!< mask used to extract mode from the
				type_mode field in a lock */
/** Lock types */
/* @{ */
#define LOCK_TABLE	16	/*!< table lock */
#define	LOCK_REC	32	/*!< record lock */
#define LOCK_TYPE_MASK	0xF0UL	/*!< mask used to extract lock type from the
				type_mode field in a lock */
#if LOCK_MODE_MASK & LOCK_TYPE_MASK
# error "LOCK_MODE_MASK & LOCK_TYPE_MASK"
#endif

#define LOCK_WAIT	256	/*!< Waiting lock flag; when set, it
				means that the lock has not yet been
				granted, it is just waiting for its
				turn in the wait queue */
/* Precise modes */
#define LOCK_ORDINARY	0	/*!< this flag denotes an ordinary
				next-key lock in contrast to LOCK_GAP
				or LOCK_REC_NOT_GAP */
#define LOCK_GAP	512	/*!< when this bit is set, it means that the
				lock holds only on the gap before the record;
				for instance, an x-lock on the gap does not
				give permission to modify the record on which
				the bit is set; locks of this type are created
				when records are removed from the index chain
				of records */
#define LOCK_REC_NOT_GAP 1024	/*!< this bit means that the lock is only on
				the index record and does NOT block inserts
				to the gap before the index record; this is
				used in the case when we retrieve a record
				with a unique key, and is also used in
				locking plain SELECTs (not part of UPDATE
				or DELETE) when the user has set the READ
				COMMITTED isolation level */
#define LOCK_INSERT_INTENTION 2048 /*!< this bit is set when we place a waiting
				gap type record lock request in order to let
				an insert of an index record to wait until
				there are no conflicting locks by other
				transactions on the gap; note that this flag
				remains set when the waiting lock is granted,
				or if the lock is inherited to a neighboring
				record */
#define LOCK_PREDICATE	8192	/*!< Predicate lock */
#define LOCK_PRDT_PAGE	16384	/*!< Page lock */


#if (LOCK_WAIT|LOCK_GAP|LOCK_REC_NOT_GAP|LOCK_INSERT_INTENTION|LOCK_PREDICATE|LOCK_PRDT_PAGE)&LOCK_MODE_MASK
# error
#endif
#if (LOCK_WAIT|LOCK_GAP|LOCK_REC_NOT_GAP|LOCK_INSERT_INTENTION|LOCK_PREDICATE|LOCK_PRDT_PAGE)&LOCK_TYPE_MASK
# error
#endif
/* @} */

/** Lock operation struct */
struct lock_op_t{
	dict_table_t*	table;	/*!< table to be locked */
	lock_mode	mode;	/*!< lock mode */
};

typedef ib_mutex_t LockMutex;

/** The lock system struct */
struct lock_sys_t{
	LockMutex	mutex;			/*!< Mutex protecting the
						locks */
	hash_table_t*	rec_hash;		/*!< hash table of the record
						locks */
	hash_table_t*	prdt_hash;		/*!< hash table of the predicate
						lock */
	hash_table_t*	prdt_page_hash;		/*!< hash table of the page
						lock */
	LockMutex	wait_mutex;		/*!< Mutex protecting the
						next two fields */
	srv_slot_t*	waiting_threads;	/*!< Array  of user threads
						suspended while waiting for
						locks within InnoDB, protected
						by the lock_sys->wait_mutex */
	srv_slot_t*	last_slot;		/*!< highest slot ever used
						in the waiting_threads array,
						protected by
						lock_sys->wait_mutex */
	ibool		rollback_complete;
						/*!< TRUE if rollback of all
						recovered transactions is
						complete. Protected by
						lock_sys->mutex */

	ulint		n_lock_max_wait_time;	/*!< Max wait time */

	os_event_t	timeout_event;		/*!< Set to the event that is
						created in the lock wait monitor
						thread. A value of 0 means the
						thread is not active */

	bool		timeout_thread_active;	/*!< True if the timeout thread
						is running */
};

/*************************************************************//**
Removes a record lock request, waiting or granted, from the queue. */
void
lock_rec_discard(
/*=============*/
	lock_t*		in_lock);	/*!< in: record lock object: all
					record locks which are contained
					in this lock object are removed */

<<<<<<< HEAD
=======
/*********************************************************************//**
Creates a new record lock and inserts it to the lock queue. Does NOT check
for deadlocks or lock compatibility!
@return created lock */
lock_t*
lock_rec_create_low(
/*================*/
	ulint			type_mode,/*!< in: lock mode and wait
					flag, type is ignored and
					replaced by LOCK_REC */
	ulint			space,	/*!< in: space number */
	ulint			pageno,	/*!< in: page number */
	const page_t*		page,	/*!< in: buffer page or NULL*/
	ulint			heap_no,/*!< in: heap number of the record */
	dict_index_t*		index,	/*!< in: index of record */
	trx_t*			trx,	/*!< in/out: transaction */
	ibool			caller_owns_trx_mutex);
					/*!< in: TRUE if caller owns
					trx mutex */
>>>>>>> ff642e77
/*************************************************************//**
Moves the explicit locks on user records to another page if a record
list start is moved to another page. */
void
lock_rtr_move_rec_list(
/*===================*/
	const buf_block_t*	new_block,	/*!< in: index page to
						move to */
	const buf_block_t*	block,		/*!< in: index page */
	rtr_rec_move_t*		rec_move,	/*!< in: recording records
						moved */
	ulint			num_move);	/*!< in: num of rec to move */

/*************************************************************//**
Removes record lock objects set on an index page which is discarded. This
function does not move locks, or check for waiting locks, therefore the
lock bitmaps must already be reset when this function is called. */
void
lock_rec_free_all_from_discard_page(
/*================================*/
	const buf_block_t*	block);		/*!< in: page to be discarded */

/** Reset the nth bit of a record lock.
@param[in,out]	lock record lock
@param[in] i	index of the bit that will be reset
@param[in] type	whether the lock is in wait mode  */
void
lock_rec_trx_wait(
	lock_t*		lock,
	ulint		i,
	ulint		type);

/** The lock system */
extern lock_sys_t*	lock_sys;

/** Test if lock_sys->mutex can be acquired without waiting. */
#define lock_mutex_enter_nowait() 		\
	(lock_sys->mutex.trylock(__FILE__, __LINE__))

/** Test if lock_sys->mutex is owned. */
#define lock_mutex_own() (lock_sys->mutex.is_owned())

/** Acquire the lock_sys->mutex. */
#define lock_mutex_enter() do {			\
	mutex_enter(&lock_sys->mutex);		\
} while (0)

/** Release the lock_sys->mutex. */
#define lock_mutex_exit() do {			\
	lock_sys->mutex.exit();			\
} while (0)

/** Test if lock_sys->wait_mutex is owned. */
#define lock_wait_mutex_own() (lock_sys->wait_mutex.is_owned())

/** Acquire the lock_sys->wait_mutex. */
#define lock_wait_mutex_enter() do {		\
	mutex_enter(&lock_sys->wait_mutex);	\
} while (0)

/** Release the lock_sys->wait_mutex. */
#define lock_wait_mutex_exit() do {		\
	lock_sys->wait_mutex.exit();		\
} while (0)

#ifndef UNIV_NONINL
#include "lock0lock.ic"
#endif

#endif<|MERGE_RESOLUTION|>--- conflicted
+++ resolved
@@ -275,10 +275,7 @@
 				inserted record maybe should inherit
 				LOCK_GAP type locks from the successor
 				record */
-<<<<<<< HEAD
-	__attribute__((warn_unused_result));
-=======
-	__attribute__((nonnull, warn_unused_result));
+	__attribute__((warn_unused_result));
 
 /*********************************************************************//**
 Enqueues a waiting request for a lock which cannot be granted immediately.
@@ -305,7 +302,6 @@
 	dict_index_t*		index,	/*!< in: index of record */
 	que_thr_t*		thr,	/*!< in: query thread */
 	lock_prdt_t*		prdt);	/*!< in: Minimum Bounding Box */
->>>>>>> ff642e77
 
 /*************************************************************//**
 Removes a record lock request, waiting or granted, from the queue and
@@ -1043,28 +1039,6 @@
 					record locks which are contained
 					in this lock object are removed */
 
-<<<<<<< HEAD
-=======
-/*********************************************************************//**
-Creates a new record lock and inserts it to the lock queue. Does NOT check
-for deadlocks or lock compatibility!
-@return created lock */
-lock_t*
-lock_rec_create_low(
-/*================*/
-	ulint			type_mode,/*!< in: lock mode and wait
-					flag, type is ignored and
-					replaced by LOCK_REC */
-	ulint			space,	/*!< in: space number */
-	ulint			pageno,	/*!< in: page number */
-	const page_t*		page,	/*!< in: buffer page or NULL*/
-	ulint			heap_no,/*!< in: heap number of the record */
-	dict_index_t*		index,	/*!< in: index of record */
-	trx_t*			trx,	/*!< in/out: transaction */
-	ibool			caller_owns_trx_mutex);
-					/*!< in: TRUE if caller owns
-					trx mutex */
->>>>>>> ff642e77
 /*************************************************************//**
 Moves the explicit locks on user records to another page if a record
 list start is moved to another page. */
