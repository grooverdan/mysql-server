/*****************************************************************************

Copyright (c) 1994, 2013, Oracle and/or its affiliates. All Rights Reserved.

This program is free software; you can redistribute it and/or modify it under
the terms of the GNU General Public License as published by the Free Software
Foundation; version 2 of the License.

This program is distributed in the hope that it will be useful, but WITHOUT
ANY WARRANTY; without even the implied warranty of MERCHANTABILITY or FITNESS
FOR A PARTICULAR PURPOSE. See the GNU General Public License for more details.

You should have received a copy of the GNU General Public License along with
this program; if not, write to the Free Software Foundation, Inc.,
51 Franklin Street, Suite 500, Boston, MA 02110-1335 USA

*****************************************************************************/

/**************************************************//**
@file include/page0types.h
Index page routines

Created 2/2/1994 Heikki Tuuri
*******************************************************/

#ifndef page0types_h
#define page0types_h

using namespace std;

#include <map>

#include "univ.i"
#include "dict0types.h"
#include "mtr0types.h"

/** Eliminates a name collision on HP-UX */
#define page_t	   ib_page_t
/** Type of the index page */
typedef	byte		page_t;
#ifndef UNIV_INNOCHECKSUM
/** Index page cursor */
struct page_cur_t;

/** Compressed index page */
typedef byte		page_zip_t;

/* The following definitions would better belong to page0zip.h,
but we cannot include page0zip.h from rem0rec.ic, because
page0*.h includes rem0rec.h and may include rem0rec.ic. */

/** Number of bits needed for representing different compressed page sizes */
#define PAGE_ZIP_SSIZE_BITS 3

/** Maximum compressed page shift size */
#define PAGE_ZIP_SSIZE_MAX	\
	(UNIV_ZIP_SIZE_SHIFT_MAX - UNIV_ZIP_SIZE_SHIFT_MIN + 1)

/* Make sure there are enough bits available to store the maximum zip
ssize, which is the number of shifts from 512. */
#if PAGE_ZIP_SSIZE_MAX >= (1 << PAGE_ZIP_SSIZE_BITS)
# error "PAGE_ZIP_SSIZE_MAX >= (1 << PAGE_ZIP_SSIZE_BITS)"
#endif

/** Compressed page descriptor */
struct page_zip_des_t
{
	page_zip_t*	data;		/*!< compressed page data */

#ifdef UNIV_DEBUG
	unsigned	m_start:16;	/*!< start offset of modification log */
	bool		m_external;	/*!< Allocated externally, not from the
					buffer pool */
#endif /* UNIV_DEBUG */
	unsigned	m_end:16;	/*!< end offset of modification log */
	unsigned	m_nonempty:1;	/*!< TRUE if the modification log
					is not empty */
	unsigned	n_blobs:12;	/*!< number of externally stored
					columns on the page; the maximum
					is 744 on a 16 KiB page */
	unsigned	ssize:PAGE_ZIP_SSIZE_BITS;
					/*!< 0 or compressed page shift size;
					the size in bytes is
					(UNIV_ZIP_SIZE_MIN >> 1) << ssize. */
};

/** Compression statistics for a given page size */
struct page_zip_stat_t {
	/** Number of page compressions */
	ulint		compressed;
	/** Number of successful page compressions */
	ulint		compressed_ok;
	/** Number of page decompressions */
	ulint		decompressed;
	/** Duration of page compressions in microseconds */
	ib_uint64_t	compressed_usec;
	/** Duration of page decompressions in microseconds */
	ib_uint64_t	decompressed_usec;
	page_zip_stat_t() :
		/* Initialize members to 0 so that when we do
		stlmap[key].compressed++ and element with "key" does not
		exist it gets inserted with zeroed members. */
		compressed(0),
		compressed_ok(0),
		decompressed(0),
		compressed_usec(0),
		decompressed_usec(0)
	{ }
};

/** Compression statistics types */
typedef map<index_id_t, page_zip_stat_t>	page_zip_stat_per_index_t;

/** Statistics on compression, indexed by page_zip_des_t::ssize - 1 */
extern page_zip_stat_t				page_zip_stat[PAGE_ZIP_SSIZE_MAX];
/** Statistics on compression, indexed by dict_index_t::id */
extern page_zip_stat_per_index_t		page_zip_stat_per_index;
extern ib_mutex_t				page_zip_stat_per_index_mutex;
#ifdef HAVE_PSI_INTERFACE
extern mysql_pfs_key_t				page_zip_stat_per_index_mutex_key;
#endif /* HAVE_PSI_INTERFACE */

/**********************************************************************//**
Write the "deleted" flag of a record on a compressed page.  The flag must
already have been written on the uncompressed page. */

void
page_zip_rec_set_deleted(
/*=====================*/
	page_zip_des_t*	page_zip,/*!< in/out: compressed page */
	const byte*	rec,	/*!< in: record on the uncompressed page */
	ulint		flag)	/*!< in: the deleted flag (nonzero=TRUE) */
	__attribute__((nonnull));

/**********************************************************************//**
Write the "owned" flag of a record on a compressed page.  The n_owned field
must already have been written on the uncompressed page. */

void
page_zip_rec_set_owned(
/*===================*/
	page_zip_des_t*	page_zip,/*!< in/out: compressed page */
	const byte*	rec,	/*!< in: record on the uncompressed page */
	ulint		flag)	/*!< in: the owned flag (nonzero=TRUE) */
	__attribute__((nonnull));

<<<<<<< HEAD
/** Shift the dense page directory when a record is deleted.
@param[in/out]	page_zip	compressed page
@param[in]	free		previous start of the PAGE_FREE list
@param[in/out]	rec		deleted record (new head of PAGE_FREE)
@param[in]	index		index B-tree
@param[in]	data_size	user data size of rec, in bytes
@param[in]	extra_size	header size of rec, in bytes
@param[in]	n_ext		number of externally stored fields */
UNIV_INTERN
=======
/**********************************************************************//**
Shift the dense page directory when a record is deleted. */

>>>>>>> 07238125
void
page_zip_dir_delete(
	page_zip_des_t*		page_zip,
	const byte*		free,
	byte*			rec,
	const dict_index_t*	index,
	ulint			data_size,
	ulint			extra_size,
	ulint			n_ext);

/**********************************************************************//**
Add a slot to the dense page directory. */

void
page_zip_dir_add_slot(
/*==================*/
	page_zip_des_t*	page_zip,	/*!< in/out: compressed page */
	ulint		is_clustered)	/*!< in: nonzero for clustered index,
					zero for others */
	__attribute__((nonnull));
#endif /* !UNIV_INNOCHECKSUM */
#endif<|MERGE_RESOLUTION|>--- conflicted
+++ resolved
@@ -144,7 +144,6 @@
 	ulint		flag)	/*!< in: the owned flag (nonzero=TRUE) */
 	__attribute__((nonnull));
 
-<<<<<<< HEAD
 /** Shift the dense page directory when a record is deleted.
 @param[in/out]	page_zip	compressed page
 @param[in]	free		previous start of the PAGE_FREE list
@@ -153,12 +152,7 @@
 @param[in]	data_size	user data size of rec, in bytes
 @param[in]	extra_size	header size of rec, in bytes
 @param[in]	n_ext		number of externally stored fields */
-UNIV_INTERN
-=======
-/**********************************************************************//**
-Shift the dense page directory when a record is deleted. */
 
->>>>>>> 07238125
 void
 page_zip_dir_delete(
 	page_zip_des_t*		page_zip,
