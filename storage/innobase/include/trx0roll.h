--- conflicted
+++ resolved
@@ -57,9 +57,8 @@
 undo number of the top record would be less than the limit */
 UNIV_INTERN
 trx_undo_rec_t*
-trx_roll_pop_top_rec_of_trx(
-/*========================*/
-<<<<<<< HEAD
+trx_roll_pop_top_rec_of_trx_low(
+/*============================*/
 	trx_t*		trx,		/*!< in: transaction */
 	trx_undo_ptr_t*	undo_ptr,	/*!< in: rollback segment to look
 					for next undo log record. */
@@ -73,38 +72,13 @@
 undo number of the top record would be less than the limit */
 UNIV_INTERN
 trx_undo_rec_t*
-trx_roll_pop_top_rec_of_trx_step(
-/*=============================*/
+trx_roll_pop_top_rec_of_trx(
+/*========================*/
 	trx_t*		trx,		/*!< in: transaction */
 	undo_no_t	limit,		/*!< in: least undo number we need */
 	roll_ptr_t*	roll_ptr,	/*!< out: roll pointer to undo record */
 	mem_heap_t*	heap);		/*!< in: memory heap where copied */
 
-/********************************************************************//**
-Reserves an undo log record for a query thread to undo. This should be
-called if the query thread gets the undo log record not using the pop
-function above.
-@return	TRUE if succeeded */
-UNIV_INTERN
-ibool
-trx_undo_rec_reserve(
-/*=================*/
-	trx_t*		trx,	/*!< in/out: transaction */
-	undo_no_t	undo_no);/*!< in: undo number of the record */
-/*******************************************************************//**
-Releases a reserved undo record. */
-UNIV_INTERN
-void
-trx_undo_rec_release(
-/*=================*/
-	trx_t*		trx,	/*!< in/out: transaction */
-	undo_no_t	undo_no);/*!< in: undo number */
-=======
-	trx_t*		trx,	/*!< in: transaction */
-	undo_no_t	limit,	/*!< in: least undo number we need */
-	roll_ptr_t*	roll_ptr,/*!< out: roll pointer to undo record */
-	mem_heap_t*	heap);	/*!< in: memory heap where copied */
->>>>>>> f5f8109a
 /*******************************************************************//**
 Rollback or clean up any incomplete transactions which were
 encountered in crash recovery.  If the transaction already was
