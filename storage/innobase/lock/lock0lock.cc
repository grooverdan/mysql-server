--- conflicted
+++ resolved
@@ -1429,23 +1429,16 @@
 
 #ifdef UNIV_DEBUG
 	/* GAP lock shouldn't be taken on DD tables, but give exemption to
-	18 : spatial_reference table
-	38 & 39 : stats tables
-	40 : innodb_ddl_log */
+	9 : spatial_reference table
+	29 & 30 : stats tables
+	31 : innodb_ddl_log */
 	if (m_index->table->is_dd_table
-<<<<<<< HEAD
-	    && m_index->table->id != 8
-	    && m_index->table->id != 28
+	    && m_index->table->id != 9
 	    && m_index->table->id != 29
-	    && m_index->table->id != 30) {
+	    && m_index->table->id != 30
+	    && m_index->table->id != 31) {
 		ut_ad(((m_mode - (LOCK_MODE_MASK & m_mode)) - (LOCK_TYPE_MASK & m_mode)
 		      - (LOCK_WAIT & m_mode)) == LOCK_REC_NOT_GAP);
-=======
-	    && m_index->table->id != 9
-	    && m_index->table->id != 29
-	    && m_index->table->id != 30) {
-		ut_ad(((m_mode - (LOCK_MODE_MASK & m_mode)) - (LOCK_TYPE_MASK & m_mode) - (LOCK_WAIT & m_mode)) == LOCK_REC_NOT_GAP);
->>>>>>> 24331329
 	}
 #endif /* UNIV_DEBUG */
 
