--- conflicted
+++ resolved
@@ -1645,12 +1645,7 @@
   specific open().
 */
 
-<<<<<<< HEAD
-int ha_federated::open(const char *name, int mode, uint test_if_locked,
-                       const dd::Table *)
-=======
-int ha_federated::open(const char *name, int, uint)
->>>>>>> 5f34df2c
+int ha_federated::open(const char *name, int, uint, const dd::Table *)
 {
   DBUG_ENTER("ha_federated::open");
 
@@ -3155,13 +3150,8 @@
   FUTURE: We should potentially connect to the foreign database and
 */
 
-<<<<<<< HEAD
-int ha_federated::create(const char *name, TABLE *table_arg,
-                         HA_CREATE_INFO *create_info,
-                         dd::Table *)
-=======
-int ha_federated::create(const char*, TABLE *table_arg, HA_CREATE_INFO*)
->>>>>>> 5f34df2c
+int ha_federated::create(const char *, TABLE *table_arg,
+                         HA_CREATE_INFO *, dd::Table *)
 {
   int retval;
   THD *thd= current_thd;
