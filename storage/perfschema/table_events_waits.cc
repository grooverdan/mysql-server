--- conflicted
+++ resolved
@@ -250,7 +250,6 @@
     safe_class= sanitize_cond_class((PFS_cond_class*) wait->m_class);
     break;
   case WAIT_CLASS_TABLE:
-<<<<<<< HEAD
     if (wait->m_object_type == OBJECT_TYPE_TABLE)
     {
       m_row.m_object_type= "TABLE";
@@ -261,12 +260,6 @@
       m_row.m_object_type= "TEMPORARY TABLE";
       m_row.m_object_type_length= 15;
     }
-    memcpy(m_row.m_object_schema, wait->m_schema_name,
-           wait->m_schema_name_length);
-=======
-    m_row.m_object_type= "TABLE";
-    m_row.m_object_type_length= 5;
->>>>>>> 2e4717ff
     m_row.m_object_schema_length= wait->m_schema_name_length;
     if (unlikely((m_row.m_object_schema_length == 0) ||
                  (m_row.m_object_schema_length > sizeof(m_row.m_object_schema))))
