/* Copyright (c) 2010, 2014, Oracle and/or its affiliates. All rights reserved.

  This program is free software; you can redistribute it and/or modify
  it under the terms of the GNU General Public License as published by
  the Free Software Foundation; version 2 of the License.

  This program is distributed in the hope that it will be useful,
  but WITHOUT ANY WARRANTY; without even the implied warranty of
  MERCHANTABILITY or FITNESS FOR A PARTICULAR PURPOSE.  See the
  GNU General Public License for more details.

  You should have received a copy of the GNU General Public License
  along with this program; if not, write to the Free Software Foundation,
  51 Franklin Street, Suite 500, Boston, MA 02110-1335 USA */

/**
  @file storage/perfschema/table_events_statements.cc
  Table EVENTS_STATEMENTS_xxx (implementation).
*/

#include "my_global.h"
#include "my_pthread.h"
#include "table_events_statements.h"
#include "pfs_instr_class.h"
#include "pfs_instr.h"
#include "pfs_events_statements.h"
#include "pfs_timer.h"
#include "sp_head.h" /* TYPE_ENUM_FUNCTION, ... */
#include "table_helper.h"
#include "my_md5.h"

THR_LOCK table_events_statements_current::m_table_lock;

static const TABLE_FIELD_TYPE field_types[]=
{
  {
    { C_STRING_WITH_LEN("THREAD_ID") },
    { C_STRING_WITH_LEN("bigint(20)") },
    { NULL, 0}
  },
  {
    { C_STRING_WITH_LEN("EVENT_ID") },
    { C_STRING_WITH_LEN("bigint(20)") },
    { NULL, 0}
  },
  {
    { C_STRING_WITH_LEN("END_EVENT_ID") },
    { C_STRING_WITH_LEN("bigint(20)") },
    { NULL, 0}
  },
  {
    { C_STRING_WITH_LEN("EVENT_NAME") },
    { C_STRING_WITH_LEN("varchar(128)") },
    { NULL, 0}
  },
  {
    { C_STRING_WITH_LEN("SOURCE") },
    { C_STRING_WITH_LEN("varchar(64)") },
    { NULL, 0}
  },
  {
    { C_STRING_WITH_LEN("TIMER_START") },
    { C_STRING_WITH_LEN("bigint(20)") },
    { NULL, 0}
  },
  {
    { C_STRING_WITH_LEN("TIMER_END") },
    { C_STRING_WITH_LEN("bigint(20)") },
    { NULL, 0}
  },
  {
    { C_STRING_WITH_LEN("TIMER_WAIT") },
    { C_STRING_WITH_LEN("bigint(20)") },
    { NULL, 0}
  },
  {
    { C_STRING_WITH_LEN("LOCK_TIME") },
    { C_STRING_WITH_LEN("bigint(20)") },
    { NULL, 0}
  },
  {
    { C_STRING_WITH_LEN("SQL_TEXT") },
    { C_STRING_WITH_LEN("longtext") },
    { NULL, 0}
  },
  {
    { C_STRING_WITH_LEN("DIGEST") },
    { C_STRING_WITH_LEN("varchar(32)") },
    { NULL, 0}
  },
  {
    { C_STRING_WITH_LEN("DIGEST_TEXT") },
    { C_STRING_WITH_LEN("longtext") },
    { NULL, 0}
  },
  {
    { C_STRING_WITH_LEN("CURRENT_SCHEMA") },
    { C_STRING_WITH_LEN("varchar(64)") },
    { NULL, 0}
  },
  {
    { C_STRING_WITH_LEN("OBJECT_TYPE") },
    { C_STRING_WITH_LEN("varchar(64)") },
    { NULL, 0}
  },
  {
    { C_STRING_WITH_LEN("OBJECT_SCHEMA") },
    { C_STRING_WITH_LEN("varchar(64)") },
    { NULL, 0}
  },
  {
    { C_STRING_WITH_LEN("OBJECT_NAME") },
    { C_STRING_WITH_LEN("varchar(64)") },
    { NULL, 0}
  },
  {
    { C_STRING_WITH_LEN("OBJECT_INSTANCE_BEGIN") },
    { C_STRING_WITH_LEN("bigint") },
    { NULL, 0}
  },
  {
    { C_STRING_WITH_LEN("MYSQL_ERRNO") },
    { C_STRING_WITH_LEN("int(11)") },
    { NULL, 0}
  },
  {
    { C_STRING_WITH_LEN("RETURNED_SQLSTATE") },
    { C_STRING_WITH_LEN("varchar(5)") },
    { NULL, 0}
  },
  {
    { C_STRING_WITH_LEN("MESSAGE_TEXT") },
    { C_STRING_WITH_LEN("varchar(128)") },
    { NULL, 0}
  },
  {
    { C_STRING_WITH_LEN("ERRORS") },
    { C_STRING_WITH_LEN("bigint") },
    { NULL, 0}
  },
  {
    { C_STRING_WITH_LEN("WARNINGS") },
    { C_STRING_WITH_LEN("bigint") },
    { NULL, 0}
  },
  {
    { C_STRING_WITH_LEN("ROWS_AFFECTED") },
    { C_STRING_WITH_LEN("bigint") },
    { NULL, 0}
  },
  {
    { C_STRING_WITH_LEN("ROWS_SENT") },
    { C_STRING_WITH_LEN("bigint") },
    { NULL, 0}
  },
  {
    { C_STRING_WITH_LEN("ROWS_EXAMINED") },
    { C_STRING_WITH_LEN("bigint") },
    { NULL, 0}
  },
  {
    { C_STRING_WITH_LEN("CREATED_TMP_DISK_TABLES") },
    { C_STRING_WITH_LEN("bigint") },
    { NULL, 0}
  },
  {
    { C_STRING_WITH_LEN("CREATED_TMP_TABLES") },
    { C_STRING_WITH_LEN("bigint") },
    { NULL, 0}
  },
  {
    { C_STRING_WITH_LEN("SELECT_FULL_JOIN") },
    { C_STRING_WITH_LEN("bigint") },
    { NULL, 0}
  },
  {
    { C_STRING_WITH_LEN("SELECT_FULL_RANGE_JOIN") },
    { C_STRING_WITH_LEN("bigint") },
    { NULL, 0}
  },
  {
    { C_STRING_WITH_LEN("SELECT_RANGE") },
    { C_STRING_WITH_LEN("bigint") },
    { NULL, 0}
  },
  {
    { C_STRING_WITH_LEN("SELECT_RANGE_CHECK") },
    { C_STRING_WITH_LEN("bigint") },
    { NULL, 0}
  },
  {
    { C_STRING_WITH_LEN("SELECT_SCAN") },
    { C_STRING_WITH_LEN("bigint") },
    { NULL, 0}
  },
  {
    { C_STRING_WITH_LEN("SORT_MERGE_PASSES") },
    { C_STRING_WITH_LEN("bigint") },
    { NULL, 0}
  },
  {
    { C_STRING_WITH_LEN("SORT_RANGE") },
    { C_STRING_WITH_LEN("bigint") },
    { NULL, 0}
  },
  {
    { C_STRING_WITH_LEN("SORT_ROWS") },
    { C_STRING_WITH_LEN("bigint") },
    { NULL, 0}
  },
  {
    { C_STRING_WITH_LEN("SORT_SCAN") },
    { C_STRING_WITH_LEN("bigint") },
    { NULL, 0}
  },
  {
    { C_STRING_WITH_LEN("NO_INDEX_USED") },
    { C_STRING_WITH_LEN("bigint") },
    { NULL, 0}
  },
  {
    { C_STRING_WITH_LEN("NO_GOOD_INDEX_USED") },
    { C_STRING_WITH_LEN("bigint") },
    { NULL, 0}
  },
  {
    { C_STRING_WITH_LEN("NESTING_EVENT_ID") },
    { C_STRING_WITH_LEN("bigint(20)") },
    { NULL, 0}
  },
  {
    { C_STRING_WITH_LEN("NESTING_EVENT_TYPE") },
    { C_STRING_WITH_LEN("enum(\'TRANSACTION\',\'STATEMENT\',\'STAGE\',\'WAIT\'") },
    { NULL, 0}
  },
  {
    { C_STRING_WITH_LEN("NESTING_EVENT_LEVEL") },
    { C_STRING_WITH_LEN("int(11)") },
    { NULL, 0}
  }
};

TABLE_FIELD_DEF
table_events_statements_current::m_field_def=
{41 , field_types };

PFS_engine_table_share
table_events_statements_current::m_share=
{
  { C_STRING_WITH_LEN("events_statements_current") },
  &pfs_truncatable_acl,
  table_events_statements_current::create,
  NULL, /* write_row */
  table_events_statements_current::delete_all_rows,
  table_events_statements_current::get_row_count,
  sizeof(PFS_simple_index), /* ref length */
  &m_table_lock,
  &m_field_def,
  false /* checked */
};

THR_LOCK table_events_statements_history::m_table_lock;

PFS_engine_table_share
table_events_statements_history::m_share=
{
  { C_STRING_WITH_LEN("events_statements_history") },
  &pfs_truncatable_acl,
  table_events_statements_history::create,
  NULL, /* write_row */
  table_events_statements_history::delete_all_rows,
  table_events_statements_history::get_row_count,
  sizeof(pos_events_statements_history), /* ref length */
  &m_table_lock,
  &table_events_statements_current::m_field_def,
  false /* checked */
};

THR_LOCK table_events_statements_history_long::m_table_lock;

PFS_engine_table_share
table_events_statements_history_long::m_share=
{
  { C_STRING_WITH_LEN("events_statements_history_long") },
  &pfs_truncatable_acl,
  table_events_statements_history_long::create,
  NULL, /* write_row */
  table_events_statements_history_long::delete_all_rows,
  table_events_statements_history_long::get_row_count,
  sizeof(PFS_simple_index), /* ref length */
  &m_table_lock,
  &table_events_statements_current::m_field_def,
  false /* checked */
};

table_events_statements_common::table_events_statements_common
(const PFS_engine_table_share *share, void *pos)
  : PFS_engine_table(share, pos),
  m_row_exists(false)
{}

/**
  Build a row.
  @param statement                      the statement the cursor is reading
*/
void table_events_statements_common::make_row_part_1(PFS_events_statements *statement,
                                                     sql_digest_storage *digest)
{
  const char *base;
  const char *safe_source_file;

  m_row_exists= false;

  PFS_statement_class *unsafe= (PFS_statement_class*) statement->m_class;
  PFS_statement_class *klass= sanitize_statement_class(unsafe);
  if (unlikely(klass == NULL))
    return;

  m_row.m_thread_internal_id= statement->m_thread_internal_id;
  m_row.m_event_id= statement->m_event_id;
  m_row.m_end_event_id= statement->m_end_event_id;
  m_row.m_nesting_event_id= statement->m_nesting_event_id;
  m_row.m_nesting_event_type= statement->m_nesting_event_type;
  m_row.m_nesting_event_level= statement->m_nesting_event_level;

  m_normalizer->to_pico(statement->m_timer_start, statement->m_timer_end,
                      & m_row.m_timer_start, & m_row.m_timer_end, & m_row.m_timer_wait);
  m_row.m_lock_time= statement->m_lock_time * MICROSEC_TO_PICOSEC;

  m_row.m_name= klass->m_name;
  m_row.m_name_length= klass->m_name_length;

  m_row.m_sqltext_length= statement->m_sqltext_length;
  if (m_row.m_sqltext_length > 0)
    memcpy(m_row.m_sqltext, statement->m_sqltext, m_row.m_sqltext_length);

  m_row.m_current_schema_name_length= statement->m_current_schema_name_length;
  if (m_row.m_current_schema_name_length > 0)
    memcpy(m_row.m_current_schema_name, statement->m_current_schema_name, m_row.m_current_schema_name_length);

  m_row.m_object_type= statement->m_sp_type;

  m_row.m_schema_name_length= statement->m_schema_name_length;
  if (m_row.m_schema_name_length > 0)
    memcpy(m_row.m_schema_name, statement->m_schema_name, m_row.m_schema_name_length);

  m_row.m_object_name_length= statement->m_object_name_length;
  if (m_row.m_object_name_length > 0)
    memcpy(m_row.m_object_name, statement->m_object_name, m_row.m_object_name_length);

  safe_source_file= statement->m_source_file;
  if (unlikely(safe_source_file == NULL))
    return;

  base= base_name(safe_source_file);
  m_row.m_source_length= my_snprintf(m_row.m_source, sizeof(m_row.m_source),
                                     "%s:%d", base, statement->m_source_line);
  if (m_row.m_source_length > sizeof(m_row.m_source))
    m_row.m_source_length= sizeof(m_row.m_source);

  memcpy(m_row.m_message_text, statement->m_message_text, sizeof(m_row.m_message_text));
  m_row.m_sql_errno= statement->m_sql_errno;
  memcpy(m_row.m_sqlstate, statement->m_sqlstate, SQLSTATE_LENGTH);
  m_row.m_error_count= statement->m_error_count;
  m_row.m_warning_count= statement->m_warning_count;
  m_row.m_rows_affected= statement->m_rows_affected;

  m_row.m_rows_sent= statement->m_rows_sent;
  m_row.m_rows_examined= statement->m_rows_examined;
  m_row.m_created_tmp_disk_tables= statement->m_created_tmp_disk_tables;
  m_row.m_created_tmp_tables= statement->m_created_tmp_tables;
  m_row.m_select_full_join= statement->m_select_full_join;
  m_row.m_select_full_range_join= statement->m_select_full_range_join;
  m_row.m_select_range= statement->m_select_range;
  m_row.m_select_range_check= statement->m_select_range_check;
  m_row.m_select_scan= statement->m_select_scan;
  m_row.m_sort_merge_passes= statement->m_sort_merge_passes;
  m_row.m_sort_range= statement->m_sort_range;
  m_row.m_sort_rows= statement->m_sort_rows;
  m_row.m_sort_scan= statement->m_sort_scan;
  m_row.m_no_index_used= statement->m_no_index_used;
  m_row.m_no_good_index_used= statement->m_no_good_index_used;
<<<<<<< HEAD
  /*
    Filling up statement digest information.
=======

  /*
    Making a copy of digest storage.
>>>>>>> a9800d0d
  */
  digest->copy(& statement->m_digest_storage);

  m_row_exists= true;
  return;
}

void table_events_statements_common::make_row_part_2(const sql_digest_storage *digest)
{
  /*
    Filling up statement digest information.
  */
  int safe_byte_count= digest->m_byte_count;
  if (safe_byte_count > 0 &&
      safe_byte_count <= MAX_DIGEST_STORAGE_SIZE)
  {
    bool truncated;
    PFS_digest_key md5;
    compute_digest_md5(digest, md5.m_md5);

    /* Generate the DIGEST string from the MD5 digest  */
    MD5_HASH_TO_STRING(md5.m_md5,
                       m_row.m_digest.m_digest);
    m_row.m_digest.m_digest_length= MD5_HASH_TO_STRING_LENGTH;

    /* Generate the DIGEST_TEXT string from the token array */
    compute_digest_text(digest,
                        m_row.m_digest.m_digest_text,
                        sizeof(m_row.m_digest.m_digest_text),
                        & truncated);
    m_row.m_digest.m_digest_text_length= strlen(m_row.m_digest.m_digest_text);

    if (m_row.m_digest.m_digest_text_length == 0)
      m_row.m_digest.m_digest_length= 0;
  }
  else
  {
    m_row.m_digest.m_digest_length= 0;
    m_row.m_digest.m_digest_text_length= 0;
  }

  return;
}

int table_events_statements_common::read_row_values(TABLE *table,
                                                    unsigned char *buf,
                                                    Field **fields,
                                                    bool read_all)
{
  Field *f;
  uint len;

  if (unlikely(! m_row_exists))
    return HA_ERR_RECORD_DELETED;

  /* Set the null bits */
  DBUG_ASSERT(table->s->null_bytes == 3);
  buf[0]= 0;
  buf[1]= 0;
  buf[2]= 0;

  for (; (f= *fields) ; fields++)
  {
    if (read_all || bitmap_is_set(table->read_set, f->field_index))
    {
      switch(f->field_index)
      {
      case 0: /* THREAD_ID */
        set_field_ulonglong(f, m_row.m_thread_internal_id);
        break;
      case 1: /* EVENT_ID */
        set_field_ulonglong(f, m_row.m_event_id);
        break;
      case 2: /* END_EVENT_ID */
        if (m_row.m_end_event_id > 0)
          set_field_ulonglong(f, m_row.m_end_event_id - 1);
        else
          f->set_null();
        break;
      case 3: /* EVENT_NAME */
        set_field_varchar_utf8(f, m_row.m_name, m_row.m_name_length);
        break;
      case 4: /* SOURCE */
        set_field_varchar_utf8(f, m_row.m_source, m_row.m_source_length);
        break;
      case 5: /* TIMER_START */
        if (m_row.m_timer_start != 0)
          set_field_ulonglong(f, m_row.m_timer_start);
        else
          f->set_null();
        break;
      case 6: /* TIMER_END */
        if (m_row.m_timer_end != 0)
          set_field_ulonglong(f, m_row.m_timer_end);
        else
          f->set_null();
        break;
      case 7: /* TIMER_WAIT */
        if (m_row.m_timer_wait != 0)
          set_field_ulonglong(f, m_row.m_timer_wait);
        else
          f->set_null();
        break;
      case 8: /* LOCK_TIME */
        if (m_row.m_lock_time != 0)
          set_field_ulonglong(f, m_row.m_lock_time);
        else
          f->set_null();
        break;
      case 9: /* SQL_TEXT */
        if (m_row.m_sqltext_length)
          set_field_longtext_utf8(f, m_row.m_sqltext, m_row.m_sqltext_length);
        else
          f->set_null();
        break;
      case 10: /* DIGEST */
        if (m_row.m_digest.m_digest_length > 0)
          set_field_varchar_utf8(f, m_row.m_digest.m_digest,
                                 m_row.m_digest.m_digest_length);
        else
          f->set_null();
        break;
      case 11: /* DIGEST_TEXT */
        if (m_row.m_digest.m_digest_text_length > 0)
           set_field_longtext_utf8(f, m_row.m_digest.m_digest_text,
                                   m_row.m_digest.m_digest_text_length);
        else
          f->set_null();
        break;
      case 12: /* CURRENT_SCHEMA */
        if (m_row.m_current_schema_name_length)
          set_field_varchar_utf8(f, m_row.m_current_schema_name,
                                 m_row.m_current_schema_name_length);
        else
          f->set_null();
        break;
     case 13: /* OBJECT_TYPE */
        if (m_row.m_object_name_length > 0)
          set_field_object_type(f, m_row.m_object_type);
        else
          f->set_null();
        break;
      case 14: /* OBJECT_SCHEMA */
        if (m_row.m_schema_name_length)
          set_field_varchar_utf8(f, m_row.m_schema_name,
                                 m_row.m_schema_name_length);
        else
          f->set_null();
        break;
      case 15: /* OBJECT_NAME */
        if (m_row.m_object_name_length)
          set_field_varchar_utf8(f, m_row.m_object_name,
                                 m_row.m_object_name_length);
        else
          f->set_null();
        break;
      case 16: /* OBJECT_INSTANCE_BEGIN */
        f->set_null();
        break;
      case 17: /* MYSQL_ERRNO */
        set_field_ulong(f, m_row.m_sql_errno);
        break;
      case 18: /* RETURNED_SQLSTATE */
        if (m_row.m_sqlstate[0] != 0)
          set_field_varchar_utf8(f, m_row.m_sqlstate, SQLSTATE_LENGTH);
        else
          f->set_null();
        break;
      case 19: /* MESSAGE_TEXT */
        len= strlen(m_row.m_message_text);
        if (len)
          set_field_varchar_utf8(f, m_row.m_message_text, len);
        else
          f->set_null();
        break;
      case 20: /* ERRORS */
        set_field_ulonglong(f, m_row.m_error_count);
        break;
      case 21: /* WARNINGS */
        set_field_ulonglong(f, m_row.m_warning_count);
        break;
      case 22: /* ROWS_AFFECTED */
        set_field_ulonglong(f, m_row.m_rows_affected);
        break;
      case 23: /* ROWS_SENT */
        set_field_ulonglong(f, m_row.m_rows_sent);
        break;
      case 24: /* ROWS_EXAMINED */
        set_field_ulonglong(f, m_row.m_rows_examined);
        break;
      case 25: /* CREATED_TMP_DISK_TABLES */
        set_field_ulonglong(f, m_row.m_created_tmp_disk_tables);
        break;
      case 26: /* CREATED_TMP_TABLES */
        set_field_ulonglong(f, m_row.m_created_tmp_tables);
        break;
      case 27: /* SELECT_FULL_JOIN */
        set_field_ulonglong(f, m_row.m_select_full_join);
        break;
      case 28: /* SELECT_FULL_RANGE_JOIN */
        set_field_ulonglong(f, m_row.m_select_full_range_join);
        break;
      case 29: /* SELECT_RANGE */
        set_field_ulonglong(f, m_row.m_select_range);
        break;
      case 30: /* SELECT_RANGE_CHECK */
        set_field_ulonglong(f, m_row.m_select_range_check);
        break;
      case 31: /* SELECT_SCAN */
        set_field_ulonglong(f, m_row.m_select_scan);
        break;
      case 32: /* SORT_MERGE_PASSES */
        set_field_ulonglong(f, m_row.m_sort_merge_passes);
        break;
      case 33: /* SORT_RANGE */
        set_field_ulonglong(f, m_row.m_sort_range);
        break;
      case 34: /* SORT_ROWS */
        set_field_ulonglong(f, m_row.m_sort_rows);
        break;
      case 35: /* SORT_SCAN */
        set_field_ulonglong(f, m_row.m_sort_scan);
        break;
      case 36: /* NO_INDEX_USED */
        set_field_ulonglong(f, m_row.m_no_index_used);
        break;
      case 37: /* NO_GOOD_INDEX_USED */
        set_field_ulonglong(f, m_row.m_no_good_index_used);
        break;
      case 38: /* NESTING_EVENT_ID */
        if (m_row.m_nesting_event_id != 0)
          set_field_ulonglong(f, m_row.m_nesting_event_id);
        else
          f->set_null();
        break;
      case 39: /* NESTING_EVENT_TYPE */
        if (m_row.m_nesting_event_id != 0)
          set_field_enum(f, m_row.m_nesting_event_type);
        else
          f->set_null();
        break;
      case 40: /* NESTING_EVENT_LEVEL */
          set_field_ulong(f, m_row.m_nesting_event_level);
        break;
      default:
        DBUG_ASSERT(false);
      }
    }
  }
  return 0;
}

PFS_engine_table* table_events_statements_current::create(void)
{
  return new table_events_statements_current();
}

table_events_statements_current::table_events_statements_current()
  : table_events_statements_common(&m_share, &m_pos),
  m_pos(), m_next_pos()
{}

void table_events_statements_current::reset_position(void)
{
  m_pos.reset();
  m_next_pos.reset();
}

int table_events_statements_current::rnd_init(bool scan)
{
  m_normalizer= time_normalizer::get(statement_timer);
  return 0;
}

int table_events_statements_current::rnd_next(void)
{
  PFS_thread *pfs_thread;
  PFS_events_statements *statement;

  for (m_pos.set_at(&m_next_pos);
       m_pos.m_index_1 < thread_max;
       m_pos.next_thread())
  {
    pfs_thread= &thread_array[m_pos.m_index_1];

    if (! pfs_thread->m_lock.is_populated())
    {
      /* This thread does not exist */
      continue;
    }

    uint safe_events_statements_count= pfs_thread->m_events_statements_count;

    if (safe_events_statements_count == 0)
    {
      /* Display the last top level statement, when completed */
      if (m_pos.m_index_2 >= 1)
        continue;
    }
    else
    {
      /* Display all pending statements, when in progress */
      if (m_pos.m_index_2 >= safe_events_statements_count)
        continue;
    }

    statement= &pfs_thread->m_statement_stack[m_pos.m_index_2];

    make_row(pfs_thread, statement);
    m_next_pos.set_after(&m_pos);
    return 0;
  }

  return HA_ERR_END_OF_FILE;
}

int table_events_statements_current::rnd_pos(const void *pos)
{
  PFS_thread *pfs_thread;
  PFS_events_statements *statement;

  set_position(pos);
  DBUG_ASSERT(m_pos.m_index_1 < thread_max);
  pfs_thread= &thread_array[m_pos.m_index_1];

  if (! pfs_thread->m_lock.is_populated())
    return HA_ERR_RECORD_DELETED;

  uint safe_events_statements_count= pfs_thread->m_events_statements_count;

  if (safe_events_statements_count == 0)
  {
    /* Display the last top level statement, when completed */
    if (m_pos.m_index_2 >= 1)
      return HA_ERR_RECORD_DELETED;
  }
  else
  {
    /* Display all pending statements, when in progress */
    if (m_pos.m_index_2 >= safe_events_statements_count)
      return HA_ERR_RECORD_DELETED;
  }

  DBUG_ASSERT(m_pos.m_index_2 < statement_stack_max);

  statement= &pfs_thread->m_statement_stack[m_pos.m_index_2];

  if (statement->m_class == NULL)
    return HA_ERR_RECORD_DELETED;

  make_row(pfs_thread, statement);
  return 0;
}

void table_events_statements_current::make_row(PFS_thread *pfs_thread,
                                               PFS_events_statements *statement)
{
  sql_digest_storage digest;
  pfs_optimistic_state lock;
  pfs_optimistic_state stmt_lock;

  digest.reset();
  /* Protect this reader against thread termination. */
  pfs_thread->m_lock.begin_optimistic_lock(&lock);
  /* Protect this reader against writing on statement information. */
  pfs_thread->m_stmt_lock.begin_optimistic_lock(&stmt_lock);

  table_events_statements_common::make_row_part_1(statement, &digest);

  if (!pfs_thread->m_stmt_lock.end_optimistic_lock(&stmt_lock) ||
      !pfs_thread->m_lock.end_optimistic_lock(&lock))
  {
    m_row_exists= false;
    return;
  }
  table_events_statements_common::make_row_part_2(&digest);
  return;
}

int table_events_statements_current::delete_all_rows(void)
{
  reset_events_statements_current();
  return 0;
}

ha_rows
table_events_statements_current::get_row_count(void)
{
  return thread_max * statement_stack_max;
}

PFS_engine_table* table_events_statements_history::create(void)
{
  return new table_events_statements_history();
}

table_events_statements_history::table_events_statements_history()
  : table_events_statements_common(&m_share, &m_pos),
  m_pos(), m_next_pos()
{}

void table_events_statements_history::reset_position(void)
{
  m_pos.reset();
  m_next_pos.reset();
}

int table_events_statements_history::rnd_init(bool scan)
{
  m_normalizer= time_normalizer::get(statement_timer);
  return 0;
}

int table_events_statements_history::rnd_next(void)
{
  PFS_thread *pfs_thread;
  PFS_events_statements *statement;

  if (events_statements_history_per_thread == 0)
    return HA_ERR_END_OF_FILE;

  for (m_pos.set_at(&m_next_pos);
       m_pos.m_index_1 < thread_max;
       m_pos.next_thread())
  {
    pfs_thread= &thread_array[m_pos.m_index_1];

    if (! pfs_thread->m_lock.is_populated())
    {
      /* This thread does not exist */
      continue;
    }

    if (m_pos.m_index_2 >= events_statements_history_per_thread)
    {
      /* This thread does not have more (full) history */
      continue;
    }

    if ( ! pfs_thread->m_statements_history_full &&
        (m_pos.m_index_2 >= pfs_thread->m_statements_history_index))
    {
      /* This thread does not have more (not full) history */
      continue;
    }

    statement= &pfs_thread->m_statements_history[m_pos.m_index_2];

    if (statement->m_class != NULL)
    {
      make_row(pfs_thread, statement);
      /* Next iteration, look for the next history in this thread */
      m_next_pos.set_after(&m_pos);
      return 0;
    }
  }

  return HA_ERR_END_OF_FILE;
}

int table_events_statements_history::rnd_pos(const void *pos)
{
  PFS_thread *pfs_thread;
  PFS_events_statements *statement;

  DBUG_ASSERT(events_statements_history_per_thread != 0);
  set_position(pos);
  DBUG_ASSERT(m_pos.m_index_1 < thread_max);
  pfs_thread= &thread_array[m_pos.m_index_1];

  if (! pfs_thread->m_lock.is_populated())
    return HA_ERR_RECORD_DELETED;

  DBUG_ASSERT(m_pos.m_index_2 < events_statements_history_per_thread);

  if ( ! pfs_thread->m_statements_history_full &&
      (m_pos.m_index_2 >= pfs_thread->m_statements_history_index))
    return HA_ERR_RECORD_DELETED;

  statement= &pfs_thread->m_statements_history[m_pos.m_index_2];

  if (statement->m_class == NULL)
    return HA_ERR_RECORD_DELETED;

  make_row(pfs_thread, statement);
  return 0;
}

void table_events_statements_history::make_row(PFS_thread *pfs_thread,
                                               PFS_events_statements *statement)
{
  sql_digest_storage digest;
  pfs_optimistic_state lock;

  digest.reset();
  /* Protect this reader against thread termination. */
  pfs_thread->m_lock.begin_optimistic_lock(&lock);

  table_events_statements_common::make_row_part_1(statement, &digest);

  if (!pfs_thread->m_lock.end_optimistic_lock(&lock))
  {
    m_row_exists= false;
    return;
  }
  table_events_statements_common::make_row_part_2(&digest);
  return;
}


int table_events_statements_history::delete_all_rows(void)
{
  reset_events_statements_history();
  return 0;
}

ha_rows
table_events_statements_history::get_row_count(void)
{
  return events_statements_history_per_thread * thread_max;
}

PFS_engine_table* table_events_statements_history_long::create(void)
{
  return new table_events_statements_history_long();
}

table_events_statements_history_long::table_events_statements_history_long()
  : table_events_statements_common(&m_share, &m_pos),
  m_pos(0), m_next_pos(0)
{}

void table_events_statements_history_long::reset_position(void)
{
  m_pos.m_index= 0;
  m_next_pos.m_index= 0;
}

int table_events_statements_history_long::rnd_init(bool scan)
{
  m_normalizer= time_normalizer::get(statement_timer);
  return 0;
}

int table_events_statements_history_long::rnd_next(void)
{
  PFS_events_statements *statement;
  uint limit;

  if (events_statements_history_long_size == 0)
    return HA_ERR_END_OF_FILE;

  if (events_statements_history_long_full)
    limit= events_statements_history_long_size;
  else
    limit= events_statements_history_long_index.m_u32 % events_statements_history_long_size;

  for (m_pos.set_at(&m_next_pos); m_pos.m_index < limit; m_pos.next())
  {
    statement= &events_statements_history_long_array[m_pos.m_index];

    if (statement->m_class != NULL)
    {
      make_row(statement);
      /* Next iteration, look for the next entry */
      m_next_pos.set_after(&m_pos);
      return 0;
    }
  }

  return HA_ERR_END_OF_FILE;
}

int table_events_statements_history_long::rnd_pos(const void *pos)
{
  PFS_events_statements *statement;
  uint limit;

  if (events_statements_history_long_size == 0)
    return HA_ERR_RECORD_DELETED;

  set_position(pos);

  if (events_statements_history_long_full)
    limit= events_statements_history_long_size;
  else
    limit= events_statements_history_long_index.m_u32 % events_statements_history_long_size;

  if (m_pos.m_index >= limit)
    return HA_ERR_RECORD_DELETED;

  statement= &events_statements_history_long_array[m_pos.m_index];

  if (statement->m_class == NULL)
    return HA_ERR_RECORD_DELETED;

  make_row(statement);
  return 0;
}

void table_events_statements_history_long::make_row(PFS_events_statements *statement)
{
  sql_digest_storage digest;

  digest.reset();
  table_events_statements_common::make_row_part_1(statement, &digest);

  table_events_statements_common::make_row_part_2(&digest);
  return;
}

int table_events_statements_history_long::delete_all_rows(void)
{
  reset_events_statements_history_long();
  return 0;
}

ha_rows
table_events_statements_history_long::get_row_count(void)
{
  return events_statements_history_long_size;
}
<|MERGE_RESOLUTION|>--- conflicted
+++ resolved
@@ -380,14 +380,9 @@
   m_row.m_sort_scan= statement->m_sort_scan;
   m_row.m_no_index_used= statement->m_no_index_used;
   m_row.m_no_good_index_used= statement->m_no_good_index_used;
-<<<<<<< HEAD
-  /*
-    Filling up statement digest information.
-=======
 
   /*
     Making a copy of digest storage.
->>>>>>> a9800d0d
   */
   digest->copy(& statement->m_digest_storage);
 
