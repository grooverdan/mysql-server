/* Copyright (C) 2000 MySQL AB

   This program is free software; you can redistribute it and/or modify
   it under the terms of the GNU General Public License as published by
   the Free Software Foundation; version 2 of the License.

   This program is distributed in the hope that it will be useful,
   but WITHOUT ANY WARRANTY; without even the implied warranty of
   MERCHANTABILITY or FITNESS FOR A PARTICULAR PURPOSE.  See the
   GNU General Public License for more details.

   You should have received a copy of the GNU General Public License
   along with this program; if not, write to the Free Software
   Foundation, Inc., 59 Temple Place, Suite 330, Boston, MA  02111-1307  USA */

#include <my_global.h>
#include "m_ctype.h"
#include "m_string.h"

#ifdef USE_MB


size_t my_caseup_str_mb(CHARSET_INFO * cs, char *str)
{
  register uint32 l;
  register uchar *map= cs->to_upper;
  char *str_orig= str;
  
  while (*str)
  {
    /* Pointing after the '\0' is safe here. */
    if ((l= my_ismbchar(cs, str, str + cs->mbmaxlen)))
      str+= l;
    else
    { 
      *str= (char) map[(uchar)*str];
      str++;
    }
  }
  return (size_t) (str - str_orig);
}


size_t my_casedn_str_mb(CHARSET_INFO * cs, char *str)
{
  register uint32 l;
  register uchar *map= cs->to_lower;
  char *str_orig= str;
  
  while (*str)
  {
    /* Pointing after the '\0' is safe here. */
    if ((l= my_ismbchar(cs, str, str + cs->mbmaxlen)))
      str+= l;
    else
    {
      *str= (char) map[(uchar)*str];
      str++;
    }
  }
  return (size_t) (str - str_orig);
}


size_t my_caseup_mb(CHARSET_INFO * cs, char *src, size_t srclen,
                    char *dst __attribute__((unused)),
                    size_t dstlen __attribute__((unused)))
{
  register uint32 l;
  register char *srcend= src + srclen;
  register uchar *map= cs->to_upper;

  DBUG_ASSERT(src == dst && srclen == dstlen);
  while (src < srcend)
  {
    if ((l=my_ismbchar(cs, src, srcend)))
      src+= l;
    else 
    {
      *src=(char) map[(uchar) *src];
      src++;
    }
  }
  return srclen;
}


size_t my_casedn_mb(CHARSET_INFO * cs, char *src, size_t srclen,
                    char *dst __attribute__((unused)),
                    size_t dstlen __attribute__((unused)))
{
  register uint32 l;
  register char *srcend= src + srclen;
  register uchar *map=cs->to_lower;

  DBUG_ASSERT(src == dst && srclen == dstlen);  
  while (src < srcend)
  {
    if ((l= my_ismbchar(cs, src, srcend)))
      src+= l;
    else
    {
      *src= (char) map[(uchar)*src];
      src++;
    }
  }
  return srclen;
}


/*
  my_strcasecmp_mb() returns 0 if strings are equal, non-zero otherwise.
 */

int my_strcasecmp_mb(CHARSET_INFO * cs,const char *s, const char *t)
{
  register uint32 l;
  register uchar *map=cs->to_upper;
  
  while (*s && *t)
  {
    /* Pointing after the '\0' is safe here. */
    if ((l=my_ismbchar(cs, s, s + cs->mbmaxlen)))
    {
      while (l--)
        if (*s++ != *t++) 
          return 1;
    }
    else if (my_mbcharlen(cs, *t) > 1)
      return 1;
    else if (map[(uchar) *s++] != map[(uchar) *t++])
      return 1;
  }
  /* At least one of '*s' and '*t' is zero here. */
  return (*t != *s);
}


/*
** Compare string against string with wildcard
**	0 if matched
**	-1 if not matched with wildcard
**	 1 if matched with wildcard
*/

#define INC_PTR(cs,A,B) A+=(my_ismbchar(cs,A,B) ? my_ismbchar(cs,A,B) : 1)

#define likeconv(s,A) (uchar) (s)->sort_order[(uchar) (A)]

int my_wildcmp_mb(CHARSET_INFO *cs,
		  const char *str,const char *str_end,
		  const char *wildstr,const char *wildend,
		  int escape, int w_one, int w_many)
{
  int result= -1;				/* Not found, using wildcards */

  while (wildstr != wildend)
  {
    while (*wildstr != w_many && *wildstr != w_one)
    {
      int l;
      if (*wildstr == escape && wildstr+1 != wildend)
	wildstr++;
      if ((l = my_ismbchar(cs, wildstr, wildend)))
      {
	  if (str+l > str_end || memcmp(str, wildstr, l) != 0)
	      return 1;
	  str += l;
	  wildstr += l;
      }
      else
      if (str == str_end || likeconv(cs,*wildstr++) != likeconv(cs,*str++))
	return(1);				/* No match */
      if (wildstr == wildend)
	return (str != str_end);		/* Match if both are at end */
      result=1;					/* Found an anchor char */
    }
    if (*wildstr == w_one)
    {
      do
      {
	if (str == str_end)			/* Skip one char if possible */
	  return (result);
	INC_PTR(cs,str,str_end);
      } while (++wildstr < wildend && *wildstr == w_one);
      if (wildstr == wildend)
	break;
    }
    if (*wildstr == w_many)
    {						/* Found w_many */
      uchar cmp;
      const char* mb = wildstr;
      int mb_len=0;
      
      wildstr++;
      /* Remove any '%' and '_' from the wild search string */
      for (; wildstr != wildend ; wildstr++)
      {
	if (*wildstr == w_many)
	  continue;
	if (*wildstr == w_one)
	{
	  if (str == str_end)
	    return (-1);
	  INC_PTR(cs,str,str_end);
	  continue;
	}
	break;					/* Not a wild character */
      }
      if (wildstr == wildend)
	return(0);				/* Ok if w_many is last */
      if (str == str_end)
	return -1;
      
      if ((cmp= *wildstr) == escape && wildstr+1 != wildend)
	cmp= *++wildstr;
	
      mb=wildstr;
      mb_len= my_ismbchar(cs, wildstr, wildend);
      INC_PTR(cs,wildstr,wildend);		/* This is compared trough cmp */
      cmp=likeconv(cs,cmp);   
      do
      {
        for (;;)
        {
          if (str >= str_end)
            return -1;
          if (mb_len)
          {
            if (str+mb_len <= str_end && memcmp(str, mb, mb_len) == 0)
            {
              str += mb_len;
              break;
            }
          }
          else if (!my_ismbchar(cs, str, str_end) &&
                   likeconv(cs,*str) == cmp)
          {
            str++;
            break;
          }
          INC_PTR(cs,str, str_end);
        }
	{
	  int tmp=my_wildcmp_mb(cs,str,str_end,wildstr,wildend,escape,w_one,
                                w_many);
	  if (tmp <= 0)
	    return (tmp);
	}
      } while (str != str_end && wildstr[0] != w_many);
      return(-1);
    }
  }
  return (str != str_end ? 1 : 0);
}


size_t my_numchars_mb(CHARSET_INFO *cs __attribute__((unused)),
		      const char *pos, const char *end)
{
  register size_t count= 0;
  while (pos < end) 
  {
    uint mb_len;
    pos+= (mb_len= my_ismbchar(cs,pos,end)) ? mb_len : 1;
    count++;
  }
  return count;
}


size_t my_charpos_mb(CHARSET_INFO *cs __attribute__((unused)),
		     const char *pos, const char *end, size_t length)
{
  const char *start= pos;
  
  while (length && pos < end)
  {
    uint mb_len;
    pos+= (mb_len= my_ismbchar(cs, pos, end)) ? mb_len : 1;
    length--;
  }
  return (size_t) (length ? end+2-start : pos-start);
}


size_t my_well_formed_len_mb(CHARSET_INFO *cs, const char *b, const char *e,
                             size_t pos, int *error)
{
  const char *b_start= b;
  *error= 0;
  while (pos)
  {
    my_wc_t wc;
    int mb_len;

    if ((mb_len= cs->cset->mb_wc(cs, &wc, (uchar*) b, (uchar*) e)) <= 0)
    {
      *error= b < e ? 1 : 0;
      break;
    }
    b+= mb_len;
    pos--;
  }
  return (size_t) (b - b_start);
}


uint my_instr_mb(CHARSET_INFO *cs,
                 const char *b, size_t b_length, 
                 const char *s, size_t s_length,
                 my_match_t *match, uint nmatch)
{
  register const char *end, *b0;
  int res= 0;
  
  if (s_length <= b_length)
  {
    if (!s_length)
    {
      if (nmatch)
      {
        match->beg= 0;
        match->end= 0;
        match->mb_len= 0;
      }
      return 1;		/* Empty string is always found */
    }
    
    b0= b;
    end= b+b_length-s_length+1;
    
    while (b < end)
    {
      int mb_len;
      
      if (!cs->coll->strnncoll(cs, (uchar*) b,   s_length, 
      				   (uchar*) s, s_length, 0))
      {
        if (nmatch)
        {
          match[0].beg= 0;
          match[0].end= (size_t) (b-b0);
          match[0].mb_len= res;
          if (nmatch > 1)
          {
            match[1].beg= match[0].end;
            match[1].end= match[0].end+s_length;
            match[1].mb_len= 0;	/* Not computed */
          }
        }
        return 2;
      }
      mb_len= (mb_len= my_ismbchar(cs, b, end)) ? mb_len : 1;
      b+= mb_len;
      b_length-= mb_len;
      res++;
    }
  }
  return 0;
}


/* BINARY collations handlers for MB charsets */

static int my_strnncoll_mb_bin(CHARSET_INFO * cs __attribute__((unused)),
				const uchar *s, size_t slen,
				const uchar *t, size_t tlen,
                                my_bool t_is_prefix)
{
  size_t len=min(slen,tlen);
  int cmp= memcmp(s,t,len);
  return cmp ? cmp : (int) ((t_is_prefix ? len : slen) - tlen);
}


/*
  Compare two strings. 
  
  SYNOPSIS
    my_strnncollsp_mb_bin()
    cs			Chararacter set
    s			String to compare
    slen		Length of 's'
    t			String to compare
    tlen		Length of 't'
    diff_if_only_endspace_difference
		        Set to 1 if the strings should be regarded as different
                        if they only difference in end space

  NOTE
   This function is used for character strings with binary collations.
   The shorter string is extended with end space to be as long as the longer
   one.

  RETURN
    A negative number if s < t
    A positive number if s > t
    0 if strings are equal
*/

static int my_strnncollsp_mb_bin(CHARSET_INFO * cs __attribute__((unused)),
                                 const uchar *a, size_t a_length, 
                                 const uchar *b, size_t b_length,
                                 my_bool diff_if_only_endspace_difference)
{
  const uchar *end;
  size_t length;
  int res;

#ifndef VARCHAR_WITH_DIFF_ENDSPACE_ARE_DIFFERENT_FOR_UNIQUE
  diff_if_only_endspace_difference= 0;
#endif
  
  end= a + (length= min(a_length, b_length));
  while (a < end)
  {
    if (*a++ != *b++)
      return ((int) a[-1] - (int) b[-1]);
  }
  res= 0;
  if (a_length != b_length)
  {
    int swap= 1;
    if (diff_if_only_endspace_difference)
      res= 1;                                   /* Assume 'a' is bigger */
    /*
      Check the next not space character of the longer key. If it's < ' ',
      then it's smaller than the other key.
    */
    if (a_length < b_length)
    {
      /* put shorter key in s */
      a_length= b_length;
      a= b;
      swap= -1;					/* swap sign of result */
      res= -res;
    }
    for (end= a + a_length-length; a < end ; a++)
    {
      if (*a != ' ')
	return (*a < ' ') ? -swap : swap;
    }
  }
  return res;
}


static size_t my_strnxfrm_mb_bin(CHARSET_INFO *cs __attribute__((unused)),
                                 uchar *dest, size_t dstlen,
                                 const uchar *src, size_t srclen)
{
  if (dest != src)
    memcpy(dest, src, min(dstlen, srclen));
  if (dstlen > srclen)
    bfill(dest + srclen, dstlen - srclen, ' ');
  return dstlen;
}


static int my_strcasecmp_mb_bin(CHARSET_INFO * cs __attribute__((unused)),
		      const char *s, const char *t)
{
  return strcmp(s,t);
}

static void my_hash_sort_mb_bin(CHARSET_INFO *cs __attribute__((unused)),
		      const uchar *key, size_t len,ulong *nr1, ulong *nr2)
{
  const uchar *pos = key;
  
  key+= len;
  
  /*
     Remove trailing spaces. We have to do this to be able to compare
    'A ' and 'A' as identical
  */
  while (key > pos && key[-1] == ' ')
    key--;
  
  for (; pos < (uchar*) key ; pos++)
  {
    nr1[0]^=(ulong) ((((uint) nr1[0] & 63)+nr2[0]) * 
	     ((uint)*pos)) + (nr1[0] << 8);
    nr2[0]+=3;
  }
}


/* 
  Fill the given buffer with 'maximum character' for given charset
  SYNOPSIS
      pad_max_char()
      cs   Character set
      str  Start of buffer to fill
      end  End of buffer to fill

  DESCRIPTION
      Write max key:
      - for non-Unicode character sets:
        just set to 255.
      - for Unicode character set (utf-8):
        create a buffer with multibyte representation of the max_sort_char
        character, and copy it into max_str in a loop. 
*/
static void pad_max_char(CHARSET_INFO *cs, char *str, char *end)
{
  char buf[10];
  char buflen;
  
  if (!(cs->state & MY_CS_UNICODE))
  {
    bfill(str, end - str, 255);
    return;
  }
  
  buflen= cs->cset->wc_mb(cs, cs->max_sort_char, (uchar*) buf,
                          (uchar*) buf + sizeof(buf));
  
  DBUG_ASSERT(buflen > 0);
  do
  {
    if ((str + buflen) < end)
    {
      /* Enough space for the characer */
      memcpy(str, buf, buflen);
      str+= buflen;
    }
    else
    {
      /* 
        There is no space for whole multibyte
        character, then add trailing spaces.
      */  
      *str++= ' ';
    }
  } while (str < end);
}

/*
** Calculate min_str and max_str that ranges a LIKE string.
** Arguments:
** ptr		Pointer to LIKE string.
** ptr_length	Length of LIKE string.
** escape	Escape character in LIKE.  (Normally '\').
**		All escape characters should be removed from min_str and max_str
** res_length	Length of min_str and max_str.
** min_str	Smallest case sensitive string that ranges LIKE.
**		Should be space padded to res_length.
** max_str	Largest case sensitive string that ranges LIKE.
**		Normally padded with the biggest character sort value.
**
** The function should return 0 if ok and 1 if the LIKE string can't be
** optimized !
*/

my_bool my_like_range_mb(CHARSET_INFO *cs,
			 const char *ptr,size_t ptr_length,
			 pbool escape, pbool w_one, pbool w_many,
			 size_t res_length,
			 char *min_str,char *max_str,
			 size_t *min_length,size_t *max_length)
{
  uint mb_len;
  const char *end= ptr + ptr_length;
  char *min_org= min_str;
  char *min_end= min_str + res_length;
  char *max_end= max_str + res_length;
  size_t maxcharlen= res_length / cs->mbmaxlen;
<<<<<<< HEAD
=======
  const char *contraction_flags= cs->contractions ? 
              ((const char*) cs->contractions) + 0x40*0x40 : NULL;
>>>>>>> 0a1c65b6

  for (; ptr != end && min_str != min_end && maxcharlen ; maxcharlen--)
  {
    /* We assume here that escape, w_any, w_namy are one-byte characters */
    if (*ptr == escape && ptr+1 != end)
      ptr++;                                    /* Skip escape */
    else if (*ptr == w_one || *ptr == w_many)   /* '_' and '%' in SQL */
    {      
fill_max_and_min:
      /*
        Calculate length of keys:
        'a\0\0... is the smallest possible string when we have space expand
        a\ff\ff... is the biggest possible string
      */
      *min_length= ((cs->state & MY_CS_BINSORT) ? (size_t) (min_str - min_org) :
                    res_length);
      *max_length= res_length;
      /* Create min key  */
      do
      {
	*min_str++= (char) cs->min_sort_char;
      } while (min_str != min_end);
      
      /* 
        Write max key: create a buffer with multibyte
        representation of the max_sort_char character,
        and copy it into max_str in a loop. 
      */
      *max_length= res_length;
      pad_max_char(cs, max_str, max_end);
      return 0;
    }
    if ((mb_len= my_ismbchar(cs, ptr, end)) > 1)
    {
      if (ptr+mb_len > end || min_str+mb_len > min_end)
        break;
      while (mb_len--)
       *min_str++= *max_str++= *ptr++;
    }
    else
    {
      /*
        Special case for collations with contractions.
        For example, in Chezh, 'ch' is a separate letter
        which is sorted between 'h' and 'i'.
        If the pattern 'abc%', 'c' at the end can mean:
        - letter 'c' itself,
        - beginning of the contraction 'ch'.

        If we simply return this LIKE range:

         'abc\min\min\min' and 'abc\max\max\max'

        then this query: SELECT * FROM t1 WHERE a LIKE 'abc%'
        will only find values starting from 'abc[^h]',
        but won't find values starting from 'abch'.

        We must ignore contraction heads followed by w_one or w_many.
        ('Contraction head' means any letter which can be the first
        letter in a contraction)

        For example, for Czech 'abc%', we will return LIKE range,
        which is equal to LIKE range for 'ab%':

        'ab\min\min\min\min' and 'ab\max\max\max\max'.

      */
      if (contraction_flags && ptr + 1 < end &&
          contraction_flags[(uchar) *ptr])
      {
        /* Ptr[0] is a contraction head. */
        
        if (ptr[1] == w_one || ptr[1] == w_many)
        {
          /* Contraction head followed by a wildcard, quit. */
          goto fill_max_and_min;
        }
        
        /*
          Some letters can be both contraction heads and contraction tails.
          For example, in Danish 'aa' is a separate single letter which
          is sorted after 'z'. So 'a' can be both head and tail.
          
          If ptr[0]+ptr[1] is a contraction,
          then put both letters together.
          
          If ptr[1] can be a contraction part, but ptr[0]+ptr[1]
          is not a contraction, then we put only ptr[0],
          and continue with ptr[1] on the next loop.
        */
        if (contraction_flags[(uchar) ptr[1]] &&
            cs->contractions[(*ptr-0x40)*0x40 + ptr[1] - 0x40])
        {
          /* Contraction found */
          if (maxcharlen == 1 || min_str + 1 >= min_end)
          {
            /* Both contraction parts don't fit, quit */
            goto fill_max_and_min;
          }
          
          /* Put contraction head */
          *min_str++= *max_str++= *ptr++;
          maxcharlen--;
        }
      }
      /* Put contraction tail, or a single character */
      *min_str++= *max_str++= *ptr++;    
    }
  }

  *min_length= *max_length = (size_t) (min_str - min_org);
  while (min_str != min_end)
    *min_str++= *max_str++= ' ';           /* Because if key compression */
  return 0;
}


static int my_wildcmp_mb_bin(CHARSET_INFO *cs,
		  const char *str,const char *str_end,
		  const char *wildstr,const char *wildend,
		  int escape, int w_one, int w_many)
{
  int result= -1;				/* Not found, using wildcards */

  while (wildstr != wildend)
  {
    while (*wildstr != w_many && *wildstr != w_one)
    {
      int l;
      if (*wildstr == escape && wildstr+1 != wildend)
	wildstr++;
      if ((l = my_ismbchar(cs, wildstr, wildend)))
      {
	  if (str+l > str_end || memcmp(str, wildstr, l) != 0)
	      return 1;
	  str += l;
	  wildstr += l;
      }
      else
      if (str == str_end || *wildstr++ != *str++)
	return(1);				/* No match */
      if (wildstr == wildend)
	return (str != str_end);		/* Match if both are at end */
      result=1;					/* Found an anchor char */
    }
    if (*wildstr == w_one)
    {
      do
      {
	if (str == str_end)			/* Skip one char if possible */
	  return (result);
	INC_PTR(cs,str,str_end);
      } while (++wildstr < wildend && *wildstr == w_one);
      if (wildstr == wildend)
	break;
    }
    if (*wildstr == w_many)
    {						/* Found w_many */
      uchar cmp;
      const char* mb = wildstr;
      int mb_len=0;
      
      wildstr++;
      /* Remove any '%' and '_' from the wild search string */
      for (; wildstr != wildend ; wildstr++)
      {
	if (*wildstr == w_many)
	  continue;
	if (*wildstr == w_one)
	{
	  if (str == str_end)
	    return (-1);
	  INC_PTR(cs,str,str_end);
	  continue;
	}
	break;					/* Not a wild character */
      }
      if (wildstr == wildend)
	return(0);				/* Ok if w_many is last */
      if (str == str_end)
	return -1;
      
      if ((cmp= *wildstr) == escape && wildstr+1 != wildend)
	cmp= *++wildstr;
	
      mb=wildstr;
      mb_len= my_ismbchar(cs, wildstr, wildend);
      INC_PTR(cs,wildstr,wildend);		/* This is compared trough cmp */
      do
      {
        for (;;)
        {
          if (str >= str_end)
            return -1;
          if (mb_len)
          {
            if (str+mb_len <= str_end && memcmp(str, mb, mb_len) == 0)
            {
              str += mb_len;
              break;
            }
          }
          else if (!my_ismbchar(cs, str, str_end) && *str == cmp)
          {
            str++;
            break;
          }
          INC_PTR(cs,str, str_end);
        }
	{
	  int tmp=my_wildcmp_mb_bin(cs,str,str_end,wildstr,wildend,escape,w_one,w_many);
	  if (tmp <= 0)
	    return (tmp);
	}
      } while (str != str_end && wildstr[0] != w_many);
      return(-1);
    }
  }
  return (str != str_end ? 1 : 0);
}


/*
  Data was produced from EastAsianWidth.txt 
  using utt11-dump utility.
*/
static char pg11[256]=
{
1,1,1,1,1,1,1,1,1,1,1,1,1,1,1,1,1,1,1,1,1,1,1,1,1,1,1,1,1,1,1,1,
1,1,1,1,1,1,1,1,1,1,1,1,1,1,1,1,1,1,1,1,1,1,1,1,1,1,1,1,1,1,1,1,
1,1,1,1,1,1,1,1,1,1,1,1,1,1,1,1,1,1,1,1,1,1,1,1,1,1,0,0,0,0,0,1,
0,0,0,0,0,0,0,0,0,0,0,0,0,0,0,0,0,0,0,0,0,0,0,0,0,0,0,0,0,0,0,0,
0,0,0,0,0,0,0,0,0,0,0,0,0,0,0,0,0,0,0,0,0,0,0,0,0,0,0,0,0,0,0,0,
0,0,0,0,0,0,0,0,0,0,0,0,0,0,0,0,0,0,0,0,0,0,0,0,0,0,0,0,0,0,0,0,
0,0,0,0,0,0,0,0,0,0,0,0,0,0,0,0,0,0,0,0,0,0,0,0,0,0,0,0,0,0,0,0,
0,0,0,0,0,0,0,0,0,0,0,0,0,0,0,0,0,0,0,0,0,0,0,0,0,0,0,0,0,0,0,0
};

static char pg23[256]=
{
0,0,0,0,0,0,0,0,0,0,0,0,0,0,0,0,0,0,0,0,0,0,0,0,0,0,0,0,0,0,0,0,
0,0,0,0,0,0,0,0,0,1,1,0,0,0,0,0,0,0,0,0,0,0,0,0,0,0,0,0,0,0,0,0,
0,0,0,0,0,0,0,0,0,0,0,0,0,0,0,0,0,0,0,0,0,0,0,0,0,0,0,0,0,0,0,0,
0,0,0,0,0,0,0,0,0,0,0,0,0,0,0,0,0,0,0,0,0,0,0,0,0,0,0,0,0,0,0,0,
0,0,0,0,0,0,0,0,0,0,0,0,0,0,0,0,0,0,0,0,0,0,0,0,0,0,0,0,0,0,0,0,
0,0,0,0,0,0,0,0,0,0,0,0,0,0,0,0,0,0,0,0,0,0,0,0,0,0,0,0,0,0,0,0,
0,0,0,0,0,0,0,0,0,0,0,0,0,0,0,0,0,0,0,0,0,0,0,0,0,0,0,0,0,0,0,0,
0,0,0,0,0,0,0,0,0,0,0,0,0,0,0,0,0,0,0,0,0,0,0,0,0,0,0,0,0,0,0,0
};

static char pg2E[256]=
{
0,0,0,0,0,0,0,0,0,0,0,0,0,0,0,0,0,0,0,0,0,0,0,0,0,0,0,0,0,0,0,0,
0,0,0,0,0,0,0,0,0,0,0,0,0,0,0,0,0,0,0,0,0,0,0,0,0,0,0,0,0,0,0,0,
0,0,0,0,0,0,0,0,0,0,0,0,0,0,0,0,0,0,0,0,0,0,0,0,0,0,0,0,0,0,0,0,
0,0,0,0,0,0,0,0,0,0,0,0,0,0,0,0,0,0,0,0,0,0,0,0,0,0,0,0,0,0,0,0,
1,1,1,1,1,1,1,1,1,1,1,1,1,1,1,1,1,1,1,1,1,1,1,1,1,1,0,1,1,1,1,1,
1,1,1,1,1,1,1,1,1,1,1,1,1,1,1,1,1,1,1,1,1,1,1,1,1,1,1,1,1,1,1,1,
1,1,1,1,1,1,1,1,1,1,1,1,1,1,1,1,1,1,1,1,1,1,1,1,1,1,1,1,1,1,1,1,
1,1,1,1,1,1,1,1,1,1,1,1,1,1,1,1,1,1,1,1,0,0,0,0,0,0,0,0,0,0,0,0
};

static char pg2F[256]=
{
1,1,1,1,1,1,1,1,1,1,1,1,1,1,1,1,1,1,1,1,1,1,1,1,1,1,1,1,1,1,1,1,
1,1,1,1,1,1,1,1,1,1,1,1,1,1,1,1,1,1,1,1,1,1,1,1,1,1,1,1,1,1,1,1,
1,1,1,1,1,1,1,1,1,1,1,1,1,1,1,1,1,1,1,1,1,1,1,1,1,1,1,1,1,1,1,1,
1,1,1,1,1,1,1,1,1,1,1,1,1,1,1,1,1,1,1,1,1,1,1,1,1,1,1,1,1,1,1,1,
1,1,1,1,1,1,1,1,1,1,1,1,1,1,1,1,1,1,1,1,1,1,1,1,1,1,1,1,1,1,1,1,
1,1,1,1,1,1,1,1,1,1,1,1,1,1,1,1,1,1,1,1,1,1,1,1,1,1,1,1,1,1,1,1,
1,1,1,1,1,1,1,1,1,1,1,1,1,1,1,1,1,1,1,1,1,1,0,0,0,0,0,0,0,0,0,0,
0,0,0,0,0,0,0,0,0,0,0,0,0,0,0,0,1,1,1,1,1,1,1,1,1,1,1,1,0,0,0,0
};

static char pg30[256]=
{
1,1,1,1,1,1,1,1,1,1,1,1,1,1,1,1,1,1,1,1,1,1,1,1,1,1,1,1,1,1,1,1,
1,1,1,1,1,1,1,1,1,1,1,1,1,1,1,1,1,1,1,1,1,1,1,1,1,1,1,1,1,1,1,0,
0,1,1,1,1,1,1,1,1,1,1,1,1,1,1,1,1,1,1,1,1,1,1,1,1,1,1,1,1,1,1,1,
1,1,1,1,1,1,1,1,1,1,1,1,1,1,1,1,1,1,1,1,1,1,1,1,1,1,1,1,1,1,1,1,
1,1,1,1,1,1,1,1,1,1,1,1,1,1,1,1,1,1,1,1,1,1,1,0,0,1,1,1,1,1,1,1,
1,1,1,1,1,1,1,1,1,1,1,1,1,1,1,1,1,1,1,1,1,1,1,1,1,1,1,1,1,1,1,1,
1,1,1,1,1,1,1,1,1,1,1,1,1,1,1,1,1,1,1,1,1,1,1,1,1,1,1,1,1,1,1,1,
1,1,1,1,1,1,1,1,1,1,1,1,1,1,1,1,1,1,1,1,1,1,1,1,1,1,1,1,1,1,1,1
};

static char pg31[256]=
{
0,0,0,0,0,1,1,1,1,1,1,1,1,1,1,1,1,1,1,1,1,1,1,1,1,1,1,1,1,1,1,1,
1,1,1,1,1,1,1,1,1,1,1,1,1,0,0,0,0,1,1,1,1,1,1,1,1,1,1,1,1,1,1,1,
1,1,1,1,1,1,1,1,1,1,1,1,1,1,1,1,1,1,1,1,1,1,1,1,1,1,1,1,1,1,1,1,
1,1,1,1,1,1,1,1,1,1,1,1,1,1,1,1,1,1,1,1,1,1,1,1,1,1,1,1,1,1,1,1,
1,1,1,1,1,1,1,1,1,1,1,1,1,1,1,0,1,1,1,1,1,1,1,1,1,1,1,1,1,1,1,1,
1,1,1,1,1,1,1,1,1,1,1,1,1,1,1,1,1,1,1,1,1,1,1,1,0,0,0,0,0,0,0,0,
0,0,0,0,0,0,0,0,0,0,0,0,0,0,0,0,0,0,0,0,0,0,0,0,0,0,0,0,0,0,0,0,
0,0,0,0,0,0,0,0,0,0,0,0,0,0,0,0,1,1,1,1,1,1,1,1,1,1,1,1,1,1,1,1
};

static char pg32[256]=
{
1,1,1,1,1,1,1,1,1,1,1,1,1,1,1,1,1,1,1,1,1,1,1,1,1,1,1,1,1,1,1,0,
1,1,1,1,1,1,1,1,1,1,1,1,1,1,1,1,1,1,1,1,1,1,1,1,1,1,1,1,1,1,1,1,
1,1,1,1,0,0,0,0,0,0,0,0,0,0,0,0,1,1,1,1,1,1,1,1,1,1,1,1,1,1,1,1,
1,1,1,1,1,1,1,1,1,1,1,1,1,1,1,1,1,1,1,1,1,1,1,1,1,1,1,1,1,1,0,1,
1,1,1,1,1,1,1,1,1,1,1,1,1,1,1,1,1,1,1,1,1,1,1,1,1,1,1,1,1,1,1,1,
1,1,1,1,1,1,1,1,1,1,1,1,1,1,1,1,1,1,1,1,1,1,1,1,1,1,1,1,1,1,1,1,
1,1,1,1,1,1,1,1,1,1,1,1,1,1,1,1,1,1,1,1,1,1,1,1,1,1,1,1,1,1,1,1,
1,1,1,1,1,1,1,1,1,1,1,1,1,1,1,1,1,1,1,1,1,1,1,1,1,1,1,1,1,1,1,0
};

static char pg4D[256]=
{
1,1,1,1,1,1,1,1,1,1,1,1,1,1,1,1,1,1,1,1,1,1,1,1,1,1,1,1,1,1,1,1,
1,1,1,1,1,1,1,1,1,1,1,1,1,1,1,1,1,1,1,1,1,1,1,1,1,1,1,1,1,1,1,1,
1,1,1,1,1,1,1,1,1,1,1,1,1,1,1,1,1,1,1,1,1,1,1,1,1,1,1,1,1,1,1,1,
1,1,1,1,1,1,1,1,1,1,1,1,1,1,1,1,1,1,1,1,1,1,1,1,1,1,1,1,1,1,1,1,
1,1,1,1,1,1,1,1,1,1,1,1,1,1,1,1,1,1,1,1,1,1,1,1,1,1,1,1,1,1,1,1,
1,1,1,1,1,1,1,1,1,1,1,1,1,1,1,1,1,1,1,1,1,1,0,0,0,0,0,0,0,0,0,0,
0,0,0,0,0,0,0,0,0,0,0,0,0,0,0,0,0,0,0,0,0,0,0,0,0,0,0,0,0,0,0,0,
0,0,0,0,0,0,0,0,0,0,0,0,0,0,0,0,0,0,0,0,0,0,0,0,0,0,0,0,0,0,0,0
};

static char pg9F[256]=
{
1,1,1,1,1,1,1,1,1,1,1,1,1,1,1,1,1,1,1,1,1,1,1,1,1,1,1,1,1,1,1,1,
1,1,1,1,1,1,1,1,1,1,1,1,1,1,1,1,1,1,1,1,1,1,1,1,1,1,1,1,1,1,1,1,
1,1,1,1,1,1,1,1,1,1,1,1,1,1,1,1,1,1,1,1,1,1,1,1,1,1,1,1,1,1,1,1,
1,1,1,1,1,1,1,1,1,1,1,1,1,1,1,1,1,1,1,1,1,1,1,1,1,1,1,1,1,1,1,1,
1,1,1,1,1,1,1,1,1,1,1,1,1,1,1,1,1,1,1,1,1,1,1,1,1,1,1,1,1,1,1,1,
1,1,1,1,1,1,0,0,0,0,0,0,0,0,0,0,0,0,0,0,0,0,0,0,0,0,0,0,0,0,0,0,
0,0,0,0,0,0,0,0,0,0,0,0,0,0,0,0,0,0,0,0,0,0,0,0,0,0,0,0,0,0,0,0,
0,0,0,0,0,0,0,0,0,0,0,0,0,0,0,0,0,0,0,0,0,0,0,0,0,0,0,0,0,0,0,0
};

static char pgA4[256]=
{
1,1,1,1,1,1,1,1,1,1,1,1,1,1,1,1,1,1,1,1,1,1,1,1,1,1,1,1,1,1,1,1,
1,1,1,1,1,1,1,1,1,1,1,1,1,1,1,1,1,1,1,1,1,1,1,1,1,1,1,1,1,1,1,1,
1,1,1,1,1,1,1,1,1,1,1,1,1,1,1,1,1,1,1,1,1,1,1,1,1,1,1,1,1,1,1,1,
1,1,1,1,1,1,1,1,1,1,1,1,1,1,1,1,1,1,1,1,1,1,1,1,1,1,1,1,1,1,1,1,
1,1,1,1,1,1,1,1,1,1,1,1,1,0,0,0,1,1,1,1,1,1,1,1,1,1,1,1,1,1,1,1,
1,1,1,1,1,1,1,1,1,1,1,1,1,1,1,1,1,1,1,1,1,1,1,1,1,1,1,1,1,1,1,1,
1,1,1,1,1,1,1,0,0,0,0,0,0,0,0,0,0,0,0,0,0,0,0,0,0,0,0,0,0,0,0,0,
0,0,0,0,0,0,0,0,0,0,0,0,0,0,0,0,0,0,0,0,0,0,0,0,0,0,0,0,0,0,0,0
};

static char pgD7[256]=
{
1,1,1,1,1,1,1,1,1,1,1,1,1,1,1,1,1,1,1,1,1,1,1,1,1,1,1,1,1,1,1,1,
1,1,1,1,1,1,1,1,1,1,1,1,1,1,1,1,1,1,1,1,1,1,1,1,1,1,1,1,1,1,1,1,
1,1,1,1,1,1,1,1,1,1,1,1,1,1,1,1,1,1,1,1,1,1,1,1,1,1,1,1,1,1,1,1,
1,1,1,1,1,1,1,1,1,1,1,1,1,1,1,1,1,1,1,1,1,1,1,1,1,1,1,1,1,1,1,1,
1,1,1,1,1,1,1,1,1,1,1,1,1,1,1,1,1,1,1,1,1,1,1,1,1,1,1,1,1,1,1,1,
1,1,1,1,0,0,0,0,0,0,0,0,0,0,0,0,0,0,0,0,0,0,0,0,0,0,0,0,0,0,0,0,
0,0,0,0,0,0,0,0,0,0,0,0,0,0,0,0,0,0,0,0,0,0,0,0,0,0,0,0,0,0,0,0,
0,0,0,0,0,0,0,0,0,0,0,0,0,0,0,0,0,0,0,0,0,0,0,0,0,0,0,0,0,0,0,0
};

static char pgFA[256]=
{
1,1,1,1,1,1,1,1,1,1,1,1,1,1,1,1,1,1,1,1,1,1,1,1,1,1,1,1,1,1,1,1,
1,1,1,1,1,1,1,1,1,1,1,1,1,1,0,0,1,1,1,1,1,1,1,1,1,1,1,1,1,1,1,1,
1,1,1,1,1,1,1,1,1,1,1,1,1,1,1,1,1,1,1,1,1,1,1,1,1,1,1,1,1,1,1,1,
1,1,1,1,1,1,1,1,1,1,1,0,0,0,0,0,0,0,0,0,0,0,0,0,0,0,0,0,0,0,0,0,
0,0,0,0,0,0,0,0,0,0,0,0,0,0,0,0,0,0,0,0,0,0,0,0,0,0,0,0,0,0,0,0,
0,0,0,0,0,0,0,0,0,0,0,0,0,0,0,0,0,0,0,0,0,0,0,0,0,0,0,0,0,0,0,0,
0,0,0,0,0,0,0,0,0,0,0,0,0,0,0,0,0,0,0,0,0,0,0,0,0,0,0,0,0,0,0,0,
0,0,0,0,0,0,0,0,0,0,0,0,0,0,0,0,0,0,0,0,0,0,0,0,0,0,0,0,0,0,0,0
};

static char pgFE[256]=
{
0,0,0,0,0,0,0,0,0,0,0,0,0,0,0,0,0,0,0,0,0,0,0,0,0,0,0,0,0,0,0,0,
0,0,0,0,0,0,0,0,0,0,0,0,0,0,0,0,1,1,1,1,1,1,1,1,1,1,1,1,1,1,1,1,
1,1,1,1,1,1,1,1,1,1,1,1,1,1,1,1,1,1,1,0,1,1,1,1,1,1,1,1,1,1,1,1,
1,1,1,1,1,1,1,0,1,1,1,1,0,0,0,0,0,0,0,0,0,0,0,0,0,0,0,0,0,0,0,0,
0,0,0,0,0,0,0,0,0,0,0,0,0,0,0,0,0,0,0,0,0,0,0,0,0,0,0,0,0,0,0,0,
0,0,0,0,0,0,0,0,0,0,0,0,0,0,0,0,0,0,0,0,0,0,0,0,0,0,0,0,0,0,0,0,
0,0,0,0,0,0,0,0,0,0,0,0,0,0,0,0,0,0,0,0,0,0,0,0,0,0,0,0,0,0,0,0,
0,0,0,0,0,0,0,0,0,0,0,0,0,0,0,0,0,0,0,0,0,0,0,0,0,0,0,0,0,0,0,0
};

static char pgFF[256]=
{
0,1,1,1,1,1,1,1,1,1,1,1,1,1,1,1,1,1,1,1,1,1,1,1,1,1,1,1,1,1,1,1,
1,1,1,1,1,1,1,1,1,1,1,1,1,1,1,1,1,1,1,1,1,1,1,1,1,1,1,1,1,1,1,1,
1,1,1,1,1,1,1,1,1,1,1,1,1,1,1,1,1,1,1,1,1,1,1,1,1,1,1,1,1,1,1,1,
1,0,0,0,0,0,0,0,0,0,0,0,0,0,0,0,0,0,0,0,0,0,0,0,0,0,0,0,0,0,0,0,
0,0,0,0,0,0,0,0,0,0,0,0,0,0,0,0,0,0,0,0,0,0,0,0,0,0,0,0,0,0,0,0,
0,0,0,0,0,0,0,0,0,0,0,0,0,0,0,0,0,0,0,0,0,0,0,0,0,0,0,0,0,0,0,0,
0,0,0,0,0,0,0,0,0,0,0,0,0,0,0,0,0,0,0,0,0,0,0,0,0,0,0,0,0,0,0,0,
1,1,1,1,1,1,1,0,0,0,0,0,0,0,0,0,0,0,0,0,0,0,0,0,0,0,0,0,0,0,0,0
};

static struct {int page; char *p;} utr11_data[256]=
{
{0,NULL},{0,NULL},{0,NULL},{0,NULL},{0,NULL},{0,NULL},{0,NULL},{0,NULL},
{0,NULL},{0,NULL},{0,NULL},{0,NULL},{0,NULL},{0,NULL},{0,NULL},{0,NULL},
{0,NULL},{0,pg11},{0,NULL},{0,NULL},{0,NULL},{0,NULL},{0,NULL},{0,NULL},
{0,NULL},{0,NULL},{0,NULL},{0,NULL},{0,NULL},{0,NULL},{0,NULL},{0,NULL},
{0,NULL},{0,NULL},{0,NULL},{0,pg23},{0,NULL},{0,NULL},{0,NULL},{0,NULL},
{0,NULL},{0,NULL},{0,NULL},{0,NULL},{0,NULL},{0,NULL},{0,pg2E},{0,pg2F},
{0,pg30},{0,pg31},{0,pg32},{1,NULL},{1,NULL},{1,NULL},{1,NULL},{1,NULL},
{1,NULL},{1,NULL},{1,NULL},{1,NULL},{1,NULL},{1,NULL},{1,NULL},{1,NULL},
{1,NULL},{1,NULL},{1,NULL},{1,NULL},{1,NULL},{1,NULL},{1,NULL},{1,NULL},
{1,NULL},{1,NULL},{1,NULL},{1,NULL},{1,NULL},{0,pg4D},{1,NULL},{1,NULL},
{1,NULL},{1,NULL},{1,NULL},{1,NULL},{1,NULL},{1,NULL},{1,NULL},{1,NULL},
{1,NULL},{1,NULL},{1,NULL},{1,NULL},{1,NULL},{1,NULL},{1,NULL},{1,NULL},
{1,NULL},{1,NULL},{1,NULL},{1,NULL},{1,NULL},{1,NULL},{1,NULL},{1,NULL},
{1,NULL},{1,NULL},{1,NULL},{1,NULL},{1,NULL},{1,NULL},{1,NULL},{1,NULL},
{1,NULL},{1,NULL},{1,NULL},{1,NULL},{1,NULL},{1,NULL},{1,NULL},{1,NULL},
{1,NULL},{1,NULL},{1,NULL},{1,NULL},{1,NULL},{1,NULL},{1,NULL},{1,NULL},
{1,NULL},{1,NULL},{1,NULL},{1,NULL},{1,NULL},{1,NULL},{1,NULL},{1,NULL},
{1,NULL},{1,NULL},{1,NULL},{1,NULL},{1,NULL},{1,NULL},{1,NULL},{1,NULL},
{1,NULL},{1,NULL},{1,NULL},{1,NULL},{1,NULL},{1,NULL},{1,NULL},{1,NULL},
{1,NULL},{1,NULL},{1,NULL},{1,NULL},{1,NULL},{1,NULL},{1,NULL},{0,pg9F},
{1,NULL},{1,NULL},{1,NULL},{1,NULL},{0,pgA4},{0,NULL},{0,NULL},{0,NULL},
{0,NULL},{0,NULL},{0,NULL},{0,NULL},{1,NULL},{1,NULL},{1,NULL},{1,NULL},
{1,NULL},{1,NULL},{1,NULL},{1,NULL},{1,NULL},{1,NULL},{1,NULL},{1,NULL},
{1,NULL},{1,NULL},{1,NULL},{1,NULL},{1,NULL},{1,NULL},{1,NULL},{1,NULL},
{1,NULL},{1,NULL},{1,NULL},{1,NULL},{1,NULL},{1,NULL},{1,NULL},{1,NULL},
{1,NULL},{1,NULL},{1,NULL},{1,NULL},{1,NULL},{1,NULL},{1,NULL},{1,NULL},
{1,NULL},{1,NULL},{1,NULL},{1,NULL},{1,NULL},{1,NULL},{1,NULL},{0,pgD7},
{0,NULL},{0,NULL},{0,NULL},{0,NULL},{0,NULL},{0,NULL},{0,NULL},{0,NULL},
{0,NULL},{0,NULL},{0,NULL},{0,NULL},{0,NULL},{0,NULL},{0,NULL},{0,NULL},
{0,NULL},{0,NULL},{0,NULL},{0,NULL},{0,NULL},{0,NULL},{0,NULL},{0,NULL},
{0,NULL},{0,NULL},{0,NULL},{0,NULL},{0,NULL},{0,NULL},{0,NULL},{0,NULL},
{0,NULL},{1,NULL},{0,pgFA},{0,NULL},{0,NULL},{0,NULL},{0,pgFE},{0,pgFF}
};


size_t my_numcells_mb(CHARSET_INFO *cs, const char *b, const char *e)
{
  my_wc_t wc;
  size_t clen= 0;
  
  while (b < e)
  {
    int mb_len;
    uint pg;
    if ((mb_len= cs->cset->mb_wc(cs, &wc, (uchar*) b, (uchar*) e)) <= 0)
    {
      mb_len= 1; /* Let's think a wrong sequence takes 1 dysplay cell */
      b++;
      continue;
    }
    b+= mb_len;
    pg= (wc >> 8) & 0xFF;
    clen+= utr11_data[pg].p ? utr11_data[pg].p[wc & 0xFF] : utr11_data[pg].page;
    clen++;
  }
  return clen;
}


int my_mb_ctype_mb(CHARSET_INFO *cs, int *ctype,
                   const uchar *s, const uchar *e)
{
  my_wc_t wc;
  int res= cs->cset->mb_wc(cs, &wc, s, e);
  if (res <= 0)
    *ctype= 0;
  else
    *ctype= my_uni_ctype[wc>>8].ctype ?
            my_uni_ctype[wc>>8].ctype[wc&0xFF] :
            my_uni_ctype[wc>>8].pctype;    
  return res;
}


MY_COLLATION_HANDLER my_collation_mb_bin_handler =
{
    NULL,		/* init */
    my_strnncoll_mb_bin,
    my_strnncollsp_mb_bin,
    my_strnxfrm_mb_bin,
    my_strnxfrmlen_simple,
    my_like_range_mb,
    my_wildcmp_mb_bin,
    my_strcasecmp_mb_bin,
    my_instr_mb,
    my_hash_sort_mb_bin,
    my_propagate_simple
};


#endif<|MERGE_RESOLUTION|>--- conflicted
+++ resolved
@@ -567,11 +567,8 @@
   char *min_end= min_str + res_length;
   char *max_end= max_str + res_length;
   size_t maxcharlen= res_length / cs->mbmaxlen;
-<<<<<<< HEAD
-=======
   const char *contraction_flags= cs->contractions ? 
               ((const char*) cs->contractions) + 0x40*0x40 : NULL;
->>>>>>> 0a1c65b6
 
   for (; ptr != end && min_str != min_end && maxcharlen ; maxcharlen--)
   {
