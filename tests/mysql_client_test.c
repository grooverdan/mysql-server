/* Copyright (C) 2003-2004 MySQL AB

   This program is free software; you can redistribute it and/or modify
   it under the terms of the GNU General Public License as published by
   the Free Software Foundation; version 2 of the License.

   This program is distributed in the hope that it will be useful,
   but WITHOUT ANY WARRANTY; without even the implied warranty of
   MERCHANTABILITY or FITNESS FOR A PARTICULAR PURPOSE.  See the
   GNU General Public License for more details.

   You should have received a copy of the GNU General Public License
   along with this program; if not, write to the Free Software
   Foundation, Inc., 59 Temple Place, Suite 330, Boston, MA  02111-1307  USA */

/***************************************************************************
 This is a test sample to test the new features in MySQL client-server
 protocol

 Main author: venu ( venu@mysql.com )
***************************************************************************/

/*
  XXX: PLEASE RUN THIS PROGRAM UNDER VALGRIND AND VERIFY THAT YOUR TEST
  DOESN'T CONTAIN WARNINGS/ERRORS BEFORE YOU PUSH.
*/


#include <my_global.h>
#include <my_sys.h>
#include <mysql.h>
#include <errmsg.h>
#include <my_getopt.h>
#include <m_string.h>
#include <mysqld_error.h>

#define VER "2.1"
#define MAX_TEST_QUERY_LENGTH 300 /* MAX QUERY BUFFER LENGTH */
#define MAX_KEY MAX_INDEXES
#define MAX_SERVER_ARGS 64

/* set default options */
static int   opt_testcase = 0;
static char *opt_db= 0;
static char *opt_user= 0;
static char *opt_password= 0;
static char *opt_host= 0;
static char *opt_unix_socket= 0;
static unsigned int  opt_port;
static my_bool tty_password= 0, opt_silent= 0;

static MYSQL *mysql= 0;
static char current_db[]= "client_test_db";
static unsigned int test_count= 0;
static unsigned int opt_count= 0;
static unsigned int iter_count= 0;
static my_bool have_innodb= FALSE;

static const char *opt_basedir= "./";
static const char *opt_vardir= "mysql-test/var";

static longlong opt_getopt_ll_test= 0;

static int embedded_server_arg_count= 0;
static char *embedded_server_args[MAX_SERVER_ARGS];

static const char *embedded_server_groups[]= {
  "server",
  "embedded",
  "mysql_client_test_SERVER",
  NullS
};

static time_t start_time, end_time;
static double total_time;

const char *default_dbug_option= "d:t:o,/tmp/mysql_client_test.trace";

struct my_tests_st
{
  const char *name;
  void       (*function)();
};

#define myheader(str) \
DBUG_PRINT("test", ("name: %s", str));        \
if (opt_silent < 2) \
{ \
  fprintf(stdout, "\n\n#####################################\n"); \
  fprintf(stdout, "%u of (%u/%u): %s", test_count++, iter_count, \
                                     opt_count, str); \
  fprintf(stdout, "  \n#####################################\n"); \
}

#define myheader_r(str) \
DBUG_PRINT("test", ("name: %s", str));        \
if (!opt_silent) \
{ \
  fprintf(stdout, "\n\n#####################################\n"); \
  fprintf(stdout, "%s", str); \
  fprintf(stdout, "  \n#####################################\n"); \
}

static void print_error(const char *msg);
static void print_st_error(MYSQL_STMT *stmt, const char *msg);
static void client_disconnect(void);


/*
  Abort unless given experssion is non-zero.

  SYNOPSIS
    DIE_UNLESS(expr)

  DESCRIPTION
    We can't use any kind of system assert as we need to
    preserve tested invariants in release builds as well.
*/

#define DIE_UNLESS(expr) \
        ((void) ((expr) ? 0 : (die(__FILE__, __LINE__, #expr), 0)))
#define DIE_IF(expr) \
        ((void) ((expr) ? (die(__FILE__, __LINE__, #expr), 0) : 0))
#define DIE(expr) \
        die(__FILE__, __LINE__, #expr)

static void die(const char *file, int line, const char *expr)
{
  fflush(stdout);
  fprintf(stderr, "%s:%d: check failed: '%s'\n", file, line, expr);
  fflush(stderr);
  abort();
}


#define myerror(msg) print_error(msg)
#define mysterror(stmt, msg) print_st_error(stmt, msg)

#define myquery(RES) \
{ \
  int r= (RES);                                \
  if (r) \
    myerror(NULL); \
  DIE_UNLESS(r == 0); \
}

#define myquery_r(r) \
{ \
if (r) \
  myerror(NULL); \
DIE_UNLESS(r != 0); \
}

#define check_execute(stmt, r) \
{ \
if (r) \
  mysterror(stmt, NULL); \
DIE_UNLESS(r == 0);\
}

#define check_execute_r(stmt, r) \
{ \
if (r) \
  mysterror(stmt, NULL); \
DIE_UNLESS(r != 0);\
}

#define check_stmt(stmt) \
{ \
if ( stmt == 0) \
  myerror(NULL); \
DIE_UNLESS(stmt != 0); \
}

#define check_stmt_r(stmt) \
{ \
if (stmt == 0) \
  myerror(NULL);\
DIE_UNLESS(stmt == 0);\
}

#define mytest(x) if (!(x)) {myerror(NULL);DIE_UNLESS(FALSE);}
#define mytest_r(x) if ((x)) {myerror(NULL);DIE_UNLESS(FALSE);}


/* A workaround for Sun Forte 5.6 on Solaris x86 */

static int cmp_double(double *a, double *b)
{
  return *a == *b;
}


/* Print the error message */

static void print_error(const char *msg)
{
  if (!opt_silent)
  {
    if (mysql && mysql_errno(mysql))
    {
      if (mysql->server_version)
        fprintf(stdout, "\n [MySQL-%s]", mysql->server_version);
      else
        fprintf(stdout, "\n [MySQL]");
      fprintf(stdout, "[%d] %s\n", mysql_errno(mysql), mysql_error(mysql));
    }
    else if (msg)
      fprintf(stderr, " [MySQL] %s\n", msg);
  }
}


static void print_st_error(MYSQL_STMT *stmt, const char *msg)
{
  if (!opt_silent)
  {
    if (stmt && mysql_stmt_errno(stmt))
    {
      if (stmt->mysql && stmt->mysql->server_version)
        fprintf(stdout, "\n [MySQL-%s]", stmt->mysql->server_version);
      else
        fprintf(stdout, "\n [MySQL]");

      fprintf(stdout, "[%d] %s\n", mysql_stmt_errno(stmt),
              mysql_stmt_error(stmt));
    }
    else if (msg)
      fprintf(stderr, " [MySQL] %s\n", msg);
  }
}

/* Check if the connection has InnoDB tables */

static my_bool check_have_innodb(MYSQL *conn)
{
  MYSQL_RES *res;
  MYSQL_ROW row;
  int rc;
  my_bool result;

  rc= mysql_query(conn, "show variables like 'have_innodb'");
  myquery(rc);
  res= mysql_use_result(conn);
  DIE_UNLESS(res);

  row= mysql_fetch_row(res);
  DIE_UNLESS(row);

  result= strcmp(row[1], "YES") == 0;
  mysql_free_result(res);
  return result;
}


/*
  This is to be what mysql_query() is for mysql_real_query(), for
  mysql_simple_prepare(): a variant without the 'length' parameter.
*/

static MYSQL_STMT *STDCALL
mysql_simple_prepare(MYSQL *mysql_arg, const char *query)
{
  MYSQL_STMT *stmt= mysql_stmt_init(mysql_arg);
  if (stmt && mysql_stmt_prepare(stmt, query, strlen(query)))
  {
    mysql_stmt_close(stmt);
    return 0;
  }
  return stmt;
}


/* Connect to the server */

static void client_connect(ulong flag)
{
  int  rc;
  static char query[MAX_TEST_QUERY_LENGTH];
  myheader_r("client_connect");

  if (!opt_silent)
    fprintf(stdout, "\n Establishing a connection to '%s' ...",
            opt_host ? opt_host : "");

  if (!(mysql= mysql_init(NULL)))
  {
    opt_silent= 0;
    myerror("mysql_init() failed");
    exit(1);
  }

  if (!(mysql_real_connect(mysql, opt_host, opt_user,
                           opt_password, opt_db ? opt_db:"test", opt_port,
                           opt_unix_socket, flag)))
  {
    opt_silent= 0;
    myerror("connection failed");
    mysql_close(mysql);
    fprintf(stdout, "\n Check the connection options using --help or -?\n");
    exit(1);
  }
  mysql->reconnect= 1;

  if (!opt_silent)
    fprintf(stdout, "OK");

  /* set AUTOCOMMIT to ON*/
  mysql_autocommit(mysql, TRUE);

  if (!opt_silent)
  {
    fprintf(stdout, "\nConnected to MySQL server version: %s (%lu)\n",
            mysql_get_server_info(mysql),
            (ulong) mysql_get_server_version(mysql));
    fprintf(stdout, "\n Creating a test database '%s' ...", current_db);
  }
  strxmov(query, "CREATE DATABASE IF NOT EXISTS ", current_db, NullS);

  rc= mysql_query(mysql, query);
  myquery(rc);

  strxmov(query, "USE ", current_db, NullS);
  rc= mysql_query(mysql, query);
  myquery(rc);
  have_innodb= check_have_innodb(mysql);

  if (!opt_silent)
    fprintf(stdout, "OK");
}


/* Close the connection */

static void client_disconnect()
{
  static char query[MAX_TEST_QUERY_LENGTH];

  myheader_r("client_disconnect");

  if (mysql)
  {
    if (!opt_silent)
      fprintf(stdout, "\n dropping the test database '%s' ...", current_db);
    strxmov(query, "DROP DATABASE IF EXISTS ", current_db, NullS);

    mysql_query(mysql, query);
    if (!opt_silent)
      fprintf(stdout, "OK");

    if (!opt_silent)
      fprintf(stdout, "\n closing the connection ...");
    mysql_close(mysql);
    if (!opt_silent)
      fprintf(stdout, "OK\n");
  }
}


/* Query processing */

static void client_query()
{
  int rc;

  myheader("client_query");

  rc= mysql_query(mysql, "DROP TABLE IF EXISTS t1");
  myquery(rc);

  rc= mysql_query(mysql, "CREATE TABLE t1("
                         "id int primary key auto_increment, "
                         "name varchar(20))");
  myquery(rc);

  rc= mysql_query(mysql, "CREATE TABLE t1(id int, name varchar(20))");
  myquery_r(rc);

  rc= mysql_query(mysql, "INSERT INTO t1(name) VALUES('mysql')");
  myquery(rc);

  rc= mysql_query(mysql, "INSERT INTO t1(name) VALUES('monty')");
  myquery(rc);

  rc= mysql_query(mysql, "INSERT INTO t1(name) VALUES('venu')");
  myquery(rc);

  rc= mysql_query(mysql, "INSERT INTO t1(name) VALUES('deleted')");
  myquery(rc);

  rc= mysql_query(mysql, "INSERT INTO t1(name) VALUES('deleted')");
  myquery(rc);

  rc= mysql_query(mysql, "UPDATE t1 SET name= 'updated' "
                          "WHERE name= 'deleted'");
  myquery(rc);

  rc= mysql_query(mysql, "UPDATE t1 SET id= 3 WHERE name= 'updated'");
  myquery_r(rc);

  myquery(mysql_query(mysql, "drop table t1"));
}


/* Print dashes */

static void my_print_dashes(MYSQL_RES *result)
{
  MYSQL_FIELD  *field;
  unsigned int i, j;

  mysql_field_seek(result, 0);
  fputc('\t', stdout);
  fputc('+', stdout);

  for(i= 0; i< mysql_num_fields(result); i++)
  {
    field= mysql_fetch_field(result);
    for(j= 0; j < field->max_length+2; j++)
      fputc('-', stdout);
    fputc('+', stdout);
  }
  fputc('\n', stdout);
}


/* Print resultset metadata information */

static void my_print_result_metadata(MYSQL_RES *result)
{
  MYSQL_FIELD  *field;
  unsigned int i, j;
  unsigned int field_count;

  mysql_field_seek(result, 0);
  if (!opt_silent)
  {
    fputc('\n', stdout);
    fputc('\n', stdout);
  }

  field_count= mysql_num_fields(result);
  for(i= 0; i< field_count; i++)
  {
    field= mysql_fetch_field(result);
    j= strlen(field->name);
    if (j < field->max_length)
      j= field->max_length;
    if (j < 4 && !IS_NOT_NULL(field->flags))
      j= 4;
    field->max_length= j;
  }
  if (!opt_silent)
  {
    my_print_dashes(result);
    fputc('\t', stdout);
    fputc('|', stdout);
  }

  mysql_field_seek(result, 0);
  for(i= 0; i< field_count; i++)
  {
    field= mysql_fetch_field(result);
    if (!opt_silent)
      fprintf(stdout, " %-*s |", (int) field->max_length, field->name);
  }
  if (!opt_silent)
  {
    fputc('\n', stdout);
    my_print_dashes(result);
  }
}


/* Process the result set */

static int my_process_result_set(MYSQL_RES *result)
{
  MYSQL_ROW    row;
  MYSQL_FIELD  *field;
  unsigned int i;
  unsigned int row_count= 0;

  if (!result)
    return 0;

  my_print_result_metadata(result);

  while ((row= mysql_fetch_row(result)) != NULL)
  {
    mysql_field_seek(result, 0);
    if (!opt_silent)
    {
      fputc('\t', stdout);
      fputc('|', stdout);
    }

    for(i= 0; i< mysql_num_fields(result); i++)
    {
      field= mysql_fetch_field(result);
      if (!opt_silent)
      {
        if (row[i] == NULL)
          fprintf(stdout, " %-*s |", (int) field->max_length, "NULL");
        else if (IS_NUM(field->type))
          fprintf(stdout, " %*s |", (int) field->max_length, row[i]);
        else
          fprintf(stdout, " %-*s |", (int) field->max_length, row[i]);
      }
    }
    if (!opt_silent)
    {
      fputc('\t', stdout);
      fputc('\n', stdout);
    }
    row_count++;
  }
  if (!opt_silent)
  {
    if (row_count)
      my_print_dashes(result);

    if (mysql_errno(mysql) != 0)
      fprintf(stderr, "\n\tmysql_fetch_row() failed\n");
    else
      fprintf(stdout, "\n\t%d %s returned\n", row_count,
              row_count == 1 ? "row" : "rows");
  }
  return row_count;
}


static int my_process_result(MYSQL *mysql_arg)
{
  MYSQL_RES *result;
  int       row_count;

  if (!(result= mysql_store_result(mysql_arg)))
    return 0;

  row_count= my_process_result_set(result);

  mysql_free_result(result);
  return row_count;
}


/* Process the statement result set */

#define MAX_RES_FIELDS 50
#define MAX_FIELD_DATA_SIZE 255

static int my_process_stmt_result(MYSQL_STMT *stmt)
{
  int         field_count;
  int         row_count= 0;
  MYSQL_BIND  buffer[MAX_RES_FIELDS];
  MYSQL_FIELD *field;
  MYSQL_RES   *result;
  char        data[MAX_RES_FIELDS][MAX_FIELD_DATA_SIZE];
  ulong       length[MAX_RES_FIELDS];
  my_bool     is_null[MAX_RES_FIELDS];
  int         rc, i;

  if (!(result= mysql_stmt_result_metadata(stmt))) /* No meta info */
  {
    while (!mysql_stmt_fetch(stmt))
      row_count++;
    return row_count;
  }

  field_count= min(mysql_num_fields(result), MAX_RES_FIELDS);

  bzero((char*) buffer, sizeof(buffer));
  bzero((char*) length, sizeof(length));
  bzero((char*) is_null, sizeof(is_null));

  for(i= 0; i < field_count; i++)
  {
    buffer[i].buffer_type= MYSQL_TYPE_STRING;
    buffer[i].buffer_length= MAX_FIELD_DATA_SIZE;
    buffer[i].length= &length[i];
    buffer[i].buffer= (void *) data[i];
    buffer[i].is_null= &is_null[i];
  }

  rc= mysql_stmt_bind_result(stmt, buffer);
  check_execute(stmt, rc);

  rc= 1;
  mysql_stmt_attr_set(stmt, STMT_ATTR_UPDATE_MAX_LENGTH, (void*)&rc);
  rc= mysql_stmt_store_result(stmt);
  check_execute(stmt, rc);
  my_print_result_metadata(result);

  mysql_field_seek(result, 0);
  while ((rc= mysql_stmt_fetch(stmt)) == 0)
  {
    if (!opt_silent)
    {
      fputc('\t', stdout);
      fputc('|', stdout);
    }
    mysql_field_seek(result, 0);
    for (i= 0; i < field_count; i++)
    {
      field= mysql_fetch_field(result);
      if (!opt_silent)
      {
        if (is_null[i])
          fprintf(stdout, " %-*s |", (int) field->max_length, "NULL");
        else if (length[i] == 0)
        {
          data[i][0]= '\0';  /* unmodified buffer */
          fprintf(stdout, " %*s |", (int) field->max_length, data[i]);
        }
        else if (IS_NUM(field->type))
          fprintf(stdout, " %*s |", (int) field->max_length, data[i]);
        else
          fprintf(stdout, " %-*s |", (int) field->max_length, data[i]);
      }
    }
    if (!opt_silent)
    {
      fputc('\t', stdout);
      fputc('\n', stdout);
    }
    row_count++;
  }
  DIE_UNLESS(rc == MYSQL_NO_DATA);
  if (!opt_silent)
  {
    if (row_count)
      my_print_dashes(result);
    fprintf(stdout, "\n\t%d %s returned\n", row_count,
            row_count == 1 ? "row" : "rows");
  }
  mysql_free_result(result);
  return row_count;
}


/* Prepare statement, execute, and process result set for given query */

int my_stmt_result(const char *buff)
{
  MYSQL_STMT *stmt;
  int        row_count;
  int        rc;

  if (!opt_silent)
    fprintf(stdout, "\n\n %s", buff);
  stmt= mysql_simple_prepare(mysql, buff);
  check_stmt(stmt);

  rc= mysql_stmt_execute(stmt);
  check_execute(stmt, rc);

  row_count= my_process_stmt_result(stmt);
  mysql_stmt_close(stmt);

  return row_count;
}


/* Utility function to verify a particular column data */

static void verify_col_data(const char *table, const char *col,
                            const char *exp_data)
{
  static char query[MAX_TEST_QUERY_LENGTH];
  MYSQL_RES *result;
  MYSQL_ROW row;
  int       rc, field= 1;

  if (table && col)
  {
    strxmov(query, "SELECT ", col, " FROM ", table, " LIMIT 1", NullS);
    if (!opt_silent)
      fprintf(stdout, "\n %s", query);
    rc= mysql_query(mysql, query);
    myquery(rc);

    field= 0;
  }

  result= mysql_use_result(mysql);
  mytest(result);

  if (!(row= mysql_fetch_row(result)) || !row[field])
  {
    fprintf(stdout, "\n *** ERROR: FAILED TO GET THE RESULT ***");
    exit(1);
  }
  if (strcmp(row[field], exp_data))
  {
    fprintf(stdout, "\n obtained: `%s` (expected: `%s`)",
            row[field], exp_data);
    DIE_UNLESS(FALSE);
  }
  mysql_free_result(result);
}


/* Utility function to verify the field members */

#define verify_prepare_field(result,no,name,org_name,type,table,\
                             org_table,db,length,def) \
          do_verify_prepare_field((result),(no),(name),(org_name),(type), \
                                  (table),(org_table),(db),(length),(def), \
                                  __FILE__, __LINE__)

static void do_verify_prepare_field(MYSQL_RES *result,
                                   unsigned int no, const char *name,
                                   const char *org_name,
                                   enum enum_field_types type,
                                   const char *table,
                                   const char *org_table, const char *db,
                                   unsigned long length, const char *def,
                                   const char *file, int line)
{
  MYSQL_FIELD *field;
  CHARSET_INFO *cs;

  if (!(field= mysql_fetch_field_direct(result, no)))
  {
    fprintf(stdout, "\n *** ERROR: FAILED TO GET THE RESULT ***");
    exit(1);
  }
  cs= get_charset(field->charsetnr, 0);
  DIE_UNLESS(cs);
  if (!opt_silent)
  {
    fprintf(stdout, "\n field[%d]:", no);
    fprintf(stdout, "\n    name     :`%s`\t(expected: `%s`)", field->name, name);
    fprintf(stdout, "\n    org_name :`%s`\t(expected: `%s`)",
            field->org_name, org_name);
    fprintf(stdout, "\n    type     :`%d`\t(expected: `%d`)", field->type, type);
    if (table)
      fprintf(stdout, "\n    table    :`%s`\t(expected: `%s`)",
              field->table, table);
    if (org_table)	      
      fprintf(stdout, "\n    org_table:`%s`\t(expected: `%s`)",
              field->org_table, org_table);
    fprintf(stdout, "\n    database :`%s`\t(expected: `%s`)", field->db, db);
    fprintf(stdout, "\n    length   :`%lu`\t(expected: `%lu`)",
            field->length, length * cs->mbmaxlen);
    fprintf(stdout, "\n    maxlength:`%ld`", field->max_length);
    fprintf(stdout, "\n    charsetnr:`%d`", field->charsetnr);
    fprintf(stdout, "\n    default  :`%s`\t(expected: `%s`)",
            field->def ? field->def : "(null)", def ? def: "(null)");
    fprintf(stdout, "\n");
  }
  DIE_UNLESS(strcmp(field->name, name) == 0);
  DIE_UNLESS(strcmp(field->org_name, org_name) == 0);
  /*
    XXX: silent column specification change works based on number of
    bytes a column occupies. So CHAR -> VARCHAR upgrade is possible even
    for CHAR(2) column if its character set is multibyte.
    VARCHAR -> CHAR downgrade won't work for VARCHAR(3) as one would
    expect.
  */
  if (cs->mbmaxlen == 1)
  {
    if (field->type != type)
    {
      fprintf(stderr,
              "Expected field type: %d,  got type: %d in file %s, line %d\n",
              (int) type, (int) field->type, file, line);
      DIE_UNLESS(field->type == type);
    }
  }
  if (table)
    DIE_UNLESS(strcmp(field->table, table) == 0);
  if (org_table)
    DIE_UNLESS(strcmp(field->org_table, org_table) == 0);
  DIE_UNLESS(strcmp(field->db, db) == 0);
  /*
    Character set should be taken into account for multibyte encodings, such
    as utf8. Field length is calculated as number of characters * maximum
    number of bytes a character can occupy.
  */
  if (length && field->length != length * cs->mbmaxlen)
  {
    fprintf(stderr, "Expected field length: %d,  got length: %d\n",
            (int) (length * cs->mbmaxlen), (int) field->length);
    DIE_UNLESS(field->length == length * cs->mbmaxlen);
  }
  if (def)
    DIE_UNLESS(strcmp(field->def, def) == 0);
}


/* Utility function to verify the parameter count */

static void verify_param_count(MYSQL_STMT *stmt, long exp_count)
{
  long param_count= mysql_stmt_param_count(stmt);
  if (!opt_silent)
    fprintf(stdout, "\n total parameters in stmt: `%ld` (expected: `%ld`)",
            param_count, exp_count);
  DIE_UNLESS(param_count == exp_count);
}


/* Utility function to verify the total affected rows */

static void verify_st_affected_rows(MYSQL_STMT *stmt, ulonglong exp_count)
{
  ulonglong affected_rows= mysql_stmt_affected_rows(stmt);
  if (!opt_silent)
    fprintf(stdout, "\n total affected rows: `%ld` (expected: `%ld`)",
            (long) affected_rows, (long) exp_count);
  DIE_UNLESS(affected_rows == exp_count);
}


/* Utility function to verify the total affected rows */

static void verify_affected_rows(ulonglong exp_count)
{
  ulonglong affected_rows= mysql_affected_rows(mysql);
  if (!opt_silent)
    fprintf(stdout, "\n total affected rows: `%ld` (expected: `%ld`)",
            (long) affected_rows, (long) exp_count);
  DIE_UNLESS(affected_rows == exp_count);
}


/* Utility function to verify the total fields count */

static void verify_field_count(MYSQL_RES *result, uint exp_count)
{
  uint field_count= mysql_num_fields(result);
  if (!opt_silent)
    fprintf(stdout, "\n total fields in the result set: `%d` (expected: `%d`)",
            field_count, exp_count);
  DIE_UNLESS(field_count == exp_count);
}


/* Utility function to execute a query using prepare-execute */

#ifndef EMBEDDED_LIBRARY
static void execute_prepare_query(const char *query, ulonglong exp_count)
{
  MYSQL_STMT *stmt;
  ulonglong  affected_rows;
  int        rc;

  stmt= mysql_simple_prepare(mysql, query);
  check_stmt(stmt);

  rc= mysql_stmt_execute(stmt);
  myquery(rc);

  affected_rows= mysql_stmt_affected_rows(stmt);
  if (!opt_silent)
    fprintf(stdout, "\n total affected rows: `%ld` (expected: `%ld`)",
            (long) affected_rows, (long) exp_count);

  DIE_UNLESS(affected_rows == exp_count);
  mysql_stmt_close(stmt);
}
#endif

/* Store result processing */

static void client_store_result()
{
  MYSQL_RES *result;
  int       rc;

  myheader("client_store_result");

  rc= mysql_query(mysql, "SELECT * FROM t1");
  myquery(rc);

  /* get the result */
  result= mysql_store_result(mysql);
  mytest(result);

  (void) my_process_result_set(result);
  mysql_free_result(result);
}


/* Fetch the results */

static void client_use_result()
{
  MYSQL_RES *result;
  int       rc;
  myheader("client_use_result");

  rc= mysql_query(mysql, "SELECT * FROM t1");
  myquery(rc);

  /* get the result */
  result= mysql_use_result(mysql);
  mytest(result);

  (void) my_process_result_set(result);
  mysql_free_result(result);
}


/*
  Accepts arbitrary number of queries and runs them against the database.
  Used to fill tables for each test.
*/

void fill_tables(const char **query_list, unsigned query_count)
{
  int rc;
  const char **query;
  DBUG_ENTER("fill_tables");
  for (query= query_list; query < query_list + query_count;
       ++query)
  {
    rc= mysql_query(mysql, *query);
    myquery(rc);
  }
  DBUG_VOID_RETURN;
}

/*
  All state of fetch from one statement: statement handle, out buffers,
  fetch position.
  See fetch_n for for the only use case.
*/

enum { MAX_COLUMN_LENGTH= 255 };

typedef struct st_stmt_fetch
{
  const char *query;
  unsigned stmt_no;
  MYSQL_STMT *handle;
  my_bool is_open;
  MYSQL_BIND *bind_array;
  char **out_data;
  unsigned long *out_data_length;
  unsigned column_count;
  unsigned row_count;
} Stmt_fetch;


/*
  Create statement handle, prepare it with statement, execute and allocate
  fetch buffers.
*/

void stmt_fetch_init(Stmt_fetch *fetch, unsigned stmt_no_arg,
                     const char *query_arg)
{
  unsigned long type= CURSOR_TYPE_READ_ONLY;
  int rc;
  unsigned i;
  MYSQL_RES *metadata;
  DBUG_ENTER("stmt_fetch_init");

  /* Save query and statement number for error messages */
  fetch->stmt_no= stmt_no_arg;
  fetch->query= query_arg;

  fetch->handle= mysql_stmt_init(mysql);

  rc= mysql_stmt_prepare(fetch->handle, fetch->query, strlen(fetch->query));
  check_execute(fetch->handle, rc);

  /*
    The attribute is sent to server on execute and asks to open read-only
    for result set
  */
  mysql_stmt_attr_set(fetch->handle, STMT_ATTR_CURSOR_TYPE,
                      (const void*) &type);

  rc= mysql_stmt_execute(fetch->handle);
  check_execute(fetch->handle, rc);

  /* Find out total number of columns in result set */
  metadata= mysql_stmt_result_metadata(fetch->handle);
  fetch->column_count= mysql_num_fields(metadata);
  mysql_free_result(metadata);

  /*
    Now allocate bind handles and buffers for output data:
    calloc memory to reduce number of MYSQL_BIND members we need to
    set up.
  */

  fetch->bind_array= (MYSQL_BIND *) calloc(1, sizeof(MYSQL_BIND) *
                                              fetch->column_count);
  fetch->out_data= (char**) calloc(1, sizeof(char*) * fetch->column_count);
  fetch->out_data_length= (ulong*) calloc(1, sizeof(ulong) *
                                             fetch->column_count);
  for (i= 0; i < fetch->column_count; ++i)
  {
    fetch->out_data[i]= (char*) calloc(1, MAX_COLUMN_LENGTH);
    fetch->bind_array[i].buffer_type= MYSQL_TYPE_STRING;
    fetch->bind_array[i].buffer= fetch->out_data[i];
    fetch->bind_array[i].buffer_length= MAX_COLUMN_LENGTH;
    fetch->bind_array[i].length= fetch->out_data_length + i;
  }

  mysql_stmt_bind_result(fetch->handle, fetch->bind_array);

  fetch->row_count= 0;
  fetch->is_open= TRUE;

  /* Ready for reading rows */
  DBUG_VOID_RETURN;
}


/* Fetch and print one row from cursor */

int stmt_fetch_fetch_row(Stmt_fetch *fetch)
{
  int rc;
  unsigned i;
  DBUG_ENTER("stmt_fetch_fetch_row");

  if ((rc= mysql_stmt_fetch(fetch->handle)) == 0)
  {
    ++fetch->row_count;
    if (!opt_silent)
      printf("Stmt %d fetched row %d:\n", fetch->stmt_no, fetch->row_count);
    for (i= 0; i < fetch->column_count; ++i)
    {
      fetch->out_data[i][fetch->out_data_length[i]]= '\0';
      if (!opt_silent)
        printf("column %d: %s\n", i+1, fetch->out_data[i]);
    }
  }
  else
    fetch->is_open= FALSE;
  DBUG_RETURN(rc);
}


void stmt_fetch_close(Stmt_fetch *fetch)
{
  unsigned i;
  DBUG_ENTER("stmt_fetch_close");

  for (i= 0; i < fetch->column_count; ++i)
    free(fetch->out_data[i]);
  free(fetch->out_data);
  free(fetch->out_data_length);
  free(fetch->bind_array);
  mysql_stmt_close(fetch->handle);
  DBUG_VOID_RETURN;
}

/*
  For given array of queries, open query_count cursors and fetch
  from them in simultaneous manner.
  In case there was an error in one of the cursors, continue
  reading from the rest.
*/

enum fetch_type { USE_ROW_BY_ROW_FETCH= 0, USE_STORE_RESULT= 1 };

my_bool fetch_n(const char **query_list, unsigned query_count,
                enum fetch_type fetch_type)
{
  unsigned open_statements= query_count;
  int rc, error_count= 0;
  Stmt_fetch *fetch_array= (Stmt_fetch*) calloc(1, sizeof(Stmt_fetch) *
                                                  query_count);
  Stmt_fetch *fetch;
  DBUG_ENTER("fetch_n");

  for (fetch= fetch_array; fetch < fetch_array + query_count; ++fetch)
  {
    /* Init will exit(1) in case of error */
    stmt_fetch_init(fetch, fetch - fetch_array,
                    query_list[fetch - fetch_array]);
  }

  if (fetch_type == USE_STORE_RESULT)
  {
    for (fetch= fetch_array; fetch < fetch_array + query_count; ++fetch)
    {
      rc= mysql_stmt_store_result(fetch->handle);
      check_execute(fetch->handle, rc);
    }
  }

  while (open_statements)
  {
    for (fetch= fetch_array; fetch < fetch_array + query_count; ++fetch)
    {
      if (fetch->is_open && (rc= stmt_fetch_fetch_row(fetch)))
      {
        open_statements--;
        /*
          We try to fetch from the rest of the statements in case of
          error
        */
        if (rc != MYSQL_NO_DATA)
        {
          fprintf(stderr,
                  "Got error reading rows from statement %d,\n"
                  "query is: %s,\n"
                  "error message: %s", (int) (fetch - fetch_array),
                  fetch->query,
                  mysql_stmt_error(fetch->handle));
          error_count++;
        }
      }
    }
  }
  if (error_count)
    fprintf(stderr, "Fetch FAILED");
  else
  {
    unsigned total_row_count= 0;
    for (fetch= fetch_array; fetch < fetch_array + query_count; ++fetch)
      total_row_count+= fetch->row_count;
    if (!opt_silent)
      printf("Success, total rows fetched: %d\n", total_row_count);
  }
  for (fetch= fetch_array; fetch < fetch_array + query_count; ++fetch)
    stmt_fetch_close(fetch);
  free(fetch_array);
  DBUG_RETURN(error_count != 0);
}

/* Separate thread query to test some cases */

static my_bool thread_query(char *query)
{
  MYSQL *l_mysql;
  my_bool error;

  error= 0;
  if (!opt_silent)
    fprintf(stdout, "\n in thread_query(%s)", query);
  if (!(l_mysql= mysql_init(NULL)))
  {
    myerror("mysql_init() failed");
    return 1;
  }
  if (!(mysql_real_connect(l_mysql, opt_host, opt_user,
                           opt_password, current_db, opt_port,
                           opt_unix_socket, 0)))
  {
    myerror("connection failed");
    error= 1;
    goto end;
  }
  l_mysql->reconnect= 1;
  if (mysql_query(l_mysql, (char *)query))
  {
     fprintf(stderr, "Query failed (%s)\n", mysql_error(l_mysql));
     error= 1;
     goto end;
  }
  mysql_commit(l_mysql);
end:
  mysql_close(l_mysql);
  return error;
}


/* Query processing */

static void test_debug_example()
{
  int rc;
  MYSQL_RES *result;

  myheader("test_debug_example");

  rc= mysql_query(mysql, "DROP TABLE IF EXISTS test_debug_example");
  myquery(rc);

  rc= mysql_query(mysql, "CREATE TABLE test_debug_example("
                         "id INT PRIMARY KEY AUTO_INCREMENT, "
                         "name VARCHAR(20), xxx INT)");
  myquery(rc);

  rc= mysql_query(mysql, "INSERT INTO test_debug_example (name) "
                         "VALUES ('mysql')");
  myquery(rc);

  rc= mysql_query(mysql, "UPDATE test_debug_example SET name='updated' "
                         "WHERE name='deleted'");
  myquery(rc);

  rc= mysql_query(mysql, "SELECT * FROM test_debug_example where name='mysql'");
  myquery(rc);

  result= mysql_use_result(mysql);
  mytest(result);

  (void) my_process_result_set(result);
  mysql_free_result(result);

  rc= mysql_query(mysql, "DROP TABLE test_debug_example");
  myquery(rc);
}


/* Test autocommit feature for BDB tables */

static void test_tran_bdb()
{
  MYSQL_RES *result;
  MYSQL_ROW row;
  int       rc;

  myheader("test_tran_bdb");

  /* set AUTOCOMMIT to OFF */
  rc= mysql_autocommit(mysql, FALSE);
  myquery(rc);

  rc= mysql_query(mysql, "DROP TABLE IF EXISTS my_demo_transaction");
  myquery(rc);


  /* create the table 'mytran_demo' of type BDB' or 'InnoDB' */
  rc= mysql_query(mysql, "CREATE TABLE my_demo_transaction( "
                         "col1 int , col2 varchar(30)) ENGINE= BDB");
  myquery(rc);

  /* insert a row and commit the transaction */
  rc= mysql_query(mysql, "INSERT INTO my_demo_transaction VALUES(10, 'venu')");
  myquery(rc);

  rc= mysql_commit(mysql);
  myquery(rc);

  /* now insert the second row, and roll back the transaction */
  rc= mysql_query(mysql, "INSERT INTO my_demo_transaction VALUES(20, 'mysql')");
  myquery(rc);

  rc= mysql_rollback(mysql);
  myquery(rc);

  /* delete first row, and roll it back */
  rc= mysql_query(mysql, "DELETE FROM my_demo_transaction WHERE col1= 10");
  myquery(rc);

  rc= mysql_rollback(mysql);
  myquery(rc);

  /* test the results now, only one row should exist */
  rc= mysql_query(mysql, "SELECT * FROM my_demo_transaction");
  myquery(rc);

  /* get the result */
  result= mysql_store_result(mysql);
  mytest(result);

  (void) my_process_result_set(result);
  mysql_free_result(result);

  /* test the results now, only one row should exist */
  rc= mysql_query(mysql, "SELECT * FROM my_demo_transaction");
  myquery(rc);

  /* get the result */
  result= mysql_use_result(mysql);
  mytest(result);

  row= mysql_fetch_row(result);
  mytest(row);

  row= mysql_fetch_row(result);
  mytest_r(row);

  mysql_free_result(result);
  mysql_autocommit(mysql, TRUE);
}


/* Test autocommit feature for InnoDB tables */

static void test_tran_innodb()
{
  MYSQL_RES *result;
  MYSQL_ROW row;
  int       rc;

  myheader("test_tran_innodb");

  /* set AUTOCOMMIT to OFF */
  rc= mysql_autocommit(mysql, FALSE);
  myquery(rc);

  rc= mysql_query(mysql, "DROP TABLE IF EXISTS my_demo_transaction");
  myquery(rc);

  /* create the table 'mytran_demo' of type BDB' or 'InnoDB' */
  rc= mysql_query(mysql, "CREATE TABLE my_demo_transaction(col1 int, "
                         "col2 varchar(30)) ENGINE= InnoDB");
  myquery(rc);

  /* insert a row and commit the transaction */
  rc= mysql_query(mysql, "INSERT INTO my_demo_transaction VALUES(10, 'venu')");
  myquery(rc);

  rc= mysql_commit(mysql);
  myquery(rc);

  /* now insert the second row, and roll back the transaction */
  rc= mysql_query(mysql, "INSERT INTO my_demo_transaction VALUES(20, 'mysql')");
  myquery(rc);

  rc= mysql_rollback(mysql);
  myquery(rc);

  /* delete first row, and roll it back */
  rc= mysql_query(mysql, "DELETE FROM my_demo_transaction WHERE col1= 10");
  myquery(rc);

  rc= mysql_rollback(mysql);
  myquery(rc);

  /* test the results now, only one row should exist */
  rc= mysql_query(mysql, "SELECT * FROM my_demo_transaction");
  myquery(rc);

  /* get the result */
  result= mysql_store_result(mysql);
  mytest(result);

  (void) my_process_result_set(result);
  mysql_free_result(result);

  /* test the results now, only one row should exist */
  rc= mysql_query(mysql, "SELECT * FROM my_demo_transaction");
  myquery(rc);

  /* get the result */
  result= mysql_use_result(mysql);
  mytest(result);

  row= mysql_fetch_row(result);
  mytest(row);

  row= mysql_fetch_row(result);
  mytest_r(row);

  mysql_free_result(result);
  mysql_autocommit(mysql, TRUE);
}


/* Test for BUG#7242 */

static void test_prepare_insert_update()
{
  MYSQL_STMT *stmt;
  int        rc;
  int        i;
  const char *testcase[]= {
    "CREATE TABLE t1 (a INT, b INT, c INT, UNIQUE (A), UNIQUE(B))",
    "INSERT t1 VALUES (1,2,10), (3,4,20)",
    "INSERT t1 VALUES (5,6,30), (7,4,40), (8,9,60) ON DUPLICATE KEY UPDATE c=c+100",
    "SELECT * FROM t1",
    "INSERT t1 SET a=5 ON DUPLICATE KEY UPDATE b=0",
    "SELECT * FROM t1",
    "INSERT t1 VALUES (2,1,11), (7,4,40) ON DUPLICATE KEY UPDATE c=c+VALUES(a)",
    NULL};
  const char **cur_query;

  myheader("test_prepare_insert_update");
  
  for (cur_query= testcase; *cur_query; cur_query++)
  {
    char query[MAX_TEST_QUERY_LENGTH];
    printf("\nRunning query: %s", *cur_query);
    strmov(query, *cur_query);
    stmt= mysql_simple_prepare(mysql, query);
    check_stmt(stmt);

    verify_param_count(stmt, 0);
    rc= mysql_stmt_execute(stmt);

    check_execute(stmt, rc);
    /* try the last query several times */
    if (!cur_query[1])
    {
      for (i=0; i < 3;i++)
      {
        printf("\nExecuting last statement again");
        rc= mysql_stmt_execute(stmt);
        check_execute(stmt, rc);
        rc= mysql_stmt_execute(stmt);
        check_execute(stmt, rc);
      }
    }
    mysql_stmt_close(stmt);
  }

  rc= mysql_commit(mysql);
  myquery(rc);
}

/* Test simple prepares of all DML statements */

static void test_prepare_simple()
{
  MYSQL_STMT *stmt;
  int        rc;
  char query[MAX_TEST_QUERY_LENGTH];

  myheader("test_prepare_simple");

  rc= mysql_query(mysql, "DROP TABLE IF EXISTS test_prepare_simple");
  myquery(rc);

  rc= mysql_query(mysql, "CREATE TABLE test_prepare_simple("
                         "id int, name varchar(50))");
  myquery(rc);

  /* insert */
  strmov(query, "INSERT INTO test_prepare_simple VALUES(?, ?)");
  stmt= mysql_simple_prepare(mysql, query);
  check_stmt(stmt);

  verify_param_count(stmt, 2);
  mysql_stmt_close(stmt);

  /* update */
  strmov(query, "UPDATE test_prepare_simple SET id=? "
                "WHERE id=? AND CONVERT(name USING utf8)= ?");
  stmt= mysql_simple_prepare(mysql, query);
  check_stmt(stmt);

  verify_param_count(stmt, 3);
  mysql_stmt_close(stmt);

  /* delete */
  strmov(query, "DELETE FROM test_prepare_simple WHERE id=10");
  stmt= mysql_simple_prepare(mysql, query);
  check_stmt(stmt);

  verify_param_count(stmt, 0);

  rc= mysql_stmt_execute(stmt);
  check_execute(stmt, rc);
  mysql_stmt_close(stmt);

  /* delete */
  strmov(query, "DELETE FROM test_prepare_simple WHERE id=?");
  stmt= mysql_simple_prepare(mysql, query);
  check_stmt(stmt);

  verify_param_count(stmt, 1);

  mysql_stmt_close(stmt);

  /* select */
  strmov(query, "SELECT * FROM test_prepare_simple WHERE id=? "
                "AND CONVERT(name USING utf8)= ?");
  stmt= mysql_simple_prepare(mysql, query);
  check_stmt(stmt);

  verify_param_count(stmt, 2);

  mysql_stmt_close(stmt);

  /* now fetch the results ..*/
  rc= mysql_commit(mysql);
  myquery(rc);
}


/* Test simple prepare field results */

static void test_prepare_field_result()
{
  MYSQL_STMT *stmt;
  MYSQL_RES  *result;
  int        rc;
  char query[MAX_TEST_QUERY_LENGTH];

  myheader("test_prepare_field_result");

  rc= mysql_query(mysql, "DROP TABLE IF EXISTS test_prepare_field_result");
  myquery(rc);

  rc= mysql_query(mysql, "CREATE TABLE test_prepare_field_result(int_c int, "
                         "var_c varchar(50), ts_c timestamp(14), "
                         "char_c char(4), date_c date, extra tinyint)");
  myquery(rc);

  /* insert */
  strmov(query, "SELECT int_c, var_c, date_c as date, ts_c, char_c FROM "
                " test_prepare_field_result as t1 WHERE int_c=?");
  stmt= mysql_simple_prepare(mysql, query);
  check_stmt(stmt);

  verify_param_count(stmt, 1);

  result= mysql_stmt_result_metadata(stmt);
  mytest(result);

  my_print_result_metadata(result);

  if (!opt_silent)
    fprintf(stdout, "\n\n field attributes:\n");
  verify_prepare_field(result, 0, "int_c", "int_c", MYSQL_TYPE_LONG,
                       "t1", "test_prepare_field_result", current_db, 11, 0);
  verify_prepare_field(result, 1, "var_c", "var_c", MYSQL_TYPE_VAR_STRING,
                       "t1", "test_prepare_field_result", current_db, 50, 0);
  verify_prepare_field(result, 2, "date", "date_c", MYSQL_TYPE_DATE,
                       "t1", "test_prepare_field_result", current_db, 10, 0);
  verify_prepare_field(result, 3, "ts_c", "ts_c", MYSQL_TYPE_TIMESTAMP,
                       "t1", "test_prepare_field_result", current_db, 19, 0);
  verify_prepare_field(result, 4, "char_c", "char_c",
                       (mysql_get_server_version(mysql) <= 50000 ?
                        MYSQL_TYPE_VAR_STRING : MYSQL_TYPE_STRING),
                       "t1", "test_prepare_field_result", current_db, 4, 0);

  verify_field_count(result, 5);
  mysql_free_result(result);
  mysql_stmt_close(stmt);
}


/* Test simple prepare field results */

static void test_prepare_syntax()
{
  MYSQL_STMT *stmt;
  int        rc;
  char query[MAX_TEST_QUERY_LENGTH];

  myheader("test_prepare_syntax");

  rc= mysql_query(mysql, "DROP TABLE IF EXISTS test_prepare_syntax");
  myquery(rc);

  rc= mysql_query(mysql, "CREATE TABLE test_prepare_syntax("
                         "id int, name varchar(50), extra int)");
  myquery(rc);

  strmov(query, "INSERT INTO test_prepare_syntax VALUES(?");
  stmt= mysql_simple_prepare(mysql, query);
  check_stmt_r(stmt);

  strmov(query, "SELECT id, name FROM test_prepare_syntax WHERE id=? AND WHERE");
  stmt= mysql_simple_prepare(mysql, query);
  check_stmt_r(stmt);

  /* now fetch the results ..*/
  rc= mysql_commit(mysql);
  myquery(rc);
}


/* Test a simple prepare */

static void test_prepare()
{
  MYSQL_STMT *stmt;
  int        rc, i;
  int        int_data, o_int_data;
  char       str_data[50], data[50];
  char       tiny_data, o_tiny_data;
  short      small_data, o_small_data;
  longlong   big_data, o_big_data;
  float      real_data, o_real_data;
  double     double_data, o_double_data;
  ulong      length[7], len;
  my_bool    is_null[7];
  char	     llbuf[22];
  MYSQL_BIND my_bind[7];
  char query[MAX_TEST_QUERY_LENGTH];

  myheader("test_prepare");

  rc= mysql_autocommit(mysql, TRUE);
  myquery(rc);

  rc= mysql_query(mysql, "DROP TABLE IF EXISTS my_prepare");
  myquery(rc);

  rc= mysql_query(mysql, "CREATE TABLE my_prepare(col1 tinyint, "
                         "col2 varchar(15), col3 int, "
                         "col4 smallint, col5 bigint, "
                         "col6 float, col7 double )");
  myquery(rc);

  /* insert by prepare */
  strxmov(query, "INSERT INTO my_prepare VALUES(?, ?, ?, ?, ?, ?, ?)", NullS);
  stmt= mysql_simple_prepare(mysql, query);
  check_stmt(stmt);

  verify_param_count(stmt, 7);

  bzero((char*) my_bind, sizeof(my_bind));

  /* tinyint */
  my_bind[0].buffer_type= MYSQL_TYPE_TINY;
  my_bind[0].buffer= (void *)&tiny_data;
  /* string */
  my_bind[1].buffer_type= MYSQL_TYPE_STRING;
  my_bind[1].buffer= (void *)str_data;
  my_bind[1].buffer_length= 1000;                  /* Max string length */
  /* integer */
  my_bind[2].buffer_type= MYSQL_TYPE_LONG;
  my_bind[2].buffer= (void *)&int_data;
  /* short */
  my_bind[3].buffer_type= MYSQL_TYPE_SHORT;
  my_bind[3].buffer= (void *)&small_data;
  /* bigint */
  my_bind[4].buffer_type= MYSQL_TYPE_LONGLONG;
  my_bind[4].buffer= (void *)&big_data;
  /* float */
  my_bind[5].buffer_type= MYSQL_TYPE_FLOAT;
  my_bind[5].buffer= (void *)&real_data;
  /* double */
  my_bind[6].buffer_type= MYSQL_TYPE_DOUBLE;
  my_bind[6].buffer= (void *)&double_data;

  for (i= 0; i < (int) array_elements(my_bind); i++)
  {
    my_bind[i].length= &length[i];
    my_bind[i].is_null= &is_null[i];
    is_null[i]= 0;
  }

  rc= mysql_stmt_bind_param(stmt, my_bind);
  check_execute(stmt, rc);

  int_data= 320;
  small_data= 1867;
  big_data= 1000;
  real_data= 2;
  double_data= 6578.001;

  /* now, execute the prepared statement to insert 10 records.. */
  for (tiny_data= 0; tiny_data < 100; tiny_data++)
  {
    length[1]= my_sprintf(str_data, (str_data, "MySQL%d", int_data));
    rc= mysql_stmt_execute(stmt);
    check_execute(stmt, rc);
    int_data += 25;
    small_data += 10;
    big_data += 100;
    real_data += 1;
    double_data += 10.09;
  }

  mysql_stmt_close(stmt);

  /* now fetch the results ..*/
  rc= mysql_commit(mysql);
  myquery(rc);

  /* test the results now, only one row should exist */
  rc= my_stmt_result("SELECT * FROM my_prepare");
  DIE_UNLESS(tiny_data == (char) rc);

  stmt= mysql_simple_prepare(mysql, "SELECT * FROM my_prepare");
  check_stmt(stmt);

  rc= mysql_stmt_bind_result(stmt, my_bind);
  check_execute(stmt, rc);

  /* get the result */
  rc= mysql_stmt_execute(stmt);
  check_execute(stmt, rc);

  o_int_data= 320;
  o_small_data= 1867;
  o_big_data= 1000;
  o_real_data= 2;
  o_double_data= 6578.001;

  /* now, execute the prepared statement to insert 10 records.. */
  for (o_tiny_data= 0; o_tiny_data < 100; o_tiny_data++)
  {
    len= my_sprintf(data, (data, "MySQL%d", o_int_data));

    rc= mysql_stmt_fetch(stmt);
    check_execute(stmt, rc);

    if (!opt_silent)
    {
      fprintf(stdout, "\n");
      fprintf(stdout, "\n\t tiny   : %d (%lu)", tiny_data, length[0]);
      fprintf(stdout, "\n\t short  : %d (%lu)", small_data, length[3]);
      fprintf(stdout, "\n\t int    : %d (%lu)", int_data, length[2]);
      fprintf(stdout, "\n\t big    : %s (%lu)", llstr(big_data, llbuf),
              length[4]);

      fprintf(stdout, "\n\t float  : %f (%lu)", real_data, length[5]);
      fprintf(stdout, "\n\t double : %f (%lu)", double_data, length[6]);

      fprintf(stdout, "\n\t str    : %s (%lu)", str_data, length[1]);
    }

    DIE_UNLESS(tiny_data == o_tiny_data);
    DIE_UNLESS(is_null[0] == 0);
    DIE_UNLESS(length[0] == 1);

    DIE_UNLESS(int_data == o_int_data);
    DIE_UNLESS(length[2] == 4);

    DIE_UNLESS(small_data == o_small_data);
    DIE_UNLESS(length[3] == 2);

    DIE_UNLESS(big_data == o_big_data);
    DIE_UNLESS(length[4] == 8);

    DIE_UNLESS(real_data == o_real_data);
    DIE_UNLESS(length[5] == 4);

    DIE_UNLESS(cmp_double(&double_data, &o_double_data));
    DIE_UNLESS(length[6] == 8);

    DIE_UNLESS(strcmp(data, str_data) == 0);
    DIE_UNLESS(length[1] == len);

    o_int_data += 25;
    o_small_data += 10;
    o_big_data += 100;
    o_real_data += 1;
    o_double_data += 10.09;
  }

  rc= mysql_stmt_fetch(stmt);
  DIE_UNLESS(rc == MYSQL_NO_DATA);

  mysql_stmt_close(stmt);

}


/* Test double comparision */

static void test_double_compare()
{
  MYSQL_STMT *stmt;
  int        rc;
  char       real_data[10], tiny_data;
  double     double_data;
  MYSQL_RES  *result;
  MYSQL_BIND my_bind[3];
  ulong      length[3];
  char query[MAX_TEST_QUERY_LENGTH];

  myheader("test_double_compare");

  rc= mysql_autocommit(mysql, TRUE);
  myquery(rc);

  rc= mysql_query(mysql, "DROP TABLE IF EXISTS test_double_compare");
  myquery(rc);

  rc= mysql_query(mysql, "CREATE TABLE test_double_compare(col1 tinyint, "
                         " col2 float, col3 double )");
  myquery(rc);

  rc= mysql_query(mysql, "INSERT INTO test_double_compare "
                         "VALUES (1, 10.2, 34.5)");
  myquery(rc);

  strmov(query, "UPDATE test_double_compare SET col1=100 "
                "WHERE col1 = ? AND col2 = ? AND COL3 = ?");
  stmt= mysql_simple_prepare(mysql, query);
  check_stmt(stmt);

  verify_param_count(stmt, 3);

  /* Always bzero bind array because there can be internal members */
  bzero((char*) my_bind, sizeof(my_bind));

  /* tinyint */
  my_bind[0].buffer_type= MYSQL_TYPE_TINY;
  my_bind[0].buffer= (void *)&tiny_data;

  /* string->float */
  my_bind[1].buffer_type= MYSQL_TYPE_STRING;
  my_bind[1].buffer= (void *)&real_data;
  my_bind[1].buffer_length= sizeof(real_data);
  my_bind[1].length= &length[1];
  length[1]= 10;

  /* double */
  my_bind[2].buffer_type= MYSQL_TYPE_DOUBLE;
  my_bind[2].buffer= (void *)&double_data;

  tiny_data= 1;
  strmov(real_data, "10.2");
  double_data= 34.5;
  rc= mysql_stmt_bind_param(stmt, my_bind);
  check_execute(stmt, rc);

  rc= mysql_stmt_execute(stmt);
  check_execute(stmt, rc);

  verify_affected_rows(0);

  mysql_stmt_close(stmt);

  /* now fetch the results ..*/
  rc= mysql_commit(mysql);
  myquery(rc);

  /* test the results now, only one row should exist */
  rc= mysql_query(mysql, "SELECT * FROM test_double_compare");
  myquery(rc);

  /* get the result */
  result= mysql_store_result(mysql);
  mytest(result);

  rc= my_process_result_set(result);
  DIE_UNLESS((int)tiny_data == rc);
  mysql_free_result(result);
}


/* Test simple null */

static void test_null()
{
  MYSQL_STMT *stmt;
  int        rc;
  uint       nData;
  MYSQL_BIND my_bind[2];
  my_bool    is_null[2];
  char query[MAX_TEST_QUERY_LENGTH];

  myheader("test_null");

  rc= mysql_query(mysql, "DROP TABLE IF EXISTS test_null");
  myquery(rc);

  rc= mysql_query(mysql, "CREATE TABLE test_null(col1 int, col2 varchar(50))");
  myquery(rc);

  /* insert by prepare, wrong column name */
  strmov(query, "INSERT INTO test_null(col3, col2) VALUES(?, ?)");
  stmt= mysql_simple_prepare(mysql, query);
  check_stmt_r(stmt);

  strmov(query, "INSERT INTO test_null(col1, col2) VALUES(?, ?)");
  stmt= mysql_simple_prepare(mysql, query);
  check_stmt(stmt);

  verify_param_count(stmt, 2);

  /* Always bzero all members of bind parameter */
  bzero((char*) my_bind, sizeof(my_bind));

  my_bind[0].buffer_type= MYSQL_TYPE_LONG;
  my_bind[0].is_null= &is_null[0];
  is_null[0]= 1;
  my_bind[1]= my_bind[0];

  rc= mysql_stmt_bind_param(stmt, my_bind);
  check_execute(stmt, rc);

  /* now, execute the prepared statement to insert 10 records.. */
  for (nData= 0; nData<10; nData++)
  {
    rc= mysql_stmt_execute(stmt);
    check_execute(stmt, rc);
  }

  /* Re-bind with MYSQL_TYPE_NULL */
  my_bind[0].buffer_type= MYSQL_TYPE_NULL;
  is_null[0]= 0; /* reset */
  my_bind[1]= my_bind[0];

  rc= mysql_stmt_bind_param(stmt, my_bind);
  check_execute(stmt, rc);

  for (nData= 0; nData<10; nData++)
  {
    rc= mysql_stmt_execute(stmt);
    check_execute(stmt, rc);
  }

  mysql_stmt_close(stmt);

  /* now fetch the results ..*/
  rc= mysql_commit(mysql);
  myquery(rc);

  nData*= 2;
  rc= my_stmt_result("SELECT * FROM test_null");;
  DIE_UNLESS((int) nData == rc);

  /* Fetch results */
  my_bind[0].buffer_type= MYSQL_TYPE_LONG;
  my_bind[0].buffer= (void *)&nData; /* this buffer won't be altered */
  my_bind[0].length= 0;
  my_bind[1]= my_bind[0];
  my_bind[0].is_null= &is_null[0];
  my_bind[1].is_null= &is_null[1];

  stmt= mysql_simple_prepare(mysql, "SELECT * FROM test_null");
  check_stmt(stmt);

  rc= mysql_stmt_execute(stmt);
  check_execute(stmt, rc);

  rc= mysql_stmt_bind_result(stmt, my_bind);
  check_execute(stmt, rc);

  rc= 0;
  is_null[0]= is_null[1]= 0;
  while (mysql_stmt_fetch(stmt) != MYSQL_NO_DATA)
  {
    DIE_UNLESS(is_null[0]);
    DIE_UNLESS(is_null[1]);
    rc++;
    is_null[0]= is_null[1]= 0;
  }
  DIE_UNLESS(rc == (int) nData);
  mysql_stmt_close(stmt);
}


/* Test for NULL as PS parameter (BUG#3367, BUG#3371) */

static void test_ps_null_param()
{
  MYSQL_STMT *stmt;
  int        rc;

  MYSQL_BIND in_bind;
  my_bool    in_is_null;
  long int   in_long;

  MYSQL_BIND out_bind;
  ulong      out_length;
  my_bool    out_is_null;
  char       out_str_data[20];

  const char *queries[]= {"select ?", "select ?+1",
                    "select col1 from test_ps_nulls where col1 <=> ?",
                    NULL
                    };
  const char **cur_query= queries;

  myheader("test_null_ps_param_in_result");

  rc= mysql_query(mysql, "DROP TABLE IF EXISTS test_ps_nulls");
  myquery(rc);

  rc= mysql_query(mysql, "CREATE TABLE test_ps_nulls(col1 int)");
  myquery(rc);

  rc= mysql_query(mysql, "INSERT INTO test_ps_nulls values (1), (null)");
  myquery(rc);

  /* Always bzero all members of bind parameter */
  bzero((char*) &in_bind, sizeof(in_bind));
  bzero((char*) &out_bind, sizeof(out_bind));

  in_bind.buffer_type= MYSQL_TYPE_LONG;
  in_bind.is_null= &in_is_null;
  in_bind.length= 0;
  in_bind.buffer= (void *)&in_long;
  in_is_null= 1;
  in_long= 1;

  out_bind.buffer_type= MYSQL_TYPE_STRING;
  out_bind.is_null= &out_is_null;
  out_bind.length= &out_length;
  out_bind.buffer= out_str_data;
  out_bind.buffer_length= array_elements(out_str_data);

  /* Execute several queries, all returning NULL in result. */
  for(cur_query= queries; *cur_query; cur_query++)
  {
    char query[MAX_TEST_QUERY_LENGTH];
    strmov(query, *cur_query);
    stmt= mysql_simple_prepare(mysql, query);
    check_stmt(stmt);
    verify_param_count(stmt, 1);

    rc= mysql_stmt_bind_param(stmt, &in_bind);
    check_execute(stmt, rc);
    rc= mysql_stmt_bind_result(stmt, &out_bind);
    check_execute(stmt, rc);
    rc= mysql_stmt_execute(stmt);
    check_execute(stmt, rc);
    rc= mysql_stmt_fetch(stmt);
    DIE_UNLESS(rc != MYSQL_NO_DATA);
    DIE_UNLESS(out_is_null);
    rc= mysql_stmt_fetch(stmt);
    DIE_UNLESS(rc == MYSQL_NO_DATA);
    mysql_stmt_close(stmt);
  }
}


/* Test fetch null */

static void test_fetch_null()
{
  MYSQL_STMT *stmt;
  int        rc;
  int        i, nData;
  MYSQL_BIND my_bind[11];
  ulong      length[11];
  my_bool    is_null[11];
  char query[MAX_TEST_QUERY_LENGTH];

  myheader("test_fetch_null");

  rc= mysql_query(mysql, "DROP TABLE IF EXISTS test_fetch_null");
  myquery(rc);

  rc= mysql_query(mysql, "CREATE TABLE test_fetch_null("
                         " col1 tinyint, col2 smallint, "
                         " col3 int, col4 bigint, "
                         " col5 float, col6 double, "
                         " col7 date, col8 time, "
                         " col9 varbinary(10), "
                         " col10 varchar(50), "
                         " col11 char(20))");
  myquery(rc);

  rc= mysql_query(mysql, "INSERT INTO test_fetch_null (col11) "
                         "VALUES (1000), (88), (389789)");
  myquery(rc);

  rc= mysql_commit(mysql);
  myquery(rc);

  /* fetch */
  bzero((char*) my_bind, sizeof(my_bind));
  for (i= 0; i < (int) array_elements(my_bind); i++)
  {
    my_bind[i].buffer_type= MYSQL_TYPE_LONG;
    my_bind[i].is_null= &is_null[i];
    my_bind[i].length= &length[i];
  }
  my_bind[i-1].buffer= (void *)&nData;              /* Last column is not null */

  strmov((char *)query , "SELECT * FROM test_fetch_null");

  rc= my_stmt_result(query);
  DIE_UNLESS(rc == 3);

  stmt= mysql_simple_prepare(mysql, query);
  check_stmt(stmt);

  rc= mysql_stmt_bind_result(stmt, my_bind);
  check_execute(stmt, rc);

  rc= mysql_stmt_execute(stmt);
  check_execute(stmt, rc);

  rc= 0;
  while (mysql_stmt_fetch(stmt) != MYSQL_NO_DATA)
  {
    rc++;
    for (i= 0; i < 10; i++)
    {
      if (!opt_silent)
        fprintf(stdout, "\n data[%d] : %s", i,
                is_null[i] ? "NULL" : "NOT NULL");
      DIE_UNLESS(is_null[i]);
    }
    if (!opt_silent)
      fprintf(stdout, "\n data[%d]: %d", i, nData);
    DIE_UNLESS(nData == 1000 || nData == 88 || nData == 389789);
    DIE_UNLESS(is_null[i] == 0);
    DIE_UNLESS(length[i] == 4);
  }
  DIE_UNLESS(rc == 3);
  mysql_stmt_close(stmt);
}


/* Test simple select */

static void test_select_version()
{
  MYSQL_STMT *stmt;
  int        rc;

  myheader("test_select_version");

  stmt= mysql_simple_prepare(mysql, "SELECT @@version");
  check_stmt(stmt);

  verify_param_count(stmt, 0);

  rc= mysql_stmt_execute(stmt);
  check_execute(stmt, rc);

  my_process_stmt_result(stmt);
  mysql_stmt_close(stmt);
}


/* Test simple show */

static void test_select_show_table()
{
  MYSQL_STMT *stmt;
  int        rc, i;

  myheader("test_select_show_table");

  stmt= mysql_simple_prepare(mysql, "SHOW TABLES FROM mysql");
  check_stmt(stmt);

  verify_param_count(stmt, 0);

  for (i= 1; i < 3; i++)
  {
    rc= mysql_stmt_execute(stmt);
    check_execute(stmt, rc);
  }

  my_process_stmt_result(stmt);
  mysql_stmt_close(stmt);
}


/* Test simple select to debug */

static void test_select_direct()
{
  int        rc;
  MYSQL_RES  *result;

  myheader("test_select_direct");

  rc= mysql_autocommit(mysql, TRUE);
  myquery(rc);

  rc= mysql_query(mysql, "DROP TABLE IF EXISTS test_select");
  myquery(rc);

  rc= mysql_query(mysql, "CREATE TABLE test_select(id int, id1 tinyint, "
                                                 " id2 float, "
                                                 " id3 double, "
                                                 " name varchar(50))");
  myquery(rc);

  /* insert a row and commit the transaction */
  rc= mysql_query(mysql, "INSERT INTO test_select VALUES(10, 5, 2.3, 4.5, 'venu')");
  myquery(rc);

  rc= mysql_commit(mysql);
  myquery(rc);

  rc= mysql_query(mysql, "SELECT * FROM test_select");
  myquery(rc);

  /* get the result */
  result= mysql_store_result(mysql);
  mytest(result);

  (void) my_process_result_set(result);
  mysql_free_result(result);
}


/* Test simple select with prepare */

static void test_select_prepare()
{
  int        rc;
  MYSQL_STMT *stmt;

  myheader("test_select_prepare");

  rc= mysql_autocommit(mysql, TRUE);
  myquery(rc);

  rc= mysql_query(mysql, "DROP TABLE IF EXISTS test_select");
  myquery(rc);

  rc= mysql_query(mysql, "CREATE TABLE test_select(id int, name varchar(50))");
  myquery(rc);

  /* insert a row and commit the transaction */
  rc= mysql_query(mysql, "INSERT INTO test_select VALUES(10, 'venu')");
  myquery(rc);

  rc= mysql_commit(mysql);
  myquery(rc);

  stmt= mysql_simple_prepare(mysql, "SELECT * FROM test_select");
  check_stmt(stmt);

  rc= mysql_stmt_execute(stmt);
  check_execute(stmt, rc);

  rc= my_process_stmt_result(stmt);
  DIE_UNLESS(rc == 1);
  mysql_stmt_close(stmt);

  rc= mysql_query(mysql, "DROP TABLE test_select");
  myquery(rc);

  rc= mysql_query(mysql, "CREATE TABLE test_select(id tinyint, id1 int, "
                                                "  id2 float, id3 float, "
                                                "  name varchar(50))");
  myquery(rc);

  /* insert a row and commit the transaction */
  rc= mysql_query(mysql, "INSERT INTO test_select(id, id1, id2, name) VALUES(10, 5, 2.3, 'venu')");
  myquery(rc);

  rc= mysql_commit(mysql);
  myquery(rc);

  stmt= mysql_simple_prepare(mysql, "SELECT * FROM test_select");
  check_stmt(stmt);

  rc= mysql_stmt_execute(stmt);
  check_execute(stmt, rc);

  rc= my_process_stmt_result(stmt);
  DIE_UNLESS(rc == 1);
  mysql_stmt_close(stmt);
}


/* Test simple select */

static void test_select()
{
  MYSQL_STMT *stmt;
  int        rc;
  char       szData[25];
  int        nData= 1;
  MYSQL_BIND my_bind[2];
  ulong length[2];
  char query[MAX_TEST_QUERY_LENGTH];

  myheader("test_select");

  rc= mysql_autocommit(mysql, TRUE);
  myquery(rc);

  rc= mysql_query(mysql, "DROP TABLE IF EXISTS test_select");
  myquery(rc);

  rc= mysql_query(mysql, "CREATE TABLE test_select(id int, name varchar(50))");
  myquery(rc);

  /* insert a row and commit the transaction */
  rc= mysql_query(mysql, "INSERT INTO test_select VALUES(10, 'venu')");
  myquery(rc);

  /* now insert the second row, and roll back the transaction */
  rc= mysql_query(mysql, "INSERT INTO test_select VALUES(20, 'mysql')");
  myquery(rc);

  rc= mysql_commit(mysql);
  myquery(rc);

  strmov(query, "SELECT * FROM test_select WHERE id= ? "
                "AND CONVERT(name USING utf8) =?");
  stmt= mysql_simple_prepare(mysql, query);
  check_stmt(stmt);

  verify_param_count(stmt, 2);

  /* Always bzero all members of bind parameter */
  bzero((char*) my_bind, sizeof(my_bind));

  /* string data */
  nData= 10;
  strmov(szData, (char *)"venu");
  my_bind[1].buffer_type= MYSQL_TYPE_STRING;
  my_bind[1].buffer= (void *)szData;
  my_bind[1].buffer_length= 4;
  my_bind[1].length= &length[1];
  length[1]= 4;

  my_bind[0].buffer= (void *)&nData;
  my_bind[0].buffer_type= MYSQL_TYPE_LONG;

  rc= mysql_stmt_bind_param(stmt, my_bind);
  check_execute(stmt, rc);

  rc= mysql_stmt_execute(stmt);
  check_execute(stmt, rc);

  rc= my_process_stmt_result(stmt);
  DIE_UNLESS(rc == 1);

  mysql_stmt_close(stmt);
}


/*
  Test for BUG#3420 ("select id1, value1 from t where id= ? or value= ?"
  returns all rows in the table)
*/

static void test_ps_conj_select()
{
  MYSQL_STMT *stmt;
  int        rc;
  MYSQL_BIND my_bind[2];
  int32      int_data;
  char       str_data[32];
  unsigned long str_length;
  char query[MAX_TEST_QUERY_LENGTH];
  myheader("test_ps_conj_select");

  rc= mysql_query(mysql, "drop table if exists t1");
  myquery(rc);

  rc= mysql_query(mysql, "create table t1 (id1 int(11) NOT NULL default '0', "
                         "value2 varchar(100), value1 varchar(100))");
  myquery(rc);

  rc= mysql_query(mysql, "insert into t1 values (1, 'hh', 'hh'), "
                          "(2, 'hh', 'hh'), (1, 'ii', 'ii'), (2, 'ii', 'ii')");
  myquery(rc);

  strmov(query, "select id1, value1 from t1 where id1= ? or "
                "CONVERT(value1 USING utf8)= ?");
  stmt= mysql_simple_prepare(mysql, query);
  check_stmt(stmt);

  verify_param_count(stmt, 2);

  /* Always bzero all members of bind parameter */
  bzero((char*) my_bind, sizeof(my_bind));

  my_bind[0].buffer_type= MYSQL_TYPE_LONG;
  my_bind[0].buffer= (void *)&int_data;

  my_bind[1].buffer_type= MYSQL_TYPE_VAR_STRING;
  my_bind[1].buffer= (void *)str_data;
  my_bind[1].buffer_length= array_elements(str_data);
  my_bind[1].length= &str_length;

  rc= mysql_stmt_bind_param(stmt, my_bind);
  check_execute(stmt, rc);

  int_data= 1;
  strmov(str_data, "hh");
  str_length= strlen(str_data);

  rc= mysql_stmt_execute(stmt);
  check_execute(stmt, rc);

  rc= my_process_stmt_result(stmt);
  DIE_UNLESS(rc == 3);

  mysql_stmt_close(stmt);
}


/* reads Qcache_hits from server and returns its value */
static uint query_cache_hits(MYSQL *conn)
{
  MYSQL_RES *res;
  MYSQL_ROW row;
  int rc;
  uint result;

  rc= mysql_query(conn, "show status like 'qcache_hits'");
  myquery(rc);
  res= mysql_use_result(conn);
  DIE_UNLESS(res);

  row= mysql_fetch_row(res);
  DIE_UNLESS(row);

  result= atoi(row[1]);
  mysql_free_result(res);
  return result;
}


/*
  utility for the next test; expects 3 rows in the result from a SELECT,
  compares each row/field with an expected value.
 */
#define test_ps_query_cache_result(i1,s1,l1,i2,s2,l2,i3,s3,l3)    \
  r_metadata= mysql_stmt_result_metadata(stmt);                   \
  DIE_UNLESS(r_metadata != NULL);                                 \
  rc= mysql_stmt_fetch(stmt);                                     \
  check_execute(stmt, rc);                                        \
  if (!opt_silent)                                                \
    fprintf(stdout, "\n row 1: %d, %s(%lu)", r_int_data,          \
            r_str_data, r_str_length);                            \
  DIE_UNLESS((r_int_data == i1) && (r_str_length == l1) &&        \
             (strcmp(r_str_data, s1) == 0));                      \
  rc= mysql_stmt_fetch(stmt);                                     \
  check_execute(stmt, rc);                                        \
  if (!opt_silent)                                                \
    fprintf(stdout, "\n row 2: %d, %s(%lu)", r_int_data,          \
            r_str_data, r_str_length);                            \
  DIE_UNLESS((r_int_data == i2) && (r_str_length == l2) &&        \
             (strcmp(r_str_data, s2) == 0));                      \
  rc= mysql_stmt_fetch(stmt);                                     \
  check_execute(stmt, rc);                                        \
  if (!opt_silent)                                                \
    fprintf(stdout, "\n row 3: %d, %s(%lu)", r_int_data,          \
            r_str_data, r_str_length);                            \
  DIE_UNLESS((r_int_data == i3) && (r_str_length == l3) &&        \
             (strcmp(r_str_data, s3) == 0));                      \
  rc= mysql_stmt_fetch(stmt);                                     \
  DIE_UNLESS(rc == MYSQL_NO_DATA);                                \
  mysql_free_result(r_metadata);


/*
  Test that prepared statements make use of the query cache just as normal
  statements (BUG#735).
*/
static void test_ps_query_cache()
{
  MYSQL      *lmysql;
  MYSQL_STMT *stmt;
  int        rc;
  MYSQL_BIND p_bind[2],r_bind[2]; /* p: param bind; r: result bind */
  int32      p_int_data, r_int_data;
  char       p_str_data[32], r_str_data[32];
  unsigned long p_str_length, r_str_length;
  MYSQL_RES  *r_metadata;
  char       query[MAX_TEST_QUERY_LENGTH];
  uint       hits1, hits2;
  enum enum_test_ps_query_cache
  {
    /*
      We iterate the same prepare/executes block, but have iterations where
      we vary the query cache conditions.
    */
    /* the query cache is enabled for the duration of prep&execs: */
    TEST_QCACHE_ON= 0,
    /*
      same but using a new connection (to see if qcache serves results from
      the previous connection as it should):
    */
    TEST_QCACHE_ON_WITH_OTHER_CONN,
    /*
      First border case: disables the query cache before prepare and
      re-enables it before execution (to test if we have no bug then):
    */
    TEST_QCACHE_OFF_ON,
    /*
      Second border case: enables the query cache before prepare and
      disables it before execution:
    */
    TEST_QCACHE_ON_OFF
  };
  enum enum_test_ps_query_cache iteration;
  LINT_INIT(lmysql);

  myheader("test_ps_query_cache");

  /* prepare the table */

  rc= mysql_query(mysql, "drop table if exists t1");
  myquery(rc);

  rc= mysql_query(mysql, "create table t1 (id1 int(11) NOT NULL default '0', "
                         "value2 varchar(100), value1 varchar(100))");
  myquery(rc);

  rc= mysql_query(mysql, "insert into t1 values (1, 'hh', 'hh'), "
                          "(2, 'hh', 'hh'), (1, 'ii', 'ii'), (2, 'ii', 'ii')");
  myquery(rc);

  for (iteration= TEST_QCACHE_ON; iteration <= TEST_QCACHE_ON_OFF; iteration++)
  {

    switch (iteration)
    {
    case TEST_QCACHE_ON:
    case TEST_QCACHE_ON_OFF:
      rc= mysql_query(mysql, "set global query_cache_size=1000000");
      myquery(rc);
      break;
    case TEST_QCACHE_OFF_ON:
      rc= mysql_query(mysql, "set global query_cache_size=0");
      myquery(rc);
      break;
    case TEST_QCACHE_ON_WITH_OTHER_CONN:
      if (!opt_silent)
        fprintf(stdout, "\n Establishing a test connection ...");
      if (!(lmysql= mysql_init(NULL)))
      {
        myerror("mysql_init() failed");
        exit(1);
      }
      if (!(mysql_real_connect(lmysql, opt_host, opt_user,
                               opt_password, current_db, opt_port,
                               opt_unix_socket, 0)))
      {
        myerror("connection failed");
        mysql_close(lmysql);
        exit(1);
      }
      if (!opt_silent)
        fprintf(stdout, "OK");
      mysql= lmysql;
    }

    strmov(query, "select id1, value1 from t1 where id1= ? or "
           "CONVERT(value1 USING utf8)= ?");
    stmt= mysql_simple_prepare(mysql, query);
    check_stmt(stmt);

    verify_param_count(stmt, 2);

    switch(iteration)
    {
    case TEST_QCACHE_OFF_ON:
      rc= mysql_query(mysql, "set global query_cache_size=1000000");
      myquery(rc);
      break;
    case TEST_QCACHE_ON_OFF:
      rc= mysql_query(mysql, "set global query_cache_size=0");
      myquery(rc);
    default:
      break;
    }

    bzero((char*) p_bind, sizeof(p_bind));
    p_bind[0].buffer_type= MYSQL_TYPE_LONG;
    p_bind[0].buffer= (void *)&p_int_data;
    p_bind[1].buffer_type= MYSQL_TYPE_VAR_STRING;
    p_bind[1].buffer= (void *)p_str_data;
    p_bind[1].buffer_length= array_elements(p_str_data);
    p_bind[1].length= &p_str_length;

    rc= mysql_stmt_bind_param(stmt, p_bind);
    check_execute(stmt, rc);

    p_int_data= 1;
    strmov(p_str_data, "hh");
    p_str_length= strlen(p_str_data);

    bzero((char*) r_bind, sizeof(r_bind));
    r_bind[0].buffer_type= MYSQL_TYPE_LONG;
    r_bind[0].buffer= (void *)&r_int_data;
    r_bind[1].buffer_type= MYSQL_TYPE_VAR_STRING;
    r_bind[1].buffer= (void *)r_str_data;
    r_bind[1].buffer_length= array_elements(r_str_data);
    r_bind[1].length= &r_str_length;

    rc= mysql_stmt_bind_result(stmt, r_bind);
    check_execute(stmt, rc);

    rc= mysql_stmt_execute(stmt);
    check_execute(stmt, rc);

    test_ps_query_cache_result(1, "hh", 2, 2, "hh", 2, 1, "ii", 2);

    /* now retry with the same parameter values and see qcache hits */
    hits1= query_cache_hits(mysql);
    rc= mysql_stmt_execute(stmt);
    check_execute(stmt, rc);
    test_ps_query_cache_result(1, "hh", 2, 2, "hh", 2, 1, "ii", 2);
    hits2= query_cache_hits(mysql);
    switch(iteration) {
    case TEST_QCACHE_ON_WITH_OTHER_CONN:
    case TEST_QCACHE_ON:                 /* should have hit */
      DIE_UNLESS(hits2-hits1 == 1);
      break;
    case TEST_QCACHE_OFF_ON:
    case TEST_QCACHE_ON_OFF:             /* should not have hit */
      DIE_UNLESS(hits2-hits1 == 0);
      break;
    }

    /* now modify parameter values and see qcache hits */
    strmov(p_str_data, "ii");
    p_str_length= strlen(p_str_data);
    rc= mysql_stmt_execute(stmt);
    check_execute(stmt, rc);
    test_ps_query_cache_result(1, "hh", 2, 1, "ii", 2, 2, "ii", 2);
    hits1= query_cache_hits(mysql);

    switch(iteration) {
    case TEST_QCACHE_ON:
    case TEST_QCACHE_OFF_ON:
    case TEST_QCACHE_ON_OFF:             /* should not have hit */
      DIE_UNLESS(hits2-hits1 == 0);
      break;
    case TEST_QCACHE_ON_WITH_OTHER_CONN: /* should have hit */
      DIE_UNLESS(hits1-hits2 == 1);
      break;
    }

    rc= mysql_stmt_execute(stmt);
    check_execute(stmt, rc);

    test_ps_query_cache_result(1, "hh", 2, 1, "ii", 2, 2, "ii", 2);
    hits2= query_cache_hits(mysql);

    mysql_stmt_close(stmt);

    switch(iteration) {
    case TEST_QCACHE_ON:                 /* should have hit */
      DIE_UNLESS(hits2-hits1 == 1);
      break;
    case TEST_QCACHE_OFF_ON:
    case TEST_QCACHE_ON_OFF:             /* should not have hit */
      DIE_UNLESS(hits2-hits1 == 0);
      break;
    case TEST_QCACHE_ON_WITH_OTHER_CONN: /* should have hit */
      DIE_UNLESS(hits2-hits1 == 1);
      break;
    }

  } /* for(iteration=...) */

  rc= mysql_query(mysql, "set global query_cache_size=0");
  myquery(rc);

}


/* Test BUG#1115 (incorrect string parameter value allocation) */

static void test_bug1115()
{
  MYSQL_STMT *stmt;
  int rc;
  MYSQL_BIND my_bind[1];
  ulong length[1];
  char szData[11];
  char query[MAX_TEST_QUERY_LENGTH];

  myheader("test_bug1115");

  rc= mysql_query(mysql, "DROP TABLE IF EXISTS test_select");
  myquery(rc);

  rc= mysql_query(mysql, "CREATE TABLE test_select(\
session_id  char(9) NOT NULL, \
    a       int(8) unsigned NOT NULL, \
    b        int(5) NOT NULL, \
    c      int(5) NOT NULL, \
    d  datetime NOT NULL)");
  myquery(rc);
  rc= mysql_query(mysql, "INSERT INTO test_select VALUES "
                         "(\"abc\", 1, 2, 3, 2003-08-30), "
                         "(\"abd\", 1, 2, 3, 2003-08-30), "
                         "(\"abf\", 1, 2, 3, 2003-08-30), "
                         "(\"abg\", 1, 2, 3, 2003-08-30), "
                         "(\"abh\", 1, 2, 3, 2003-08-30), "
                         "(\"abj\", 1, 2, 3, 2003-08-30), "
                         "(\"abk\", 1, 2, 3, 2003-08-30), "
                         "(\"abl\", 1, 2, 3, 2003-08-30), "
                         "(\"abq\", 1, 2, 3, 2003-08-30) ");
  myquery(rc);
  rc= mysql_query(mysql, "INSERT INTO test_select VALUES "
                         "(\"abw\", 1, 2, 3, 2003-08-30), "
                         "(\"abe\", 1, 2, 3, 2003-08-30), "
                         "(\"abr\", 1, 2, 3, 2003-08-30), "
                         "(\"abt\", 1, 2, 3, 2003-08-30), "
                         "(\"aby\", 1, 2, 3, 2003-08-30), "
                         "(\"abu\", 1, 2, 3, 2003-08-30), "
                         "(\"abi\", 1, 2, 3, 2003-08-30), "
                         "(\"abo\", 1, 2, 3, 2003-08-30), "
                         "(\"abp\", 1, 2, 3, 2003-08-30), "
                         "(\"abz\", 1, 2, 3, 2003-08-30), "
                         "(\"abx\", 1, 2, 3, 2003-08-30)");
  myquery(rc);

  strmov(query, "SELECT * FROM test_select WHERE "
                "CONVERT(session_id USING utf8)= ?");
  stmt= mysql_simple_prepare(mysql, query);
  check_stmt(stmt);

  verify_param_count(stmt, 1);

  /* Always bzero all members of bind parameter */
  bzero((char*) my_bind, sizeof(my_bind));

  strmov(szData, (char *)"abc");
  my_bind[0].buffer_type= MYSQL_TYPE_STRING;
  my_bind[0].buffer= (void *)szData;
  my_bind[0].buffer_length= 10;
  my_bind[0].length= &length[0];
  length[0]= 3;

  rc= mysql_stmt_bind_param(stmt, my_bind);
  check_execute(stmt, rc);

  rc= mysql_stmt_execute(stmt);
  check_execute(stmt, rc);

  rc= my_process_stmt_result(stmt);
  DIE_UNLESS(rc == 1);

  strmov(szData, (char *)"venu");
  my_bind[0].buffer_type= MYSQL_TYPE_STRING;
  my_bind[0].buffer= (void *)szData;
  my_bind[0].buffer_length= 10;
  my_bind[0].length= &length[0];
  length[0]= 4;
  my_bind[0].is_null= 0;

  rc= mysql_stmt_bind_param(stmt, my_bind);
  check_execute(stmt, rc);

  rc= mysql_stmt_execute(stmt);
  check_execute(stmt, rc);

  rc= my_process_stmt_result(stmt);
  DIE_UNLESS(rc == 0);

  strmov(szData, (char *)"abc");
  my_bind[0].buffer_type= MYSQL_TYPE_STRING;
  my_bind[0].buffer= (void *)szData;
  my_bind[0].buffer_length= 10;
  my_bind[0].length= &length[0];
  length[0]= 3;
  my_bind[0].is_null= 0;

  rc= mysql_stmt_bind_param(stmt, my_bind);
  check_execute(stmt, rc);

  rc= mysql_stmt_execute(stmt);
  check_execute(stmt, rc);

  rc= my_process_stmt_result(stmt);
  DIE_UNLESS(rc == 1);

  mysql_stmt_close(stmt);
}


/* Test BUG#1180 (optimized away part of WHERE clause) */

static void test_bug1180()
{
  MYSQL_STMT *stmt;
  int rc;
  MYSQL_BIND my_bind[1];
  ulong length[1];
  char szData[11];
  char query[MAX_TEST_QUERY_LENGTH];

  myheader("test_select_bug");

  rc= mysql_query(mysql, "DROP TABLE IF EXISTS test_select");
  myquery(rc);

  rc= mysql_query(mysql, "CREATE TABLE test_select(session_id  char(9) NOT NULL)");
  myquery(rc);
  rc= mysql_query(mysql, "INSERT INTO test_select VALUES (\"abc\")");
  myquery(rc);

  strmov(query, "SELECT * FROM test_select WHERE ?= \"1111\" and "
                "session_id= \"abc\"");
  stmt= mysql_simple_prepare(mysql, query);
  check_stmt(stmt);

  verify_param_count(stmt, 1);

  /* Always bzero all members of bind parameter */
  bzero((char*) my_bind, sizeof(my_bind));

  strmov(szData, (char *)"abc");
  my_bind[0].buffer_type= MYSQL_TYPE_STRING;
  my_bind[0].buffer= (void *)szData;
  my_bind[0].buffer_length= 10;
  my_bind[0].length= &length[0];
  length[0]= 3;
  my_bind[0].is_null= 0;

  rc= mysql_stmt_bind_param(stmt, my_bind);
  check_execute(stmt, rc);

  rc= mysql_stmt_execute(stmt);
  check_execute(stmt, rc);

  rc= my_process_stmt_result(stmt);
  DIE_UNLESS(rc == 0);

  strmov(szData, (char *)"1111");
  my_bind[0].buffer_type= MYSQL_TYPE_STRING;
  my_bind[0].buffer= (void *)szData;
  my_bind[0].buffer_length= 10;
  my_bind[0].length= &length[0];
  length[0]= 4;
  my_bind[0].is_null= 0;

  rc= mysql_stmt_bind_param(stmt, my_bind);
  check_execute(stmt, rc);

  rc= mysql_stmt_execute(stmt);
  check_execute(stmt, rc);

  rc= my_process_stmt_result(stmt);
  DIE_UNLESS(rc == 1);

  strmov(szData, (char *)"abc");
  my_bind[0].buffer_type= MYSQL_TYPE_STRING;
  my_bind[0].buffer= (void *)szData;
  my_bind[0].buffer_length= 10;
  my_bind[0].length= &length[0];
  length[0]= 3;
  my_bind[0].is_null= 0;

  rc= mysql_stmt_bind_param(stmt, my_bind);
  check_execute(stmt, rc);

  rc= mysql_stmt_execute(stmt);
  check_execute(stmt, rc);

  rc= my_process_stmt_result(stmt);
  DIE_UNLESS(rc == 0);

  mysql_stmt_close(stmt);
}


/*
  Test BUG#1644 (Insertion of more than 3 NULL columns with parameter
  binding fails)
*/

static void test_bug1644()
{
  MYSQL_STMT *stmt;
  MYSQL_RES *result;
  MYSQL_ROW row;
  MYSQL_BIND my_bind[4];
  int num;
  my_bool isnull;
  int rc, i;
  char query[MAX_TEST_QUERY_LENGTH];

  myheader("test_bug1644");

  rc= mysql_query(mysql, "DROP TABLE IF EXISTS foo_dfr");
  myquery(rc);

  rc= mysql_query(mysql,
           "CREATE TABLE foo_dfr(col1 int, col2 int, col3 int, col4 int);");
  myquery(rc);

  strmov(query, "INSERT INTO foo_dfr VALUES (?, ?, ?, ? )");
  stmt= mysql_simple_prepare(mysql, query);
  check_stmt(stmt);

  verify_param_count(stmt, 4);

  /* Always bzero all members of bind parameter */
  bzero((char*) my_bind, sizeof(my_bind));

  num= 22;
  isnull= 0;
  for (i= 0 ; i < 4 ; i++)
  {
    my_bind[i].buffer_type= MYSQL_TYPE_LONG;
    my_bind[i].buffer= (void *)&num;
    my_bind[i].is_null= &isnull;
  }

  rc= mysql_stmt_bind_param(stmt, my_bind);
  check_execute(stmt, rc);

  rc= mysql_stmt_execute(stmt);
  check_execute(stmt, rc);

  isnull= 1;
  for (i= 0 ; i < 4 ; i++)
    my_bind[i].is_null= &isnull;

  rc= mysql_stmt_bind_param(stmt, my_bind);
  check_execute(stmt, rc);

  rc= mysql_stmt_execute(stmt);
  check_execute(stmt, rc);

  isnull= 0;
  num= 88;
  for (i= 0 ; i < 4 ; i++)
    my_bind[i].is_null= &isnull;

  rc= mysql_stmt_bind_param(stmt, my_bind);
  check_execute(stmt, rc);

  rc= mysql_stmt_execute(stmt);
  check_execute(stmt, rc);

  mysql_stmt_close(stmt);

  rc= mysql_query(mysql, "SELECT * FROM foo_dfr");
  myquery(rc);

  result= mysql_store_result(mysql);
  mytest(result);

  rc= my_process_result_set(result);
  DIE_UNLESS(rc == 3);

  mysql_data_seek(result, 0);

  row= mysql_fetch_row(result);
  mytest(row);
  for (i= 0 ; i < 4 ; i++)
  {
    DIE_UNLESS(strcmp(row[i], "22") == 0);
  }
  row= mysql_fetch_row(result);
  mytest(row);
  for (i= 0 ; i < 4 ; i++)
  {
    DIE_UNLESS(row[i] == 0);
  }
  row= mysql_fetch_row(result);
  mytest(row);
  for (i= 0 ; i < 4 ; i++)
  {
    DIE_UNLESS(strcmp(row[i], "88") == 0);
  }
  row= mysql_fetch_row(result);
  mytest_r(row);

  mysql_free_result(result);
}


/* Test simple select show */

static void test_select_show()
{
  MYSQL_STMT *stmt;
  int        rc;
  char query[MAX_TEST_QUERY_LENGTH];

  myheader("test_select_show");

  mysql_autocommit(mysql, TRUE);

  rc= mysql_query(mysql, "DROP TABLE IF EXISTS test_show");
  myquery(rc);

  rc= mysql_query(mysql, "CREATE TABLE test_show(id int(4) NOT NULL primary "
                         " key, name char(2))");
  myquery(rc);

  stmt= mysql_simple_prepare(mysql, "show columns from test_show");
  check_stmt(stmt);

  verify_param_count(stmt, 0);

  rc= mysql_stmt_execute(stmt);
  check_execute(stmt, rc);

  my_process_stmt_result(stmt);
  mysql_stmt_close(stmt);

  stmt= mysql_simple_prepare(mysql, "show tables from mysql like ?");
  check_stmt_r(stmt);

  strxmov(query, "show tables from ", current_db, " like \'test_show\'", NullS);
  stmt= mysql_simple_prepare(mysql, query);
  check_stmt(stmt);

  rc= mysql_stmt_execute(stmt);
  check_execute(stmt, rc);

  my_process_stmt_result(stmt);
  mysql_stmt_close(stmt);

  stmt= mysql_simple_prepare(mysql, "describe test_show");
  check_stmt(stmt);

  rc= mysql_stmt_execute(stmt);
  check_execute(stmt, rc);

  my_process_stmt_result(stmt);
  mysql_stmt_close(stmt);

  stmt= mysql_simple_prepare(mysql, "show keys from test_show");
  check_stmt(stmt);

  rc= mysql_stmt_execute(stmt);
  check_execute(stmt, rc);

  rc= my_process_stmt_result(stmt);
  DIE_UNLESS(rc == 1);
  mysql_stmt_close(stmt);
}


/* Test simple update */

static void test_simple_update()
{
  MYSQL_STMT *stmt;
  int        rc;
  char       szData[25];
  int        nData= 1;
  MYSQL_RES  *result;
  MYSQL_BIND my_bind[2];
  ulong      length[2];
  char query[MAX_TEST_QUERY_LENGTH];

  myheader("test_simple_update");

  rc= mysql_autocommit(mysql, TRUE);
  myquery(rc);

  rc= mysql_query(mysql, "DROP TABLE IF EXISTS test_update");
  myquery(rc);

  rc= mysql_query(mysql, "CREATE TABLE test_update(col1 int, "
                         " col2 varchar(50), col3 int )");
  myquery(rc);

  rc= mysql_query(mysql, "INSERT INTO test_update VALUES(1, 'MySQL', 100)");
  myquery(rc);

  verify_affected_rows(1);

  rc= mysql_commit(mysql);
  myquery(rc);

  /* insert by prepare */
  strmov(query, "UPDATE test_update SET col2= ? WHERE col1= ?");
  stmt= mysql_simple_prepare(mysql, query);
  check_stmt(stmt);

  verify_param_count(stmt, 2);

  /* Always bzero all members of bind parameter */
  bzero((char*) my_bind, sizeof(my_bind));

  nData= 1;
  my_bind[0].buffer_type= MYSQL_TYPE_STRING;
  my_bind[0].buffer= szData;                /* string data */
  my_bind[0].buffer_length= sizeof(szData);
  my_bind[0].length= &length[0];
  length[0]= my_sprintf(szData, (szData, "updated-data"));

  my_bind[1].buffer= (void *) &nData;
  my_bind[1].buffer_type= MYSQL_TYPE_LONG;

  rc= mysql_stmt_bind_param(stmt, my_bind);
  check_execute(stmt, rc);

  rc= mysql_stmt_execute(stmt);
  check_execute(stmt, rc);
  verify_affected_rows(1);

  mysql_stmt_close(stmt);

  /* now fetch the results ..*/
  rc= mysql_commit(mysql);
  myquery(rc);

  /* test the results now, only one row should exist */
  rc= mysql_query(mysql, "SELECT * FROM test_update");
  myquery(rc);

  /* get the result */
  result= mysql_store_result(mysql);
  mytest(result);

  rc= my_process_result_set(result);
  DIE_UNLESS(rc == 1);
  mysql_free_result(result);
}


/* Test simple long data handling */

static void test_long_data()
{
  MYSQL_STMT *stmt;
  int        rc, int_data;
  char       *data= NullS;
  MYSQL_RES  *result;
  MYSQL_BIND my_bind[3];
  char query[MAX_TEST_QUERY_LENGTH];

  myheader("test_long_data");

  rc= mysql_autocommit(mysql, TRUE);
  myquery(rc);

  rc= mysql_query(mysql, "DROP TABLE IF EXISTS test_long_data");
  myquery(rc);

  rc= mysql_query(mysql, "CREATE TABLE test_long_data(col1 int, "
                         "      col2 long varchar, col3 long varbinary)");
  myquery(rc);

  strmov(query, "INSERT INTO test_long_data(col1, col2) VALUES(?)");
  stmt= mysql_simple_prepare(mysql, query);
  check_stmt_r(stmt);

  strmov(query, "INSERT INTO test_long_data(col1, col2, col3) VALUES(?, ?, ?)");
  stmt= mysql_simple_prepare(mysql, query);
  check_stmt(stmt);

  verify_param_count(stmt, 3);

  /* Always bzero all members of bind parameter */
  bzero((char*) my_bind, sizeof(my_bind));

  my_bind[0].buffer= (void *)&int_data;
  my_bind[0].buffer_type= MYSQL_TYPE_LONG;

  my_bind[1].buffer_type= MYSQL_TYPE_STRING;

  my_bind[2]= my_bind[1];
  rc= mysql_stmt_bind_param(stmt, my_bind);
  check_execute(stmt, rc);

  int_data= 999;
  data= (char *)"Michael";

  /* supply data in pieces */
  rc= mysql_stmt_send_long_data(stmt, 1, data, strlen(data));
  data= (char *)" 'Monty' Widenius";
  rc= mysql_stmt_send_long_data(stmt, 1, data, strlen(data));
  check_execute(stmt, rc);
  rc= mysql_stmt_send_long_data(stmt, 2, "Venu (venu@mysql.com)", 4);
  check_execute(stmt, rc);

  /* execute */
  rc= mysql_stmt_execute(stmt);
  if (!opt_silent)
    fprintf(stdout, " mysql_stmt_execute() returned %d\n", rc);
  check_execute(stmt, rc);

  rc= mysql_commit(mysql);
  myquery(rc);

  /* now fetch the results ..*/
  rc= mysql_query(mysql, "SELECT * FROM test_long_data");
  myquery(rc);

  /* get the result */
  result= mysql_store_result(mysql);
  mytest(result);

  rc= my_process_result_set(result);
  DIE_UNLESS(rc == 1);
  mysql_free_result(result);

  verify_col_data("test_long_data", "col1", "999");
  verify_col_data("test_long_data", "col2", "Michael 'Monty' Widenius");
  verify_col_data("test_long_data", "col3", "Venu");
  mysql_stmt_close(stmt);
}


/* Test long data (string) handling */

static void test_long_data_str()
{
  MYSQL_STMT *stmt;
  int        rc, i;
  char       data[255];
  long       length;
  ulong      length1;
  MYSQL_RES  *result;
  MYSQL_BIND my_bind[2];
  my_bool    is_null[2];
  char query[MAX_TEST_QUERY_LENGTH];

  myheader("test_long_data_str");

  rc= mysql_autocommit(mysql, TRUE);
  myquery(rc);

  rc= mysql_query(mysql, "DROP TABLE IF EXISTS test_long_data_str");
  myquery(rc);

  rc= mysql_query(mysql, "CREATE TABLE test_long_data_str(id int, longstr long varchar)");
  myquery(rc);

  strmov(query, "INSERT INTO test_long_data_str VALUES(?, ?)");
  stmt= mysql_simple_prepare(mysql, query);
  check_stmt(stmt);

  verify_param_count(stmt, 2);

  /* Always bzero all members of bind parameter */
  bzero((char*) my_bind, sizeof(my_bind));

  my_bind[0].buffer= (void *)&length;
  my_bind[0].buffer_type= MYSQL_TYPE_LONG;
  my_bind[0].is_null= &is_null[0];
  is_null[0]= 0;
  length= 0;

  my_bind[1].buffer= data;                          /* string data */
  my_bind[1].buffer_type= MYSQL_TYPE_STRING;
  my_bind[1].length= &length1;
  my_bind[1].is_null= &is_null[1];
  is_null[1]= 0;
  rc= mysql_stmt_bind_param(stmt, my_bind);
  check_execute(stmt, rc);

  length= 40;
  strmov(data, "MySQL AB");

  /* supply data in pieces */
  for(i= 0; i < 4; i++)
  {
    rc= mysql_stmt_send_long_data(stmt, 1, (char *)data, 5);
    check_execute(stmt, rc);
  }
  /* execute */
  rc= mysql_stmt_execute(stmt);
  if (!opt_silent)
    fprintf(stdout, " mysql_stmt_execute() returned %d\n", rc);
  check_execute(stmt, rc);

  mysql_stmt_close(stmt);

  rc= mysql_commit(mysql);
  myquery(rc);

  /* now fetch the results ..*/
  rc= mysql_query(mysql, "SELECT LENGTH(longstr), longstr FROM test_long_data_str");
  myquery(rc);

  /* get the result */
  result= mysql_store_result(mysql);
  mytest(result);

  rc= my_process_result_set(result);
  DIE_UNLESS(rc == 1);
  mysql_free_result(result);

  my_sprintf(data, (data, "%d", i*5));
  verify_col_data("test_long_data_str", "LENGTH(longstr)", data);
  data[0]= '\0';
  while (i--)
   strxmov(data, data, "MySQL", NullS);
  verify_col_data("test_long_data_str", "longstr", data);

  rc= mysql_query(mysql, "DROP TABLE test_long_data_str");
  myquery(rc);
}


/* Test long data (string) handling */

static void test_long_data_str1()
{
  MYSQL_STMT *stmt;
  int        rc, i;
  char       data[255];
  long       length;
  ulong      max_blob_length, blob_length, length1;
  my_bool    true_value;
  MYSQL_RES  *result;
  MYSQL_BIND my_bind[2];
  MYSQL_FIELD *field;
  char query[MAX_TEST_QUERY_LENGTH];

  myheader("test_long_data_str1");

  rc= mysql_autocommit(mysql, TRUE);
  myquery(rc);

  rc= mysql_query(mysql, "DROP TABLE IF EXISTS test_long_data_str");
  myquery(rc);

  rc= mysql_query(mysql, "CREATE TABLE test_long_data_str(longstr long varchar, blb long varbinary)");
  myquery(rc);

  strmov(query, "INSERT INTO test_long_data_str VALUES(?, ?)");
  stmt= mysql_simple_prepare(mysql, query);
  check_stmt(stmt);

  verify_param_count(stmt, 2);

  /* Always bzero all members of bind parameter */
  bzero((char*) my_bind, sizeof(my_bind));

  my_bind[0].buffer= data;            /* string data */
  my_bind[0].buffer_length= sizeof(data);
  my_bind[0].length= &length1;
  my_bind[0].buffer_type= MYSQL_TYPE_STRING;
  length1= 0;

  my_bind[1]= my_bind[0];
  my_bind[1].buffer_type= MYSQL_TYPE_BLOB;

  rc= mysql_stmt_bind_param(stmt, my_bind);
  check_execute(stmt, rc);
  length= my_sprintf(data, (data, "MySQL AB"));

  /* supply data in pieces */
  for (i= 0; i < 3; i++)
  {
    rc= mysql_stmt_send_long_data(stmt, 0, data, length);
    check_execute(stmt, rc);

    rc= mysql_stmt_send_long_data(stmt, 1, data, 2);
    check_execute(stmt, rc);
  }

  /* execute */
  rc= mysql_stmt_execute(stmt);
  if (!opt_silent)
    fprintf(stdout, " mysql_stmt_execute() returned %d\n", rc);
  check_execute(stmt, rc);

  mysql_stmt_close(stmt);

  rc= mysql_commit(mysql);
  myquery(rc);

  /* now fetch the results ..*/
  rc= mysql_query(mysql, "SELECT LENGTH(longstr), longstr, LENGTH(blb), blb FROM test_long_data_str");
  myquery(rc);

  /* get the result */
  result= mysql_store_result(mysql);

  mysql_field_seek(result, 1);
  field= mysql_fetch_field(result);
  max_blob_length= field->max_length;

  mytest(result);

  rc= my_process_result_set(result);
  DIE_UNLESS(rc == 1);
  mysql_free_result(result);

  my_sprintf(data, (data, "%ld", (long)i*length));
  verify_col_data("test_long_data_str", "length(longstr)", data);

  my_sprintf(data, (data, "%d", i*2));
  verify_col_data("test_long_data_str", "length(blb)", data);

  /* Test length of field->max_length */
  stmt= mysql_simple_prepare(mysql, "SELECT * from test_long_data_str");
  check_stmt(stmt);
  verify_param_count(stmt, 0);

  rc= mysql_stmt_execute(stmt);
  check_execute(stmt, rc);

  rc= mysql_stmt_store_result(stmt);
  check_execute(stmt, rc);

  result= mysql_stmt_result_metadata(stmt);
  field= mysql_fetch_fields(result);

  /* First test what happens if STMT_ATTR_UPDATE_MAX_LENGTH is not used */
  DIE_UNLESS(field->max_length == 0);
  mysql_free_result(result);

  /* Enable updating of field->max_length */
  true_value= 1;
  mysql_stmt_attr_set(stmt, STMT_ATTR_UPDATE_MAX_LENGTH, (void*) &true_value);
  rc= mysql_stmt_execute(stmt);
  check_execute(stmt, rc);

  rc= mysql_stmt_store_result(stmt);
  check_execute(stmt, rc);

  result= mysql_stmt_result_metadata(stmt);
  field= mysql_fetch_fields(result);

  DIE_UNLESS(field->max_length == max_blob_length);

  /* Fetch results into a data buffer that is smaller than data */
  bzero((char*) my_bind, sizeof(*my_bind));
  my_bind[0].buffer_type= MYSQL_TYPE_BLOB;
  my_bind[0].buffer= (void *) &data; /* this buffer won't be altered */
  my_bind[0].buffer_length= 16;
  my_bind[0].length= &blob_length;
  my_bind[0].error= &my_bind[0].error_value;
  rc= mysql_stmt_bind_result(stmt, my_bind);
  data[16]= 0;

  rc= mysql_stmt_fetch(stmt);
  DIE_UNLESS(rc == MYSQL_DATA_TRUNCATED);
  DIE_UNLESS(my_bind[0].error_value);
  DIE_UNLESS(strlen(data) == 16);
  DIE_UNLESS(blob_length == max_blob_length);

  /* Fetch all data */
  bzero((char*) (my_bind+1), sizeof(*my_bind));
  my_bind[1].buffer_type= MYSQL_TYPE_BLOB;
  my_bind[1].buffer= (void *) &data; /* this buffer won't be altered */
  my_bind[1].buffer_length= sizeof(data);
  my_bind[1].length= &blob_length;
  bzero(data, sizeof(data));
  mysql_stmt_fetch_column(stmt, my_bind+1, 0, 0);
  DIE_UNLESS(strlen(data) == max_blob_length);

  mysql_free_result(result);
  mysql_stmt_close(stmt);

  /* Drop created table */
  rc= mysql_query(mysql, "DROP TABLE test_long_data_str");
  myquery(rc);
}


/* Test long data (binary) handling */

static void test_long_data_bin()
{
  MYSQL_STMT *stmt;
  int        rc;
  char       data[255];
  long       length;
  MYSQL_RES  *result;
  MYSQL_BIND my_bind[2];
  char query[MAX_TEST_QUERY_LENGTH];


  myheader("test_long_data_bin");

  rc= mysql_autocommit(mysql, TRUE);
  myquery(rc);

  rc= mysql_query(mysql, "DROP TABLE IF EXISTS test_long_data_bin");
  myquery(rc);

  rc= mysql_query(mysql, "CREATE TABLE test_long_data_bin(id int, longbin long varbinary)");
  myquery(rc);

  strmov(query, "INSERT INTO test_long_data_bin VALUES(?, ?)");
  stmt= mysql_simple_prepare(mysql, query);
  check_stmt(stmt);

  verify_param_count(stmt, 2);

  /* Always bzero all members of bind parameter */
  bzero((char*) my_bind, sizeof(my_bind));

  my_bind[0].buffer= (void *)&length;
  my_bind[0].buffer_type= MYSQL_TYPE_LONG;
  length= 0;

  my_bind[1].buffer= data;           /* string data */
  my_bind[1].buffer_type= MYSQL_TYPE_LONG_BLOB;
  rc= mysql_stmt_bind_param(stmt, my_bind);
  check_execute(stmt, rc);

  length= 10;
  strmov(data, "MySQL AB");

  /* supply data in pieces */
  {
    int i;
    for (i= 0; i < 100; i++)
    {
      rc= mysql_stmt_send_long_data(stmt, 1, (char *)data, 4);
      check_execute(stmt, rc);
    }
  }
  /* execute */
  rc= mysql_stmt_execute(stmt);
  if (!opt_silent)
    fprintf(stdout, " mysql_stmt_execute() returned %d\n", rc);
  check_execute(stmt, rc);

  mysql_stmt_close(stmt);

  rc= mysql_commit(mysql);
  myquery(rc);

  /* now fetch the results ..*/
  rc= mysql_query(mysql, "SELECT LENGTH(longbin), longbin FROM test_long_data_bin");
  myquery(rc);

  /* get the result */
  result= mysql_store_result(mysql);
  mytest(result);

  rc= my_process_result_set(result);
  DIE_UNLESS(rc == 1);
  mysql_free_result(result);
}


/* Test simple delete */

static void test_simple_delete()
{
  MYSQL_STMT *stmt;
  int        rc;
  char       szData[30]= {0};
  int        nData= 1;
  MYSQL_RES  *result;
  MYSQL_BIND my_bind[2];
  ulong length[2];
  char query[MAX_TEST_QUERY_LENGTH];

  myheader("test_simple_delete");

  rc= mysql_autocommit(mysql, TRUE);
  myquery(rc);

  rc= mysql_query(mysql, "DROP TABLE IF EXISTS test_simple_delete");
  myquery(rc);

  rc= mysql_query(mysql, "CREATE TABLE test_simple_delete(col1 int, \
                                col2 varchar(50), col3 int )");
  myquery(rc);

  rc= mysql_query(mysql, "INSERT INTO test_simple_delete VALUES(1, 'MySQL', 100)");
  myquery(rc);

  verify_affected_rows(1);

  rc= mysql_commit(mysql);
  myquery(rc);

  /* insert by prepare */
  strmov(query, "DELETE FROM test_simple_delete WHERE col1= ? AND "
                "CONVERT(col2 USING utf8)= ? AND col3= 100");
  stmt= mysql_simple_prepare(mysql, query);
  check_stmt(stmt);

  verify_param_count(stmt, 2);

  /* Always bzero all members of bind parameter */
  bzero((char*) my_bind, sizeof(my_bind));

  nData= 1;
  strmov(szData, "MySQL");
  my_bind[1].buffer_type= MYSQL_TYPE_STRING;
  my_bind[1].buffer= szData;               /* string data */
  my_bind[1].buffer_length= sizeof(szData);
  my_bind[1].length= &length[1];
  length[1]= 5;

  my_bind[0].buffer= (void *)&nData;
  my_bind[0].buffer_type= MYSQL_TYPE_LONG;

  rc= mysql_stmt_bind_param(stmt, my_bind);
  check_execute(stmt, rc);

  rc= mysql_stmt_execute(stmt);
  check_execute(stmt, rc);

  verify_affected_rows(1);

  mysql_stmt_close(stmt);

  /* now fetch the results ..*/
  rc= mysql_commit(mysql);
  myquery(rc);

  /* test the results now, only one row should exist */
  rc= mysql_query(mysql, "SELECT * FROM test_simple_delete");
  myquery(rc);

  /* get the result */
  result= mysql_store_result(mysql);
  mytest(result);

  rc= my_process_result_set(result);
  DIE_UNLESS(rc == 0);
  mysql_free_result(result);
}


/* Test simple update */

static void test_update()
{
  MYSQL_STMT *stmt;
  int        rc;
  char       szData[25];
  int        nData= 1;
  MYSQL_RES  *result;
  MYSQL_BIND my_bind[2];
  ulong length[2];
  char query[MAX_TEST_QUERY_LENGTH];

  myheader("test_update");

  rc= mysql_autocommit(mysql, TRUE);
  myquery(rc);

  rc= mysql_query(mysql, "DROP TABLE IF EXISTS test_update");
  myquery(rc);

  rc= mysql_query(mysql, "CREATE TABLE test_update("
                               "col1 int primary key auto_increment, "
                               "col2 varchar(50), col3 int )");
  myquery(rc);

  strmov(query, "INSERT INTO test_update(col2, col3) VALUES(?, ?)");
  stmt= mysql_simple_prepare(mysql, query);
  check_stmt(stmt);

  verify_param_count(stmt, 2);

  /* Always bzero all members of bind parameter */
  bzero((char*) my_bind, sizeof(my_bind));

  /* string data */
  my_bind[0].buffer_type= MYSQL_TYPE_STRING;
  my_bind[0].buffer= szData;
  my_bind[0].buffer_length= sizeof(szData);
  my_bind[0].length= &length[0];
  length[0]= my_sprintf(szData, (szData, "inserted-data"));

  my_bind[1].buffer= (void *)&nData;
  my_bind[1].buffer_type= MYSQL_TYPE_LONG;

  rc= mysql_stmt_bind_param(stmt, my_bind);
  check_execute(stmt, rc);

  nData= 100;
  rc= mysql_stmt_execute(stmt);
  check_execute(stmt, rc);

  verify_affected_rows(1);
  mysql_stmt_close(stmt);

  strmov(query, "UPDATE test_update SET col2= ? WHERE col3= ?");
  stmt= mysql_simple_prepare(mysql, query);
  check_stmt(stmt);

  verify_param_count(stmt, 2);
  nData= 100;

  /* Always bzero all members of bind parameter */
  bzero((char*) my_bind, sizeof(my_bind));

  my_bind[0].buffer_type= MYSQL_TYPE_STRING;
  my_bind[0].buffer= szData;
  my_bind[0].buffer_length= sizeof(szData);
  my_bind[0].length= &length[0];
  length[0]= my_sprintf(szData, (szData, "updated-data"));

  my_bind[1].buffer= (void *)&nData;
  my_bind[1].buffer_type= MYSQL_TYPE_LONG;

  rc= mysql_stmt_bind_param(stmt, my_bind);
  check_execute(stmt, rc);

  rc= mysql_stmt_execute(stmt);
  check_execute(stmt, rc);
  verify_affected_rows(1);

  mysql_stmt_close(stmt);

  /* now fetch the results ..*/
  rc= mysql_commit(mysql);
  myquery(rc);

  /* test the results now, only one row should exist */
  rc= mysql_query(mysql, "SELECT * FROM test_update");
  myquery(rc);

  /* get the result */
  result= mysql_store_result(mysql);
  mytest(result);

  rc= my_process_result_set(result);
  DIE_UNLESS(rc == 1);
  mysql_free_result(result);
}


/* Test prepare without parameters */

static void test_prepare_noparam()
{
  MYSQL_STMT *stmt;
  int        rc;
  MYSQL_RES  *result;
  char query[MAX_TEST_QUERY_LENGTH];

  myheader("test_prepare_noparam");

  rc= mysql_query(mysql, "DROP TABLE IF EXISTS my_prepare");
  myquery(rc);


  rc= mysql_query(mysql, "CREATE TABLE my_prepare(col1 int, col2 varchar(50))");
  myquery(rc);

  /* insert by prepare */
  strmov(query, "INSERT INTO my_prepare VALUES(10, 'venu')");
  stmt= mysql_simple_prepare(mysql, query);
  check_stmt(stmt);

  verify_param_count(stmt, 0);

  rc= mysql_stmt_execute(stmt);
  check_execute(stmt, rc);

  mysql_stmt_close(stmt);

  /* now fetch the results ..*/
  rc= mysql_commit(mysql);
  myquery(rc);

  /* test the results now, only one row should exist */
  rc= mysql_query(mysql, "SELECT * FROM my_prepare");
  myquery(rc);

  /* get the result */
  result= mysql_store_result(mysql);
  mytest(result);

  rc= my_process_result_set(result);
  DIE_UNLESS(rc == 1);
  mysql_free_result(result);
}


/* Test simple bind result */

static void test_bind_result()
{
  MYSQL_STMT *stmt;
  int        rc;
  int        nData;
  ulong      length1;
  char       szData[100];
  MYSQL_BIND my_bind[2];
  my_bool    is_null[2];

  myheader("test_bind_result");

  rc= mysql_query(mysql, "DROP TABLE IF EXISTS test_bind_result");
  myquery(rc);

  rc= mysql_query(mysql, "CREATE TABLE test_bind_result(col1 int , col2 varchar(50))");
  myquery(rc);

  rc= mysql_query(mysql, "INSERT INTO test_bind_result VALUES(10, 'venu')");
  myquery(rc);

  rc= mysql_query(mysql, "INSERT INTO test_bind_result VALUES(20, 'MySQL')");
  myquery(rc);

  rc= mysql_query(mysql, "INSERT INTO test_bind_result(col2) VALUES('monty')");
  myquery(rc);

  rc= mysql_commit(mysql);
  myquery(rc);

  /* fetch */

  bzero((char*) my_bind, sizeof(my_bind));
  my_bind[0].buffer_type= MYSQL_TYPE_LONG;
  my_bind[0].buffer= (void *) &nData;      /* integer data */
  my_bind[0].is_null= &is_null[0];

  my_bind[1].buffer_type= MYSQL_TYPE_STRING;
  my_bind[1].buffer= szData;                /* string data */
  my_bind[1].buffer_length= sizeof(szData);
  my_bind[1].length= &length1;
  my_bind[1].is_null= &is_null[1];

  stmt= mysql_simple_prepare(mysql, "SELECT * FROM test_bind_result");
  check_stmt(stmt);

  rc= mysql_stmt_bind_result(stmt, my_bind);
  check_execute(stmt, rc);

  rc= mysql_stmt_execute(stmt);
  check_execute(stmt, rc);

  rc= mysql_stmt_fetch(stmt);
  check_execute(stmt, rc);

  if (!opt_silent)
    fprintf(stdout, "\n row 1: %d, %s(%lu)", nData, szData, length1);
  DIE_UNLESS(nData == 10);
  DIE_UNLESS(strcmp(szData, "venu") == 0);
  DIE_UNLESS(length1 == 4);

  rc= mysql_stmt_fetch(stmt);
  check_execute(stmt, rc);

  if (!opt_silent)
    fprintf(stdout, "\n row 2: %d, %s(%lu)", nData, szData, length1);
  DIE_UNLESS(nData == 20);
  DIE_UNLESS(strcmp(szData, "MySQL") == 0);
  DIE_UNLESS(length1 == 5);

  rc= mysql_stmt_fetch(stmt);
  check_execute(stmt, rc);

  if (!opt_silent && is_null[0])
    fprintf(stdout, "\n row 3: NULL, %s(%lu)", szData, length1);
  DIE_UNLESS(is_null[0]);
  DIE_UNLESS(strcmp(szData, "monty") == 0);
  DIE_UNLESS(length1 == 5);

  rc= mysql_stmt_fetch(stmt);
  DIE_UNLESS(rc == MYSQL_NO_DATA);

  mysql_stmt_close(stmt);
}


/* Test ext bind result */

static void test_bind_result_ext()
{
  MYSQL_STMT *stmt;
  int        rc, i;
  uchar      t_data;
  short      s_data;
  int        i_data;
  longlong   b_data;
  float      f_data;
  double     d_data;
  char       szData[20], bData[20];
  ulong       szLength, bLength;
  MYSQL_BIND my_bind[8];
  ulong      length[8];
  my_bool    is_null[8];
  char	     llbuf[22];
  myheader("test_bind_result_ext");

  rc= mysql_query(mysql, "DROP TABLE IF EXISTS test_bind_result");
  myquery(rc);

  rc= mysql_query(mysql, "CREATE TABLE test_bind_result(c1 tinyint, "
                                                      " c2 smallint, "
                                                      " c3 int, c4 bigint, "
                                                      " c5 float, c6 double, "
                                                      " c7 varbinary(10), "
                                                      " c8 varchar(50))");
  myquery(rc);

  rc= mysql_query(mysql, "INSERT INTO test_bind_result "
                         "VALUES (19, 2999, 3999, 4999999, "
                         " 2345.6, 5678.89563, 'venu', 'mysql')");
  myquery(rc);

  rc= mysql_commit(mysql);
  myquery(rc);

  bzero((char*) my_bind, sizeof(my_bind));
  for (i= 0; i < (int) array_elements(my_bind); i++)
  {
    my_bind[i].length=  &length[i];
    my_bind[i].is_null= &is_null[i];
  }

  my_bind[0].buffer_type= MYSQL_TYPE_TINY;
  my_bind[0].buffer= (void *)&t_data;

  my_bind[1].buffer_type= MYSQL_TYPE_SHORT;
  my_bind[2].buffer_type= MYSQL_TYPE_LONG;

  my_bind[3].buffer_type= MYSQL_TYPE_LONGLONG;
  my_bind[1].buffer= (void *)&s_data;

  my_bind[2].buffer= (void *)&i_data;
  my_bind[3].buffer= (void *)&b_data;

  my_bind[4].buffer_type= MYSQL_TYPE_FLOAT;
  my_bind[4].buffer= (void *)&f_data;

  my_bind[5].buffer_type= MYSQL_TYPE_DOUBLE;
  my_bind[5].buffer= (void *)&d_data;

  my_bind[6].buffer_type= MYSQL_TYPE_STRING;
  my_bind[6].buffer= (void *)szData;
  my_bind[6].buffer_length= sizeof(szData);
  my_bind[6].length= &szLength;

  my_bind[7].buffer_type= MYSQL_TYPE_TINY_BLOB;
  my_bind[7].buffer= (void *)&bData;
  my_bind[7].length= &bLength;
  my_bind[7].buffer_length= sizeof(bData);

  stmt= mysql_simple_prepare(mysql, "select * from test_bind_result");
  check_stmt(stmt);

  rc= mysql_stmt_bind_result(stmt, my_bind);
  check_execute(stmt, rc);

  rc= mysql_stmt_execute(stmt);
  check_execute(stmt, rc);

  rc= mysql_stmt_fetch(stmt);
  check_execute(stmt, rc);

  if (!opt_silent)
  {
    fprintf(stdout, "\n data (tiny)   : %d", t_data);
    fprintf(stdout, "\n data (short)  : %d", s_data);
    fprintf(stdout, "\n data (int)    : %d", i_data);
    fprintf(stdout, "\n data (big)    : %s", llstr(b_data, llbuf));

    fprintf(stdout, "\n data (float)  : %f", f_data);
    fprintf(stdout, "\n data (double) : %f", d_data);

    fprintf(stdout, "\n data (str)    : %s(%lu)", szData, szLength);

    bData[bLength]= '\0';                         /* bData is binary */
    fprintf(stdout, "\n data (bin)    : %s(%lu)", bData, bLength);
  }

  DIE_UNLESS(t_data == 19);
  DIE_UNLESS(s_data == 2999);
  DIE_UNLESS(i_data == 3999);
  DIE_UNLESS(b_data == 4999999);
  /*DIE_UNLESS(f_data == 2345.60);*/
  /*DIE_UNLESS(d_data == 5678.89563);*/
  DIE_UNLESS(strcmp(szData, "venu") == 0);
  DIE_UNLESS(strncmp(bData, "mysql", 5) == 0);
  DIE_UNLESS(szLength == 4);
  DIE_UNLESS(bLength == 5);

  rc= mysql_stmt_fetch(stmt);
  DIE_UNLESS(rc == MYSQL_NO_DATA);

  mysql_stmt_close(stmt);
}


/* Test ext bind result */

static void test_bind_result_ext1()
{
  MYSQL_STMT *stmt;
  uint       i;
  int        rc;
  char       t_data[20];
  float      s_data;
  short      i_data;
  uchar      b_data;
  int        f_data;
  long       bData;
  char       d_data[20];
  double     szData;
  MYSQL_BIND my_bind[8];
  ulong      length[8];
  my_bool    is_null[8];
  myheader("test_bind_result_ext1");

  rc= mysql_query(mysql, "DROP TABLE IF EXISTS test_bind_result");
  myquery(rc);

  rc= mysql_query(mysql, "CREATE TABLE test_bind_result(c1 tinyint, c2 smallint, \
                                                        c3 int, c4 bigint, \
                                                        c5 float, c6 double, \
                                                        c7 varbinary(10), \
                                                        c8 varchar(10))");
  myquery(rc);

  rc= mysql_query(mysql, "INSERT INTO test_bind_result VALUES(120, 2999, 3999, 54, \
                                                              2.6, 58.89, \
                                                              '206', '6.7')");
  myquery(rc);

  rc= mysql_commit(mysql);
  myquery(rc);

  bzero((char*) my_bind, sizeof(my_bind));
  my_bind[0].buffer_type= MYSQL_TYPE_STRING;
  my_bind[0].buffer= (void *) t_data;
  my_bind[0].buffer_length= sizeof(t_data);
  my_bind[0].error= &my_bind[0].error_value;

  my_bind[1].buffer_type= MYSQL_TYPE_FLOAT;
  my_bind[1].buffer= (void *)&s_data;
  my_bind[1].buffer_length= 0;
  my_bind[1].error= &my_bind[1].error_value;

  my_bind[2].buffer_type= MYSQL_TYPE_SHORT;
  my_bind[2].buffer= (void *)&i_data;
  my_bind[2].buffer_length= 0;
  my_bind[2].error= &my_bind[2].error_value;

  my_bind[3].buffer_type= MYSQL_TYPE_TINY;
  my_bind[3].buffer= (void *)&b_data;
  my_bind[3].buffer_length= 0;
  my_bind[3].error= &my_bind[3].error_value;

  my_bind[4].buffer_type= MYSQL_TYPE_LONG;
  my_bind[4].buffer= (void *)&f_data;
  my_bind[4].buffer_length= 0;
  my_bind[4].error= &my_bind[4].error_value;

  my_bind[5].buffer_type= MYSQL_TYPE_STRING;
  my_bind[5].buffer= (void *)d_data;
  my_bind[5].buffer_length= sizeof(d_data);
  my_bind[5].error= &my_bind[5].error_value;

  my_bind[6].buffer_type= MYSQL_TYPE_LONG;
  my_bind[6].buffer= (void *)&bData;
  my_bind[6].buffer_length= 0;
  my_bind[6].error= &my_bind[6].error_value;

  my_bind[7].buffer_type= MYSQL_TYPE_DOUBLE;
  my_bind[7].buffer= (void *)&szData;
  my_bind[7].buffer_length= 0;
  my_bind[7].error= &my_bind[7].error_value;

  for (i= 0; i < array_elements(my_bind); i++)
  {
    my_bind[i].is_null= &is_null[i];
    my_bind[i].length= &length[i];
  }

  stmt= mysql_simple_prepare(mysql, "select * from test_bind_result");
  check_stmt(stmt);

  rc= mysql_stmt_bind_result(stmt, my_bind);
  check_execute(stmt, rc);

  rc= mysql_stmt_execute(stmt);
  check_execute(stmt, rc);

  rc= mysql_stmt_fetch(stmt);
  printf("rc=%d\n", rc);
  DIE_UNLESS(rc == 0);

  if (!opt_silent)
  {
    fprintf(stdout, "\n data (tiny)   : %s(%lu)", t_data, length[0]);
    fprintf(stdout, "\n data (short)  : %f(%lu)", s_data, length[1]);
    fprintf(stdout, "\n data (int)    : %d(%lu)", i_data, length[2]);
    fprintf(stdout, "\n data (big)    : %d(%lu)", b_data, length[3]);

    fprintf(stdout, "\n data (float)  : %d(%lu)", f_data, length[4]);
    fprintf(stdout, "\n data (double) : %s(%lu)", d_data, length[5]);

    fprintf(stdout, "\n data (bin)    : %ld(%lu)", bData, length[6]);
    fprintf(stdout, "\n data (str)    : %g(%lu)", szData, length[7]);
  }

  DIE_UNLESS(strcmp(t_data, "120") == 0);
  DIE_UNLESS(i_data == 3999);
  DIE_UNLESS(f_data == 2);
  DIE_UNLESS(strcmp(d_data, "58.89") == 0);
  DIE_UNLESS(b_data == 54);

  DIE_UNLESS(length[0] == 3);
  DIE_UNLESS(length[1] == 4);
  DIE_UNLESS(length[2] == 2);
  DIE_UNLESS(length[3] == 1);
  DIE_UNLESS(length[4] == 4);
  DIE_UNLESS(length[5] == 5);
  DIE_UNLESS(length[6] == 4);
  DIE_UNLESS(length[7] == 8);

  rc= mysql_stmt_fetch(stmt);
  DIE_UNLESS(rc == MYSQL_NO_DATA);

  mysql_stmt_close(stmt);
}


/* Generalized fetch conversion routine for all basic types */

static void bind_fetch(int row_count)
{
  MYSQL_STMT   *stmt;
  int          rc, i, count= row_count;
  int32        data[10];
  int8         i8_data;
  int16        i16_data;
  int32        i32_data;
  longlong     i64_data;
  float        f_data;
  double       d_data;
  char         s_data[10];
  ulong        length[10];
  MYSQL_BIND   my_bind[7];
  my_bool      is_null[7];

  stmt= mysql_simple_prepare(mysql, "INSERT INTO test_bind_fetch VALUES "
                                    "(?, ?, ?, ?, ?, ?, ?)");
  check_stmt(stmt);

  verify_param_count(stmt, 7);

  /* Always bzero all members of bind parameter */
  bzero((char*) my_bind, sizeof(my_bind));

  for (i= 0; i < (int) array_elements(my_bind); i++)
  {
    my_bind[i].buffer_type= MYSQL_TYPE_LONG;
    my_bind[i].buffer= (void *) &data[i];
  }
  rc= mysql_stmt_bind_param(stmt, my_bind);
  check_execute(stmt, rc);

  while (count--)
  {
    rc= 10+count;
    for (i= 0; i < (int) array_elements(my_bind); i++)
    {
      data[i]= rc+i;
      rc+= 12;
    }
    rc= mysql_stmt_execute(stmt);
    check_execute(stmt, rc);
  }

  rc= mysql_commit(mysql);
  myquery(rc);

  mysql_stmt_close(stmt);

  rc= my_stmt_result("SELECT * FROM test_bind_fetch");
  DIE_UNLESS(row_count == rc);

  stmt= mysql_simple_prepare(mysql, "SELECT * FROM test_bind_fetch");
  check_stmt(stmt);

  for (i= 0; i < (int) array_elements(my_bind); i++)
  {
    my_bind[i].buffer= (void *) &data[i];
    my_bind[i].length= &length[i];
    my_bind[i].is_null= &is_null[i];
  }

  my_bind[0].buffer_type= MYSQL_TYPE_TINY;
  my_bind[0].buffer= (void *)&i8_data;

  my_bind[1].buffer_type= MYSQL_TYPE_SHORT;
  my_bind[1].buffer= (void *)&i16_data;

  my_bind[2].buffer_type= MYSQL_TYPE_LONG;
  my_bind[2].buffer= (void *)&i32_data;

  my_bind[3].buffer_type= MYSQL_TYPE_LONGLONG;
  my_bind[3].buffer= (void *)&i64_data;

  my_bind[4].buffer_type= MYSQL_TYPE_FLOAT;
  my_bind[4].buffer= (void *)&f_data;

  my_bind[5].buffer_type= MYSQL_TYPE_DOUBLE;
  my_bind[5].buffer= (void *)&d_data;

  my_bind[6].buffer_type= MYSQL_TYPE_STRING;
  my_bind[6].buffer= (void *)&s_data;
  my_bind[6].buffer_length= sizeof(s_data);

  rc= mysql_stmt_bind_result(stmt, my_bind);
  check_execute(stmt, rc);

  rc= mysql_stmt_execute(stmt);
  check_execute(stmt, rc);

  rc= mysql_stmt_store_result(stmt);
  check_execute(stmt, rc);

  while (row_count--)
  {
    rc= mysql_stmt_fetch(stmt);
    check_execute(stmt, rc);

    if (!opt_silent)
    {
      fprintf(stdout, "\n");
      fprintf(stdout, "\n tiny     : %ld(%lu)", (ulong) i8_data, length[0]);
      fprintf(stdout, "\n short    : %ld(%lu)", (ulong) i16_data, length[1]);
      fprintf(stdout, "\n int      : %ld(%lu)", (ulong) i32_data, length[2]);
      fprintf(stdout, "\n longlong : %ld(%lu)", (ulong) i64_data, length[3]);
      fprintf(stdout, "\n float    : %f(%lu)",  f_data,  length[4]);
      fprintf(stdout, "\n double   : %g(%lu)",  d_data,  length[5]);
      fprintf(stdout, "\n char     : %s(%lu)",  s_data,  length[6]);
    }
    rc= 10+row_count;

    /* TINY */
    DIE_UNLESS((int) i8_data == rc);
    DIE_UNLESS(length[0] == 1);
    rc+= 13;

    /* SHORT */
    DIE_UNLESS((int) i16_data == rc);
    DIE_UNLESS(length[1] == 2);
    rc+= 13;

    /* LONG */
    DIE_UNLESS((int) i32_data == rc);
    DIE_UNLESS(length[2] == 4);
    rc+= 13;

    /* LONGLONG */
    DIE_UNLESS((int) i64_data == rc);
    DIE_UNLESS(length[3] == 8);
    rc+= 13;

    /* FLOAT */
    DIE_UNLESS((int)f_data == rc);
    DIE_UNLESS(length[4] == 4);
    rc+= 13;

    /* DOUBLE */
    DIE_UNLESS((int)d_data == rc);
    DIE_UNLESS(length[5] == 8);
    rc+= 13;

    /* CHAR */
    {
      char buff[20];
      long len= my_sprintf(buff, (buff, "%d", rc));
      DIE_UNLESS(strcmp(s_data, buff) == 0);
      DIE_UNLESS(length[6] == (ulong) len);
    }
  }
  rc= mysql_stmt_fetch(stmt);
  DIE_UNLESS(rc == MYSQL_NO_DATA);

  mysql_stmt_close(stmt);
}


/* Test fetching of date, time and ts */

static void test_fetch_date()
{
  MYSQL_STMT *stmt;
  uint       i;
  int        rc, year;
  char       date[25], my_time[25], ts[25], ts_4[25], ts_6[20], dt[20];
  ulong      d_length, t_length, ts_length, ts4_length, ts6_length,
             dt_length, y_length;
  MYSQL_BIND my_bind[8];
  my_bool    is_null[8];
  ulong      length[8];

  myheader("test_fetch_date");

  rc= mysql_query(mysql, "DROP TABLE IF EXISTS test_bind_result");
  myquery(rc);

  rc= mysql_query(mysql, "CREATE TABLE test_bind_result(c1 date, c2 time, \
                                                        c3 timestamp(14), \
                                                        c4 year, \
                                                        c5 datetime, \
                                                        c6 timestamp(4), \
                                                        c7 timestamp(6))");
  myquery(rc);

  rc= mysql_query(mysql, "SET SQL_MODE=''");
  rc= mysql_query(mysql, "INSERT INTO test_bind_result VALUES('2002-01-02', \
                                                              '12:49:00', \
                                                              '2002-01-02 17:46:59', \
                                                              2010, \
                                                              '2010-07-10', \
                                                              '2020', '1999-12-29')");
  myquery(rc);

  rc= mysql_commit(mysql);
  myquery(rc);

  bzero((char*) my_bind, sizeof(my_bind));
  for (i= 0; i < array_elements(my_bind); i++)
  {
    my_bind[i].is_null= &is_null[i];
    my_bind[i].length= &length[i];
  }

  my_bind[0].buffer_type= MYSQL_TYPE_STRING;
  my_bind[1]= my_bind[2]= my_bind[0];

  my_bind[0].buffer= (void *)&date;
  my_bind[0].buffer_length= sizeof(date);
  my_bind[0].length= &d_length;

  my_bind[1].buffer= (void *)&my_time;
  my_bind[1].buffer_length= sizeof(my_time);
  my_bind[1].length= &t_length;

  my_bind[2].buffer= (void *)&ts;
  my_bind[2].buffer_length= sizeof(ts);
  my_bind[2].length= &ts_length;

  my_bind[3].buffer_type= MYSQL_TYPE_LONG;
  my_bind[3].buffer= (void *)&year;
  my_bind[3].length= &y_length;

  my_bind[4].buffer_type= MYSQL_TYPE_STRING;
  my_bind[4].buffer= (void *)&dt;
  my_bind[4].buffer_length= sizeof(dt);
  my_bind[4].length= &dt_length;

  my_bind[5].buffer_type= MYSQL_TYPE_STRING;
  my_bind[5].buffer= (void *)&ts_4;
  my_bind[5].buffer_length= sizeof(ts_4);
  my_bind[5].length= &ts4_length;

  my_bind[6].buffer_type= MYSQL_TYPE_STRING;
  my_bind[6].buffer= (void *)&ts_6;
  my_bind[6].buffer_length= sizeof(ts_6);
  my_bind[6].length= &ts6_length;

  rc= my_stmt_result("SELECT * FROM test_bind_result");
  DIE_UNLESS(rc == 1);

  stmt= mysql_simple_prepare(mysql, "SELECT * FROM test_bind_result");
  check_stmt(stmt);

  rc= mysql_stmt_bind_result(stmt, my_bind);
  check_execute(stmt, rc);

  rc= mysql_stmt_execute(stmt);
  check_execute(stmt, rc);

  ts_4[0]= '\0';
  rc= mysql_stmt_fetch(stmt);
  check_execute(stmt, rc);

  if (!opt_silent)
  {
    fprintf(stdout, "\n date   : %s(%lu)", date, d_length);
    fprintf(stdout, "\n time   : %s(%lu)", my_time, t_length);
    fprintf(stdout, "\n ts     : %s(%lu)", ts, ts_length);
    fprintf(stdout, "\n year   : %d(%lu)", year, y_length);
    fprintf(stdout, "\n dt     : %s(%lu)", dt,  dt_length);
    fprintf(stdout, "\n ts(4)  : %s(%lu)", ts_4, ts4_length);
    fprintf(stdout, "\n ts(6)  : %s(%lu)", ts_6, ts6_length);
  }

  DIE_UNLESS(strcmp(date, "2002-01-02") == 0);
  DIE_UNLESS(d_length == 10);

  DIE_UNLESS(strcmp(my_time, "12:49:00") == 0);
  DIE_UNLESS(t_length == 8);

  DIE_UNLESS(strcmp(ts, "2002-01-02 17:46:59") == 0);
  DIE_UNLESS(ts_length == 19);

  DIE_UNLESS(year == 2010);
  DIE_UNLESS(y_length == 4);

  DIE_UNLESS(strcmp(dt, "2010-07-10 00:00:00") == 0);
  DIE_UNLESS(dt_length == 19);

  DIE_UNLESS(strcmp(ts_4, "0000-00-00 00:00:00") == 0);
  DIE_UNLESS(ts4_length == strlen("0000-00-00 00:00:00"));

  DIE_UNLESS(strcmp(ts_6, "1999-12-29 00:00:00") == 0);
  DIE_UNLESS(ts6_length == 19);

  rc= mysql_stmt_fetch(stmt);
  DIE_UNLESS(rc == MYSQL_NO_DATA);

  mysql_stmt_close(stmt);
}


/* Test fetching of str to all types */

static void test_fetch_str()
{
  int rc;

  myheader("test_fetch_str");

  rc= mysql_query(mysql, "DROP TABLE IF EXISTS test_bind_fetch");
  myquery(rc);

  rc= mysql_query(mysql, "CREATE TABLE test_bind_fetch(c1 char(10), \
                                                     c2 char(10), \
                                                     c3 char(20), \
                                                     c4 char(20), \
                                                     c5 char(30), \
                                                     c6 char(40), \
                                                     c7 char(20))");
  myquery(rc);

  bind_fetch(3);
}


/* Test fetching of long to all types */

static void test_fetch_long()
{
  int rc;

  myheader("test_fetch_long");

  rc= mysql_query(mysql, "DROP TABLE IF EXISTS test_bind_fetch");
  myquery(rc);

  rc= mysql_query(mysql, "CREATE TABLE test_bind_fetch(c1 int unsigned, \
                                                     c2 int unsigned, \
                                                     c3 int, \
                                                     c4 int, \
                                                     c5 int, \
                                                     c6 int unsigned, \
                                                     c7 int)");
  myquery(rc);

  bind_fetch(4);
}


/* Test fetching of short to all types */

static void test_fetch_short()
{
  int rc;

  myheader("test_fetch_short");

  rc= mysql_query(mysql, "DROP TABLE IF EXISTS test_bind_fetch");
  myquery(rc);

  rc= mysql_query(mysql, "CREATE TABLE test_bind_fetch(c1 smallint unsigned, \
                                                     c2 smallint, \
                                                     c3 smallint unsigned, \
                                                     c4 smallint, \
                                                     c5 smallint, \
                                                     c6 smallint, \
                                                     c7 smallint unsigned)");
  myquery(rc);

  bind_fetch(5);
}


/* Test fetching of tiny to all types */

static void test_fetch_tiny()
{
  int rc;

  myheader("test_fetch_tiny");

  rc= mysql_query(mysql, "DROP TABLE IF EXISTS test_bind_fetch");
  myquery(rc);

  rc= mysql_query(mysql, "CREATE TABLE test_bind_fetch(c1 tinyint unsigned, \
                                                     c2 tinyint, \
                                                     c3 tinyint unsigned, \
                                                     c4 tinyint, \
                                                     c5 tinyint, \
                                                     c6 tinyint, \
                                                     c7 tinyint unsigned)");
  myquery(rc);

  bind_fetch(3);

}


/* Test fetching of longlong to all types */

static void test_fetch_bigint()
{
  int rc;

  myheader("test_fetch_bigint");

  rc= mysql_query(mysql, "DROP TABLE IF EXISTS test_bind_fetch");
  myquery(rc);

  rc= mysql_query(mysql, "CREATE TABLE test_bind_fetch(c1 bigint, \
                                                     c2 bigint, \
                                                     c3 bigint unsigned, \
                                                     c4 bigint unsigned, \
                                                     c5 bigint unsigned, \
                                                     c6 bigint unsigned, \
                                                     c7 bigint unsigned)");
  myquery(rc);

  bind_fetch(2);

}


/* Test fetching of float to all types */

static void test_fetch_float()
{
  int rc;

  myheader("test_fetch_float");

  rc= mysql_query(mysql, "DROP TABLE IF EXISTS test_bind_fetch");
  myquery(rc);

  rc= mysql_query(mysql, "CREATE TABLE test_bind_fetch(c1 float(3), \
                                                     c2 float, \
                                                     c3 float unsigned, \
                                                     c4 float, \
                                                     c5 float, \
                                                     c6 float, \
                                                     c7 float(10) unsigned)");
  myquery(rc);

  bind_fetch(2);

}


/* Test fetching of double to all types */

static void test_fetch_double()
{
  int rc;

  myheader("test_fetch_double");

  rc= mysql_query(mysql, "DROP TABLE IF EXISTS test_bind_fetch");
  myquery(rc);

  rc= mysql_query(mysql, "CREATE TABLE test_bind_fetch(c1 double(5, 2), "
                         "c2 double unsigned, c3 double unsigned, "
                         "c4 double unsigned, c5 double unsigned, "
                         "c6 double unsigned, c7 double unsigned)");
  myquery(rc);

  bind_fetch(3);

}


/* Test simple prepare with all possible types */

static void test_prepare_ext()
{
  MYSQL_STMT *stmt;
  int        rc;
  char       *sql;
  int        nData= 1;
  char       tData= 1;
  short      sData= 10;
  longlong   bData= 20;
  MYSQL_BIND my_bind[6];
  char query[MAX_TEST_QUERY_LENGTH];
  myheader("test_prepare_ext");

  rc= mysql_query(mysql, "DROP TABLE IF EXISTS test_prepare_ext");
  myquery(rc);

  sql= (char *)"CREATE TABLE test_prepare_ext"
               "("
               " c1  tinyint,"
               " c2  smallint,"
               " c3  mediumint,"
               " c4  int,"
               " c5  integer,"
               " c6  bigint,"
               " c7  float,"
               " c8  double,"
               " c9  double precision,"
               " c10 real,"
               " c11 decimal(7, 4),"
               " c12 numeric(8, 4),"
               " c13 date,"
               " c14 datetime,"
               " c15 timestamp(14),"
               " c16 time,"
               " c17 year,"
               " c18 bit,"
               " c19 bool,"
               " c20 char,"
               " c21 char(10),"
               " c22 varchar(30),"
               " c23 tinyblob,"
               " c24 tinytext,"
               " c25 blob,"
               " c26 text,"
               " c27 mediumblob,"
               " c28 mediumtext,"
               " c29 longblob,"
               " c30 longtext,"
               " c31 enum('one', 'two', 'three'),"
               " c32 set('monday', 'tuesday', 'wednesday'))";

  rc= mysql_query(mysql, sql);
  myquery(rc);

  /* insert by prepare - all integers */
  strmov(query, (char *)"INSERT INTO test_prepare_ext(c1, c2, c3, c4, c5, c6) VALUES(?, ?, ?, ?, ?, ?)");
  stmt= mysql_simple_prepare(mysql, query);
  check_stmt(stmt);

  verify_param_count(stmt, 6);

  /* Always bzero all members of bind parameter */
  bzero((char*) my_bind, sizeof(my_bind));

  /*tinyint*/
  my_bind[0].buffer_type= MYSQL_TYPE_TINY;
  my_bind[0].buffer= (void *)&tData;

  /*smallint*/
  my_bind[1].buffer_type= MYSQL_TYPE_SHORT;
  my_bind[1].buffer= (void *)&sData;

  /*mediumint*/
  my_bind[2].buffer_type= MYSQL_TYPE_LONG;
  my_bind[2].buffer= (void *)&nData;

  /*int*/
  my_bind[3].buffer_type= MYSQL_TYPE_LONG;
  my_bind[3].buffer= (void *)&nData;

  /*integer*/
  my_bind[4].buffer_type= MYSQL_TYPE_LONG;
  my_bind[4].buffer= (void *)&nData;

  /*bigint*/
  my_bind[5].buffer_type= MYSQL_TYPE_LONGLONG;
  my_bind[5].buffer= (void *)&bData;

  rc= mysql_stmt_bind_param(stmt, my_bind);
  check_execute(stmt, rc);

  /*
  *  integer to integer
  */
  for (nData= 0; nData<10; nData++, tData++, sData++, bData++)
  {
    rc= mysql_stmt_execute(stmt);
    check_execute(stmt, rc);
  }
  mysql_stmt_close(stmt);

  /* now fetch the results ..*/

  stmt= mysql_simple_prepare(mysql, "SELECT c1, c2, c3, c4, c5, c6 "
                                    "FROM test_prepare_ext");
  check_stmt(stmt);

  /* get the result */
  rc= mysql_stmt_execute(stmt);
  check_execute(stmt, rc);

  rc= my_process_stmt_result(stmt);
  DIE_UNLESS(nData == rc);

  mysql_stmt_close(stmt);
}


/* Test real and alias names */

static void test_field_names()
{
  int        rc;
  MYSQL_RES  *result;

  myheader("test_field_names");

  if (!opt_silent)
    fprintf(stdout, "\n %d, %d, %d", MYSQL_TYPE_DECIMAL, MYSQL_TYPE_NEWDATE, MYSQL_TYPE_ENUM);
  rc= mysql_query(mysql, "DROP TABLE IF EXISTS test_field_names1");
  myquery(rc);

  rc= mysql_query(mysql, "DROP TABLE IF EXISTS test_field_names2");
  myquery(rc);

  rc= mysql_query(mysql, "CREATE TABLE test_field_names1(id int, name varchar(50))");
  myquery(rc);

  rc= mysql_query(mysql, "CREATE TABLE test_field_names2(id int, name varchar(50))");
  myquery(rc);

  /* with table name included with TRUE column name */
  rc= mysql_query(mysql, "SELECT id as 'id-alias' FROM test_field_names1");
  myquery(rc);

  result= mysql_use_result(mysql);
  mytest(result);

  rc= my_process_result_set(result);
  DIE_UNLESS(rc == 0);
  mysql_free_result(result);

  /* with table name included with TRUE column name */
  rc= mysql_query(mysql, "SELECT t1.id as 'id-alias', test_field_names2.name FROM test_field_names1 t1, test_field_names2");
  myquery(rc);

  result= mysql_use_result(mysql);
  mytest(result);

  rc= my_process_result_set(result);
  DIE_UNLESS(rc == 0);
  mysql_free_result(result);
}


/* Test warnings */

static void test_warnings()
{
  int        rc;
  MYSQL_RES  *result;

  myheader("test_warnings");

  mysql_query(mysql, "DROP TABLE if exists test_non_exists");

  rc= mysql_query(mysql, "DROP TABLE if exists test_non_exists");
  myquery(rc);

  if (!opt_silent)
    fprintf(stdout, "\n total warnings: %d", mysql_warning_count(mysql));
  rc= mysql_query(mysql, "SHOW WARNINGS");
  myquery(rc);

  result= mysql_store_result(mysql);
  mytest(result);

  rc= my_process_result_set(result);
  DIE_UNLESS(rc == 1);
  mysql_free_result(result);
}


/* Test errors */

static void test_errors()
{
  int        rc;
  MYSQL_RES  *result;

  myheader("test_errors");

  mysql_query(mysql, "DROP TABLE if exists test_non_exists");

  rc= mysql_query(mysql, "DROP TABLE test_non_exists");
  myquery_r(rc);

  rc= mysql_query(mysql, "SHOW ERRORS");
  myquery(rc);

  result= mysql_store_result(mysql);
  mytest(result);

  (void) my_process_result_set(result);
  mysql_free_result(result);
}


/* Test simple prepare-insert */

static void test_insert()
{
  MYSQL_STMT *stmt;
  int        rc;
  char       str_data[50];
  char       tiny_data;
  MYSQL_RES  *result;
  MYSQL_BIND my_bind[2];
  ulong      length;

  myheader("test_insert");

  rc= mysql_autocommit(mysql, TRUE);
  myquery(rc);

  rc= mysql_query(mysql, "DROP TABLE IF EXISTS test_prep_insert");
  myquery(rc);

  rc= mysql_query(mysql, "CREATE TABLE test_prep_insert(col1 tinyint, \
                                col2 varchar(50))");
  myquery(rc);

  /* insert by prepare */
  stmt= mysql_simple_prepare(mysql,
                             "INSERT INTO test_prep_insert VALUES(?, ?)");
  check_stmt(stmt);

  verify_param_count(stmt, 2);

  /*
    We need to bzero bind structure because mysql_stmt_bind_param checks all
    its members.
  */
  bzero((char*) my_bind, sizeof(my_bind));

  /* tinyint */
  my_bind[0].buffer_type= MYSQL_TYPE_TINY;
  my_bind[0].buffer= (void *)&tiny_data;

  /* string */
  my_bind[1].buffer_type= MYSQL_TYPE_STRING;
  my_bind[1].buffer= str_data;
  my_bind[1].buffer_length= sizeof(str_data);;
  my_bind[1].length= &length;

  rc= mysql_stmt_bind_param(stmt, my_bind);
  check_execute(stmt, rc);

  /* now, execute the prepared statement to insert 10 records.. */
  for (tiny_data= 0; tiny_data < 3; tiny_data++)
  {
    length= my_sprintf(str_data, (str_data, "MySQL%d", tiny_data));
    rc= mysql_stmt_execute(stmt);
    check_execute(stmt, rc);
  }

  mysql_stmt_close(stmt);

  /* now fetch the results ..*/
  rc= mysql_commit(mysql);
  myquery(rc);

  /* test the results now, only one row should exist */
  rc= mysql_query(mysql, "SELECT * FROM test_prep_insert");
  myquery(rc);

  /* get the result */
  result= mysql_store_result(mysql);
  mytest(result);

  rc= my_process_result_set(result);
  DIE_UNLESS((int) tiny_data == rc);
  mysql_free_result(result);

}


/* Test simple prepare-resultset info */

static void test_prepare_resultset()
{
  MYSQL_STMT *stmt;
  int        rc;
  MYSQL_RES  *result;

  myheader("test_prepare_resultset");

  rc= mysql_autocommit(mysql, TRUE);
  myquery(rc);

  rc= mysql_query(mysql, "DROP TABLE IF EXISTS test_prepare_resultset");
  myquery(rc);

  rc= mysql_query(mysql, "CREATE TABLE test_prepare_resultset(id int, \
                                name varchar(50), extra double)");
  myquery(rc);

  stmt= mysql_simple_prepare(mysql, "SELECT * FROM test_prepare_resultset");
  check_stmt(stmt);

  verify_param_count(stmt, 0);

  result= mysql_stmt_result_metadata(stmt);
  mytest(result);
  my_print_result_metadata(result);
  mysql_free_result(result);
  mysql_stmt_close(stmt);
}


/* Test field flags (verify .NET provider) */

static void test_field_flags()
{
  int          rc;
  MYSQL_RES    *result;
  MYSQL_FIELD  *field;
  unsigned int i;


  myheader("test_field_flags");

  rc= mysql_query(mysql, "DROP TABLE IF EXISTS test_field_flags");
  myquery(rc);

  rc= mysql_query(mysql, "CREATE TABLE test_field_flags(id int NOT NULL AUTO_INCREMENT PRIMARY KEY, \
                                                        id1 int NOT NULL, \
                                                        id2 int UNIQUE, \
                                                        id3 int, \
                                                        id4 int NOT NULL, \
                                                        id5 int, \
                                                        KEY(id3, id4))");
  myquery(rc);

  /* with table name included with TRUE column name */
  rc= mysql_query(mysql, "SELECT * FROM test_field_flags");
  myquery(rc);

  result= mysql_use_result(mysql);
  mytest(result);

  mysql_field_seek(result, 0);
  if (!opt_silent)
    fputc('\n', stdout);

  for(i= 0; i< mysql_num_fields(result); i++)
  {
    field= mysql_fetch_field(result);
    if (!opt_silent)
    {
      fprintf(stdout, "\n field:%d", i);
      if (field->flags & NOT_NULL_FLAG)
        fprintf(stdout, "\n  NOT_NULL_FLAG");
      if (field->flags & PRI_KEY_FLAG)
        fprintf(stdout, "\n  PRI_KEY_FLAG");
      if (field->flags & UNIQUE_KEY_FLAG)
        fprintf(stdout, "\n  UNIQUE_KEY_FLAG");
      if (field->flags & MULTIPLE_KEY_FLAG)
        fprintf(stdout, "\n  MULTIPLE_KEY_FLAG");
      if (field->flags & AUTO_INCREMENT_FLAG)
        fprintf(stdout, "\n  AUTO_INCREMENT_FLAG");

    }
  }
  mysql_free_result(result);
}


/* Test mysql_stmt_close for open stmts */

static void test_stmt_close()
{
  MYSQL *lmysql;
  MYSQL_STMT *stmt1, *stmt2, *stmt3, *stmt_x;
  MYSQL_BIND  my_bind[1];
  MYSQL_RES   *result;
  unsigned int  count;
  int   rc;
  char query[MAX_TEST_QUERY_LENGTH];

  myheader("test_stmt_close");

  if (!opt_silent)
    fprintf(stdout, "\n Establishing a test connection ...");
  if (!(lmysql= mysql_init(NULL)))
  {
    myerror("mysql_init() failed");
    exit(1);
  }
  if (!(mysql_real_connect(lmysql, opt_host, opt_user,
                           opt_password, current_db, opt_port,
                           opt_unix_socket, 0)))
  {
    myerror("connection failed");
    exit(1);
  }
  lmysql->reconnect= 1;
  if (!opt_silent)
    fprintf(stdout, "OK");


  /* set AUTOCOMMIT to ON*/
  mysql_autocommit(lmysql, TRUE);

  rc= mysql_query(lmysql, "DROP TABLE IF EXISTS test_stmt_close");
  myquery(rc);

  rc= mysql_query(lmysql, "CREATE TABLE test_stmt_close(id int)");
  myquery(rc);

  strmov(query, "DO \"nothing\"");
  stmt1= mysql_simple_prepare(lmysql, query);
  check_stmt(stmt1);

  verify_param_count(stmt1, 0);

  strmov(query, "INSERT INTO test_stmt_close(id) VALUES(?)");
  stmt_x= mysql_simple_prepare(mysql, query);
  check_stmt(stmt_x);

  verify_param_count(stmt_x, 1);

  strmov(query, "UPDATE test_stmt_close SET id= ? WHERE id= ?");
  stmt3= mysql_simple_prepare(lmysql, query);
  check_stmt(stmt3);

  verify_param_count(stmt3, 2);

  strmov(query, "SELECT * FROM test_stmt_close WHERE id= ?");
  stmt2= mysql_simple_prepare(lmysql, query);
  check_stmt(stmt2);

  verify_param_count(stmt2, 1);

  rc= mysql_stmt_close(stmt1);
  if (!opt_silent)
    fprintf(stdout, "\n mysql_close_stmt(1) returned: %d", rc);
  DIE_UNLESS(rc == 0);

  /*
    Originally we were going to close all statements automatically in
    mysql_close(). This proved to not work well - users weren't able to
    close statements by hand once mysql_close() had been called.
    Now mysql_close() doesn't free any statements, so this test doesn't
    serve its original designation any more.
    Here we free stmt2 and stmt3 by hand to avoid memory leaks.
  */
  mysql_stmt_close(stmt2);
  mysql_stmt_close(stmt3);
  mysql_close(lmysql);

  /*
    We need to bzero bind structure because mysql_stmt_bind_param checks all
    its members.
  */
  bzero((char*) my_bind, sizeof(my_bind));

  my_bind[0].buffer= (void *)&count;
  my_bind[0].buffer_type= MYSQL_TYPE_LONG;
  count= 100;

  rc= mysql_stmt_bind_param(stmt_x, my_bind);
  check_execute(stmt_x, rc);

  rc= mysql_stmt_execute(stmt_x);
  check_execute(stmt_x, rc);

  verify_st_affected_rows(stmt_x, 1);

  rc= mysql_stmt_close(stmt_x);
  if (!opt_silent)
    fprintf(stdout, "\n mysql_close_stmt(x) returned: %d", rc);
  DIE_UNLESS( rc == 0);

  rc= mysql_query(mysql, "SELECT id FROM test_stmt_close");
  myquery(rc);

  result= mysql_store_result(mysql);
  mytest(result);

  rc= my_process_result_set(result);
  DIE_UNLESS(rc == 1);
  mysql_free_result(result);
}


/* Test simple set-variable prepare */

static void test_set_variable()
{
  MYSQL_STMT *stmt, *stmt1;
  int        rc;
  int        set_count, def_count, get_count;
  ulong      length;
  char       var[NAME_LEN+1];
  MYSQL_BIND set_bind[1], get_bind[2];

  myheader("test_set_variable");

  mysql_autocommit(mysql, TRUE);

  stmt1= mysql_simple_prepare(mysql, "show variables like 'max_error_count'");
  check_stmt(stmt1);

  /*
    We need to bzero bind structure because mysql_stmt_bind_param checks all
    its members.
  */
  bzero((char*) get_bind, sizeof(get_bind));

  get_bind[0].buffer_type= MYSQL_TYPE_STRING;
  get_bind[0].buffer= (void *)var;
  get_bind[0].length= &length;
  get_bind[0].buffer_length= (int)NAME_LEN;
  length= NAME_LEN;

  get_bind[1].buffer_type= MYSQL_TYPE_LONG;
  get_bind[1].buffer= (void *)&get_count;

  rc= mysql_stmt_execute(stmt1);
  check_execute(stmt1, rc);

  rc= mysql_stmt_bind_result(stmt1, get_bind);
  check_execute(stmt1, rc);

  rc= mysql_stmt_fetch(stmt1);
  check_execute(stmt1, rc);

  if (!opt_silent)
    fprintf(stdout, "\n max_error_count(default): %d", get_count);
  def_count= get_count;

  DIE_UNLESS(strcmp(var, "max_error_count") == 0);
  rc= mysql_stmt_fetch(stmt1);
  DIE_UNLESS(rc == MYSQL_NO_DATA);

  stmt= mysql_simple_prepare(mysql, "set max_error_count= ?");
  check_stmt(stmt);

  bzero((char*) set_bind, sizeof(set_bind));

  set_bind[0].buffer_type= MYSQL_TYPE_LONG;
  set_bind[0].buffer= (void *)&set_count;

  rc= mysql_stmt_bind_param(stmt, set_bind);
  check_execute(stmt, rc);

  set_count= 31;
  rc= mysql_stmt_execute(stmt);
  check_execute(stmt, rc);

  mysql_commit(mysql);

  rc= mysql_stmt_execute(stmt1);
  check_execute(stmt1, rc);

  rc= mysql_stmt_fetch(stmt1);
  check_execute(stmt1, rc);

  if (!opt_silent)
    fprintf(stdout, "\n max_error_count         : %d", get_count);
  DIE_UNLESS(get_count == set_count);

  rc= mysql_stmt_fetch(stmt1);
  DIE_UNLESS(rc == MYSQL_NO_DATA);

  /* restore back to default */
  set_count= def_count;
  rc= mysql_stmt_execute(stmt);
  check_execute(stmt, rc);

  rc= mysql_stmt_execute(stmt1);
  check_execute(stmt1, rc);

  rc= mysql_stmt_fetch(stmt1);
  check_execute(stmt1, rc);

  if (!opt_silent)
    fprintf(stdout, "\n max_error_count(default): %d", get_count);
  DIE_UNLESS(get_count == set_count);

  rc= mysql_stmt_fetch(stmt1);
  DIE_UNLESS(rc == MYSQL_NO_DATA);

  mysql_stmt_close(stmt);
  mysql_stmt_close(stmt1);
}

#if NOT_USED

/* Insert meta info .. */

static void test_insert_meta()
{
  MYSQL_STMT *stmt;
  int        rc;
  MYSQL_RES  *result;
  MYSQL_FIELD *field;

  myheader("test_insert_meta");

  rc= mysql_autocommit(mysql, TRUE);
  myquery(rc);

  rc= mysql_query(mysql, "DROP TABLE IF EXISTS test_prep_insert");
  myquery(rc);

  rc= mysql_query(mysql, "CREATE TABLE test_prep_insert(col1 tinyint, \
                                col2 varchar(50), col3 varchar(30))");
  myquery(rc);

  strmov(query, "INSERT INTO test_prep_insert VALUES(10, 'venu1', 'test')");
  stmt= mysql_simple_prepare(mysql, query);
  check_stmt(stmt);

  verify_param_count(stmt, 0);

  result= mysql_param_result(stmt);
  mytest_r(result);

  mysql_stmt_close(stmt);

  strmov(query, "INSERT INTO test_prep_insert VALUES(?, 'venu', ?)");
  stmt= mysql_simple_prepare(mysql, query);
  check_stmt(stmt);

  verify_param_count(stmt, 2);

  result= mysql_param_result(stmt);
  mytest(result);

  my_print_result_metadata(result);

  mysql_field_seek(result, 0);
  field= mysql_fetch_field(result);
  mytest(field);
  if (!opt_silent)
    fprintf(stdout, "\n obtained: `%s` (expected: `%s`)", field->name, "col1");
  DIE_UNLESS(strcmp(field->name, "col1") == 0);

  field= mysql_fetch_field(result);
  mytest(field);
  if (!opt_silent)
    fprintf(stdout, "\n obtained: `%s` (expected: `%s`)", field->name, "col3");
  DIE_UNLESS(strcmp(field->name, "col3") == 0);

  field= mysql_fetch_field(result);
  mytest_r(field);

  mysql_free_result(result);
  mysql_stmt_close(stmt);
}


/* Update meta info .. */

static void test_update_meta()
{
  MYSQL_STMT *stmt;
  int        rc;
  MYSQL_RES  *result;
  MYSQL_FIELD *field;

  myheader("test_update_meta");

  rc= mysql_autocommit(mysql, TRUE);
  myquery(rc);

  rc= mysql_query(mysql, "DROP TABLE IF EXISTS test_prep_update");
  myquery(rc);

  rc= mysql_query(mysql, "CREATE TABLE test_prep_update(col1 tinyint, \
                                col2 varchar(50), col3 varchar(30))");
  myquery(rc);

  strmov(query, "UPDATE test_prep_update SET col1=10, col2='venu1' WHERE col3='test'");
  stmt= mysql_simple_prepare(mysql, query);
  check_stmt(stmt);

  verify_param_count(stmt, 0);

  result= mysql_param_result(stmt);
  mytest_r(result);

  mysql_stmt_close(stmt);

  strmov(query, "UPDATE test_prep_update SET col1=?, col2='venu' WHERE col3=?");
  stmt= mysql_simple_prepare(mysql, query);
  check_stmt(stmt);

  verify_param_count(stmt, 2);

  result= mysql_param_result(stmt);
  mytest(result);

  my_print_result_metadata(result);

  mysql_field_seek(result, 0);
  field= mysql_fetch_field(result);
  mytest(field);
  if (!opt_silent)
  {
    fprintf(stdout, "\n col obtained: `%s` (expected: `%s`)", field->name, "col1");
    fprintf(stdout, "\n tab obtained: `%s` (expected: `%s`)", field->table, "test_prep_update");
  }
  DIE_UNLESS(strcmp(field->name, "col1") == 0);
  DIE_UNLESS(strcmp(field->table, "test_prep_update") == 0);

  field= mysql_fetch_field(result);
  mytest(field);
  if (!opt_silent)
  {
    fprintf(stdout, "\n col obtained: `%s` (expected: `%s`)", field->name, "col3");
    fprintf(stdout, "\n tab obtained: `%s` (expected: `%s`)", field->table, "test_prep_update");
  }
  DIE_UNLESS(strcmp(field->name, "col3") == 0);
  DIE_UNLESS(strcmp(field->table, "test_prep_update") == 0);

  field= mysql_fetch_field(result);
  mytest_r(field);

  mysql_free_result(result);
  mysql_stmt_close(stmt);
}


/* Select meta info .. */

static void test_select_meta()
{
  MYSQL_STMT *stmt;
  int        rc;
  MYSQL_RES  *result;
  MYSQL_FIELD *field;

  myheader("test_select_meta");

  rc= mysql_autocommit(mysql, TRUE);
  myquery(rc);

  rc= mysql_query(mysql, "DROP TABLE IF EXISTS test_prep_select");
  myquery(rc);

  rc= mysql_query(mysql, "CREATE TABLE test_prep_select(col1 tinyint, \
                                col2 varchar(50), col3 varchar(30))");
  myquery(rc);

  strmov(query, "SELECT * FROM test_prep_select WHERE col1=10");
  stmt= mysql_simple_prepare(mysql, query);
  check_stmt(stmt);

  verify_param_count(stmt, 0);

  result= mysql_param_result(stmt);
  mytest_r(result);

  strmov(query, "SELECT col1, col3 from test_prep_select WHERE col1=? AND col3='test' AND col2= ?");
  stmt= mysql_simple_prepare(mysql, query);
  check_stmt(stmt);

  verify_param_count(stmt, 2);

  result= mysql_param_result(stmt);
  mytest(result);

  my_print_result_metadata(result);

  mysql_field_seek(result, 0);
  field= mysql_fetch_field(result);
  mytest(field);
  if (!opt_silent)
  {
    fprintf(stdout, "\n col obtained: `%s` (expected: `%s`)", field->name, "col1");
    fprintf(stdout, "\n tab obtained: `%s` (expected: `%s`)", field->table, "test_prep_select");
  }
  DIE_UNLESS(strcmp(field->name, "col1") == 0);
  DIE_UNLESS(strcmp(field->table, "test_prep_select") == 0);

  field= mysql_fetch_field(result);
  mytest(field);
  if (!opt_silent)
  {
    fprintf(stdout, "\n col obtained: `%s` (expected: `%s`)", field->name, "col2");
    fprintf(stdout, "\n tab obtained: `%s` (expected: `%s`)", field->table, "test_prep_select");
  }
  DIE_UNLESS(strcmp(field->name, "col2") == 0);
  DIE_UNLESS(strcmp(field->table, "test_prep_select") == 0);

  field= mysql_fetch_field(result);
  mytest_r(field);

  mysql_free_result(result);
  mysql_stmt_close(stmt);
}
#endif


/* Test FUNCTION field info / DATE_FORMAT() table_name . */

static void test_func_fields()
{
  int        rc;
  MYSQL_RES  *result;
  MYSQL_FIELD *field;

  myheader("test_func_fields");

  rc= mysql_autocommit(mysql, TRUE);
  myquery(rc);

  rc= mysql_query(mysql, "DROP TABLE IF EXISTS test_dateformat");
  myquery(rc);

  rc= mysql_query(mysql, "CREATE TABLE test_dateformat(id int, \
                                                       ts timestamp)");
  myquery(rc);

  rc= mysql_query(mysql, "INSERT INTO test_dateformat(id) values(10)");
  myquery(rc);

  rc= mysql_query(mysql, "SELECT ts FROM test_dateformat");
  myquery(rc);

  result= mysql_store_result(mysql);
  mytest(result);

  field= mysql_fetch_field(result);
  mytest(field);
  if (!opt_silent)
    fprintf(stdout, "\n table name: `%s` (expected: `%s`)", field->table,
            "test_dateformat");
  DIE_UNLESS(strcmp(field->table, "test_dateformat") == 0);

  field= mysql_fetch_field(result);
  mytest_r(field); /* no more fields */

  mysql_free_result(result);

  /* DATE_FORMAT */
  rc= mysql_query(mysql, "SELECT DATE_FORMAT(ts, '%Y') AS 'venu' FROM test_dateformat");
  myquery(rc);

  result= mysql_store_result(mysql);
  mytest(result);

  field= mysql_fetch_field(result);
  mytest(field);
  if (!opt_silent)
    fprintf(stdout, "\n table name: `%s` (expected: `%s`)", field->table, "");
  DIE_UNLESS(field->table[0] == '\0');

  field= mysql_fetch_field(result);
  mytest_r(field); /* no more fields */

  mysql_free_result(result);

  /* FIELD ALIAS TEST */
  rc= mysql_query(mysql, "SELECT DATE_FORMAT(ts, '%Y')  AS 'YEAR' FROM test_dateformat");
  myquery(rc);

  result= mysql_store_result(mysql);
  mytest(result);

  field= mysql_fetch_field(result);
  mytest(field);
  if (!opt_silent)
  {
    printf("\n field name: `%s` (expected: `%s`)", field->name, "YEAR");
    printf("\n field org name: `%s` (expected: `%s`)", field->org_name, "");
  }
  DIE_UNLESS(strcmp(field->name, "YEAR") == 0);
  DIE_UNLESS(field->org_name[0] == '\0');

  field= mysql_fetch_field(result);
  mytest_r(field); /* no more fields */

  mysql_free_result(result);
}


/* Multiple stmts .. */

static void test_multi_stmt()
{

  MYSQL_STMT  *stmt, *stmt1, *stmt2;
  int         rc;
  uint32      id;
  char        name[50];
  MYSQL_BIND  my_bind[2];
  ulong       length[2];
  my_bool     is_null[2];
  myheader("test_multi_stmt");

  rc= mysql_query(mysql, "DROP TABLE IF EXISTS test_multi_table");
  myquery(rc);

  rc= mysql_query(mysql, "CREATE TABLE test_multi_table(id int, name char(20))");
  myquery(rc);

  rc= mysql_query(mysql, "INSERT INTO test_multi_table values(10, 'mysql')");
  myquery(rc);

  stmt= mysql_simple_prepare(mysql, "SELECT * FROM test_multi_table "
                                    "WHERE id= ?");
  check_stmt(stmt);

  stmt2= mysql_simple_prepare(mysql, "UPDATE test_multi_table "
                                     "SET name='updated' WHERE id=10");
  check_stmt(stmt2);

  verify_param_count(stmt, 1);

  /*
    We need to bzero bind structure because mysql_stmt_bind_param checks all
    its members.
  */
  bzero((char*) my_bind, sizeof(my_bind));

  my_bind[0].buffer_type= MYSQL_TYPE_LONG;
  my_bind[0].buffer= (void *)&id;
  my_bind[0].is_null= &is_null[0];
  my_bind[0].length= &length[0];
  is_null[0]= 0;
  length[0]= 0;

  my_bind[1].buffer_type= MYSQL_TYPE_STRING;
  my_bind[1].buffer= (void *)name;
  my_bind[1].buffer_length= sizeof(name);
  my_bind[1].length= &length[1];
  my_bind[1].is_null= &is_null[1];

  rc= mysql_stmt_bind_param(stmt, my_bind);
  check_execute(stmt, rc);

  rc= mysql_stmt_bind_result(stmt, my_bind);
  check_execute(stmt, rc);

  id= 10;
  rc= mysql_stmt_execute(stmt);
  check_execute(stmt, rc);

  id= 999;
  rc= mysql_stmt_fetch(stmt);
  check_execute(stmt, rc);

  if (!opt_silent)
  {
    fprintf(stdout, "\n int_data: %lu(%lu)", (ulong) id, length[0]);
    fprintf(stdout, "\n str_data: %s(%lu)", name, length[1]);
  }
  DIE_UNLESS(id == 10);
  DIE_UNLESS(strcmp(name, "mysql") == 0);

  rc= mysql_stmt_fetch(stmt);
  DIE_UNLESS(rc == MYSQL_NO_DATA);

  /* alter the table schema now */
  stmt1= mysql_simple_prepare(mysql, "DELETE FROM test_multi_table "
                                     "WHERE id= ? AND "
                                     "CONVERT(name USING utf8)=?");
  check_stmt(stmt1);

  verify_param_count(stmt1, 2);

  rc= mysql_stmt_bind_param(stmt1, my_bind);
  check_execute(stmt1, rc);

  rc= mysql_stmt_execute(stmt2);
  check_execute(stmt2, rc);

  verify_st_affected_rows(stmt2, 1);

  rc= mysql_stmt_execute(stmt);
  check_execute(stmt, rc);

  rc= mysql_stmt_fetch(stmt);
  check_execute(stmt, rc);

  if (!opt_silent)
  {
    fprintf(stdout, "\n int_data: %lu(%lu)", (ulong) id, length[0]);
    fprintf(stdout, "\n str_data: %s(%lu)", name, length[1]);
  }
  DIE_UNLESS(id == 10);
  DIE_UNLESS(strcmp(name, "updated") == 0);

  rc= mysql_stmt_fetch(stmt);
  DIE_UNLESS(rc == MYSQL_NO_DATA);

  rc= mysql_stmt_execute(stmt1);
  check_execute(stmt1, rc);

  verify_st_affected_rows(stmt1, 1);

  mysql_stmt_close(stmt1);

  rc= mysql_stmt_execute(stmt);
  check_execute(stmt, rc);

  rc= mysql_stmt_fetch(stmt);
  DIE_UNLESS(rc == MYSQL_NO_DATA);

  rc= my_stmt_result("SELECT * FROM test_multi_table");
  DIE_UNLESS(rc == 0);

  mysql_stmt_close(stmt);
  mysql_stmt_close(stmt2);

}


/* Test simple sample - manual */

static void test_manual_sample()
{
  unsigned int param_count;
  MYSQL_STMT   *stmt;
  short        small_data;
  int          int_data;
  int          rc;
  char         str_data[50];
  ulonglong    affected_rows;
  MYSQL_BIND   my_bind[3];
  my_bool      is_null;
  char query[MAX_TEST_QUERY_LENGTH];

  myheader("test_manual_sample");

  /*
    Sample which is incorporated directly in the manual under Prepared
    statements section (Example from mysql_stmt_execute()
  */

  mysql_autocommit(mysql, 1);
  if (mysql_query(mysql, "DROP TABLE IF EXISTS test_table"))
  {
    fprintf(stderr, "\n drop table failed");
    fprintf(stderr, "\n %s", mysql_error(mysql));
    exit(1);
  }
  if (mysql_query(mysql, "CREATE TABLE test_table(col1 int, col2 varchar(50), \
                                                 col3 smallint, \
                                                 col4 timestamp(14))"))
  {
    fprintf(stderr, "\n create table failed");
    fprintf(stderr, "\n %s", mysql_error(mysql));
    exit(1);
  }

  /* Prepare a insert query with 3 parameters */
  strmov(query, "INSERT INTO test_table(col1, col2, col3) values(?, ?, ?)");
  if (!(stmt= mysql_simple_prepare(mysql, query)))
  {
    fprintf(stderr, "\n prepare, insert failed");
    fprintf(stderr, "\n %s", mysql_error(mysql));
    exit(1);
  }
  if (!opt_silent)
    fprintf(stdout, "\n prepare, insert successful");

  /* Get the parameter count from the statement */
  param_count= mysql_stmt_param_count(stmt);

  if (!opt_silent)
    fprintf(stdout, "\n total parameters in insert: %d", param_count);
  if (param_count != 3) /* validate parameter count */
  {
    fprintf(stderr, "\n invalid parameter count returned by MySQL");
    exit(1);
  }

  /* Bind the data for the parameters */

  /*
    We need to bzero bind structure because mysql_stmt_bind_param checks all
    its members.
  */
  bzero((char*) my_bind, sizeof(my_bind));

  /* INTEGER PART */
  my_bind[0].buffer_type= MYSQL_TYPE_LONG;
  my_bind[0].buffer= (void *)&int_data;

  /* STRING PART */
  my_bind[1].buffer_type= MYSQL_TYPE_VAR_STRING;
  my_bind[1].buffer= (void *)str_data;
  my_bind[1].buffer_length= sizeof(str_data);

  /* SMALLINT PART */
  my_bind[2].buffer_type= MYSQL_TYPE_SHORT;
  my_bind[2].buffer= (void *)&small_data;
  my_bind[2].is_null= &is_null;
  is_null= 0;

  /* Bind the buffers */
  if (mysql_stmt_bind_param(stmt, my_bind))
  {
    fprintf(stderr, "\n param bind failed");
    fprintf(stderr, "\n %s", mysql_stmt_error(stmt));
    exit(1);
  }

  /* Specify the data */
  int_data= 10;             /* integer */
  strmov(str_data, "MySQL"); /* string  */

  /* INSERT SMALLINT data as NULL */
  is_null= 1;

  /* Execute the insert statement - 1*/
  if (mysql_stmt_execute(stmt))
  {
    fprintf(stderr, "\n execute 1 failed");
    fprintf(stderr, "\n %s", mysql_stmt_error(stmt));
    exit(1);
  }

  /* Get the total rows affected */
  affected_rows= mysql_stmt_affected_rows(stmt);

  if (!opt_silent)
    fprintf(stdout, "\n total affected rows: %ld", (ulong) affected_rows);
  if (affected_rows != 1) /* validate affected rows */
  {
    fprintf(stderr, "\n invalid affected rows by MySQL");
    exit(1);
  }

  /* Re-execute the insert, by changing the values */
  int_data= 1000;
  strmov(str_data, "The most popular open source database");
  small_data= 1000;         /* smallint */
  is_null= 0;               /* reset */

  /* Execute the insert statement - 2*/
  if (mysql_stmt_execute(stmt))
  {
    fprintf(stderr, "\n execute 2 failed");
    fprintf(stderr, "\n %s", mysql_stmt_error(stmt));
    exit(1);
  }

  /* Get the total rows affected */
  affected_rows= mysql_stmt_affected_rows(stmt);

  if (!opt_silent)
    fprintf(stdout, "\n total affected rows: %ld", (ulong) affected_rows);
  if (affected_rows != 1) /* validate affected rows */
  {
    fprintf(stderr, "\n invalid affected rows by MySQL");
    exit(1);
  }

  /* Close the statement */
  if (mysql_stmt_close(stmt))
  {
    fprintf(stderr, "\n failed while closing the statement");
    fprintf(stderr, "\n %s", mysql_stmt_error(stmt));
    exit(1);
  }
  rc= my_stmt_result("SELECT * FROM test_table");
  DIE_UNLESS(rc == 2);

  /* DROP THE TABLE */
  if (mysql_query(mysql, "DROP TABLE test_table"))
  {
    fprintf(stderr, "\n drop table failed");
    fprintf(stderr, "\n %s", mysql_error(mysql));
    exit(1);
  }
  if (!opt_silent)
    fprintf(stdout, "Success !!!");
}


/* Test alter table scenario in the middle of prepare */

static void test_prepare_alter()
{
  MYSQL_STMT  *stmt;
  int         rc, id;
  MYSQL_BIND  my_bind[1];
  my_bool     is_null;

  myheader("test_prepare_alter");

  rc= mysql_query(mysql, "DROP TABLE IF EXISTS test_prep_alter");
  myquery(rc);

  rc= mysql_query(mysql, "CREATE TABLE test_prep_alter(id int, name char(20))");
  myquery(rc);

  rc= mysql_query(mysql, "INSERT INTO test_prep_alter values(10, 'venu'), (20, 'mysql')");
  myquery(rc);

  stmt= mysql_simple_prepare(mysql, "INSERT INTO test_prep_alter VALUES(?, 'monty')");
  check_stmt(stmt);

  verify_param_count(stmt, 1);

  /*
    We need to bzero bind structure because mysql_stmt_bind_param checks all
    its members.
  */
  bzero((char*) my_bind, sizeof(my_bind));

  is_null= 0;
  my_bind[0].buffer_type= MYSQL_TYPE_SHORT;
  my_bind[0].buffer= (void *)&id;
  my_bind[0].is_null= &is_null;

  rc= mysql_stmt_bind_param(stmt, my_bind);
  check_execute(stmt, rc);

  id= 30;
  rc= mysql_stmt_execute(stmt);
  check_execute(stmt, rc);

  if (thread_query((char *)"ALTER TABLE test_prep_alter change id id_new varchar(20)"))
    exit(1);

  is_null= 1;
  rc= mysql_stmt_execute(stmt);
  check_execute(stmt, rc);

  rc= my_stmt_result("SELECT * FROM test_prep_alter");
  DIE_UNLESS(rc == 4);

  mysql_stmt_close(stmt);
}


/* Test the support of multi-statement executions */

static void test_multi_statements()
{
  MYSQL *mysql_local;
  MYSQL_RES *result;
  int    rc;

  const char *query= "\
DROP TABLE IF EXISTS test_multi_tab;\
CREATE TABLE test_multi_tab(id int, name char(20));\
INSERT INTO test_multi_tab(id) VALUES(10), (20);\
INSERT INTO test_multi_tab VALUES(20, 'insert;comma');\
SELECT * FROM test_multi_tab;\
UPDATE test_multi_tab SET name='new;name' WHERE id=20;\
DELETE FROM test_multi_tab WHERE name='new;name';\
SELECT * FROM test_multi_tab;\
DELETE FROM test_multi_tab WHERE id=10;\
SELECT * FROM test_multi_tab;\
DROP TABLE test_multi_tab;\
select 1;\
DROP TABLE IF EXISTS test_multi_tab";
  uint count, exp_value;
  uint rows[]= {0, 0, 2, 1, 3, 2, 2, 1, 1, 0, 0, 1, 0};

  myheader("test_multi_statements");

  /*
    First test that we get an error for multi statements
    (Because default connection is not opened with CLIENT_MULTI_STATEMENTS)
  */
  rc= mysql_query(mysql, query); /* syntax error */
  myquery_r(rc);

  rc= mysql_next_result(mysql);
  DIE_UNLESS(rc == -1);
  rc= mysql_more_results(mysql);
  DIE_UNLESS(rc == 0);

  if (!(mysql_local= mysql_init(NULL)))
  {
    fprintf(stdout, "\n mysql_init() failed");
    exit(1);
  }

  /* Create connection that supports multi statements */
  if (!(mysql_real_connect(mysql_local, opt_host, opt_user,
                           opt_password, current_db, opt_port,
                           opt_unix_socket, CLIENT_MULTI_STATEMENTS)))
  {
    fprintf(stdout, "\n connection failed(%s)", mysql_error(mysql_local));
    exit(1);
  }
  mysql_local->reconnect= 1;

  rc= mysql_query(mysql_local, query);
  myquery(rc);

  for (count= 0 ; count < array_elements(rows) ; count++)
  {
    if (!opt_silent)
      fprintf(stdout, "\n Query %d: ", count);
    if ((result= mysql_store_result(mysql_local)))
    {
      (void) my_process_result_set(result);
      mysql_free_result(result);
    }
    else if (!opt_silent)
      fprintf(stdout, "OK, %ld row(s) affected, %ld warning(s)\n",
              (ulong) mysql_affected_rows(mysql_local),
              (ulong) mysql_warning_count(mysql_local));

    exp_value= (uint) mysql_affected_rows(mysql_local);
    if (rows[count] !=  exp_value)
    {
      fprintf(stderr, "row %d  had affected rows: %d, should be %d\n",
              count, exp_value, rows[count]);
      exit(1);
    }
    if (count != array_elements(rows) -1)
    {
      if (!(rc= mysql_more_results(mysql_local)))
      {
        fprintf(stdout,
                "mysql_more_result returned wrong value: %d for row %d\n",
                rc, count);
        exit(1);
      }
      if ((rc= mysql_next_result(mysql_local)))
      {
        exp_value= mysql_errno(mysql_local);

        exit(1);
      }
    }
    else
    {
      rc= mysql_more_results(mysql_local);
      DIE_UNLESS(rc == 0);
      rc= mysql_next_result(mysql_local);
      DIE_UNLESS(rc == -1);
    }
  }

  /* check that errors abort multi statements */

  rc= mysql_query(mysql_local, "select 1+1+a;select 1+1");
  myquery_r(rc);
  rc= mysql_more_results(mysql_local);
  DIE_UNLESS(rc == 0);
  rc= mysql_next_result(mysql_local);
  DIE_UNLESS(rc == -1);

  rc= mysql_query(mysql_local, "select 1+1;select 1+1+a;select 1");
  myquery(rc);
  result= mysql_store_result(mysql_local);
  mytest(result);
  mysql_free_result(result);
  rc= mysql_more_results(mysql_local);
  DIE_UNLESS(rc == 1);
  rc= mysql_next_result(mysql_local);
  DIE_UNLESS(rc > 0);

  /*
    Ensure that we can now do a simple query (this checks that the server is
    not trying to send us the results for the last 'select 1'
  */
  rc= mysql_query(mysql_local, "select 1+1+1");
  myquery(rc);
  result= mysql_store_result(mysql_local);
  mytest(result);
  (void) my_process_result_set(result);
  mysql_free_result(result);

  mysql_close(mysql_local);
}


/*
  Check that Prepared statement cannot contain several
  SQL statements
*/

static void test_prepare_multi_statements()
{
  MYSQL *mysql_local;
  MYSQL_STMT *stmt;
  char query[MAX_TEST_QUERY_LENGTH];
  myheader("test_prepare_multi_statements");

  if (!(mysql_local= mysql_init(NULL)))
  {
    fprintf(stderr, "\n mysql_init() failed");
    exit(1);
  }

  if (!(mysql_real_connect(mysql_local, opt_host, opt_user,
                           opt_password, current_db, opt_port,
                           opt_unix_socket, CLIENT_MULTI_STATEMENTS)))
  {
    fprintf(stderr, "\n connection failed(%s)", mysql_error(mysql_local));
    exit(1);
  }
  mysql_local->reconnect= 1;
  strmov(query, "select 1; select 'another value'");
  stmt= mysql_simple_prepare(mysql_local, query);
  check_stmt_r(stmt);
  mysql_close(mysql_local);
}


/* Test simple bind store result */

static void test_store_result()
{
  MYSQL_STMT *stmt;
  int        rc;
  int32      nData;
  char       szData[100];
  MYSQL_BIND my_bind[2];
  ulong      length, length1;
  my_bool    is_null[2];

  myheader("test_store_result");

  rc= mysql_query(mysql, "DROP TABLE IF EXISTS test_store_result");
  myquery(rc);

  rc= mysql_query(mysql, "CREATE TABLE test_store_result(col1 int , col2 varchar(50))");
  myquery(rc);

  rc= mysql_query(mysql, "INSERT INTO test_store_result VALUES(10, 'venu'), (20, 'mysql')");
  myquery(rc);

  rc= mysql_query(mysql, "INSERT INTO test_store_result(col2) VALUES('monty')");
  myquery(rc);

  rc= mysql_commit(mysql);
  myquery(rc);

  /* fetch */
  bzero((char*) my_bind, sizeof(my_bind));
  my_bind[0].buffer_type= MYSQL_TYPE_LONG;
  my_bind[0].buffer= (void *) &nData;       /* integer data */
  my_bind[0].length= &length;
  my_bind[0].is_null= &is_null[0];

  length= 0;
  my_bind[1].buffer_type= MYSQL_TYPE_STRING;
  my_bind[1].buffer= szData;                /* string data */
  my_bind[1].buffer_length= sizeof(szData);
  my_bind[1].length= &length1;
  my_bind[1].is_null= &is_null[1];
  length1= 0;

  stmt= mysql_simple_prepare(mysql, "SELECT * FROM test_store_result");
  check_stmt(stmt);

  rc= mysql_stmt_bind_result(stmt, my_bind);
  check_execute(stmt, rc);

  rc= mysql_stmt_execute(stmt);
  check_execute(stmt, rc);

  rc= mysql_stmt_store_result(stmt);
  check_execute(stmt, rc);

  rc= mysql_stmt_fetch(stmt);
  check_execute(stmt, rc);

  if (!opt_silent)
    fprintf(stdout, "\n row 1: %ld, %s(%lu)", (long) nData, szData, length1);
  DIE_UNLESS(nData == 10);
  DIE_UNLESS(strcmp(szData, "venu") == 0);
  DIE_UNLESS(length1 == 4);

  rc= mysql_stmt_fetch(stmt);
  check_execute(stmt, rc);

  if (!opt_silent)
    fprintf(stdout, "\n row 2: %ld, %s(%lu)", (long) nData, szData, length1);
  DIE_UNLESS(nData == 20);
  DIE_UNLESS(strcmp(szData, "mysql") == 0);
  DIE_UNLESS(length1 == 5);

  length= 99;
  rc= mysql_stmt_fetch(stmt);
  check_execute(stmt, rc);

  if (!opt_silent && is_null[0])
    fprintf(stdout, "\n row 3: NULL, %s(%lu)", szData, length1);
  DIE_UNLESS(is_null[0]);
  DIE_UNLESS(strcmp(szData, "monty") == 0);
  DIE_UNLESS(length1 == 5);

  rc= mysql_stmt_fetch(stmt);
  DIE_UNLESS(rc == MYSQL_NO_DATA);

  rc= mysql_stmt_execute(stmt);
  check_execute(stmt, rc);

  rc= mysql_stmt_store_result(stmt);
  check_execute(stmt, rc);

  rc= mysql_stmt_fetch(stmt);
  check_execute(stmt, rc);

  if (!opt_silent)
    fprintf(stdout, "\n row 1: %ld, %s(%lu)", (long) nData, szData, length1);
  DIE_UNLESS(nData == 10);
  DIE_UNLESS(strcmp(szData, "venu") == 0);
  DIE_UNLESS(length1 == 4);

  rc= mysql_stmt_fetch(stmt);
  check_execute(stmt, rc);

  if (!opt_silent)
    fprintf(stdout, "\n row 2: %ld, %s(%lu)", (long) nData, szData, length1);
  DIE_UNLESS(nData == 20);
  DIE_UNLESS(strcmp(szData, "mysql") == 0);
  DIE_UNLESS(length1 == 5);

  length= 99;
  rc= mysql_stmt_fetch(stmt);
  check_execute(stmt, rc);

  if (!opt_silent && is_null[0])
    fprintf(stdout, "\n row 3: NULL, %s(%lu)", szData, length1);
  DIE_UNLESS(is_null[0]);
  DIE_UNLESS(strcmp(szData, "monty") == 0);
  DIE_UNLESS(length1 == 5);

  rc= mysql_stmt_fetch(stmt);
  DIE_UNLESS(rc == MYSQL_NO_DATA);

  mysql_stmt_close(stmt);
}


/* Test simple bind store result */

static void test_store_result1()
{
  MYSQL_STMT *stmt;
  int        rc;

  myheader("test_store_result1");

  rc= mysql_query(mysql, "DROP TABLE IF EXISTS test_store_result");
  myquery(rc);

  rc= mysql_query(mysql, "CREATE TABLE test_store_result(col1 int , col2 varchar(50))");
  myquery(rc);

  rc= mysql_query(mysql, "INSERT INTO test_store_result VALUES(10, 'venu'), (20, 'mysql')");
  myquery(rc);

  rc= mysql_query(mysql, "INSERT INTO test_store_result(col2) VALUES('monty')");
  myquery(rc);

  rc= mysql_commit(mysql);
  myquery(rc);

  stmt= mysql_simple_prepare(mysql, "SELECT * FROM test_store_result");
  check_stmt(stmt);

  rc= mysql_stmt_execute(stmt);
  check_execute(stmt, rc);

  rc= mysql_stmt_store_result(stmt);
  check_execute(stmt, rc);

  rc= 0;
  while (mysql_stmt_fetch(stmt) != MYSQL_NO_DATA)
    rc++;
  if (!opt_silent)
    fprintf(stdout, "\n total rows: %d", rc);
  DIE_UNLESS(rc == 3);

  rc= mysql_stmt_execute(stmt);
  check_execute(stmt, rc);

  rc= mysql_stmt_store_result(stmt);
  check_execute(stmt, rc);

  rc= 0;
  while (mysql_stmt_fetch(stmt) != MYSQL_NO_DATA)
    rc++;
  if (!opt_silent)
    fprintf(stdout, "\n total rows: %d", rc);
  DIE_UNLESS(rc == 3);

  mysql_stmt_close(stmt);
}


/* Another test for bind and store result */

static void test_store_result2()
{
  MYSQL_STMT *stmt;
  int        rc;
  int        nData;
  ulong      length;
  MYSQL_BIND my_bind[1];
  char query[MAX_TEST_QUERY_LENGTH];

  myheader("test_store_result2");

  rc= mysql_query(mysql, "DROP TABLE IF EXISTS test_store_result");
  myquery(rc);

  rc= mysql_query(mysql, "CREATE TABLE test_store_result(col1 int , col2 varchar(50))");
  myquery(rc);

  rc= mysql_query(mysql, "INSERT INTO test_store_result VALUES(10, 'venu'), (20, 'mysql')");
  myquery(rc);

  rc= mysql_query(mysql, "INSERT INTO test_store_result(col2) VALUES('monty')");
  myquery(rc);

  rc= mysql_commit(mysql);
  myquery(rc);

  /*
    We need to bzero bind structure because mysql_stmt_bind_param checks all
    its members.
  */
  bzero((char*) my_bind, sizeof(my_bind));

  my_bind[0].buffer_type= MYSQL_TYPE_LONG;
  my_bind[0].buffer= (void *) &nData;      /* integer data */
  my_bind[0].length= &length;
  my_bind[0].is_null= 0;

  strmov((char *)query , "SELECT col1 FROM test_store_result where col1= ?");
  stmt= mysql_simple_prepare(mysql, query);
  check_stmt(stmt);

  rc= mysql_stmt_bind_param(stmt, my_bind);
  check_execute(stmt, rc);

  rc= mysql_stmt_bind_result(stmt, my_bind);
  check_execute(stmt, rc);

  nData= 10; length= 0;
  rc= mysql_stmt_execute(stmt);
  check_execute(stmt, rc);

  nData= 0;
  rc= mysql_stmt_store_result(stmt);
  check_execute(stmt, rc);

  rc= mysql_stmt_fetch(stmt);
  check_execute(stmt, rc);

  if (!opt_silent)
    fprintf(stdout, "\n row 1: %d", nData);
  DIE_UNLESS(nData == 10);

  rc= mysql_stmt_fetch(stmt);
  DIE_UNLESS(rc == MYSQL_NO_DATA);

  nData= 20;
  rc= mysql_stmt_execute(stmt);
  check_execute(stmt, rc);

  nData= 0;
  rc= mysql_stmt_store_result(stmt);
  check_execute(stmt, rc);

  rc= mysql_stmt_fetch(stmt);
  check_execute(stmt, rc);

  if (!opt_silent)
    fprintf(stdout, "\n row 1: %d", nData);
  DIE_UNLESS(nData == 20);

  rc= mysql_stmt_fetch(stmt);
  DIE_UNLESS(rc == MYSQL_NO_DATA);
  mysql_stmt_close(stmt);
}


/* Test simple subselect prepare */

static void test_subselect()
{

  MYSQL_STMT *stmt;
  int        rc, id;
  MYSQL_BIND my_bind[1];
  DBUG_ENTER("test_subselect");

  myheader("test_subselect");

  rc= mysql_query(mysql, "DROP TABLE IF EXISTS test_sub1");
  myquery(rc);

  rc= mysql_query(mysql, "DROP TABLE IF EXISTS test_sub2");
  myquery(rc);

  rc= mysql_query(mysql, "CREATE TABLE test_sub1(id int)");
  myquery(rc);

  rc= mysql_query(mysql, "CREATE TABLE test_sub2(id int, id1 int)");
  myquery(rc);

  rc= mysql_query(mysql, "INSERT INTO test_sub1 values(2)");
  myquery(rc);

  rc= mysql_query(mysql, "INSERT INTO test_sub2 VALUES(1, 7), (2, 7)");
  myquery(rc);

  rc= mysql_commit(mysql);
  myquery(rc);

  /* fetch */
  /*
    We need to bzero bind structure because mysql_stmt_bind_param checks all
    its members.
  */
  bzero((char*) my_bind, sizeof(my_bind));

  my_bind[0].buffer_type= MYSQL_TYPE_LONG;
  my_bind[0].buffer= (void *) &id;
  my_bind[0].length= 0;
  my_bind[0].is_null= 0;

  stmt= mysql_simple_prepare(mysql, "INSERT INTO test_sub2(id) SELECT * FROM test_sub1 WHERE id= ?");
  check_stmt(stmt);

  rc= mysql_stmt_bind_param(stmt, my_bind);
  check_execute(stmt, rc);

  id= 2;
  rc= mysql_stmt_execute(stmt);
  check_execute(stmt, rc);

  verify_st_affected_rows(stmt, 1);

  id= 9;
  rc= mysql_stmt_execute(stmt);
  check_execute(stmt, rc);

  verify_st_affected_rows(stmt, 0);

  mysql_stmt_close(stmt);

  rc= my_stmt_result("SELECT * FROM test_sub2");
  DIE_UNLESS(rc == 3);

  rc= my_stmt_result("SELECT ROW(1, 7) IN (select id, id1 "
                     "from test_sub2 WHERE id1= 8)");
  DIE_UNLESS(rc == 1);
  rc= my_stmt_result("SELECT ROW(1, 7) IN (select id, id1 "
                     "from test_sub2 WHERE id1= 7)");
  DIE_UNLESS(rc == 1);

  stmt= mysql_simple_prepare(mysql, ("SELECT ROW(1, 7) IN (select id, id1 "
                                     "from test_sub2 WHERE id1= ?)"));
  check_stmt(stmt);

  rc= mysql_stmt_bind_param(stmt, my_bind);
  check_execute(stmt, rc);

  rc= mysql_stmt_bind_result(stmt, my_bind);
  check_execute(stmt, rc);

  id= 7;
  rc= mysql_stmt_execute(stmt);
  check_execute(stmt, rc);

  rc= mysql_stmt_fetch(stmt);
  check_execute(stmt, rc);

  if (!opt_silent)
    fprintf(stdout, "\n row 1: %d", id);
  DIE_UNLESS(id == 1);

  rc= mysql_stmt_fetch(stmt);
  DIE_UNLESS(rc == MYSQL_NO_DATA);

  id= 8;
  rc= mysql_stmt_execute(stmt);
  check_execute(stmt, rc);

  rc= mysql_stmt_fetch(stmt);
  check_execute(stmt, rc);

  if (!opt_silent)
    fprintf(stdout, "\n row 1: %d", id);
  DIE_UNLESS(id == 0);

  rc= mysql_stmt_fetch(stmt);
  DIE_UNLESS(rc == MYSQL_NO_DATA);

  mysql_stmt_close(stmt);
  DBUG_VOID_RETURN;
}


/*
  Generalized conversion routine to handle DATE, TIME and DATETIME
  conversion using MYSQL_TIME structure
*/

static void test_bind_date_conv(uint row_count)
{
  MYSQL_STMT   *stmt= 0;
  uint         rc, i, count= row_count;
  ulong        length[4];
  MYSQL_BIND   my_bind[4];
  my_bool      is_null[4]= {0};
  MYSQL_TIME   tm[4];
  ulong        second_part;
  uint         year, month, day, hour, minute, sec;

  stmt= mysql_simple_prepare(mysql, "INSERT INTO test_date VALUES(?, ?, ?, ?)");
  check_stmt(stmt);

  verify_param_count(stmt, 4);

  /*
    We need to bzero bind structure because mysql_stmt_bind_param checks all
    its members.
  */
  bzero((char*) my_bind, sizeof(my_bind));

  my_bind[0].buffer_type= MYSQL_TYPE_TIMESTAMP;
  my_bind[1].buffer_type= MYSQL_TYPE_TIME;
  my_bind[2].buffer_type= MYSQL_TYPE_DATETIME;
  my_bind[3].buffer_type= MYSQL_TYPE_DATE;

  for (i= 0; i < (int) array_elements(my_bind); i++)
  {
    my_bind[i].buffer= (void *) &tm[i];
    my_bind[i].is_null= &is_null[i];
    my_bind[i].length= &length[i];
    my_bind[i].buffer_length= 30;
    length[i]= 20;
  }

  second_part= 0;

  year= 2000;
  month= 01;
  day= 10;

  hour= 11;
  minute= 16;
  sec= 20;

  rc= mysql_stmt_bind_param(stmt, my_bind);
  check_execute(stmt, rc);

  for (count= 0; count < row_count; count++)
  {
    for (i= 0; i < (int) array_elements(my_bind); i++)
    {
      tm[i].neg= 0;
      tm[i].second_part= second_part+count;
      if (my_bind[i].buffer_type != MYSQL_TYPE_TIME)
      {
        tm[i].year= year+count;
        tm[i].month= month+count;
        tm[i].day= day+count;
      }
      else
        tm[i].year= tm[i].month= tm[i].day= 0;
      if (my_bind[i].buffer_type != MYSQL_TYPE_DATE)
      {
        tm[i].hour= hour+count;
        tm[i].minute= minute+count;
        tm[i].second= sec+count;
      }
      else
        tm[i].hour= tm[i].minute= tm[i].second= 0;
    }
    rc= mysql_stmt_execute(stmt);
    check_execute(stmt, rc);
  }

  rc= mysql_commit(mysql);
  myquery(rc);

  mysql_stmt_close(stmt);

  rc= my_stmt_result("SELECT * FROM test_date");
  DIE_UNLESS(row_count == rc);

  stmt= mysql_simple_prepare(mysql, "SELECT * FROM test_date");
  check_stmt(stmt);

  rc= mysql_stmt_bind_result(stmt, my_bind);
  check_execute(stmt, rc);

  rc= mysql_stmt_execute(stmt);
  check_execute(stmt, rc);

  rc= mysql_stmt_store_result(stmt);
  check_execute(stmt, rc);

  for (count= 0; count < row_count; count++)
  {
    rc= mysql_stmt_fetch(stmt);
    DIE_UNLESS(rc == 0 || rc == MYSQL_DATA_TRUNCATED);

    if (!opt_silent)
      fprintf(stdout, "\n");
    for (i= 0; i < array_elements(my_bind); i++)
    {
      if (!opt_silent)
        fprintf(stdout, "\ntime[%d]: %02d-%02d-%02d %02d:%02d:%02d.%02lu",
                i, tm[i].year, tm[i].month, tm[i].day,
                tm[i].hour, tm[i].minute, tm[i].second,
                tm[i].second_part);
      DIE_UNLESS(tm[i].year == 0 || tm[i].year == year+count);
      DIE_UNLESS(tm[i].month == 0 || tm[i].month == month+count);
      DIE_UNLESS(tm[i].day == 0 || tm[i].day == day+count);

      DIE_UNLESS(tm[i].hour == 0 || tm[i].hour == hour+count);
      DIE_UNLESS(tm[i].minute == 0 || tm[i].minute == minute+count);
      DIE_UNLESS(tm[i].second == 0 || tm[i].second == sec+count);
      DIE_UNLESS(tm[i].second_part == 0 ||
                 tm[i].second_part == second_part+count);
    }
  }
  rc= mysql_stmt_fetch(stmt);
  DIE_UNLESS(rc == MYSQL_NO_DATA);

  mysql_stmt_close(stmt);
}


/* Test DATE, TIME, DATETIME and TS with MYSQL_TIME conversion */

static void test_date()
{
  int        rc;

  myheader("test_date");

  rc= mysql_query(mysql, "DROP TABLE IF EXISTS test_date");
  myquery(rc);

  rc= mysql_query(mysql, "CREATE TABLE test_date(c1 TIMESTAMP(14), \
                                                 c2 TIME, \
                                                 c3 DATETIME, \
                                                 c4 DATE)");

  myquery(rc);

  test_bind_date_conv(5);
}


/* Test all time types to DATE and DATE to all types */

static void test_date_date()
{
  int        rc;

  myheader("test_date_date");

  rc= mysql_query(mysql, "DROP TABLE IF EXISTS test_date");
  myquery(rc);

  rc= mysql_query(mysql, "CREATE TABLE test_date(c1 DATE, \
                                                 c2 DATE, \
                                                 c3 DATE, \
                                                 c4 DATE)");

  myquery(rc);

  test_bind_date_conv(3);
}


/* Test all time types to TIME and TIME to all types */

static void test_date_time()
{
  int        rc;

  myheader("test_date_time");

  rc= mysql_query(mysql, "DROP TABLE IF EXISTS test_date");
  myquery(rc);

  rc= mysql_query(mysql, "CREATE TABLE test_date(c1 TIME, \
                                                 c2 TIME, \
                                                 c3 TIME, \
                                                 c4 TIME)");

  myquery(rc);

  test_bind_date_conv(3);
}


/* Test all time types to TIMESTAMP and TIMESTAMP to all types */

static void test_date_ts()
{
  int        rc;

  myheader("test_date_ts");

  rc= mysql_query(mysql, "DROP TABLE IF EXISTS test_date");
  myquery(rc);

  rc= mysql_query(mysql, "CREATE TABLE test_date(c1 TIMESTAMP(10), \
                                                 c2 TIMESTAMP(14), \
                                                 c3 TIMESTAMP, \
                                                 c4 TIMESTAMP(6))");

  myquery(rc);

  test_bind_date_conv(2);
}


/* Test all time types to DATETIME and DATETIME to all types */

static void test_date_dt()
{
  int rc;

  myheader("test_date_dt");

  rc= mysql_query(mysql, "DROP TABLE IF EXISTS test_date");
  myquery(rc);

  rc= mysql_query(mysql, "CREATE TABLE test_date(c1 datetime, "
                         " c2 datetime, c3 datetime, c4 date)");
  myquery(rc);

  test_bind_date_conv(2);
}


/* Misc tests to keep pure coverage happy */

static void test_pure_coverage()
{
  MYSQL_STMT *stmt;
  MYSQL_BIND my_bind[1];
  int        rc;
  ulong      length;

  myheader("test_pure_coverage");

  rc= mysql_query(mysql, "DROP TABLE IF EXISTS test_pure");
  myquery(rc);

  rc= mysql_query(mysql, "CREATE TABLE test_pure(c1 int, c2 varchar(20))");
  myquery(rc);

  stmt= mysql_simple_prepare(mysql, "insert into test_pure(c67788) values(10)");
  check_stmt_r(stmt);

  /* Query without params and result should allow to bind 0 arrays */
  stmt= mysql_simple_prepare(mysql, "insert into test_pure(c2) values(10)");
  check_stmt(stmt);

  rc= mysql_stmt_bind_param(stmt, (MYSQL_BIND*)0);
  check_execute(stmt, rc);

  rc= mysql_stmt_execute(stmt);
  check_execute(stmt, rc);

  rc= mysql_stmt_bind_result(stmt, (MYSQL_BIND*)0);
  DIE_UNLESS(rc == 1);

  mysql_stmt_close(stmt);

  stmt= mysql_simple_prepare(mysql, "insert into test_pure(c2) values(?)");
  check_stmt(stmt);

  /*
    We need to bzero bind structure because mysql_stmt_bind_param checks all
    its members.
  */
  bzero((char*) my_bind, sizeof(my_bind));

  my_bind[0].length= &length;
  my_bind[0].is_null= 0;
  my_bind[0].buffer_length= 0;

  my_bind[0].buffer_type= MYSQL_TYPE_GEOMETRY;
  rc= mysql_stmt_bind_param(stmt, my_bind);
  check_execute_r(stmt, rc); /* unsupported buffer type */

  my_bind[0].buffer_type= MYSQL_TYPE_STRING;
  rc= mysql_stmt_bind_param(stmt, my_bind);
  check_execute(stmt, rc);

  rc= mysql_stmt_store_result(stmt);
  check_execute(stmt, rc);

  mysql_stmt_close(stmt);

  stmt= mysql_simple_prepare(mysql, "select * from test_pure");
  check_execute(stmt, rc);

  rc= mysql_stmt_execute(stmt);
  check_execute(stmt, rc);

  my_bind[0].buffer_type= MYSQL_TYPE_GEOMETRY;
  rc= mysql_stmt_bind_result(stmt, my_bind);
  check_execute_r(stmt, rc); /* unsupported buffer type */

  rc= mysql_stmt_store_result(stmt);
  check_execute(stmt, rc);

  rc= mysql_stmt_store_result(stmt);
  check_execute_r(stmt, rc); /* commands out of sync */

  mysql_stmt_close(stmt);

  mysql_query(mysql, "DROP TABLE test_pure");
}


/* Test for string buffer fetch */

static void test_buffers()
{
  MYSQL_STMT *stmt;
  MYSQL_BIND my_bind[1];
  int        rc;
  ulong      length;
  my_bool    is_null;
  char       buffer[20];

  myheader("test_buffers");

  rc= mysql_query(mysql, "DROP TABLE IF EXISTS test_buffer");
  myquery(rc);

  rc= mysql_query(mysql, "CREATE TABLE test_buffer(str varchar(20))");
  myquery(rc);

  rc= mysql_query(mysql, "insert into test_buffer values('MySQL')\
                          , ('Database'), ('Open-Source'), ('Popular')");
  myquery(rc);

  stmt= mysql_simple_prepare(mysql, "select str from test_buffer");
  check_stmt(stmt);

  rc= mysql_stmt_execute(stmt);
  check_execute(stmt, rc);

  bzero(buffer, sizeof(buffer));              /* Avoid overruns in printf() */

  bzero((char*) my_bind, sizeof(my_bind));
  my_bind[0].length= &length;
  my_bind[0].is_null= &is_null;
  my_bind[0].buffer_length= 1;
  my_bind[0].buffer_type= MYSQL_TYPE_STRING;
  my_bind[0].buffer= (void *)buffer;
  my_bind[0].error= &my_bind[0].error_value;

  rc= mysql_stmt_bind_result(stmt, my_bind);
  check_execute(stmt, rc);

  rc= mysql_stmt_store_result(stmt);
  check_execute(stmt, rc);

  buffer[1]= 'X';
  rc= mysql_stmt_fetch(stmt);
  DIE_UNLESS(rc == MYSQL_DATA_TRUNCATED);
  DIE_UNLESS(my_bind[0].error_value);
  if (!opt_silent)
    fprintf(stdout, "\n data: %s (%lu)", buffer, length);
  DIE_UNLESS(buffer[0] == 'M');
  DIE_UNLESS(buffer[1] == 'X');
  DIE_UNLESS(length == 5);

  my_bind[0].buffer_length= 8;
  rc= mysql_stmt_bind_result(stmt, my_bind);/* re-bind */
  check_execute(stmt, rc);

  rc= mysql_stmt_fetch(stmt);
  check_execute(stmt, rc);
  if (!opt_silent)
    fprintf(stdout, "\n data: %s (%lu)", buffer, length);
  DIE_UNLESS(strncmp(buffer, "Database", 8) == 0);
  DIE_UNLESS(length == 8);

  my_bind[0].buffer_length= 12;
  rc= mysql_stmt_bind_result(stmt, my_bind);/* re-bind */
  check_execute(stmt, rc);

  rc= mysql_stmt_fetch(stmt);
  check_execute(stmt, rc);
  if (!opt_silent)
    fprintf(stdout, "\n data: %s (%lu)", buffer, length);
  DIE_UNLESS(strcmp(buffer, "Open-Source") == 0);
  DIE_UNLESS(length == 11);

  my_bind[0].buffer_length= 6;
  rc= mysql_stmt_bind_result(stmt, my_bind);/* re-bind */
  check_execute(stmt, rc);

  rc= mysql_stmt_fetch(stmt);
  DIE_UNLESS(rc == MYSQL_DATA_TRUNCATED);
  DIE_UNLESS(my_bind[0].error_value);
  if (!opt_silent)
    fprintf(stdout, "\n data: %s (%lu)", buffer, length);
  DIE_UNLESS(strncmp(buffer, "Popula", 6) == 0);
  DIE_UNLESS(length == 7);

  mysql_stmt_close(stmt);
}


/* Test the direct query execution in the middle of open stmts */

static void test_open_direct()
{
  MYSQL_STMT  *stmt;
  MYSQL_RES   *result;
  int         rc;

  myheader("test_open_direct");

  rc= mysql_query(mysql, "DROP TABLE IF EXISTS test_open_direct");
  myquery(rc);

  rc= mysql_query(mysql, "CREATE TABLE test_open_direct(id int, name char(6))");
  myquery(rc);

  stmt= mysql_simple_prepare(mysql, "INSERT INTO test_open_direct values(10, 'mysql')");
  check_stmt(stmt);

  rc= mysql_query(mysql, "SELECT * FROM test_open_direct");
  myquery(rc);

  result= mysql_store_result(mysql);
  mytest(result);

  rc= my_process_result_set(result);
  DIE_UNLESS(rc == 0);
  mysql_free_result(result);

  rc= mysql_stmt_execute(stmt);
  check_execute(stmt, rc);

  verify_st_affected_rows(stmt, 1);

  rc= mysql_query(mysql, "SELECT * FROM test_open_direct");
  myquery(rc);

  result= mysql_store_result(mysql);
  mytest(result);

  rc= my_process_result_set(result);
  DIE_UNLESS(rc == 1);
  mysql_free_result(result);

  rc= mysql_stmt_execute(stmt);
  check_execute(stmt, rc);

  verify_st_affected_rows(stmt, 1);

  rc= mysql_query(mysql, "SELECT * FROM test_open_direct");
  myquery(rc);

  result= mysql_store_result(mysql);
  mytest(result);

  rc= my_process_result_set(result);
  DIE_UNLESS(rc == 2);
  mysql_free_result(result);

  mysql_stmt_close(stmt);

  /* run a direct query in the middle of a fetch */
  stmt= mysql_simple_prepare(mysql, "SELECT * FROM test_open_direct");
  check_stmt(stmt);

  rc= mysql_stmt_execute(stmt);
  check_execute(stmt, rc);

  rc= mysql_stmt_fetch(stmt);
  check_execute(stmt, rc);

  rc= mysql_query(mysql, "INSERT INTO test_open_direct(id) VALUES(20)");
  myquery_r(rc);

  rc= mysql_stmt_close(stmt);
  check_execute(stmt, rc);

  rc= mysql_query(mysql, "INSERT INTO test_open_direct(id) VALUES(20)");
  myquery(rc);

  /* run a direct query with store result */
  stmt= mysql_simple_prepare(mysql, "SELECT * FROM test_open_direct");
  check_stmt(stmt);

  rc= mysql_stmt_execute(stmt);
  check_execute(stmt, rc);

  rc= mysql_stmt_store_result(stmt);
  check_execute(stmt, rc);

  rc= mysql_stmt_fetch(stmt);
  check_execute(stmt, rc);

  rc= mysql_query(mysql, "drop table test_open_direct");
  myquery(rc);

  rc= mysql_stmt_close(stmt);
  check_execute(stmt, rc);
}


/* Test fetch without prior bound buffers */

static void test_fetch_nobuffs()
{
  MYSQL_STMT *stmt;
  MYSQL_BIND my_bind[4];
  char       str[4][50];
  int        rc;

  myheader("test_fetch_nobuffs");

  stmt= mysql_simple_prepare(mysql, "SELECT DATABASE(), CURRENT_USER(), \
                              CURRENT_DATE(), CURRENT_TIME()");
  check_stmt(stmt);

  rc= mysql_stmt_execute(stmt);
  check_execute(stmt, rc);

  rc= 0;
  while (mysql_stmt_fetch(stmt) != MYSQL_NO_DATA)
    rc++;

  if (!opt_silent)
    fprintf(stdout, "\n total rows        : %d", rc);
  DIE_UNLESS(rc == 1);

  bzero((char*) my_bind, sizeof(MYSQL_BIND));
  my_bind[0].buffer_type= MYSQL_TYPE_STRING;
  my_bind[0].buffer= (void *)str[0];
  my_bind[0].buffer_length= sizeof(str[0]);
  my_bind[1]= my_bind[2]= my_bind[3]= my_bind[0];
  my_bind[1].buffer= (void *)str[1];
  my_bind[2].buffer= (void *)str[2];
  my_bind[3].buffer= (void *)str[3];

  rc= mysql_stmt_bind_result(stmt, my_bind);
  check_execute(stmt, rc);

  rc= mysql_stmt_execute(stmt);
  check_execute(stmt, rc);

  rc= 0;
  while (mysql_stmt_fetch(stmt) != MYSQL_NO_DATA)
  {
    rc++;
    if (!opt_silent)
    {
      fprintf(stdout, "\n CURRENT_DATABASE(): %s", str[0]);
      fprintf(stdout, "\n CURRENT_USER()    : %s", str[1]);
      fprintf(stdout, "\n CURRENT_DATE()    : %s", str[2]);
      fprintf(stdout, "\n CURRENT_TIME()    : %s", str[3]);
    }
  }
  if (!opt_silent)
    fprintf(stdout, "\n total rows        : %d", rc);
  DIE_UNLESS(rc == 1);

  mysql_stmt_close(stmt);
}


/* Test a misc bug */

static void test_ushort_bug()
{
  MYSQL_STMT *stmt;
  MYSQL_BIND my_bind[4];
  ushort     short_value;
  uint32     long_value;
  ulong      s_length, l_length, ll_length, t_length;
  ulonglong  longlong_value;
  int        rc;
  uchar      tiny_value;
  char       llbuf[22];
  myheader("test_ushort_bug");

  rc= mysql_query(mysql, "DROP TABLE IF EXISTS test_ushort");
  myquery(rc);

  rc= mysql_query(mysql, "CREATE TABLE test_ushort(a smallint unsigned, \
                                                  b smallint unsigned, \
                                                  c smallint unsigned, \
                                                  d smallint unsigned)");
  myquery(rc);

  rc= mysql_query(mysql,
                  "INSERT INTO test_ushort VALUES(35999, 35999, 35999, 200)");
  myquery(rc);


  stmt= mysql_simple_prepare(mysql, "SELECT * FROM test_ushort");
  check_stmt(stmt);

  rc= mysql_stmt_execute(stmt);
  check_execute(stmt, rc);

  bzero((char*) my_bind, sizeof(my_bind));
  my_bind[0].buffer_type= MYSQL_TYPE_SHORT;
  my_bind[0].buffer= (void *)&short_value;
  my_bind[0].is_unsigned= TRUE;
  my_bind[0].length= &s_length;

  my_bind[1].buffer_type= MYSQL_TYPE_LONG;
  my_bind[1].buffer= (void *)&long_value;
  my_bind[1].length= &l_length;

  my_bind[2].buffer_type= MYSQL_TYPE_LONGLONG;
  my_bind[2].buffer= (void *)&longlong_value;
  my_bind[2].length= &ll_length;

  my_bind[3].buffer_type= MYSQL_TYPE_TINY;
  my_bind[3].buffer= (void *)&tiny_value;
  my_bind[3].is_unsigned= TRUE;
  my_bind[3].length= &t_length;

  rc= mysql_stmt_bind_result(stmt, my_bind);
  check_execute(stmt, rc);

  rc= mysql_stmt_fetch(stmt);
  check_execute(stmt, rc);

  if (!opt_silent)
  {
    fprintf(stdout, "\n ushort   : %d (%ld)", short_value, s_length);
    fprintf(stdout, "\n ulong    : %lu (%ld)", (ulong) long_value, l_length);
    fprintf(stdout, "\n longlong : %s (%ld)", llstr(longlong_value, llbuf),
            ll_length);
    fprintf(stdout, "\n tinyint  : %d   (%ld)", tiny_value, t_length);
  }

  DIE_UNLESS(short_value == 35999);
  DIE_UNLESS(s_length == 2);

  DIE_UNLESS(long_value == 35999);
  DIE_UNLESS(l_length == 4);

  DIE_UNLESS(longlong_value == 35999);
  DIE_UNLESS(ll_length == 8);

  DIE_UNLESS(tiny_value == 200);
  DIE_UNLESS(t_length == 1);

  rc= mysql_stmt_fetch(stmt);
  DIE_UNLESS(rc == MYSQL_NO_DATA);

  mysql_stmt_close(stmt);
}


/* Test a misc smallint-signed conversion bug */

static void test_sshort_bug()
{
  MYSQL_STMT *stmt;
  MYSQL_BIND my_bind[4];
  short      short_value;
  int32      long_value;
  ulong      s_length, l_length, ll_length, t_length;
  ulonglong  longlong_value;
  int        rc;
  uchar      tiny_value;
  char       llbuf[22];

  myheader("test_sshort_bug");

  rc= mysql_query(mysql, "DROP TABLE IF EXISTS test_sshort");
  myquery(rc);

  rc= mysql_query(mysql, "CREATE TABLE test_sshort(a smallint signed, \
                                                  b smallint signed, \
                                                  c smallint unsigned, \
                                                  d smallint unsigned)");
  myquery(rc);

  rc= mysql_query(mysql, "INSERT INTO test_sshort VALUES(-5999, -5999, 35999, 200)");
  myquery(rc);


  stmt= mysql_simple_prepare(mysql, "SELECT * FROM test_sshort");
  check_stmt(stmt);

  rc= mysql_stmt_execute(stmt);
  check_execute(stmt, rc);

  bzero((char*) my_bind, sizeof(my_bind));
  my_bind[0].buffer_type= MYSQL_TYPE_SHORT;
  my_bind[0].buffer= (void *)&short_value;
  my_bind[0].length= &s_length;

  my_bind[1].buffer_type= MYSQL_TYPE_LONG;
  my_bind[1].buffer= (void *)&long_value;
  my_bind[1].length= &l_length;

  my_bind[2].buffer_type= MYSQL_TYPE_LONGLONG;
  my_bind[2].buffer= (void *)&longlong_value;
  my_bind[2].length= &ll_length;

  my_bind[3].buffer_type= MYSQL_TYPE_TINY;
  my_bind[3].buffer= (void *)&tiny_value;
  my_bind[3].is_unsigned= TRUE;
  my_bind[3].length= &t_length;

  rc= mysql_stmt_bind_result(stmt, my_bind);
  check_execute(stmt, rc);

  rc= mysql_stmt_fetch(stmt);
  check_execute(stmt, rc);

  if (!opt_silent)
  {
    fprintf(stdout, "\n sshort   : %d (%ld)", short_value, s_length);
    fprintf(stdout, "\n slong    : %ld (%ld)", (long) long_value, l_length);
    fprintf(stdout, "\n longlong : %s (%ld)", llstr(longlong_value, llbuf),
            ll_length);
    fprintf(stdout, "\n tinyint  : %d   (%ld)", tiny_value, t_length);
  }

  DIE_UNLESS(short_value == -5999);
  DIE_UNLESS(s_length == 2);

  DIE_UNLESS(long_value == -5999);
  DIE_UNLESS(l_length == 4);

  DIE_UNLESS(longlong_value == 35999);
  DIE_UNLESS(ll_length == 8);

  DIE_UNLESS(tiny_value == 200);
  DIE_UNLESS(t_length == 1);

  rc= mysql_stmt_fetch(stmt);
  DIE_UNLESS(rc == MYSQL_NO_DATA);

  mysql_stmt_close(stmt);
}


/* Test a misc tinyint-signed conversion bug */

static void test_stiny_bug()
{
  MYSQL_STMT *stmt;
  MYSQL_BIND my_bind[4];
  short      short_value;
  int32      long_value;
  ulong      s_length, l_length, ll_length, t_length;
  ulonglong  longlong_value;
  int        rc;
  uchar      tiny_value;
  char       llbuf[22];

  myheader("test_stiny_bug");

  rc= mysql_query(mysql, "DROP TABLE IF EXISTS test_stiny");
  myquery(rc);

  rc= mysql_query(mysql, "CREATE TABLE test_stiny(a tinyint signed, \
                                                  b tinyint signed, \
                                                  c tinyint unsigned, \
                                                  d tinyint unsigned)");
  myquery(rc);

  rc= mysql_query(mysql, "INSERT INTO test_stiny VALUES(-128, -127, 255, 0)");
  myquery(rc);


  stmt= mysql_simple_prepare(mysql, "SELECT * FROM test_stiny");
  check_stmt(stmt);

  rc= mysql_stmt_execute(stmt);
  check_execute(stmt, rc);

  bzero((char*) my_bind, sizeof(my_bind));
  my_bind[0].buffer_type= MYSQL_TYPE_SHORT;
  my_bind[0].buffer= (void *)&short_value;
  my_bind[0].length= &s_length;

  my_bind[1].buffer_type= MYSQL_TYPE_LONG;
  my_bind[1].buffer= (void *)&long_value;
  my_bind[1].length= &l_length;

  my_bind[2].buffer_type= MYSQL_TYPE_LONGLONG;
  my_bind[2].buffer= (void *)&longlong_value;
  my_bind[2].length= &ll_length;

  my_bind[3].buffer_type= MYSQL_TYPE_TINY;
  my_bind[3].buffer= (void *)&tiny_value;
  my_bind[3].length= &t_length;

  rc= mysql_stmt_bind_result(stmt, my_bind);
  check_execute(stmt, rc);

  rc= mysql_stmt_fetch(stmt);
  check_execute(stmt, rc);

  if (!opt_silent)
  {
    fprintf(stdout, "\n sshort   : %d (%ld)", short_value, s_length);
    fprintf(stdout, "\n slong    : %ld (%ld)", (long) long_value, l_length);
    fprintf(stdout, "\n longlong : %s  (%ld)", llstr(longlong_value, llbuf),
            ll_length);
    fprintf(stdout, "\n tinyint  : %d    (%ld)", tiny_value, t_length);
  }

  DIE_UNLESS(short_value == -128);
  DIE_UNLESS(s_length == 2);

  DIE_UNLESS(long_value == -127);
  DIE_UNLESS(l_length == 4);

  DIE_UNLESS(longlong_value == 255);
  DIE_UNLESS(ll_length == 8);

  DIE_UNLESS(tiny_value == 0);
  DIE_UNLESS(t_length == 1);

  rc= mysql_stmt_fetch(stmt);
  DIE_UNLESS(rc == MYSQL_NO_DATA);

  mysql_stmt_close(stmt);
}


/* Test misc field information, bug: #74 */

static void test_field_misc()
{
  MYSQL_STMT  *stmt;
  MYSQL_RES   *result;
  MYSQL_BIND  my_bind[1];
  char        table_type[NAME_LEN];
  ulong       type_length;
  int         rc;

  myheader("test_field_misc");

  rc= mysql_query(mysql, "SELECT @@autocommit");
  myquery(rc);

  result= mysql_store_result(mysql);
  mytest(result);

  rc= my_process_result_set(result);
  DIE_UNLESS(rc == 1);

  verify_prepare_field(result, 0,
                       "@@autocommit", "",  /* field and its org name */
                       MYSQL_TYPE_LONGLONG, /* field type */
                       "", "",              /* table and its org name */
                       "", 1, 0);           /* db name, length(its bool flag)*/

  mysql_free_result(result);

  stmt= mysql_simple_prepare(mysql, "SELECT @@autocommit");
  check_stmt(stmt);

  rc= mysql_stmt_execute(stmt);
  check_execute(stmt, rc);

  result= mysql_stmt_result_metadata(stmt);
  mytest(result);

  rc= my_process_stmt_result(stmt);
  DIE_UNLESS(rc == 1);

  verify_prepare_field(result, 0,
                       "@@autocommit", "",  /* field and its org name */
                       MYSQL_TYPE_LONGLONG, /* field type */
                       "", "",              /* table and its org name */
                       "", 1, 0);           /* db name, length(its bool flag)*/

  mysql_free_result(result);
  mysql_stmt_close(stmt);

  stmt= mysql_simple_prepare(mysql, "SELECT @@table_type");
  check_stmt(stmt);

  rc= mysql_stmt_execute(stmt);
  check_execute(stmt, rc);

  bzero((char*) my_bind, sizeof(my_bind));
  my_bind[0].buffer_type= MYSQL_TYPE_STRING;
  my_bind[0].buffer= table_type;
  my_bind[0].length= &type_length;
  my_bind[0].buffer_length= NAME_LEN;

  rc= mysql_stmt_bind_result(stmt, my_bind);
  check_execute(stmt, rc);

  rc= mysql_stmt_fetch(stmt);
  check_execute(stmt, rc);
  if (!opt_silent)
    fprintf(stdout, "\n default table type: %s(%ld)", table_type, type_length);

  rc= mysql_stmt_fetch(stmt);
  DIE_UNLESS(rc == MYSQL_NO_DATA);

  mysql_stmt_close(stmt);

  stmt= mysql_simple_prepare(mysql, "SELECT @@table_type");
  check_stmt(stmt);

  result= mysql_stmt_result_metadata(stmt);
  mytest(result);
  DIE_UNLESS(mysql_stmt_field_count(stmt) == mysql_num_fields(result));

  rc= mysql_stmt_execute(stmt);
  check_execute(stmt, rc);

  DIE_UNLESS(1 == my_process_stmt_result(stmt));

  verify_prepare_field(result, 0,
                       "@@table_type", "",   /* field and its org name */
                       mysql_get_server_version(mysql) <= 50000 ?
                       MYSQL_TYPE_STRING : MYSQL_TYPE_VAR_STRING,
                       "", "",              /* table and its org name */
                       "", type_length, 0);   /* db name, length */

  mysql_free_result(result);
  mysql_stmt_close(stmt);

  stmt= mysql_simple_prepare(mysql, "SELECT @@max_error_count");
  check_stmt(stmt);

  result= mysql_stmt_result_metadata(stmt);
  mytest(result);

  rc= mysql_stmt_execute(stmt);
  check_execute(stmt, rc);

  rc= my_process_stmt_result(stmt);
  DIE_UNLESS(rc == 1);

  verify_prepare_field(result, 0,
                       "@@max_error_count", "",   /* field and its org name */
                       MYSQL_TYPE_LONGLONG, /* field type */
                       "", "",              /* table and its org name */
                       "", 10, 0);            /* db name, length */

  mysql_free_result(result);
  mysql_stmt_close(stmt);

  stmt= mysql_simple_prepare(mysql, "SELECT @@max_allowed_packet");
  check_stmt(stmt);

  result= mysql_stmt_result_metadata(stmt);
  mytest(result);

  rc= mysql_stmt_execute(stmt);
  check_execute(stmt, rc);

  DIE_UNLESS(1 == my_process_stmt_result(stmt));

  verify_prepare_field(result, 0,
                       "@@max_allowed_packet", "", /* field and its org name */
                       MYSQL_TYPE_LONGLONG, /* field type */
                       "", "",              /* table and its org name */
                       "", 10, 0);          /* db name, length */

  mysql_free_result(result);
  mysql_stmt_close(stmt);

  stmt= mysql_simple_prepare(mysql, "SELECT @@sql_warnings");
  check_stmt(stmt);

  result= mysql_stmt_result_metadata(stmt);
  mytest(result);

  rc= mysql_stmt_execute(stmt);
  check_execute(stmt, rc);

  rc= my_process_stmt_result(stmt);
  DIE_UNLESS(rc == 1);

  verify_prepare_field(result, 0,
                       "@@sql_warnings", "",  /* field and its org name */
                       MYSQL_TYPE_LONGLONG,   /* field type */
                       "", "",                /* table and its org name */
                       "", 1, 0);             /* db name, length */

  mysql_free_result(result);
  mysql_stmt_close(stmt);
}


/*
  Test SET OPTION feature with prepare stmts
  bug #85 (reported by mark@mysql.com)
*/

static void test_set_option()
{
  MYSQL_STMT *stmt;
  MYSQL_RES  *result;
  int        rc;

  myheader("test_set_option");

  mysql_autocommit(mysql, TRUE);

  /* LIMIT the rows count to 2 */
  rc= mysql_query(mysql, "SET OPTION SQL_SELECT_LIMIT= 2");
  myquery(rc);

  rc= mysql_query(mysql, "DROP TABLE IF EXISTS test_limit");
  myquery(rc);

  rc= mysql_query(mysql, "CREATE TABLE test_limit(a tinyint)");
  myquery(rc);

  rc= mysql_query(mysql, "INSERT INTO test_limit VALUES(10), (20), (30), (40)");
  myquery(rc);

  if (!opt_silent)
    fprintf(stdout, "\n with SQL_SELECT_LIMIT= 2 (direct)");
  rc= mysql_query(mysql, "SELECT * FROM test_limit");
  myquery(rc);

  result= mysql_store_result(mysql);
  mytest(result);

  rc= my_process_result_set(result);
  DIE_UNLESS(rc == 2);

  mysql_free_result(result);

  if (!opt_silent)
    fprintf(stdout, "\n with SQL_SELECT_LIMIT=2 (prepare)");
  stmt= mysql_simple_prepare(mysql, "SELECT * FROM test_limit");
  check_stmt(stmt);

  rc= mysql_stmt_execute(stmt);
  check_execute(stmt, rc);

  rc= my_process_stmt_result(stmt);
  DIE_UNLESS(rc == 2);

  mysql_stmt_close(stmt);

  /* RESET the LIMIT the rows count to 0 */
  if (!opt_silent)
    fprintf(stdout, "\n with SQL_SELECT_LIMIT=DEFAULT (prepare)");
  rc= mysql_query(mysql, "SET OPTION SQL_SELECT_LIMIT=DEFAULT");
  myquery(rc);

  stmt= mysql_simple_prepare(mysql, "SELECT * FROM test_limit");
  check_stmt(stmt);

  rc= mysql_stmt_execute(stmt);
  check_execute(stmt, rc);

  rc= my_process_stmt_result(stmt);
  DIE_UNLESS(rc == 4);

  mysql_stmt_close(stmt);
}


/*
  Test a misc GRANT option
  bug #89 (reported by mark@mysql.com)
*/

#ifndef EMBEDDED_LIBRARY
static void test_prepare_grant()
{
  int rc;
  char query[MAX_TEST_QUERY_LENGTH];

  myheader("test_prepare_grant");

  mysql_autocommit(mysql, TRUE);

  rc= mysql_query(mysql, "DROP TABLE IF EXISTS test_grant");
  myquery(rc);

  rc= mysql_query(mysql, "CREATE TABLE test_grant(a tinyint primary key auto_increment)");
  myquery(rc);

  strxmov(query, "GRANT INSERT, UPDATE, SELECT ON ", current_db,
                ".test_grant TO 'test_grant'@",
                opt_host ? opt_host : "'localhost'", NullS);

  if (mysql_query(mysql, query))
  {
    myerror("GRANT failed");

    /*
       If server started with --skip-grant-tables, skip this test, else
       exit to indicate an error

       ER_UNKNOWN_COM_ERROR= 1047
     */
    if (mysql_errno(mysql) != 1047)
      exit(1);
  }
  else
  {
    MYSQL *org_mysql= mysql, *lmysql;
    MYSQL_STMT *stmt;

    if (!opt_silent)
      fprintf(stdout, "\n Establishing a test connection ...");
    if (!(lmysql= mysql_init(NULL)))
    {
      myerror("mysql_init() failed");
      exit(1);
    }
    if (!(mysql_real_connect(lmysql, opt_host, "test_grant",
                             "", current_db, opt_port,
                             opt_unix_socket, 0)))
    {
      myerror("connection failed");
      mysql_close(lmysql);
      exit(1);
    }
    lmysql->reconnect= 1;
    if (!opt_silent)
      fprintf(stdout, "OK");

    mysql= lmysql;
    rc= mysql_query(mysql, "INSERT INTO test_grant VALUES(NULL)");
    myquery(rc);

    rc= mysql_query(mysql, "INSERT INTO test_grant(a) VALUES(NULL)");
    myquery(rc);

    execute_prepare_query("INSERT INTO test_grant(a) VALUES(NULL)", 1);
    execute_prepare_query("INSERT INTO test_grant VALUES(NULL)", 1);
    execute_prepare_query("UPDATE test_grant SET a=9 WHERE a=1", 1);
    rc= my_stmt_result("SELECT a FROM test_grant");
    DIE_UNLESS(rc == 4);

    /* Both DELETE expected to fail as user does not have DELETE privs */

    rc= mysql_query(mysql, "DELETE FROM test_grant");
    myquery_r(rc);

    stmt= mysql_simple_prepare(mysql, "DELETE FROM test_grant");
    check_stmt_r(stmt);

    rc= my_stmt_result("SELECT * FROM test_grant");
    DIE_UNLESS(rc == 4);

    mysql_close(lmysql);
    mysql= org_mysql;

    rc= mysql_query(mysql, "delete from mysql.user where User='test_grant'");
    myquery(rc);
    DIE_UNLESS(1 == mysql_affected_rows(mysql));

    rc= mysql_query(mysql, "delete from mysql.tables_priv where User='test_grant'");
    myquery(rc);
    DIE_UNLESS(1 == mysql_affected_rows(mysql));

  }
}
#endif /* EMBEDDED_LIBRARY */

/*
  Test a crash when invalid/corrupted .frm is used in the
  SHOW TABLE STATUS
  bug #93 (reported by serg@mysql.com).
*/

static void test_frm_bug()
{
  MYSQL_STMT *stmt;
  MYSQL_BIND my_bind[2];
  MYSQL_RES  *result;
  MYSQL_ROW  row;
  FILE       *test_file;
  char       data_dir[FN_REFLEN];
  char       test_frm[FN_REFLEN];
  int        rc;

  myheader("test_frm_bug");

  mysql_autocommit(mysql, TRUE);

  rc= mysql_query(mysql, "drop table if exists test_frm_bug");
  myquery(rc);

  rc= mysql_query(mysql, "flush tables");
  myquery(rc);

  stmt= mysql_simple_prepare(mysql, "show variables like 'datadir'");
  check_stmt(stmt);

  rc= mysql_stmt_execute(stmt);
  check_execute(stmt, rc);

  bzero((char*) my_bind, sizeof(my_bind));
  my_bind[0].buffer_type= MYSQL_TYPE_STRING;
  my_bind[0].buffer= data_dir;
  my_bind[0].buffer_length= FN_REFLEN;
  my_bind[1]= my_bind[0];

  rc= mysql_stmt_bind_result(stmt, my_bind);
  check_execute(stmt, rc);

  rc= mysql_stmt_fetch(stmt);
  check_execute(stmt, rc);

  if (!opt_silent)
    fprintf(stdout, "\n data directory: %s", data_dir);

  rc= mysql_stmt_fetch(stmt);
  DIE_UNLESS(rc == MYSQL_NO_DATA);

  strxmov(test_frm, data_dir, "/", current_db, "/", "test_frm_bug.frm", NullS);

  if (!opt_silent)
    fprintf(stdout, "\n test_frm: %s", test_frm);

  if (!(test_file= my_fopen(test_frm, (int) (O_RDWR | O_CREAT), MYF(MY_WME))))
  {
    fprintf(stdout, "\n ERROR: my_fopen failed for '%s'", test_frm);
    fprintf(stdout, "\n test cancelled");
    exit(1);
  }
  if (!opt_silent)
    fprintf(test_file, "this is a junk file for test");

  rc= mysql_query(mysql, "SHOW TABLE STATUS like 'test_frm_bug'");
  myquery(rc);

  result= mysql_store_result(mysql);
  mytest(result);/* It can't be NULL */

  rc= my_process_result_set(result);
  DIE_UNLESS(rc == 1);

  mysql_data_seek(result, 0);

  row= mysql_fetch_row(result);
  mytest(row);

  if (!opt_silent)
    fprintf(stdout, "\n Comment: %s", row[17]);
  DIE_UNLESS(row[17] != 0);

  mysql_free_result(result);
  mysql_stmt_close(stmt);

  my_fclose(test_file, MYF(0));
  mysql_query(mysql, "drop table if exists test_frm_bug");
}


/* Test DECIMAL conversion */

static void test_decimal_bug()
{
  MYSQL_STMT *stmt;
  MYSQL_BIND my_bind[1];
  char       data[30];
  int        rc;
  my_bool    is_null;

  myheader("test_decimal_bug");

  mysql_autocommit(mysql, TRUE);

  rc= mysql_query(mysql, "drop table if exists test_decimal_bug");
  myquery(rc);

  rc= mysql_query(mysql, "create table test_decimal_bug(c1 decimal(10, 2))");
  myquery(rc);

  rc= mysql_query(mysql, "insert into test_decimal_bug value(8), (10.22), (5.61)");
  myquery(rc);

  stmt= mysql_simple_prepare(mysql, "select c1 from test_decimal_bug where c1= ?");
  check_stmt(stmt);

  /*
    We need to bzero bind structure because mysql_stmt_bind_param checks all
    its members.
  */
  bzero((char*) my_bind, sizeof(my_bind));

  my_bind[0].buffer_type= MYSQL_TYPE_NEWDECIMAL;
  my_bind[0].buffer= (void *)data;
  my_bind[0].buffer_length= 25;
  my_bind[0].is_null= &is_null;

  is_null= 0;
  rc= mysql_stmt_bind_param(stmt, my_bind);
  check_execute(stmt, rc);

  strmov(data, "8.0");
  rc= mysql_stmt_execute(stmt);
  check_execute(stmt, rc);

  data[0]= 0;
  rc= mysql_stmt_bind_result(stmt, my_bind);
  check_execute(stmt, rc);

  rc= mysql_stmt_fetch(stmt);
  check_execute(stmt, rc);

  if (!opt_silent)
    fprintf(stdout, "\n data: %s", data);
  DIE_UNLESS(strcmp(data, "8.00") == 0);

  rc= mysql_stmt_fetch(stmt);
  DIE_UNLESS(rc == MYSQL_NO_DATA);

  strmov(data, "5.61");
  rc= mysql_stmt_execute(stmt);
  check_execute(stmt, rc);

  data[0]= 0;
  rc= mysql_stmt_bind_result(stmt, my_bind);
  check_execute(stmt, rc);

  rc= mysql_stmt_fetch(stmt);
  check_execute(stmt, rc);

  if (!opt_silent)
    fprintf(stdout, "\n data: %s", data);
  DIE_UNLESS(strcmp(data, "5.61") == 0);

  rc= mysql_stmt_fetch(stmt);
  DIE_UNLESS(rc == MYSQL_NO_DATA);

  is_null= 1;
  rc= mysql_stmt_execute(stmt);
  check_execute(stmt, rc);

  rc= mysql_stmt_fetch(stmt);
  DIE_UNLESS(rc == MYSQL_NO_DATA);

  strmov(data, "10.22"); is_null= 0;
  rc= mysql_stmt_execute(stmt);
  check_execute(stmt, rc);

  data[0]= 0;
  rc= mysql_stmt_bind_result(stmt, my_bind);
  check_execute(stmt, rc);

  rc= mysql_stmt_fetch(stmt);
  check_execute(stmt, rc);

  if (!opt_silent)
    fprintf(stdout, "\n data: %s", data);
  DIE_UNLESS(strcmp(data, "10.22") == 0);

  rc= mysql_stmt_fetch(stmt);
  DIE_UNLESS(rc == MYSQL_NO_DATA);

  mysql_stmt_close(stmt);
}


/* Test EXPLAIN bug (#115, reported by mark@mysql.com & georg@php.net). */

static void test_explain_bug()
{
  MYSQL_STMT *stmt;
  MYSQL_RES  *result;
  int        rc;

  myheader("test_explain_bug");

  mysql_autocommit(mysql, TRUE);

  rc= mysql_query(mysql, "DROP TABLE IF EXISTS test_explain");
  myquery(rc);

  rc= mysql_query(mysql, "CREATE TABLE test_explain(id int, name char(2))");
  myquery(rc);

  stmt= mysql_simple_prepare(mysql, "explain test_explain");
  check_stmt(stmt);

  rc= mysql_stmt_execute(stmt);
  check_execute(stmt, rc);

  rc= my_process_stmt_result(stmt);
  DIE_UNLESS(rc == 2);

  result= mysql_stmt_result_metadata(stmt);
  mytest(result);

  if (!opt_silent)
    fprintf(stdout, "\n total fields in the result: %d",
            mysql_num_fields(result));
  DIE_UNLESS(6 == mysql_num_fields(result));

  verify_prepare_field(result, 0, "Field", "COLUMN_NAME",
                       mysql_get_server_version(mysql) <= 50000 ?
                       MYSQL_TYPE_STRING : MYSQL_TYPE_VAR_STRING,
                       0, 0, "", 64, 0);

  verify_prepare_field(result, 1, "Type", "COLUMN_TYPE", MYSQL_TYPE_BLOB,
                       0, 0, "", 0, 0);

  verify_prepare_field(result, 2, "Null", "IS_NULLABLE",
                       mysql_get_server_version(mysql) <= 50000 ?
                       MYSQL_TYPE_STRING : MYSQL_TYPE_VAR_STRING,
                       0, 0, "", 3, 0);

  verify_prepare_field(result, 3, "Key", "COLUMN_KEY",
                       mysql_get_server_version(mysql) <= 50000 ?
                       MYSQL_TYPE_STRING : MYSQL_TYPE_VAR_STRING,
                       0, 0, "", 3, 0);

  if ( mysql_get_server_version(mysql) >= 50027 )
  {
    /*  The patch for bug#23037 changes column type of DEAULT to blob */
    verify_prepare_field(result, 4, "Default", "COLUMN_DEFAULT",
                         MYSQL_TYPE_BLOB, 0, 0, "", 0, 0);
  }
  else
  {
    verify_prepare_field(result, 4, "Default", "COLUMN_DEFAULT",
                         mysql_get_server_version(mysql) >= 50027 ?
                         MYSQL_TYPE_BLOB :
                         mysql_get_server_version(mysql) <= 50000 ?
                         MYSQL_TYPE_STRING : MYSQL_TYPE_VAR_STRING,
                         0, 0, "",
                         mysql_get_server_version(mysql) >= 50027 ? 0 :64, 0);
  }

  verify_prepare_field(result, 5, "Extra", "EXTRA",
                       mysql_get_server_version(mysql) <= 50000 ?
                       MYSQL_TYPE_STRING : MYSQL_TYPE_VAR_STRING,
                       0, 0, "", 20, 0);

  mysql_free_result(result);
  mysql_stmt_close(stmt);

  stmt= mysql_simple_prepare(mysql, "explain select id, name FROM test_explain");
  check_stmt(stmt);

  rc= mysql_stmt_execute(stmt);
  check_execute(stmt, rc);

  rc= my_process_stmt_result(stmt);
  DIE_UNLESS(rc == 1);

  result= mysql_stmt_result_metadata(stmt);
  mytest(result);

  if (!opt_silent)
    fprintf(stdout, "\n total fields in the result: %d",
            mysql_num_fields(result));
  DIE_UNLESS(10 == mysql_num_fields(result));

  verify_prepare_field(result, 0, "id", "", MYSQL_TYPE_LONGLONG,
                       "", "", "", 3, 0);

  verify_prepare_field(result, 1, "select_type", "", MYSQL_TYPE_VAR_STRING,
                       "", "", "", 19, 0);

  verify_prepare_field(result, 2, "table", "", MYSQL_TYPE_VAR_STRING,
                       "", "", "", NAME_CHAR_LEN, 0);

  verify_prepare_field(result, 3, "type", "", MYSQL_TYPE_VAR_STRING,
                       "", "", "", 10, 0);

  verify_prepare_field(result, 4, "possible_keys", "", MYSQL_TYPE_VAR_STRING,
                       "", "", "", NAME_CHAR_LEN*MAX_KEY, 0);

  verify_prepare_field(result, 5, "key", "", MYSQL_TYPE_VAR_STRING,
                       "", "", "", NAME_CHAR_LEN, 0);

  if (mysql_get_server_version(mysql) <= 50000)
  {
    verify_prepare_field(result, 6, "key_len", "", MYSQL_TYPE_LONGLONG, "",
                         "", "", 3, 0);
  }
  else
  {
    verify_prepare_field(result, 6, "key_len", "", MYSQL_TYPE_VAR_STRING, "", 
                         "", "", NAME_CHAR_LEN*MAX_KEY/ my_charset_utf8_general_ci.mbmaxlen, 0);
  }

  verify_prepare_field(result, 7, "ref", "", MYSQL_TYPE_VAR_STRING,
                       "", "", "", NAME_CHAR_LEN*16, 0);

  verify_prepare_field(result, 8, "rows", "", MYSQL_TYPE_LONGLONG,
                       "", "", "", 10, 0);

  verify_prepare_field(result, 9, "Extra", "", MYSQL_TYPE_VAR_STRING,
                       "", "", "", 255, 0);

  mysql_free_result(result);
  mysql_stmt_close(stmt);
}

#ifdef NOT_YET_WORKING

/*
  Test math functions.
  Bug #148 (reported by salle@mysql.com).
*/

#define myerrno(n) check_errcode(n)

static void check_errcode(const unsigned int err)
{
  if (!opt_silent || mysql_errno(mysql) != err)
  {
    if (mysql->server_version)
      fprintf(stdout, "\n [MySQL-%s]", mysql->server_version);
    else
      fprintf(stdout, "\n [MySQL]");
    fprintf(stdout, "[%d] %s\n", mysql_errno(mysql), mysql_error(mysql));
  }
  DIE_UNLESS(mysql_errno(mysql) == err);
}


static void test_drop_temp()
{
  int rc;

  myheader("test_drop_temp");

  rc= mysql_query(mysql, "DROP DATABASE IF EXISTS test_drop_temp_db");
  myquery(rc);

  rc= mysql_query(mysql, "CREATE DATABASE test_drop_temp_db");
  myquery(rc);

  rc= mysql_query(mysql, "CREATE TABLE test_drop_temp_db.t1(c1 int, c2 char(1))");
  myquery(rc);

  rc= mysql_query(mysql, "delete from mysql.db where Db='test_drop_temp_db'");
  myquery(rc);

  rc= mysql_query(mysql, "delete from mysql.db where Db='test_drop_temp_db'");
  myquery(rc);

  strxmov(query, "GRANT SELECT, USAGE, DROP ON test_drop_temp_db.* TO test_temp@",
                opt_host ? opt_host : "localhost", NullS);

  if (mysql_query(mysql, query))
  {
    myerror("GRANT failed");

    /*
       If server started with --skip-grant-tables, skip this test, else
       exit to indicate an error

       ER_UNKNOWN_COM_ERROR= 1047
     */
    if (mysql_errno(mysql) != 1047)
      exit(1);
  }
  else
  {
    MYSQL *org_mysql= mysql, *lmysql;

    if (!opt_silent)
      fprintf(stdout, "\n Establishing a test connection ...");
    if (!(lmysql= mysql_init(NULL)))
    {
      myerror("mysql_init() failed");
      exit(1);
    }

    rc= mysql_query(mysql, "flush privileges");
    myquery(rc);

    if (!(mysql_real_connect(lmysql, opt_host ? opt_host : "localhost", "test_temp",
                             "", "test_drop_temp_db", opt_port,
                             opt_unix_socket, 0)))
    {
      mysql= lmysql;
      myerror("connection failed");
      mysql_close(lmysql);
      exit(1);
    }
    lmysql->reconnect= 1;
    if (!opt_silent)
      fprintf(stdout, "OK");

    mysql= lmysql;
    rc= mysql_query(mysql, "INSERT INTO t1 VALUES(10, 'C')");
    myerrno((uint)1142);

    rc= mysql_query(mysql, "DROP TABLE t1");
    myerrno((uint)1142);

    mysql= org_mysql;
    rc= mysql_query(mysql, "CREATE TEMPORARY TABLE test_drop_temp_db.t1(c1 int)");
    myquery(rc);

    rc= mysql_query(mysql, "CREATE TEMPORARY TABLE test_drop_temp_db.t2 LIKE test_drop_temp_db.t1");
    myquery(rc);

    mysql= lmysql;

    rc= mysql_query(mysql, "DROP TABLE t1, t2");
    myquery_r(rc);

    rc= mysql_query(mysql, "DROP TEMPORARY TABLE t1");
    myquery_r(rc);

    rc= mysql_query(mysql, "DROP TEMPORARY TABLE t2");
    myquery_r(rc);

    mysql_close(lmysql);
    mysql= org_mysql;

    rc= mysql_query(mysql, "drop database test_drop_temp_db");
    myquery(rc);
    DIE_UNLESS(1 == mysql_affected_rows(mysql));

    rc= mysql_query(mysql, "delete from mysql.user where User='test_temp'");
    myquery(rc);
    DIE_UNLESS(1 == mysql_affected_rows(mysql));


    rc= mysql_query(mysql, "delete from mysql.tables_priv where User='test_temp'");
    myquery(rc);
    DIE_UNLESS(1 == mysql_affected_rows(mysql));
  }
}
#endif


/* Test warnings for cuted rows */

static void test_cuted_rows()
{
  int        rc, count;
  MYSQL_RES  *result;

  myheader("test_cuted_rows");

  mysql_query(mysql, "DROP TABLE if exists t1");
  mysql_query(mysql, "DROP TABLE if exists t2");

  rc= mysql_query(mysql, "CREATE TABLE t1(c1 tinyint)");
  myquery(rc);

  rc= mysql_query(mysql, "CREATE TABLE t2(c1 int not null)");
  myquery(rc);

  rc= mysql_query(mysql, "INSERT INTO t1 values(10), (NULL), (NULL)");
  myquery(rc);

  count= mysql_warning_count(mysql);
  if (!opt_silent)
    fprintf(stdout, "\n total warnings: %d", count);
  DIE_UNLESS(count == 0);

  rc= mysql_query(mysql, "INSERT INTO t2 SELECT * FROM t1");
  myquery(rc);

  count= mysql_warning_count(mysql);
  if (!opt_silent)
    fprintf(stdout, "\n total warnings: %d", count);
  DIE_UNLESS(count == 2);

  rc= mysql_query(mysql, "SHOW WARNINGS");
  myquery(rc);

  result= mysql_store_result(mysql);
  mytest(result);

  rc= my_process_result_set(result);
  DIE_UNLESS(rc == 2);
  mysql_free_result(result);

  rc= mysql_query(mysql, "INSERT INTO t1 VALUES('junk'), (876789)");
  myquery(rc);

  count= mysql_warning_count(mysql);
  if (!opt_silent)
    fprintf(stdout, "\n total warnings: %d", count);
  DIE_UNLESS(count == 2);

  rc= mysql_query(mysql, "SHOW WARNINGS");
  myquery(rc);

  result= mysql_store_result(mysql);
  mytest(result);

  rc= my_process_result_set(result);
  DIE_UNLESS(rc == 2);
  mysql_free_result(result);
}


/* Test update/binary logs */

static void test_logs()
{
  MYSQL_STMT *stmt;
  MYSQL_BIND my_bind[2];
  char       data[255];
  ulong      length;
  int        rc;
  short      id;

  myheader("test_logs");


  rc= mysql_query(mysql, "DROP TABLE IF EXISTS test_logs");
  myquery(rc);

  rc= mysql_query(mysql, "CREATE TABLE test_logs(id smallint, name varchar(20))");
  myquery(rc);

  strmov((char *)data, "INSERT INTO test_logs VALUES(?, ?)");
  stmt= mysql_simple_prepare(mysql, data);
  check_stmt(stmt);

  /*
    We need to bzero bind structure because mysql_stmt_bind_param checks all
    its members.
  */
  bzero((char*) my_bind, sizeof(my_bind));

  my_bind[0].buffer_type= MYSQL_TYPE_SHORT;
  my_bind[0].buffer= (void *)&id;

  my_bind[1].buffer_type= MYSQL_TYPE_STRING;
  my_bind[1].buffer= (void *)&data;
  my_bind[1].buffer_length= 255;
  my_bind[1].length= &length;

  id= 9876;
  length= (ulong)(strmov((char *)data, "MySQL - Open Source Database")- data);

  rc= mysql_stmt_bind_param(stmt, my_bind);
  check_execute(stmt, rc);

  rc= mysql_stmt_execute(stmt);
  check_execute(stmt, rc);

  strmov((char *)data, "'");
  length= 1;

  rc= mysql_stmt_execute(stmt);
  check_execute(stmt, rc);

  strmov((char *)data, "\"");
  length= 1;

  rc= mysql_stmt_execute(stmt);
  check_execute(stmt, rc);

  length= (ulong)(strmov((char *)data, "my\'sql\'")-data);
  rc= mysql_stmt_execute(stmt);
  check_execute(stmt, rc);

  length= (ulong)(strmov((char *)data, "my\"sql\"")-data);
  rc= mysql_stmt_execute(stmt);
  check_execute(stmt, rc);

  mysql_stmt_close(stmt);

  strmov((char *)data, "INSERT INTO test_logs VALUES(20, 'mysql')");
  stmt= mysql_simple_prepare(mysql, data);
  check_stmt(stmt);

  rc= mysql_stmt_execute(stmt);
  check_execute(stmt, rc);

  rc= mysql_stmt_execute(stmt);
  check_execute(stmt, rc);

  mysql_stmt_close(stmt);

  strmov((char *)data, "SELECT * FROM test_logs WHERE id=?");
  stmt= mysql_simple_prepare(mysql, data);
  check_stmt(stmt);

  rc= mysql_stmt_bind_param(stmt, my_bind);
  check_execute(stmt, rc);

  rc= mysql_stmt_execute(stmt);
  check_execute(stmt, rc);

  my_bind[1].buffer_length= 255;
  rc= mysql_stmt_bind_result(stmt, my_bind);
  check_execute(stmt, rc);

  rc= mysql_stmt_fetch(stmt);
  check_execute(stmt, rc);

  if (!opt_silent)
  {
    fprintf(stdout, "id    : %d\n", id);
    fprintf(stdout, "name  : %s(%ld)\n", data, length);
  }

  DIE_UNLESS(id == 9876);
  DIE_UNLESS(length == 19 || length == 20); /* Due to VARCHAR(20) */
  DIE_UNLESS(is_prefix(data, "MySQL - Open Source") == 1);

  rc= mysql_stmt_fetch(stmt);
  check_execute(stmt, rc);

  if (!opt_silent)
    fprintf(stdout, "\n name  : %s(%ld)", data, length);

  DIE_UNLESS(length == 1);
  DIE_UNLESS(strcmp(data, "'") == 0);

  rc= mysql_stmt_fetch(stmt);
  check_execute(stmt, rc);

  if (!opt_silent)
    fprintf(stdout, "\n name  : %s(%ld)", data, length);

  DIE_UNLESS(length == 1);
  DIE_UNLESS(strcmp(data, "\"") == 0);

  rc= mysql_stmt_fetch(stmt);
  check_execute(stmt, rc);

  if (!opt_silent)
    fprintf(stdout, "\n name  : %s(%ld)", data, length);

  DIE_UNLESS(length == 7);
  DIE_UNLESS(strcmp(data, "my\'sql\'") == 0);

  rc= mysql_stmt_fetch(stmt);
  check_execute(stmt, rc);

  if (!opt_silent)
    fprintf(stdout, "\n name  : %s(%ld)", data, length);

  DIE_UNLESS(length == 7);
  /*DIE_UNLESS(strcmp(data, "my\"sql\"") == 0); */

  rc= mysql_stmt_fetch(stmt);
  DIE_UNLESS(rc == MYSQL_NO_DATA);

  mysql_stmt_close(stmt);

  rc= mysql_query(mysql, "DROP TABLE test_logs");
  myquery(rc);
}


/* Test 'n' statements create and close */

static void test_nstmts()
{
  MYSQL_STMT  *stmt;
  char        query[255];
  int         rc;
  static uint i, total_stmts= 2000;
  MYSQL_BIND  my_bind[1];

  myheader("test_nstmts");

  mysql_autocommit(mysql, TRUE);

  rc= mysql_query(mysql, "DROP TABLE IF EXISTS test_nstmts");
  myquery(rc);

  rc= mysql_query(mysql, "CREATE TABLE test_nstmts(id int)");
  myquery(rc);

  /*
    We need to bzero bind structure because mysql_stmt_bind_param checks all
    its members.
  */
  bzero((char*) my_bind, sizeof(my_bind));

  my_bind[0].buffer= (void *)&i;
  my_bind[0].buffer_type= MYSQL_TYPE_LONG;

  for (i= 0; i < total_stmts; i++)
  {
    if (!opt_silent)
      fprintf(stdout, "\r stmt: %d", i);

    strmov(query, "insert into test_nstmts values(?)");
    stmt= mysql_simple_prepare(mysql, query);
    check_stmt(stmt);

    rc= mysql_stmt_bind_param(stmt, my_bind);
    check_execute(stmt, rc);

    rc= mysql_stmt_execute(stmt);
    check_execute(stmt, rc);

    mysql_stmt_close(stmt);
  }

  stmt= mysql_simple_prepare(mysql, " select count(*) from test_nstmts");
  check_stmt(stmt);

  rc= mysql_stmt_execute(stmt);
  check_execute(stmt, rc);

  i= 0;
  rc= mysql_stmt_bind_result(stmt, my_bind);
  check_execute(stmt, rc);

  rc= mysql_stmt_fetch(stmt);
  check_execute(stmt, rc);
  if (!opt_silent)
    fprintf(stdout, "\n total rows: %d", i);
  DIE_UNLESS( i == total_stmts);

  rc= mysql_stmt_fetch(stmt);
  DIE_UNLESS(rc == MYSQL_NO_DATA);

  mysql_stmt_close(stmt);

  rc= mysql_query(mysql, "DROP TABLE test_nstmts");
  myquery(rc);
}


/* Test stmt seek() functions */

static void test_fetch_seek()
{
  MYSQL_STMT *stmt;
  MYSQL_BIND my_bind[3];
  MYSQL_ROW_OFFSET row;
  int        rc;
  int32      c1;
  char       c2[11], c3[20];

  myheader("test_fetch_seek");
  rc= mysql_query(mysql, "drop table if exists t1");

  myquery(rc);

  rc= mysql_query(mysql, "create table t1(c1 int primary key auto_increment, c2 char(10), c3 timestamp(14))");
  myquery(rc);

  rc= mysql_query(mysql, "insert into t1(c2) values('venu'), ('mysql'), ('open'), ('source')");
  myquery(rc);

  stmt= mysql_simple_prepare(mysql, "select * from t1");
  check_stmt(stmt);

  bzero((char*) my_bind, sizeof(my_bind));
  my_bind[0].buffer_type= MYSQL_TYPE_LONG;
  my_bind[0].buffer= (void *)&c1;

  my_bind[1].buffer_type= MYSQL_TYPE_STRING;
  my_bind[1].buffer= (void *)c2;
  my_bind[1].buffer_length= sizeof(c2);

  my_bind[2]= my_bind[1];
  my_bind[2].buffer= (void *)c3;
  my_bind[2].buffer_length= sizeof(c3);

  rc= mysql_stmt_execute(stmt);
  check_execute(stmt, rc);

  rc= mysql_stmt_bind_result(stmt, my_bind);
  check_execute(stmt, rc);

  rc= mysql_stmt_store_result(stmt);
  check_execute(stmt, rc);

  rc= mysql_stmt_fetch(stmt);
  check_execute(stmt, rc);

  if (!opt_silent)
    fprintf(stdout, "\n row 0: %ld, %s, %s", (long) c1, c2, c3);

  row= mysql_stmt_row_tell(stmt);

  row= mysql_stmt_row_seek(stmt, row);

  rc= mysql_stmt_fetch(stmt);
  check_execute(stmt, rc);

  if (!opt_silent)
    fprintf(stdout, "\n row 2: %ld, %s, %s", (long) c1, c2, c3);

  row= mysql_stmt_row_seek(stmt, row);

  rc= mysql_stmt_fetch(stmt);
  check_execute(stmt, rc);

  if (!opt_silent)
    fprintf(stdout, "\n row 2: %ld, %s, %s", (long) c1, c2, c3);

  mysql_stmt_data_seek(stmt, 0);

  rc= mysql_stmt_fetch(stmt);
  check_execute(stmt, rc);

  if (!opt_silent)
    fprintf(stdout, "\n row 0: %ld, %s, %s", (long) c1, c2, c3);

  rc= mysql_stmt_fetch(stmt);
  check_execute(stmt, rc);

  rc= mysql_stmt_fetch(stmt);
  check_execute(stmt, rc);

  rc= mysql_stmt_fetch(stmt);
  check_execute(stmt, rc);

  rc= mysql_stmt_fetch(stmt);
  DIE_UNLESS(rc == MYSQL_NO_DATA);

  mysql_stmt_close(stmt);
  myquery(mysql_query(mysql, "drop table t1"));
}


/* Test mysql_stmt_fetch_column() with offset */

static void test_fetch_offset()
{
  MYSQL_STMT *stmt;
  MYSQL_BIND my_bind[1];
  char       data[11];
  ulong      length;
  int        rc;
  my_bool    is_null;


  myheader("test_fetch_offset");

  rc= mysql_query(mysql, "drop table if exists t1");
  myquery(rc);

  rc= mysql_query(mysql, "create table t1(a char(10))");
  myquery(rc);

  rc= mysql_query(mysql, "insert into t1 values('abcdefghij'), (null)");
  myquery(rc);

  stmt= mysql_simple_prepare(mysql, "select * from t1");
  check_stmt(stmt);

  bzero((char*) my_bind, sizeof(my_bind));
  my_bind[0].buffer_type= MYSQL_TYPE_STRING;
  my_bind[0].buffer= (void *)data;
  my_bind[0].buffer_length= 11;
  my_bind[0].is_null= &is_null;
  my_bind[0].length= &length;

  rc= mysql_stmt_execute(stmt);
  check_execute(stmt, rc);

  rc= mysql_stmt_fetch_column(stmt, my_bind, 0, 0);
  check_execute_r(stmt, rc);

  rc= mysql_stmt_bind_result(stmt, my_bind);
  check_execute(stmt, rc);

  rc= mysql_stmt_store_result(stmt);
  check_execute(stmt, rc);

  rc= mysql_stmt_fetch(stmt);
  check_execute(stmt, rc);

  data[0]= '\0';
  rc= mysql_stmt_fetch_column(stmt, my_bind, 0, 0);
  check_execute(stmt, rc);
  if (!opt_silent)
    fprintf(stdout, "\n col 1: %s (%ld)", data, length);
  DIE_UNLESS(strncmp(data, "abcd", 4) == 0 && length == 10);

  rc= mysql_stmt_fetch_column(stmt, my_bind, 0, 5);
  check_execute(stmt, rc);
  if (!opt_silent)
    fprintf(stdout, "\n col 1: %s (%ld)", data, length);
  DIE_UNLESS(strncmp(data, "fg", 2) == 0 && length == 10);

  rc= mysql_stmt_fetch_column(stmt, my_bind, 0, 9);
  check_execute(stmt, rc);
  if (!opt_silent)
    fprintf(stdout, "\n col 0: %s (%ld)", data, length);
  DIE_UNLESS(strncmp(data, "j", 1) == 0 && length == 10);

  rc= mysql_stmt_fetch(stmt);
  check_execute(stmt, rc);

  is_null= 0;

  rc= mysql_stmt_fetch_column(stmt, my_bind, 0, 0);
  check_execute(stmt, rc);

  DIE_UNLESS(is_null == 1);

  rc= mysql_stmt_fetch(stmt);
  DIE_UNLESS(rc == MYSQL_NO_DATA);

  rc= mysql_stmt_fetch_column(stmt, my_bind, 1, 0);
  check_execute_r(stmt, rc);

  mysql_stmt_close(stmt);

  myquery(mysql_query(mysql, "drop table t1"));
}


/* Test mysql_stmt_fetch_column() */

static void test_fetch_column()
{
  MYSQL_STMT *stmt;
  MYSQL_BIND my_bind[2];
  char       c2[20], bc2[20];
  ulong      l1, l2, bl1, bl2;
  int        rc, c1, bc1;

  myheader("test_fetch_column");

  rc= mysql_query(mysql, "drop table if exists t1");
  myquery(rc);

  rc= mysql_query(mysql, "create table t1(c1 int primary key auto_increment, c2 char(10))");
  myquery(rc);

  rc= mysql_query(mysql, "insert into t1(c2) values('venu'), ('mysql')");
  myquery(rc);

  stmt= mysql_simple_prepare(mysql, "select * from t1 order by c2 desc");
  check_stmt(stmt);

  bzero((char*) my_bind, sizeof(my_bind));
  my_bind[0].buffer_type= MYSQL_TYPE_LONG;
  my_bind[0].buffer= (void *)&bc1;
  my_bind[0].buffer_length= 0;
  my_bind[0].is_null= 0;
  my_bind[0].length= &bl1;
  my_bind[1].buffer_type= MYSQL_TYPE_STRING;
  my_bind[1].buffer= (void *)bc2;
  my_bind[1].buffer_length= 7;
  my_bind[1].is_null= 0;
  my_bind[1].length= &bl2;

  rc= mysql_stmt_execute(stmt);
  check_execute(stmt, rc);

  rc= mysql_stmt_bind_result(stmt, my_bind);
  check_execute(stmt, rc);

  rc= mysql_stmt_store_result(stmt);
  check_execute(stmt, rc);

  rc= mysql_stmt_fetch_column(stmt, my_bind, 1, 0); /* No-op at this point */
  check_execute_r(stmt, rc);

  rc= mysql_stmt_fetch(stmt);
  check_execute(stmt, rc);

  if (!opt_silent)
    fprintf(stdout, "\n row 0: %d, %s", bc1, bc2);

  c2[0]= '\0'; l2= 0;
  my_bind[0].buffer_type= MYSQL_TYPE_STRING;
  my_bind[0].buffer= (void *)c2;
  my_bind[0].buffer_length= 7;
  my_bind[0].is_null= 0;
  my_bind[0].length= &l2;

  rc= mysql_stmt_fetch_column(stmt, my_bind, 1, 0);
  check_execute(stmt, rc);
  if (!opt_silent)
    fprintf(stdout, "\n col 1: %s(%ld)", c2, l2);
  DIE_UNLESS(strncmp(c2, "venu", 4) == 0 && l2 == 4);

  c2[0]= '\0'; l2= 0;
  rc= mysql_stmt_fetch_column(stmt, my_bind, 1, 0);
  check_execute(stmt, rc);
  if (!opt_silent)
    fprintf(stdout, "\n col 1: %s(%ld)", c2, l2);
  DIE_UNLESS(strcmp(c2, "venu") == 0 && l2 == 4);

  c1= 0;
  my_bind[0].buffer_type= MYSQL_TYPE_LONG;
  my_bind[0].buffer= (void *)&c1;
  my_bind[0].buffer_length= 0;
  my_bind[0].is_null= 0;
  my_bind[0].length= &l1;

  rc= mysql_stmt_fetch_column(stmt, my_bind, 0, 0);
  check_execute(stmt, rc);
  if (!opt_silent)
    fprintf(stdout, "\n col 0: %d(%ld)", c1, l1);
  DIE_UNLESS(c1 == 1 && l1 == 4);

  rc= mysql_stmt_fetch(stmt);
  check_execute(stmt, rc);

  if (!opt_silent)
    fprintf(stdout, "\n row 1: %d, %s", bc1, bc2);

  c2[0]= '\0'; l2= 0;
  my_bind[0].buffer_type= MYSQL_TYPE_STRING;
  my_bind[0].buffer= (void *)c2;
  my_bind[0].buffer_length= 7;
  my_bind[0].is_null= 0;
  my_bind[0].length= &l2;

  rc= mysql_stmt_fetch_column(stmt, my_bind, 1, 0);
  check_execute(stmt, rc);
  if (!opt_silent)
    fprintf(stdout, "\n col 1: %s(%ld)", c2, l2);
  DIE_UNLESS(strncmp(c2, "mysq", 4) == 0 && l2 == 5);

  c2[0]= '\0'; l2= 0;
  rc= mysql_stmt_fetch_column(stmt, my_bind, 1, 0);
  check_execute(stmt, rc);
  if (!opt_silent)
    fprintf(stdout, "\n col 1: %si(%ld)", c2, l2);
  DIE_UNLESS(strcmp(c2, "mysql") == 0 && l2 == 5);

  c1= 0;
  my_bind[0].buffer_type= MYSQL_TYPE_LONG;
  my_bind[0].buffer= (void *)&c1;
  my_bind[0].buffer_length= 0;
  my_bind[0].is_null= 0;
  my_bind[0].length= &l1;

  rc= mysql_stmt_fetch_column(stmt, my_bind, 0, 0);
  check_execute(stmt, rc);
  if (!opt_silent)
    fprintf(stdout, "\n col 0: %d(%ld)", c1, l1);
  DIE_UNLESS(c1 == 2 && l1 == 4);

  rc= mysql_stmt_fetch(stmt);
  DIE_UNLESS(rc == MYSQL_NO_DATA);

  rc= mysql_stmt_fetch_column(stmt, my_bind, 1, 0);
  check_execute_r(stmt, rc);

  mysql_stmt_close(stmt);
  myquery(mysql_query(mysql, "drop table t1"));
}


/* Test mysql_list_fields() */

static void test_list_fields()
{
  MYSQL_RES *result;
  int rc;
  myheader("test_list_fields");

  rc= mysql_query(mysql, "drop table if exists t1");
  myquery(rc);

  rc= mysql_query(mysql, "create table t1(c1 int primary key auto_increment, c2 char(10) default 'mysql')");
  myquery(rc);

  result= mysql_list_fields(mysql, "t1", NULL);
  mytest(result);

  rc= my_process_result_set(result);
  DIE_UNLESS(rc == 0);

  verify_prepare_field(result, 0, "c1", "c1", MYSQL_TYPE_LONG,
                       "t1", "t1",
                       current_db, 11, "0");

  verify_prepare_field(result, 1, "c2", "c2", MYSQL_TYPE_STRING,
                       "t1", "t1",
                       current_db, 10, "mysql");

  mysql_free_result(result);
  myquery(mysql_query(mysql, "drop table t1"));
}


static void test_bug19671()
{
  MYSQL_RES *result;
  int rc;
  myheader("test_bug19671");

  mysql_query(mysql, "set sql_mode=''");
  rc= mysql_query(mysql, "drop table if exists t1");
  myquery(rc);

  rc= mysql_query(mysql, "drop view if exists v1");
  myquery(rc);

  rc= mysql_query(mysql, "create table t1(f1 int)");
  myquery(rc);

  rc= mysql_query(mysql, "create view v1 as select va.* from t1 va");
  myquery(rc);

  result= mysql_list_fields(mysql, "v1", NULL);
  mytest(result);

  rc= my_process_result_set(result);
  DIE_UNLESS(rc == 0);

  verify_prepare_field(result, 0, "f1", "f1", MYSQL_TYPE_LONG,
                       "v1", "v1", current_db, 11, "0");

  mysql_free_result(result);
  myquery(mysql_query(mysql, "drop view v1"));
  myquery(mysql_query(mysql, "drop table t1"));
}


/* Test a memory ovverun bug */

static void test_mem_overun()
{
  char       buffer[10000], field[10];
  MYSQL_STMT *stmt;
  MYSQL_RES  *field_res;
  int        rc, i, length;

  myheader("test_mem_overun");

  /*
    Test a memory ovverun bug when a table had 1000 fields with
    a row of data
  */
  rc= mysql_query(mysql, "drop table if exists t_mem_overun");
  myquery(rc);

  strxmov(buffer, "create table t_mem_overun(", NullS);
  for (i= 0; i < 1000; i++)
  {
    sprintf(field, "c%d int", i);
    strxmov(buffer, buffer, field, ", ", NullS);
  }
  length= strlen(buffer);
  buffer[length-2]= ')';
  buffer[--length]= '\0';

  rc= mysql_real_query(mysql, buffer, length);
  myquery(rc);

  strxmov(buffer, "insert into t_mem_overun values(", NullS);
  for (i= 0; i < 1000; i++)
  {
    strxmov(buffer, buffer, "1, ", NullS);
  }
  length= strlen(buffer);
  buffer[length-2]= ')';
  buffer[--length]= '\0';

  rc= mysql_real_query(mysql, buffer, length);
  myquery(rc);

  rc= mysql_query(mysql, "select * from t_mem_overun");
  myquery(rc);

  rc= my_process_result(mysql);
  DIE_UNLESS(rc == 1);

  stmt= mysql_simple_prepare(mysql, "select * from t_mem_overun");
  check_stmt(stmt);

  rc= mysql_stmt_execute(stmt);
  check_execute(stmt, rc);

  field_res= mysql_stmt_result_metadata(stmt);
  mytest(field_res);

  if (!opt_silent)
    fprintf(stdout, "\n total fields : %d", mysql_num_fields(field_res));
  DIE_UNLESS( 1000 == mysql_num_fields(field_res));

  rc= mysql_stmt_store_result(stmt);
  check_execute(stmt, rc);

  rc= mysql_stmt_fetch(stmt);
  check_execute(stmt, rc);

  rc= mysql_stmt_fetch(stmt);
  DIE_UNLESS(rc == MYSQL_NO_DATA);

  mysql_free_result(field_res);

  mysql_stmt_close(stmt);
}


/* Test mysql_stmt_free_result() */

static void test_free_result()
{
  MYSQL_STMT *stmt;
  MYSQL_BIND my_bind[1];
  char       c2[5];
  ulong      bl1, l2;
  int        rc, c1, bc1;

  myheader("test_free_result");

  rc= mysql_query(mysql, "drop table if exists test_free_result");
  myquery(rc);

  rc= mysql_query(mysql, "create table test_free_result("
                         "c1 int primary key auto_increment)");
  myquery(rc);

  rc= mysql_query(mysql, "insert into test_free_result values(), (), ()");
  myquery(rc);

  stmt= mysql_simple_prepare(mysql, "select * from test_free_result");
  check_stmt(stmt);

  bzero((char*) my_bind, sizeof(my_bind));
  my_bind[0].buffer_type= MYSQL_TYPE_LONG;
  my_bind[0].buffer= (void *)&bc1;
  my_bind[0].length= &bl1;

  rc= mysql_stmt_execute(stmt);
  check_execute(stmt, rc);

  rc= mysql_stmt_bind_result(stmt, my_bind);
  check_execute(stmt, rc);

  rc= mysql_stmt_fetch(stmt);
  check_execute(stmt, rc);

  c2[0]= '\0'; l2= 0;
  my_bind[0].buffer_type= MYSQL_TYPE_STRING;
  my_bind[0].buffer= (void *)c2;
  my_bind[0].buffer_length= 7;
  my_bind[0].is_null= 0;
  my_bind[0].length= &l2;

  rc= mysql_stmt_fetch_column(stmt, my_bind, 0, 0);
  check_execute(stmt, rc);
  if (!opt_silent)
    fprintf(stdout, "\n col 0: %s(%ld)", c2, l2);
  DIE_UNLESS(strncmp(c2, "1", 1) == 0 && l2 == 1);

  rc= mysql_stmt_fetch(stmt);
  check_execute(stmt, rc);

  c1= 0, l2= 0;
  my_bind[0].buffer_type= MYSQL_TYPE_LONG;
  my_bind[0].buffer= (void *)&c1;
  my_bind[0].buffer_length= 0;
  my_bind[0].is_null= 0;
  my_bind[0].length= &l2;

  rc= mysql_stmt_fetch_column(stmt, my_bind, 0, 0);
  check_execute(stmt, rc);
  if (!opt_silent)
    fprintf(stdout, "\n col 0: %d(%ld)", c1, l2);
  DIE_UNLESS(c1 == 2 && l2 == 4);

  rc= mysql_query(mysql, "drop table test_free_result");
  myquery_r(rc); /* error should be, COMMANDS OUT OF SYNC */

  rc= mysql_stmt_free_result(stmt);
  check_execute(stmt, rc);

  rc= mysql_query(mysql, "drop table test_free_result");
  myquery(rc);  /* should be successful */

  mysql_stmt_close(stmt);
}


/* Test mysql_stmt_store_result() */

static void test_free_store_result()
{
  MYSQL_STMT *stmt;
  MYSQL_BIND my_bind[1];
  char       c2[5];
  ulong      bl1, l2;
  int        rc, c1, bc1;

  myheader("test_free_store_result");

  rc= mysql_query(mysql, "drop table if exists test_free_result");
  myquery(rc);

  rc= mysql_query(mysql, "create table test_free_result(c1 int primary key auto_increment)");
  myquery(rc);

  rc= mysql_query(mysql, "insert into test_free_result values(), (), ()");
  myquery(rc);

  stmt= mysql_simple_prepare(mysql, "select * from test_free_result");
  check_stmt(stmt);

  bzero((char*) my_bind, sizeof(my_bind));
  my_bind[0].buffer_type= MYSQL_TYPE_LONG;
  my_bind[0].buffer= (void *)&bc1;
  my_bind[0].buffer_length= 0;
  my_bind[0].is_null= 0;
  my_bind[0].length= &bl1;

  rc= mysql_stmt_execute(stmt);
  check_execute(stmt, rc);

  rc= mysql_stmt_bind_result(stmt, my_bind);
  check_execute(stmt, rc);

  rc= mysql_stmt_store_result(stmt);
  check_execute(stmt, rc);

  rc= mysql_stmt_fetch(stmt);
  check_execute(stmt, rc);

  c2[0]= '\0'; l2= 0;
  my_bind[0].buffer_type= MYSQL_TYPE_STRING;
  my_bind[0].buffer= (void *)c2;
  my_bind[0].buffer_length= 7;
  my_bind[0].is_null= 0;
  my_bind[0].length= &l2;

  rc= mysql_stmt_fetch_column(stmt, my_bind, 0, 0);
  check_execute(stmt, rc);
  if (!opt_silent)
    fprintf(stdout, "\n col 1: %s(%ld)", c2, l2);
  DIE_UNLESS(strncmp(c2, "1", 1) == 0 && l2 == 1);

  rc= mysql_stmt_fetch(stmt);
  check_execute(stmt, rc);

  c1= 0, l2= 0;
  my_bind[0].buffer_type= MYSQL_TYPE_LONG;
  my_bind[0].buffer= (void *)&c1;
  my_bind[0].buffer_length= 0;
  my_bind[0].is_null= 0;
  my_bind[0].length= &l2;

  rc= mysql_stmt_fetch_column(stmt, my_bind, 0, 0);
  check_execute(stmt, rc);
  if (!opt_silent)
    fprintf(stdout, "\n col 0: %d(%ld)", c1, l2);
  DIE_UNLESS(c1 == 2 && l2 == 4);

  rc= mysql_stmt_free_result(stmt);
  check_execute(stmt, rc);

  rc= mysql_query(mysql, "drop table test_free_result");
  myquery(rc);

  mysql_stmt_close(stmt);
}


/* Test SQLmode */

static void test_sqlmode()
{
  MYSQL_STMT *stmt;
  MYSQL_BIND my_bind[2];
  char       c1[5], c2[5];
  int        rc;
  char query[MAX_TEST_QUERY_LENGTH];

  myheader("test_sqlmode");

  rc= mysql_query(mysql, "DROP TABLE IF EXISTS test_piping");
  myquery(rc);

  rc= mysql_query(mysql, "CREATE TABLE test_piping(name varchar(10))");
  myquery(rc);

  /* PIPES_AS_CONCAT */
  strmov(query, "SET SQL_MODE= \"PIPES_AS_CONCAT\"");
  if (!opt_silent)
    fprintf(stdout, "\n With %s", query);
  rc= mysql_query(mysql, query);
  myquery(rc);

  strmov(query, "INSERT INTO test_piping VALUES(?||?)");
  if (!opt_silent)
    fprintf(stdout, "\n  query: %s", query);
  stmt= mysql_simple_prepare(mysql, query);
  check_stmt(stmt);

  if (!opt_silent)
    fprintf(stdout, "\n  total parameters: %ld", mysql_stmt_param_count(stmt));

  /*
    We need to bzero bind structure because mysql_stmt_bind_param checks all
    its members.
  */
  bzero((char*) my_bind, sizeof(my_bind));

  my_bind[0].buffer_type= MYSQL_TYPE_STRING;
  my_bind[0].buffer= (void *)c1;
  my_bind[0].buffer_length= 2;

  my_bind[1].buffer_type= MYSQL_TYPE_STRING;
  my_bind[1].buffer= (void *)c2;
  my_bind[1].buffer_length= 3;

  rc= mysql_stmt_bind_param(stmt, my_bind);
  check_execute(stmt, rc);

  strmov(c1, "My"); strmov(c2, "SQL");
  rc= mysql_stmt_execute(stmt);
  check_execute(stmt, rc);

  mysql_stmt_close(stmt);
  verify_col_data("test_piping", "name", "MySQL");

  rc= mysql_query(mysql, "DELETE FROM test_piping");
  myquery(rc);

  strmov(query, "SELECT connection_id    ()");
  if (!opt_silent)
    fprintf(stdout, "\n  query: %s", query);
  stmt= mysql_simple_prepare(mysql, query);
  check_stmt(stmt);

  /* ANSI */
  strmov(query, "SET SQL_MODE= \"ANSI\"");
  if (!opt_silent)
    fprintf(stdout, "\n With %s", query);
  rc= mysql_query(mysql, query);
  myquery(rc);

  strmov(query, "INSERT INTO test_piping VALUES(?||?)");
  if (!opt_silent)
    fprintf(stdout, "\n  query: %s", query);
  stmt= mysql_simple_prepare(mysql, query);
  check_stmt(stmt);
  if (!opt_silent)
    fprintf(stdout, "\n  total parameters: %ld", mysql_stmt_param_count(stmt));

  rc= mysql_stmt_bind_param(stmt, my_bind);
  check_execute(stmt, rc);

  strmov(c1, "My"); strmov(c2, "SQL");
  rc= mysql_stmt_execute(stmt);
  check_execute(stmt, rc);

  mysql_stmt_close(stmt);
  verify_col_data("test_piping", "name", "MySQL");

  /* ANSI mode spaces ... */
  strmov(query, "SELECT connection_id    ()");
  if (!opt_silent)
    fprintf(stdout, "\n  query: %s", query);
  stmt= mysql_simple_prepare(mysql, query);
  check_stmt(stmt);

  rc= mysql_stmt_execute(stmt);
  check_execute(stmt, rc);

  rc= mysql_stmt_fetch(stmt);
  check_execute(stmt, rc);

  rc= mysql_stmt_fetch(stmt);
  DIE_UNLESS(rc == MYSQL_NO_DATA);
  if (!opt_silent)
    fprintf(stdout, "\n  returned 1 row\n");

  mysql_stmt_close(stmt);

  /* IGNORE SPACE MODE */
  strmov(query, "SET SQL_MODE= \"IGNORE_SPACE\"");
  if (!opt_silent)
    fprintf(stdout, "\n With %s", query);
  rc= mysql_query(mysql, query);
  myquery(rc);

  strmov(query, "SELECT connection_id    ()");
  if (!opt_silent)
    fprintf(stdout, "\n  query: %s", query);
  stmt= mysql_simple_prepare(mysql, query);
  check_stmt(stmt);

  rc= mysql_stmt_execute(stmt);
  check_execute(stmt, rc);

  rc= mysql_stmt_fetch(stmt);
  check_execute(stmt, rc);

  rc= mysql_stmt_fetch(stmt);
  DIE_UNLESS(rc == MYSQL_NO_DATA);
  if (!opt_silent)
    fprintf(stdout, "\n  returned 1 row");

  mysql_stmt_close(stmt);
}


/* Test for timestamp handling */

static void test_ts()
{
  MYSQL_STMT *stmt;
  MYSQL_BIND my_bind[6];
  MYSQL_TIME ts;
  MYSQL_RES  *prep_res;
  char       strts[30];
  ulong      length;
  int        rc, field_count;
  char       name;
  char query[MAX_TEST_QUERY_LENGTH];
  const char *queries [3]= {"SELECT a, b, c FROM test_ts WHERE %c=?",
                            "SELECT a, b, c FROM test_ts WHERE %c=?",
                            "SELECT a, b, c FROM test_ts WHERE %c=CAST(? AS DATE)"};
  myheader("test_ts");

  rc= mysql_query(mysql, "DROP TABLE IF EXISTS test_ts");
  myquery(rc);

  rc= mysql_query(mysql, "CREATE TABLE test_ts(a DATE, b TIME, c TIMESTAMP)");
  myquery(rc);

  stmt= mysql_simple_prepare(mysql, "INSERT INTO test_ts VALUES(?, ?, ?), (?, ?, ?)");
  check_stmt(stmt);

  ts.year= 2003;
  ts.month= 07;
  ts.day= 12;
  ts.hour= 21;
  ts.minute= 07;
  ts.second= 46;
  ts.second_part= 0;
  length= (long)(strmov(strts, "2003-07-12 21:07:46") - strts);

  /*
    We need to bzero bind structure because mysql_stmt_bind_param checks all
    its members.
  */
  bzero((char*) my_bind, sizeof(my_bind));

  my_bind[0].buffer_type= MYSQL_TYPE_TIMESTAMP;
  my_bind[0].buffer= (void *)&ts;
  my_bind[0].buffer_length= sizeof(ts);

  my_bind[2]= my_bind[1]= my_bind[0];

  my_bind[3].buffer_type= MYSQL_TYPE_STRING;
  my_bind[3].buffer= (void *)strts;
  my_bind[3].buffer_length= sizeof(strts);
  my_bind[3].length= &length;

  my_bind[5]= my_bind[4]= my_bind[3];

  rc= mysql_stmt_bind_param(stmt, my_bind);
  check_execute(stmt, rc);

  rc= mysql_stmt_execute(stmt);
  check_execute(stmt, rc);

  mysql_stmt_close(stmt);

  verify_col_data("test_ts", "a", "2003-07-12");
  verify_col_data("test_ts", "b", "21:07:46");
  verify_col_data("test_ts", "c", "2003-07-12 21:07:46");

  stmt= mysql_simple_prepare(mysql, "SELECT * FROM test_ts");
  check_stmt(stmt);

  prep_res= mysql_stmt_result_metadata(stmt);
  mytest(prep_res);

  rc= mysql_stmt_execute(stmt);
  check_execute(stmt, rc);

  rc= my_process_stmt_result(stmt);
  DIE_UNLESS(rc == 2);
  field_count= mysql_num_fields(prep_res);

  mysql_free_result(prep_res);
  mysql_stmt_close(stmt);

  for (name= 'a'; field_count--; name++)
  {
    int row_count= 0;

    sprintf(query, queries[field_count], name);

    if (!opt_silent)
      fprintf(stdout, "\n  %s", query);
    stmt= mysql_simple_prepare(mysql, query);
    check_stmt(stmt);

    rc= mysql_stmt_bind_param(stmt, my_bind);
    check_execute(stmt, rc);

    rc= mysql_stmt_execute(stmt);
    check_execute(stmt, rc);

    while (mysql_stmt_fetch(stmt) == 0)
      row_count++;

    if (!opt_silent)
      fprintf(stdout, "\n   returned '%d' rows", row_count);
    DIE_UNLESS(row_count == 2);
    mysql_stmt_close(stmt);
  }
}


/* Test for bug #1500. */

static void test_bug1500()
{
  MYSQL_STMT *stmt;
  MYSQL_BIND my_bind[3];
  int        rc;
  int32 int_data[3]= {2, 3, 4};
  const char *data;

  myheader("test_bug1500");

  rc= mysql_query(mysql, "DROP TABLE IF EXISTS test_bg1500");
  myquery(rc);

  rc= mysql_query(mysql, "CREATE TABLE test_bg1500 (i INT)");
  myquery(rc);

  rc= mysql_query(mysql, "INSERT INTO test_bg1500 VALUES (1), (2)");
  myquery(rc);

  rc= mysql_commit(mysql);
  myquery(rc);

  stmt= mysql_simple_prepare(mysql, "SELECT i FROM test_bg1500 WHERE i IN (?, ?, ?)");
  check_stmt(stmt);
  verify_param_count(stmt, 3);

  /*
    We need to bzero bind structure because mysql_stmt_bind_param checks all
    its members.
  */
  bzero((char*) my_bind, sizeof(my_bind));

  my_bind[0].buffer= (void *)int_data;
  my_bind[0].buffer_type= MYSQL_TYPE_LONG;
  my_bind[2]= my_bind[1]= my_bind[0];
  my_bind[1].buffer= (void *)(int_data + 1);
  my_bind[2].buffer= (void *)(int_data + 2);

  rc= mysql_stmt_bind_param(stmt, my_bind);
  check_execute(stmt, rc);

  rc= mysql_stmt_execute(stmt);
  check_execute(stmt, rc);

  rc= my_process_stmt_result(stmt);
  DIE_UNLESS(rc == 1);

  mysql_stmt_close(stmt);

  rc= mysql_query(mysql, "DROP TABLE test_bg1500");
  myquery(rc);

  rc= mysql_query(mysql, "CREATE TABLE test_bg1500 (s VARCHAR(25), FULLTEXT(s)) engine=MyISAM");
  myquery(rc);

  rc= mysql_query(mysql,
        "INSERT INTO test_bg1500 VALUES ('Gravedigger'), ('Greed'), ('Hollow Dogs')");
  myquery(rc);

  rc= mysql_commit(mysql);
  myquery(rc);

  stmt= mysql_simple_prepare(mysql,
          "SELECT s FROM test_bg1500 WHERE MATCH (s) AGAINST (?)");
  check_stmt(stmt);

  verify_param_count(stmt, 1);

  data= "Dogs";
  my_bind[0].buffer_type= MYSQL_TYPE_STRING;
  my_bind[0].buffer= (void *) data;
  my_bind[0].buffer_length= strlen(data);
  my_bind[0].is_null= 0;
  my_bind[0].length= 0;

  rc= mysql_stmt_bind_param(stmt, my_bind);
  check_execute(stmt, rc);

  rc= mysql_stmt_execute(stmt);
  check_execute(stmt, rc);

  rc= my_process_stmt_result(stmt);
  DIE_UNLESS(rc == 1);

  mysql_stmt_close(stmt);

  /* This should work too */
  stmt= mysql_simple_prepare(mysql,
          "SELECT s FROM test_bg1500 WHERE MATCH (s) AGAINST (CONCAT(?, 'digger'))");
  check_stmt(stmt);

  verify_param_count(stmt, 1);

  data= "Grave";
  my_bind[0].buffer_type= MYSQL_TYPE_STRING;
  my_bind[0].buffer= (void *) data;
  my_bind[0].buffer_length= strlen(data);

  rc= mysql_stmt_bind_param(stmt, my_bind);
  check_execute(stmt, rc);

  rc= mysql_stmt_execute(stmt);
  check_execute(stmt, rc);

  rc= my_process_stmt_result(stmt);
  DIE_UNLESS(rc == 1);

  mysql_stmt_close(stmt);
}


static void test_bug1946()
{
  MYSQL_STMT *stmt;
  int rc;
  const char *query= "INSERT INTO prepare_command VALUES (?)";

  myheader("test_bug1946");

  rc= mysql_query(mysql, "DROP TABLE IF EXISTS prepare_command");
  myquery(rc);

  rc= mysql_query(mysql, "CREATE TABLE prepare_command(ID INT)");
  myquery(rc);

  stmt= mysql_simple_prepare(mysql, query);
  check_stmt(stmt);
  rc= mysql_real_query(mysql, query, strlen(query));
  DIE_UNLESS(rc != 0);
  if (!opt_silent)
    fprintf(stdout, "Got error (as expected):\n");
  myerror(NULL);

  mysql_stmt_close(stmt);
  rc= mysql_query(mysql, "DROP TABLE prepare_command");
}


static void test_parse_error_and_bad_length()
{
  MYSQL_STMT *stmt;
  int rc;

  /* check that we get 4 syntax errors over the 4 calls */
  myheader("test_parse_error_and_bad_length");

  rc= mysql_query(mysql, "SHOW DATABAAAA");
  DIE_UNLESS(rc);
  if (!opt_silent)
    fprintf(stdout, "Got error (as expected): '%s'\n", mysql_error(mysql));
  rc= mysql_real_query(mysql, "SHOW DATABASES", 100);
  DIE_UNLESS(rc);
  if (!opt_silent)
    fprintf(stdout, "Got error (as expected): '%s'\n", mysql_error(mysql));

  stmt= mysql_simple_prepare(mysql, "SHOW DATABAAAA");
  DIE_UNLESS(!stmt);
  if (!opt_silent)
    fprintf(stdout, "Got error (as expected): '%s'\n", mysql_error(mysql));
  stmt= mysql_stmt_init(mysql);
  DIE_UNLESS(stmt);
  rc= mysql_stmt_prepare(stmt, "SHOW DATABASES", 100);
  DIE_UNLESS(rc != 0);
  if (!opt_silent)
    fprintf(stdout, "Got error (as expected): '%s'\n", mysql_stmt_error(stmt));
  mysql_stmt_close(stmt);
}


static void test_bug2247()
{
  MYSQL_STMT *stmt;
  MYSQL_RES *res;
  int rc;
  int i;
  const char *create= "CREATE TABLE bug2247(id INT UNIQUE AUTO_INCREMENT)";
  const char *insert= "INSERT INTO bug2247 VALUES (NULL)";
  const char *SELECT= "SELECT id FROM bug2247";
  const char *update= "UPDATE bug2247 SET id=id+10";
  const char *drop= "DROP TABLE IF EXISTS bug2247";
  ulonglong exp_count;
  enum { NUM_ROWS= 5 };

  myheader("test_bug2247");

  if (!opt_silent)
    fprintf(stdout, "\nChecking if stmt_affected_rows is not affected by\n"
                  "mysql_query ... ");
  /* create table and insert few rows */
  rc= mysql_query(mysql, drop);
  myquery(rc);

  rc= mysql_query(mysql, create);
  myquery(rc);

  stmt= mysql_simple_prepare(mysql, insert);
  check_stmt(stmt);
  for (i= 0; i < NUM_ROWS; ++i)
  {
    rc= mysql_stmt_execute(stmt);
    check_execute(stmt, rc);
  }
  exp_count= mysql_stmt_affected_rows(stmt);
  DIE_UNLESS(exp_count == 1);

  rc= mysql_query(mysql, SELECT);
  myquery(rc);
  /*
    mysql_store_result overwrites mysql->affected_rows. Check that
    mysql_stmt_affected_rows() returns the same value, whereas
    mysql_affected_rows() value is correct.
  */
  res= mysql_store_result(mysql);
  mytest(res);

  DIE_UNLESS(mysql_affected_rows(mysql) == NUM_ROWS);
  DIE_UNLESS(exp_count == mysql_stmt_affected_rows(stmt));

  rc= mysql_query(mysql, update);
  myquery(rc);
  DIE_UNLESS(mysql_affected_rows(mysql) == NUM_ROWS);
  DIE_UNLESS(exp_count == mysql_stmt_affected_rows(stmt));

  mysql_free_result(res);
  mysql_stmt_close(stmt);

  /* check that mysql_stmt_store_result modifies mysql_stmt_affected_rows */
  stmt= mysql_simple_prepare(mysql, SELECT);
  check_stmt(stmt);

  rc= mysql_stmt_execute(stmt);
  check_execute(stmt, rc);
  rc= mysql_stmt_store_result(stmt);
  check_execute(stmt, rc);
  exp_count= mysql_stmt_affected_rows(stmt);
  DIE_UNLESS(exp_count == NUM_ROWS);

  rc= mysql_query(mysql, insert);
  myquery(rc);
  DIE_UNLESS(mysql_affected_rows(mysql) == 1);
  DIE_UNLESS(mysql_stmt_affected_rows(stmt) == exp_count);

  mysql_stmt_close(stmt);
  if (!opt_silent)
    fprintf(stdout, "OK");
}


static void test_subqueries()
{
  MYSQL_STMT *stmt;
  int rc, i;
  const char *query= "SELECT (SELECT SUM(a+b) FROM t2 where t1.b=t2.b GROUP BY t1.a LIMIT 1) as scalar_s, exists (select 1 from t2 where t2.a/2=t1.a) as exists_s, a in (select a+3 from t2) as in_s, (a-1, b-1) in (select a, b from t2) as in_row_s FROM t1, (select a x, b y from t2) tt WHERE x=a";

  myheader("test_subqueries");

  rc= mysql_query(mysql, "DROP TABLE IF EXISTS t1, t2");
  myquery(rc);

  rc= mysql_query(mysql, "CREATE TABLE t1 (a int , b int);");
  myquery(rc);

  rc= mysql_query(mysql,
                  "insert into t1 values (1, 1), (2, 2), (3, 3), (4, 4), (5, 5);");
  myquery(rc);

  rc= mysql_query(mysql, "create table t2 select * from t1;");
  myquery(rc);

  stmt= mysql_simple_prepare(mysql, query);
  check_stmt(stmt);
  for (i= 0; i < 3; i++)
  {
    rc= mysql_stmt_execute(stmt);
    check_execute(stmt, rc);
    rc= my_process_stmt_result(stmt);
    DIE_UNLESS(rc == 5);
  }
  mysql_stmt_close(stmt);

  rc= mysql_query(mysql, "DROP TABLE t1, t2");
  myquery(rc);
}


static void test_bad_union()
{
  MYSQL_STMT *stmt;
  const char *query= "SELECT 1, 2 union SELECT 1";

  myheader("test_bad_union");

  stmt= mysql_simple_prepare(mysql, query);
  DIE_UNLESS(stmt == 0);
  myerror(NULL);
}


static void test_distinct()
{
  MYSQL_STMT *stmt;
  int rc, i;
  const char *query=
    "SELECT 2+count(distinct b), group_concat(a) FROM t1 group by a";

  myheader("test_distinct");

  rc= mysql_query(mysql, "DROP TABLE IF EXISTS t1");
  myquery(rc);

  rc= mysql_query(mysql, "CREATE TABLE t1 (a int , b int);");
  myquery(rc);

  rc= mysql_query(mysql,
                  "insert into t1 values (1, 1), (2, 2), (3, 3), (4, 4), (5, 5), \
(1, 10), (2, 20), (3, 30), (4, 40), (5, 50);");
  myquery(rc);

  for (i= 0; i < 3; i++)
  {
    stmt= mysql_simple_prepare(mysql, query);
    check_stmt(stmt);
    rc= mysql_stmt_execute(stmt);
    check_execute(stmt, rc);
    rc= my_process_stmt_result(stmt);
    DIE_UNLESS(rc == 5);
    mysql_stmt_close(stmt);
  }

  rc= mysql_query(mysql, "DROP TABLE t1");
  myquery(rc);
}


/*
  Test for bug#2248 "mysql_fetch without prior mysql_stmt_execute hangs"
*/

static void test_bug2248()
{
  MYSQL_STMT *stmt;
  int rc;
  const char *query1= "SELECT DATABASE()";
  const char *query2= "INSERT INTO test_bug2248 VALUES (10)";

  myheader("test_bug2248");

  rc= mysql_query(mysql, "DROP TABLE IF EXISTS test_bug2248");
  myquery(rc);

  rc= mysql_query(mysql, "CREATE TABLE test_bug2248 (id int)");
  myquery(rc);

  stmt= mysql_simple_prepare(mysql, query1);
  check_stmt(stmt);

  /* This should not hang */
  rc= mysql_stmt_fetch(stmt);
  check_execute_r(stmt, rc);

  /* And this too */
  rc= mysql_stmt_store_result(stmt);
  check_execute_r(stmt, rc);

  mysql_stmt_close(stmt);

  stmt= mysql_simple_prepare(mysql, query2);
  check_stmt(stmt);

  rc= mysql_stmt_execute(stmt);
  check_execute(stmt, rc);

  /* This too should not hang but should return proper error */
  rc= mysql_stmt_fetch(stmt);
  DIE_UNLESS(rc == 1);

  /* This too should not hang but should not bark */
  rc= mysql_stmt_store_result(stmt);
  check_execute(stmt, rc);

  /* This should return proper error */
  rc= mysql_stmt_fetch(stmt);
  check_execute_r(stmt, rc);
  DIE_UNLESS(rc == 1);

  mysql_stmt_close(stmt);

  rc= mysql_query(mysql, "DROP TABLE test_bug2248");
  myquery(rc);
}


static void test_subqueries_ref()
{
  MYSQL_STMT *stmt;
  int rc, i;
  const char *query= "SELECT a as ccc from t1 where a+1=(SELECT 1+ccc from t1 where ccc+1=a+1 and a=1)";

  myheader("test_subqueries_ref");

  rc= mysql_query(mysql, "DROP TABLE IF EXISTS t1");
  myquery(rc);

  rc= mysql_query(mysql, "CREATE TABLE t1 (a int);");
  myquery(rc);

  rc= mysql_query(mysql,
                  "insert into t1 values (1), (2), (3), (4), (5);");
  myquery(rc);

  stmt= mysql_simple_prepare(mysql, query);
  check_stmt(stmt);
  for (i= 0; i < 3; i++)
  {
    rc= mysql_stmt_execute(stmt);
    check_execute(stmt, rc);
    rc= my_process_stmt_result(stmt);
    DIE_UNLESS(rc == 1);
  }
  mysql_stmt_close(stmt);

  rc= mysql_query(mysql, "DROP TABLE t1");
  myquery(rc);
}


static void test_union()
{
  MYSQL_STMT *stmt;
  int rc;

  myheader("test_union");

  rc= mysql_query(mysql, "DROP TABLE IF EXISTS t1, t2");
  myquery(rc);

  rc= mysql_query(mysql,
                  "CREATE TABLE t1 "
                  "(id INTEGER NOT NULL PRIMARY KEY, "
                  " name VARCHAR(20) NOT NULL)");
  myquery(rc);
  rc= mysql_query(mysql,
                  "INSERT INTO t1 (id, name) VALUES "
                  "(2, 'Ja'), (3, 'Ede'), "
                  "(4, 'Haag'), (5, 'Kabul'), "
                  "(6, 'Almere'), (7, 'Utrecht'), "
                  "(8, 'Qandahar'), (9, 'Amsterdam'), "
                  "(10, 'Amersfoort'), (11, 'Constantine')");
  myquery(rc);
  rc= mysql_query(mysql,
                  "CREATE TABLE t2 "
                  "(id INTEGER NOT NULL PRIMARY KEY, "
                  " name VARCHAR(20) NOT NULL)");
  myquery(rc);
  rc= mysql_query(mysql,
                  "INSERT INTO t2 (id, name) VALUES "
                  "(4, 'Guam'), (5, 'Aruba'), "
                  "(6, 'Angola'), (7, 'Albania'), "
                  "(8, 'Anguilla'), (9, 'Argentina'), "
                  "(10, 'Azerbaijan'), (11, 'Afghanistan'), "
                  "(12, 'Burkina Faso'), (13, 'Faroe Islands')");
  myquery(rc);

  stmt= mysql_simple_prepare(mysql,
                             "SELECT t1.name FROM t1 UNION "
                             "SELECT t2.name FROM t2");
  check_stmt(stmt);

  rc= mysql_stmt_execute(stmt);
  check_execute(stmt, rc);
  rc= my_process_stmt_result(stmt);
  DIE_UNLESS(rc == 20);
  mysql_stmt_close(stmt);

  rc= mysql_query(mysql, "DROP TABLE t1, t2");
  myquery(rc);
}


static void test_bug3117()
{
  MYSQL_STMT *stmt;
  MYSQL_BIND buffer;
  longlong lii;
  ulong length;
  my_bool is_null;
  int rc;

  myheader("test_bug3117");

  rc= mysql_query(mysql, "DROP TABLE IF EXISTS t1");
  myquery(rc);

  rc= mysql_query(mysql, "CREATE TABLE t1 (id int auto_increment primary key)");
  myquery(rc);

  stmt= mysql_simple_prepare(mysql, "SELECT LAST_INSERT_ID()");
  check_stmt(stmt);

  rc= mysql_query(mysql, "INSERT INTO t1 VALUES (NULL)");
  myquery(rc);

  rc= mysql_stmt_execute(stmt);
  check_execute(stmt, rc);

  bzero((char*) &buffer, sizeof(buffer));
  buffer.buffer_type= MYSQL_TYPE_LONGLONG;
  buffer.buffer_length= sizeof(lii);
  buffer.buffer= (void *)&lii;
  buffer.length= &length;
  buffer.is_null= &is_null;

  rc= mysql_stmt_bind_result(stmt, &buffer);
  check_execute(stmt, rc);

  rc= mysql_stmt_store_result(stmt);
  check_execute(stmt, rc);

  rc= mysql_stmt_fetch(stmt);
  check_execute(stmt, rc);

  DIE_UNLESS(is_null == 0 && lii == 1);
  if (!opt_silent)
    fprintf(stdout, "\n\tLAST_INSERT_ID()= 1 ok\n");

  rc= mysql_query(mysql, "INSERT INTO t1 VALUES (NULL)");
  myquery(rc);

  rc= mysql_stmt_execute(stmt);
  check_execute(stmt, rc);

  rc= mysql_stmt_fetch(stmt);
  check_execute(stmt, rc);

  DIE_UNLESS(is_null == 0 && lii == 2);
  if (!opt_silent)
    fprintf(stdout, "\tLAST_INSERT_ID()= 2 ok\n");

  mysql_stmt_close(stmt);

  rc= mysql_query(mysql, "DROP TABLE t1");
  myquery(rc);
}


static void test_join()
{
  MYSQL_STMT *stmt;
  int rc, i, j;
  const char *query[]= {"SELECT * FROM t2 join t1 on (t1.a=t2.a)",
                        "SELECT * FROM t2 natural join t1",
                        "SELECT * FROM t2 join t1 using(a)",
                        "SELECT * FROM t2 left join t1 on(t1.a=t2.a)",
                        "SELECT * FROM t2 natural left join t1",
                        "SELECT * FROM t2 left join t1 using(a)",
                        "SELECT * FROM t2 right join t1 on(t1.a=t2.a)",
                        "SELECT * FROM t2 natural right join t1",
                        "SELECT * FROM t2 right join t1 using(a)"};

  myheader("test_join");

  rc= mysql_query(mysql, "DROP TABLE IF EXISTS t1, t2");
  myquery(rc);

  rc= mysql_query(mysql, "CREATE TABLE t1 (a int , b int);");
  myquery(rc);

  rc= mysql_query(mysql,
                  "insert into t1 values (1, 1), (2, 2), (3, 3), (4, 4), (5, 5);");
  myquery(rc);

  rc= mysql_query(mysql, "CREATE TABLE t2 (a int , c int);");
  myquery(rc);

  rc= mysql_query(mysql,
                  "insert into t2 values (1, 1), (2, 2), (3, 3), (4, 4), (5, 5);");
  myquery(rc);

  for (j= 0; j < 9; j++)
  {
    stmt= mysql_simple_prepare(mysql, query[j]);
    check_stmt(stmt);
    for (i= 0; i < 3; i++)
    {
      rc= mysql_stmt_execute(stmt);
      check_execute(stmt, rc);
      rc= my_process_stmt_result(stmt);
      DIE_UNLESS(rc == 5);
    }
    mysql_stmt_close(stmt);
  }

  rc= mysql_query(mysql, "DROP TABLE t1, t2");
  myquery(rc);
}


static void test_selecttmp()
{
  MYSQL_STMT *stmt;
  int rc, i;
  const char *query= "select a, (select count(distinct t1.b) as sum from t1, t2 where t1.a=t2.a and t2.b > 0 and t1.a <= t3.b group by t1.a order by sum limit 1) from t3";

  myheader("test_select_tmp");

  rc= mysql_query(mysql, "DROP TABLE IF EXISTS t1, t2, t3");
  myquery(rc);

  rc= mysql_query(mysql, "CREATE TABLE t1 (a int , b int);");
  myquery(rc);

  rc= mysql_query(mysql, "create table t2 (a int, b int);");
  myquery(rc);

  rc= mysql_query(mysql, "create table t3 (a int, b int);");
  myquery(rc);

  rc= mysql_query(mysql,
                  "insert into t1 values (0, 100), (1, 2), (1, 3), (2, 2), (2, 7), \
(2, -1), (3, 10);");
  myquery(rc);
  rc= mysql_query(mysql,
                  "insert into t2 values (0, 0), (1, 1), (2, 1), (3, 1), (4, 1);");
  myquery(rc);
  rc= mysql_query(mysql,
                  "insert into t3 values (3, 3), (2, 2), (1, 1);");
  myquery(rc);

  stmt= mysql_simple_prepare(mysql, query);
  check_stmt(stmt);
  for (i= 0; i < 3; i++)
  {
    rc= mysql_stmt_execute(stmt);
    check_execute(stmt, rc);
    rc= my_process_stmt_result(stmt);
    DIE_UNLESS(rc == 3);
  }
  mysql_stmt_close(stmt);

  rc= mysql_query(mysql, "DROP TABLE t1, t2, t3");
  myquery(rc);
}


static void test_create_drop()
{
  MYSQL_STMT *stmt_create, *stmt_drop, *stmt_select, *stmt_create_select;
  char *query;
  int rc, i;
  myheader("test_table_manipulation");

  rc= mysql_query(mysql, "DROP TABLE IF EXISTS t1, t2");
  myquery(rc);

  rc= mysql_query(mysql, "create table t2 (a int);");
  myquery(rc);

  rc= mysql_query(mysql, "create table t1 (a int);");
  myquery(rc);

  rc= mysql_query(mysql, "insert into t2 values (3), (2), (1);");
  myquery(rc);

  query= (char*)"create table t1 (a int)";
  stmt_create= mysql_simple_prepare(mysql, query);
  check_stmt(stmt_create);

  query= (char*)"drop table t1";
  stmt_drop= mysql_simple_prepare(mysql, query);
  check_stmt(stmt_drop);

  query= (char*)"select a in (select a from t2) from t1";
  stmt_select= mysql_simple_prepare(mysql, query);
  check_stmt(stmt_select);

  rc= mysql_query(mysql, "DROP TABLE t1");
  myquery(rc);

  query= (char*)"create table t1 select a from t2";
  stmt_create_select= mysql_simple_prepare(mysql, query);
  check_stmt(stmt_create_select);

  for (i= 0; i < 3; i++)
  {
    rc= mysql_stmt_execute(stmt_create);
    check_execute(stmt_create, rc);
    if (!opt_silent)
      fprintf(stdout, "created %i\n", i);

    rc= mysql_stmt_execute(stmt_select);
    check_execute(stmt_select, rc);
    rc= my_process_stmt_result(stmt_select);
    DIE_UNLESS(rc == 0);

    rc= mysql_stmt_execute(stmt_drop);
    check_execute(stmt_drop, rc);
    if (!opt_silent)
      fprintf(stdout, "dropped %i\n", i);

    rc= mysql_stmt_execute(stmt_create_select);
    check_execute(stmt_create, rc);
    if (!opt_silent)
      fprintf(stdout, "created select %i\n", i);

    rc= mysql_stmt_execute(stmt_select);
    check_execute(stmt_select, rc);
    rc= my_process_stmt_result(stmt_select);
    DIE_UNLESS(rc == 3);

    rc= mysql_stmt_execute(stmt_drop);
    check_execute(stmt_drop, rc);
    if (!opt_silent)
      fprintf(stdout, "dropped %i\n", i);
  }

  mysql_stmt_close(stmt_create);
  mysql_stmt_close(stmt_drop);
  mysql_stmt_close(stmt_select);
  mysql_stmt_close(stmt_create_select);

  rc= mysql_query(mysql, "DROP TABLE t2");
  myquery(rc);
}


static void test_rename()
{
  MYSQL_STMT *stmt;
  const char *query= "rename table t1 to t2, t3 to t4";
  int rc;
  myheader("test_table_manipulation");

  rc= mysql_query(mysql, "DROP TABLE IF EXISTS t1, t2, t3, t4");
  myquery(rc);

  stmt= mysql_simple_prepare(mysql, query);
  check_stmt(stmt);

  rc= mysql_query(mysql, "create table t1 (a int)");
  myquery(rc);

  rc= mysql_stmt_execute(stmt);
  check_execute_r(stmt, rc);
  if (!opt_silent)
    fprintf(stdout, "rename without t3\n");

  rc= mysql_query(mysql, "create table t3 (a int)");
  myquery(rc);

  rc= mysql_stmt_execute(stmt);
  check_execute(stmt, rc);
  if (!opt_silent)
    fprintf(stdout, "rename with t3\n");

  rc= mysql_stmt_execute(stmt);
  check_execute_r(stmt, rc);
  if (!opt_silent)
    fprintf(stdout, "rename renamed\n");

  rc= mysql_query(mysql, "rename table t2 to t1, t4 to t3");
  myquery(rc);

  rc= mysql_stmt_execute(stmt);
  check_execute(stmt, rc);
  if (!opt_silent)
    fprintf(stdout, "rename reverted\n");

  mysql_stmt_close(stmt);

  rc= mysql_query(mysql, "DROP TABLE t2, t4");
  myquery(rc);
}


static void test_do_set()
{
  MYSQL_STMT *stmt_do, *stmt_set;
  char *query;
  int rc, i;
  myheader("test_do_set");

  rc= mysql_query(mysql, "DROP TABLE IF EXISTS t1");
  myquery(rc);

  rc= mysql_query(mysql, "create table t1 (a int)");
  myquery(rc);

  query= (char*)"do @var:=(1 in (select * from t1))";
  stmt_do= mysql_simple_prepare(mysql, query);
  check_stmt(stmt_do);

  query= (char*)"set @var=(1 in (select * from t1))";
  stmt_set= mysql_simple_prepare(mysql, query);
  check_stmt(stmt_set);

  for (i= 0; i < 3; i++)
  {
    rc= mysql_stmt_execute(stmt_do);
    check_execute(stmt_do, rc);
    if (!opt_silent)
      fprintf(stdout, "do %i\n", i);
    rc= mysql_stmt_execute(stmt_set);
    check_execute(stmt_set, rc);
    if (!opt_silent)
      fprintf(stdout, "set %i\n", i);
  }

  mysql_stmt_close(stmt_do);
  mysql_stmt_close(stmt_set);
}


static void test_multi()
{
  MYSQL_STMT *stmt_delete, *stmt_update, *stmt_select1, *stmt_select2;
  char *query;
  MYSQL_BIND my_bind[1];
  int rc, i;
  int32 param= 1;
  ulong length= 1;
  myheader("test_multi");

  /*
    We need to bzero bind structure because mysql_stmt_bind_param checks all
    its members.
  */
  bzero((char*) my_bind, sizeof(my_bind));

  my_bind[0].buffer_type= MYSQL_TYPE_LONG;
  my_bind[0].buffer= (void *)&param;
  my_bind[0].length= &length;

  rc= mysql_query(mysql, "DROP TABLE IF EXISTS t1, t2");
  myquery(rc);

  rc= mysql_query(mysql, "create table t1 (a int, b int)");
  myquery(rc);

  rc= mysql_query(mysql, "create table t2 (a int, b int)");
  myquery(rc);

  rc= mysql_query(mysql, "insert into t1 values (3, 3), (2, 2), (1, 1)");
  myquery(rc);

  rc= mysql_query(mysql, "insert into t2 values (3, 3), (2, 2), (1, 1)");
  myquery(rc);

  query= (char*)"delete t1, t2 from t1, t2 where t1.a=t2.a and t1.b=10";
  stmt_delete= mysql_simple_prepare(mysql, query);
  check_stmt(stmt_delete);

  query= (char*)"update t1, t2 set t1.b=10, t2.b=10 where t1.a=t2.a and t1.b=?";
  stmt_update= mysql_simple_prepare(mysql, query);
  check_stmt(stmt_update);

  query= (char*)"select * from t1";
  stmt_select1= mysql_simple_prepare(mysql, query);
  check_stmt(stmt_select1);

  query= (char*)"select * from t2";
  stmt_select2= mysql_simple_prepare(mysql, query);
  check_stmt(stmt_select2);

  for(i= 0; i < 3; i++)
  {
    rc= mysql_stmt_bind_param(stmt_update, my_bind);
    check_execute(stmt_update, rc);

    rc= mysql_stmt_execute(stmt_update);
    check_execute(stmt_update, rc);
    if (!opt_silent)
      fprintf(stdout, "update %ld\n", (long) param);

    rc= mysql_stmt_execute(stmt_delete);
    check_execute(stmt_delete, rc);
    if (!opt_silent)
      fprintf(stdout, "delete %ld\n", (long) param);

    rc= mysql_stmt_execute(stmt_select1);
    check_execute(stmt_select1, rc);
    rc= my_process_stmt_result(stmt_select1);
    DIE_UNLESS(rc == 3-param);

    rc= mysql_stmt_execute(stmt_select2);
    check_execute(stmt_select2, rc);
    rc= my_process_stmt_result(stmt_select2);
    DIE_UNLESS(rc == 3-param);

    param++;
  }

  mysql_stmt_close(stmt_delete);
  mysql_stmt_close(stmt_update);
  mysql_stmt_close(stmt_select1);
  mysql_stmt_close(stmt_select2);
  rc= mysql_query(mysql, "drop table t1, t2");
  myquery(rc);
}


static void test_insert_select()
{
  MYSQL_STMT *stmt_insert, *stmt_select;
  char *query;
  int rc;
  uint i;
  myheader("test_insert_select");

  rc= mysql_query(mysql, "DROP TABLE IF EXISTS t1, t2");
  myquery(rc);

  rc= mysql_query(mysql, "create table t1 (a int)");
  myquery(rc);

  rc= mysql_query(mysql, "create table t2 (a int)");
  myquery(rc);

  rc= mysql_query(mysql, "insert into t2 values (1)");
  myquery(rc);

  query= (char*)"insert into t1 select a from t2";
  stmt_insert= mysql_simple_prepare(mysql, query);
  check_stmt(stmt_insert);

  query= (char*)"select * from t1";
  stmt_select= mysql_simple_prepare(mysql, query);
  check_stmt(stmt_select);

  for(i= 0; i < 3; i++)
  {
    rc= mysql_stmt_execute(stmt_insert);
    check_execute(stmt_insert, rc);
    if (!opt_silent)
      fprintf(stdout, "insert %u\n", i);

    rc= mysql_stmt_execute(stmt_select);
    check_execute(stmt_select, rc);
    rc= my_process_stmt_result(stmt_select);
    DIE_UNLESS(rc == (int)(i+1));
  }

  mysql_stmt_close(stmt_insert);
  mysql_stmt_close(stmt_select);
  rc= mysql_query(mysql, "drop table t1, t2");
  myquery(rc);
}


static void test_bind_nagative()
{
  MYSQL_STMT *stmt_insert;
  char *query;
  int rc;
  MYSQL_BIND      my_bind[1];
  int32           my_val= 0;
  ulong           my_length= 0L;
  my_bool         my_null= FALSE;
  myheader("test_insert_select");

  rc= mysql_query(mysql, "DROP TABLE IF EXISTS t1");
  myquery(rc);

  rc= mysql_query(mysql, "create temporary table t1 (c1 int unsigned)");
  myquery(rc);

  rc= mysql_query(mysql, "INSERT INTO t1 VALUES (1), (-1)");
  myquery(rc);

  query= (char*)"INSERT INTO t1 VALUES (?)";
  stmt_insert= mysql_simple_prepare(mysql, query);
  check_stmt(stmt_insert);

  /* bind parameters */
  bzero((char*) my_bind, sizeof(my_bind));

  my_bind[0].buffer_type= MYSQL_TYPE_LONG;
  my_bind[0].buffer= (void *)&my_val;
  my_bind[0].length= &my_length;
  my_bind[0].is_null= (char*)&my_null;

  rc= mysql_stmt_bind_param(stmt_insert, my_bind);
  check_execute(stmt_insert, rc);

  my_val= -1;
  rc= mysql_stmt_execute(stmt_insert);
  check_execute(stmt_insert, rc);

  mysql_stmt_close(stmt_insert);
  rc= mysql_query(mysql, "drop table t1");
  myquery(rc);
}


static void test_derived()
{
  MYSQL_STMT *stmt;
  int rc, i;
  MYSQL_BIND      my_bind[1];
  int32           my_val= 0;
  ulong           my_length= 0L;
  my_bool         my_null= FALSE;
  const char *query=
    "select count(1) from (select f.id from t1 f where f.id=?) as x";

  myheader("test_derived");

  rc= mysql_query(mysql, "DROP TABLE IF EXISTS t1");
  myquery(rc);

  rc= mysql_query(mysql, "create table t1 (id  int(8), primary key (id)) \
ENGINE=InnoDB DEFAULT CHARSET=utf8");
  myquery(rc);

  rc= mysql_query(mysql, "insert into t1 values (1)");
  myquery(rc);

  stmt= mysql_simple_prepare(mysql, query);
  check_stmt(stmt);
  /*
    We need to bzero bind structure because mysql_stmt_bind_param checks all
    its members.
  */
  bzero((char*) my_bind, sizeof(my_bind));

  my_bind[0].buffer_type= MYSQL_TYPE_LONG;
  my_bind[0].buffer= (void *)&my_val;
  my_bind[0].length= &my_length;
  my_bind[0].is_null= (char*)&my_null;
  my_val= 1;
  rc= mysql_stmt_bind_param(stmt, my_bind);
  check_execute(stmt, rc);

  for (i= 0; i < 3; i++)
  {
    rc= mysql_stmt_execute(stmt);
    check_execute(stmt, rc);
    rc= my_process_stmt_result(stmt);
    DIE_UNLESS(rc == 1);
  }
  mysql_stmt_close(stmt);

  rc= mysql_query(mysql, "DROP TABLE t1");
  myquery(rc);
}


static void test_xjoin()
{
  MYSQL_STMT *stmt;
  int rc, i;
  const char *query=
    "select t.id, p1.value, n1.value, p2.value, n2.value from t3 t LEFT JOIN t1 p1 ON (p1.id=t.param1_id) LEFT JOIN t2 p2 ON (p2.id=t.param2_id) LEFT JOIN t4 n1 ON (n1.id=p1.name_id) LEFT JOIN t4 n2 ON (n2.id=p2.name_id) where t.id=1";

  myheader("test_xjoin");

  rc= mysql_query(mysql, "DROP TABLE IF EXISTS t1, t2, t3, t4");
  myquery(rc);

  rc= mysql_query(mysql, "create table t3 (id int(8), param1_id int(8), param2_id int(8)) ENGINE=InnoDB DEFAULT CHARSET=utf8");
  myquery(rc);

  rc= mysql_query(mysql, "create table t1 ( id int(8), name_id int(8), value varchar(10)) ENGINE=InnoDB DEFAULT CHARSET=utf8");
  myquery(rc);

  rc= mysql_query(mysql, "create table t2 (id int(8), name_id int(8), value varchar(10)) ENGINE=InnoDB DEFAULT CHARSET=utf8;");
  myquery(rc);

  rc= mysql_query(mysql, "create table t4(id int(8), value varchar(10)) ENGINE=InnoDB DEFAULT CHARSET=utf8");
  myquery(rc);

  rc= mysql_query(mysql, "insert into t3 values (1, 1, 1), (2, 2, null)");
  myquery(rc);

  rc= mysql_query(mysql, "insert into t1 values (1, 1, 'aaa'), (2, null, 'bbb')");
  myquery(rc);

  rc= mysql_query(mysql, "insert into t2 values (1, 2, 'ccc')");
  myquery(rc);

  rc= mysql_query(mysql, "insert into t4 values (1, 'Name1'), (2, null)");
  myquery(rc);

  stmt= mysql_simple_prepare(mysql, query);
  check_stmt(stmt);

  for (i= 0; i < 3; i++)
  {
    rc= mysql_stmt_execute(stmt);
    check_execute(stmt, rc);
    rc= my_process_stmt_result(stmt);
    DIE_UNLESS(rc == 1);
  }
  mysql_stmt_close(stmt);

  rc= mysql_query(mysql, "DROP TABLE t1, t2, t3, t4");
  myquery(rc);
}


static void test_bug3035()
{
  MYSQL_STMT *stmt;
  int rc;
  MYSQL_BIND bind_array[12], *my_bind= bind_array, *bind_end= my_bind + 12;
  int8 int8_val;
  uint8 uint8_val;
  int16 int16_val;
  uint16 uint16_val;
  int32 int32_val;
  uint32 uint32_val;
  longlong int64_val;
  ulonglong uint64_val;
  double double_val, udouble_val, double_tmp;
  char longlong_as_string[22], ulonglong_as_string[22];

  /* mins and maxes */
  const int8 int8_min= -128;
  const int8 int8_max= 127;
  const uint8 uint8_min= 0;
  const uint8 uint8_max= 255;

  const int16 int16_min= -32768;
  const int16 int16_max= 32767;
  const uint16 uint16_min= 0;
  const uint16 uint16_max= 65535;

  const int32 int32_max= 2147483647L;
  const int32 int32_min= -int32_max - 1;
  const uint32 uint32_min= 0;
  const uint32 uint32_max= 4294967295U;

  /* it might not work okay everyplace */
  const longlong int64_max= LL(9223372036854775807);
  const longlong int64_min= -int64_max - 1;

  const ulonglong uint64_min= 0U;
  const ulonglong uint64_max= ULL(18446744073709551615);

  const char *stmt_text;

  myheader("test_bug3035");

  stmt_text= "DROP TABLE IF EXISTS t1";
  rc= mysql_real_query(mysql, stmt_text, strlen(stmt_text));
  myquery(rc);

  stmt_text= "CREATE TABLE t1 (i8 TINYINT, ui8 TINYINT UNSIGNED, "
                              "i16 SMALLINT, ui16 SMALLINT UNSIGNED, "
                              "i32 INT, ui32 INT UNSIGNED, "
                              "i64 BIGINT, ui64 BIGINT UNSIGNED, "
                              "id INTEGER NOT NULL PRIMARY KEY AUTO_INCREMENT)";
  rc= mysql_real_query(mysql, stmt_text, strlen(stmt_text));
  myquery(rc);

  bzero((char*) bind_array, sizeof(bind_array));

  for (my_bind= bind_array; my_bind < bind_end; my_bind++)
    my_bind->error= &my_bind->error_value;

  bind_array[0].buffer_type= MYSQL_TYPE_TINY;
  bind_array[0].buffer= (void *) &int8_val;

  bind_array[1].buffer_type= MYSQL_TYPE_TINY;
  bind_array[1].buffer= (void *) &uint8_val;
  bind_array[1].is_unsigned= 1;

  bind_array[2].buffer_type= MYSQL_TYPE_SHORT;
  bind_array[2].buffer= (void *) &int16_val;

  bind_array[3].buffer_type= MYSQL_TYPE_SHORT;
  bind_array[3].buffer= (void *) &uint16_val;
  bind_array[3].is_unsigned= 1;

  bind_array[4].buffer_type= MYSQL_TYPE_LONG;
  bind_array[4].buffer= (void *) &int32_val;

  bind_array[5].buffer_type= MYSQL_TYPE_LONG;
  bind_array[5].buffer= (void *) &uint32_val;
  bind_array[5].is_unsigned= 1;

  bind_array[6].buffer_type= MYSQL_TYPE_LONGLONG;
  bind_array[6].buffer= (void *) &int64_val;

  bind_array[7].buffer_type= MYSQL_TYPE_LONGLONG;
  bind_array[7].buffer= (void *) &uint64_val;
  bind_array[7].is_unsigned= 1;

  stmt= mysql_stmt_init(mysql);
  check_stmt(stmt);

  stmt_text= "INSERT INTO t1 (i8, ui8, i16, ui16, i32, ui32, i64, ui64) "
                     "VALUES (?, ?, ?, ?, ?, ?, ?, ?)";
  rc= mysql_stmt_prepare(stmt, stmt_text, strlen(stmt_text));
  check_execute(stmt, rc);

  mysql_stmt_bind_param(stmt, bind_array);

  int8_val= int8_min;
  uint8_val= uint8_min;
  int16_val= int16_min;
  uint16_val= uint16_min;
  int32_val= int32_min;
  uint32_val= uint32_min;
  int64_val= int64_min;
  uint64_val= uint64_min;

  rc= mysql_stmt_execute(stmt);
  check_execute(stmt, rc);

  int8_val= int8_max;
  uint8_val= uint8_max;
  int16_val= int16_max;
  uint16_val= uint16_max;
  int32_val= int32_max;
  uint32_val= uint32_max;
  int64_val= int64_max;
  uint64_val= uint64_max;

  rc= mysql_stmt_execute(stmt);
  check_execute(stmt, rc);

  stmt_text= "SELECT i8, ui8, i16, ui16, i32, ui32, i64, ui64, ui64, "
             "cast(ui64 as signed), ui64, cast(ui64 as signed)"
             "FROM t1 ORDER BY id ASC";

  rc= mysql_stmt_prepare(stmt, stmt_text, strlen(stmt_text));
  check_execute(stmt, rc);

  rc= mysql_stmt_execute(stmt);
  check_execute(stmt, rc);

  bind_array[8].buffer_type= MYSQL_TYPE_DOUBLE;
  bind_array[8].buffer= (void *) &udouble_val;

  bind_array[9].buffer_type= MYSQL_TYPE_DOUBLE;
  bind_array[9].buffer= (void *) &double_val;

  bind_array[10].buffer_type= MYSQL_TYPE_STRING;
  bind_array[10].buffer= (void *) &ulonglong_as_string;
  bind_array[10].buffer_length= sizeof(ulonglong_as_string);

  bind_array[11].buffer_type= MYSQL_TYPE_STRING;
  bind_array[11].buffer= (void *) &longlong_as_string;
  bind_array[11].buffer_length= sizeof(longlong_as_string);

  mysql_stmt_bind_result(stmt, bind_array);

  rc= mysql_stmt_fetch(stmt);
  check_execute(stmt, rc);

  DIE_UNLESS(int8_val == int8_min);
  DIE_UNLESS(uint8_val == uint8_min);
  DIE_UNLESS(int16_val == int16_min);
  DIE_UNLESS(uint16_val == uint16_min);
  DIE_UNLESS(int32_val == int32_min);
  DIE_UNLESS(uint32_val == uint32_min);
  DIE_UNLESS(int64_val == int64_min);
  DIE_UNLESS(uint64_val == uint64_min);
  DIE_UNLESS(double_val == (longlong) uint64_min);
  double_tmp= ulonglong2double(uint64_val);
  DIE_UNLESS(cmp_double(&udouble_val, &double_tmp));
  DIE_UNLESS(!strcmp(longlong_as_string, "0"));
  DIE_UNLESS(!strcmp(ulonglong_as_string, "0"));

  rc= mysql_stmt_fetch(stmt);

  if (!opt_silent)
  {
    printf("Truncation mask: ");
    for (my_bind= bind_array; my_bind < bind_end; my_bind++)
      printf("%d", (int) my_bind->error_value);
    printf("\n");
  }
  DIE_UNLESS(rc == MYSQL_DATA_TRUNCATED || rc == 0);

  DIE_UNLESS(int8_val == int8_max);
  DIE_UNLESS(uint8_val == uint8_max);
  DIE_UNLESS(int16_val == int16_max);
  DIE_UNLESS(uint16_val == uint16_max);
  DIE_UNLESS(int32_val == int32_max);
  DIE_UNLESS(uint32_val == uint32_max);
  DIE_UNLESS(int64_val == int64_max);
  DIE_UNLESS(uint64_val == uint64_max);
  DIE_UNLESS(double_val == (longlong) uint64_val);
  double_tmp= ulonglong2double(uint64_val);
  DIE_UNLESS(cmp_double(&udouble_val, &double_tmp));
  DIE_UNLESS(!strcmp(longlong_as_string, "-1"));
  DIE_UNLESS(!strcmp(ulonglong_as_string, "18446744073709551615"));

  rc= mysql_stmt_fetch(stmt);
  DIE_UNLESS(rc == MYSQL_NO_DATA);

  mysql_stmt_close(stmt);

  stmt_text= "DROP TABLE t1";
  mysql_real_query(mysql, stmt_text, strlen(stmt_text));
}


static void test_union2()
{
  MYSQL_STMT *stmt;
  int rc, i;

  myheader("test_union2");

  rc= mysql_query(mysql, "DROP TABLE IF EXISTS t1");
  myquery(rc);

  rc= mysql_query(mysql, "CREATE TABLE t1(col1 INT, \
                                         col2 VARCHAR(40),      \
                                         col3 SMALLINT, \
                                         col4 TIMESTAMP)");
  myquery(rc);

  stmt= mysql_simple_prepare(mysql,
                             "select col1 FROM t1 where col1=1 union distinct "
                             "select col1 FROM t1 where col1=2");
  check_stmt(stmt);

  for (i= 0; i < 3; i++)
  {
    rc= mysql_stmt_execute(stmt);
    check_execute(stmt, rc);
    rc= my_process_stmt_result(stmt);
    DIE_UNLESS(rc == 0);
  }

  mysql_stmt_close(stmt);

  rc= mysql_query(mysql, "DROP TABLE t1");
  myquery(rc);
}


/*
  This tests for various mysql_stmt_send_long_data bugs described in #1664
*/

static void test_bug1664()
{
    MYSQL_STMT *stmt;
    int        rc, int_data;
    const char *data;
    const char *str_data= "Simple string";
    MYSQL_BIND my_bind[2];
    const char *query= "INSERT INTO test_long_data(col2, col1) VALUES(?, ?)";

    myheader("test_bug1664");

    rc= mysql_query(mysql, "DROP TABLE IF EXISTS test_long_data");
    myquery(rc);

    rc= mysql_query(mysql, "CREATE TABLE test_long_data(col1 int, col2 long varchar)");
    myquery(rc);

    stmt= mysql_stmt_init(mysql);
    check_stmt(stmt);
    rc= mysql_stmt_prepare(stmt, query, strlen(query));
    check_execute(stmt, rc);

    verify_param_count(stmt, 2);

    bzero((char*) my_bind, sizeof(my_bind));

    my_bind[0].buffer_type= MYSQL_TYPE_STRING;
    my_bind[0].buffer= (void *)str_data;
    my_bind[0].buffer_length= strlen(str_data);

    my_bind[1].buffer= (void *)&int_data;
    my_bind[1].buffer_type= MYSQL_TYPE_LONG;

    rc= mysql_stmt_bind_param(stmt, my_bind);
    check_execute(stmt, rc);

    int_data= 1;

    /*
      Let us supply empty long_data. This should work and should
      not break following execution.
    */
    data= "";
    rc= mysql_stmt_send_long_data(stmt, 0, data, strlen(data));
    check_execute(stmt, rc);

    rc= mysql_stmt_execute(stmt);
    check_execute(stmt, rc);

    verify_col_data("test_long_data", "col1", "1");
    verify_col_data("test_long_data", "col2", "");

    rc= mysql_query(mysql, "DELETE FROM test_long_data");
    myquery(rc);

    /* This should pass OK */
    data= (char *)"Data";
    rc= mysql_stmt_send_long_data(stmt, 0, data, strlen(data));
    check_execute(stmt, rc);

    rc= mysql_stmt_execute(stmt);
    check_execute(stmt, rc);

    verify_col_data("test_long_data", "col1", "1");
    verify_col_data("test_long_data", "col2", "Data");

    /* clean up */
    rc= mysql_query(mysql, "DELETE FROM test_long_data");
    myquery(rc);

    /*
      Now we are changing int parameter and don't do anything
      with first parameter. Second mysql_stmt_execute() should run
      OK treating this first parameter as string parameter.
    */

    int_data= 2;
    /* execute */
    rc= mysql_stmt_execute(stmt);
    check_execute(stmt, rc);

    verify_col_data("test_long_data", "col1", "2");
    verify_col_data("test_long_data", "col2", str_data);

    /* clean up */
    rc= mysql_query(mysql, "DELETE FROM test_long_data");
    myquery(rc);

    /*
      Now we are sending other long data. It should not be
      concatened to previous.
    */

    data= (char *)"SomeOtherData";
    rc= mysql_stmt_send_long_data(stmt, 0, data, strlen(data));
    check_execute(stmt, rc);

    rc= mysql_stmt_execute(stmt);
    check_execute(stmt, rc);

    verify_col_data("test_long_data", "col1", "2");
    verify_col_data("test_long_data", "col2", "SomeOtherData");

    mysql_stmt_close(stmt);

    /* clean up */
    rc= mysql_query(mysql, "DELETE FROM test_long_data");
    myquery(rc);

    /* Now let us test how mysql_stmt_reset works. */
    stmt= mysql_stmt_init(mysql);
    check_stmt(stmt);
    rc= mysql_stmt_prepare(stmt, query, strlen(query));
    check_execute(stmt, rc);
    rc= mysql_stmt_bind_param(stmt, my_bind);
    check_execute(stmt, rc);

    data= (char *)"SomeData";
    rc= mysql_stmt_send_long_data(stmt, 0, data, strlen(data));
    check_execute(stmt, rc);

    rc= mysql_stmt_reset(stmt);
    check_execute(stmt, rc);

    rc= mysql_stmt_execute(stmt);
    check_execute(stmt, rc);

    verify_col_data("test_long_data", "col1", "2");
    verify_col_data("test_long_data", "col2", str_data);

    mysql_stmt_close(stmt);

    /* Final clean up */
    rc= mysql_query(mysql, "DROP TABLE test_long_data");
    myquery(rc);
}


static void test_order_param()
{
  MYSQL_STMT *stmt;
  int rc;

  myheader("test_order_param");

  rc= mysql_query(mysql, "DROP TABLE IF EXISTS t1");
  myquery(rc);

  rc= mysql_query(mysql, "CREATE TABLE t1(a INT, b char(10))");
  myquery(rc);

  stmt= mysql_simple_prepare(mysql,
                             "select sum(a) + 200, 1 from t1 "
                             " union distinct "
                             "select sum(a) + 200, 1 from t1 group by b ");
  check_stmt(stmt);
  mysql_stmt_close(stmt);

  stmt= mysql_simple_prepare(mysql,
                             "select sum(a) + 200, ? from t1 group by b "
                             " union distinct "
                             "select sum(a) + 200, 1 from t1 group by b ");
  check_stmt(stmt);
  mysql_stmt_close(stmt);

  stmt= mysql_simple_prepare(mysql,
                             "select sum(a) + 200, ? from t1 "
                             " union distinct "
                             "select sum(a) + 200, 1 from t1 group by b ");
  check_stmt(stmt);
  mysql_stmt_close(stmt);

  rc= mysql_query(mysql, "DROP TABLE t1");
  myquery(rc);
}


static void test_union_param()
{
  MYSQL_STMT *stmt;
  char *query;
  int rc, i;
  MYSQL_BIND      my_bind[2];
  char            my_val[4];
  ulong           my_length= 3L;
  my_bool         my_null= FALSE;
  myheader("test_union_param");

  strmov(my_val, "abc");

  query= (char*)"select ? as my_col union distinct select ?";
  stmt= mysql_simple_prepare(mysql, query);
  check_stmt(stmt);

  /*
    We need to bzero bind structure because mysql_stmt_bind_param checks all
    its members.
  */
  bzero((char*) my_bind, sizeof(my_bind));

  /* bind parameters */
  my_bind[0].buffer_type=    MYSQL_TYPE_STRING;
  my_bind[0].buffer=         (char*) &my_val;
  my_bind[0].buffer_length=  4;
  my_bind[0].length=         &my_length;
  my_bind[0].is_null=        (char*)&my_null;
  my_bind[1].buffer_type=    MYSQL_TYPE_STRING;
  my_bind[1].buffer=         (char*) &my_val;
  my_bind[1].buffer_length=  4;
  my_bind[1].length=         &my_length;
  my_bind[1].is_null=        (char*)&my_null;

  rc= mysql_stmt_bind_param(stmt, my_bind);
  check_execute(stmt, rc);

  for (i= 0; i < 3; i++)
  {
    rc= mysql_stmt_execute(stmt);
    check_execute(stmt, rc);
    rc= my_process_stmt_result(stmt);
    DIE_UNLESS(rc == 1);
  }

  mysql_stmt_close(stmt);
}


static void test_ps_i18n()
{
  MYSQL_STMT *stmt;
  int rc;
  const char *stmt_text;
  MYSQL_BIND bind_array[2];

  /* Represented as numbers to keep UTF8 tools from clobbering them. */
  const char *koi8= "\xee\xd5\x2c\x20\xda\xc1\x20\xd2\xd9\xc2\xc1\xcc\xcb\xd5";
  const char *cp1251= "\xcd\xf3\x2c\x20\xe7\xe0\x20\xf0\xfb\xe1\xe0\xeb\xea\xf3";
  char buf1[16], buf2[16];
  ulong buf1_len, buf2_len;


  myheader("test_ps_i18n");

  stmt_text= "DROP TABLE IF EXISTS t1";
  rc= mysql_real_query(mysql, stmt_text, strlen(stmt_text));
  myquery(rc);

  /*
    Create table with binary columns, set session character set to cp1251,
    client character set to koi8, and make sure that there is conversion
    on insert and no conversion on select
  */

  stmt_text= "CREATE TABLE t1 (c1 VARBINARY(255), c2 VARBINARY(255))";

  rc= mysql_real_query(mysql, stmt_text, strlen(stmt_text));
  myquery(rc);

  stmt_text= "SET CHARACTER_SET_CLIENT=koi8r, "
                 "CHARACTER_SET_CONNECTION=cp1251, "
                 "CHARACTER_SET_RESULTS=koi8r";

  rc= mysql_real_query(mysql, stmt_text, strlen(stmt_text));
  myquery(rc);

  bzero((char*) bind_array, sizeof(bind_array));

  bind_array[0].buffer_type= MYSQL_TYPE_STRING;
  bind_array[0].buffer= (void *) koi8;
  bind_array[0].buffer_length= strlen(koi8);

  bind_array[1].buffer_type= MYSQL_TYPE_STRING;
  bind_array[1].buffer= (void *) koi8;
  bind_array[1].buffer_length= strlen(koi8);

  stmt= mysql_stmt_init(mysql);
  check_stmt(stmt);

  stmt_text= "INSERT INTO t1 (c1, c2) VALUES (?, ?)";

  rc= mysql_stmt_prepare(stmt, stmt_text, strlen(stmt_text));
  check_execute(stmt, rc);

  mysql_stmt_bind_param(stmt, bind_array);

  mysql_stmt_send_long_data(stmt, 0, koi8, strlen(koi8));

  rc= mysql_stmt_execute(stmt);
  check_execute(stmt, rc);

  stmt_text= "SELECT c1, c2 FROM t1";

  /* c1 and c2 are binary so no conversion will be done on select */
  rc= mysql_stmt_prepare(stmt, stmt_text, strlen(stmt_text));
  check_execute(stmt, rc);

  rc= mysql_stmt_execute(stmt);
  check_execute(stmt, rc);

  bind_array[0].buffer= buf1;
  bind_array[0].buffer_length= sizeof(buf1);
  bind_array[0].length= &buf1_len;

  bind_array[1].buffer= buf2;
  bind_array[1].buffer_length= sizeof(buf2);
  bind_array[1].length= &buf2_len;

  mysql_stmt_bind_result(stmt, bind_array);

  rc= mysql_stmt_fetch(stmt);
  check_execute(stmt, rc);

  DIE_UNLESS(buf1_len == strlen(cp1251));
  DIE_UNLESS(buf2_len == strlen(cp1251));
  DIE_UNLESS(!memcmp(buf1, cp1251, buf1_len));
  DIE_UNLESS(!memcmp(buf2, cp1251, buf1_len));

  rc= mysql_stmt_fetch(stmt);
  DIE_UNLESS(rc == MYSQL_NO_DATA);

  stmt_text= "DROP TABLE IF EXISTS t1";
  rc= mysql_real_query(mysql, stmt_text, strlen(stmt_text));
  myquery(rc);

  /*
    Now create table with two cp1251 columns, set client character
    set to koi8 and supply columns of one row as string and another as
    binary data. Binary data must not be converted on insert, and both
    columns must be converted to client character set on select.
  */

  stmt_text= "CREATE TABLE t1 (c1 VARCHAR(255) CHARACTER SET cp1251, "
                              "c2 VARCHAR(255) CHARACTER SET cp1251)";

  rc= mysql_real_query(mysql, stmt_text, strlen(stmt_text));
  myquery(rc);

  stmt_text= "INSERT INTO t1 (c1, c2) VALUES (?, ?)";

  rc= mysql_stmt_prepare(stmt, stmt_text, strlen(stmt_text));
  check_execute(stmt, rc);

  /* this data must be converted */
  bind_array[0].buffer_type= MYSQL_TYPE_STRING;
  bind_array[0].buffer= (void *) koi8;
  bind_array[0].buffer_length= strlen(koi8);

  bind_array[1].buffer_type= MYSQL_TYPE_STRING;
  bind_array[1].buffer= (void *) koi8;
  bind_array[1].buffer_length= strlen(koi8);

  mysql_stmt_bind_param(stmt, bind_array);

  mysql_stmt_send_long_data(stmt, 0, koi8, strlen(koi8));

  rc= mysql_stmt_execute(stmt);
  check_execute(stmt, rc);

  /* this data must not be converted */
  bind_array[0].buffer_type= MYSQL_TYPE_BLOB;
  bind_array[0].buffer= (void *) cp1251;
  bind_array[0].buffer_length= strlen(cp1251);

  bind_array[1].buffer_type= MYSQL_TYPE_BLOB;
  bind_array[1].buffer= (void *) cp1251;
  bind_array[1].buffer_length= strlen(cp1251);

  mysql_stmt_bind_param(stmt, bind_array);

  mysql_stmt_send_long_data(stmt, 0, cp1251, strlen(cp1251));

  rc= mysql_stmt_execute(stmt);
  check_execute(stmt, rc);

  /* Fetch data and verify that rows are in koi8 */

  stmt_text= "SELECT c1, c2 FROM t1";

  /* c1 and c2 are binary so no conversion will be done on select */
  rc= mysql_stmt_prepare(stmt, stmt_text, strlen(stmt_text));
  check_execute(stmt, rc);

  rc= mysql_stmt_execute(stmt);
  check_execute(stmt, rc);

  bind_array[0].buffer= buf1;
  bind_array[0].buffer_length= sizeof(buf1);
  bind_array[0].length= &buf1_len;

  bind_array[1].buffer= buf2;
  bind_array[1].buffer_length= sizeof(buf2);
  bind_array[1].length= &buf2_len;

  mysql_stmt_bind_result(stmt, bind_array);

  while ((rc= mysql_stmt_fetch(stmt)) == 0)
  {
    DIE_UNLESS(buf1_len == strlen(koi8));
    DIE_UNLESS(buf2_len == strlen(koi8));
    DIE_UNLESS(!memcmp(buf1, koi8, buf1_len));
    DIE_UNLESS(!memcmp(buf2, koi8, buf1_len));
  }
  DIE_UNLESS(rc == MYSQL_NO_DATA);
  mysql_stmt_close(stmt);

  stmt_text= "DROP TABLE t1";
  rc= mysql_real_query(mysql, stmt_text, strlen(stmt_text));
  myquery(rc);
  stmt_text= "SET NAMES DEFAULT";
  rc= mysql_real_query(mysql, stmt_text, strlen(stmt_text));
  myquery(rc);
}


static void test_bug3796()
{
  MYSQL_STMT *stmt;
  MYSQL_BIND my_bind[1];
  const char *concat_arg0= "concat_with_";
  enum { OUT_BUFF_SIZE= 30 };
  char out_buff[OUT_BUFF_SIZE];
  char canonical_buff[OUT_BUFF_SIZE];
  ulong out_length;
  const char *stmt_text;
  int rc;

  myheader("test_bug3796");

  /* Create and fill test table */
  stmt_text= "DROP TABLE IF EXISTS t1";
  rc= mysql_real_query(mysql, stmt_text, strlen(stmt_text));
  myquery(rc);

  stmt_text= "CREATE TABLE t1 (a INT, b VARCHAR(30))";
  rc= mysql_real_query(mysql, stmt_text, strlen(stmt_text));
  myquery(rc);

  stmt_text= "INSERT INTO t1 VALUES(1, 'ONE'), (2, 'TWO')";
  rc= mysql_real_query(mysql, stmt_text, strlen(stmt_text));
  myquery(rc);

  /* Create statement handle and prepare it with select */
  stmt= mysql_stmt_init(mysql);
  stmt_text= "SELECT concat(?, b) FROM t1";

  rc= mysql_stmt_prepare(stmt, stmt_text, strlen(stmt_text));
  check_execute(stmt, rc);

  /* Bind input buffers */
  bzero((char*) my_bind, sizeof(my_bind));

  my_bind[0].buffer_type= MYSQL_TYPE_STRING;
  my_bind[0].buffer= (void *) concat_arg0;
  my_bind[0].buffer_length= strlen(concat_arg0);

  mysql_stmt_bind_param(stmt, my_bind);

  /* Execute the select statement */
  rc= mysql_stmt_execute(stmt);
  check_execute(stmt, rc);

  my_bind[0].buffer= (void *) out_buff;
  my_bind[0].buffer_length= OUT_BUFF_SIZE;
  my_bind[0].length= &out_length;

  mysql_stmt_bind_result(stmt, my_bind);

  rc= mysql_stmt_fetch(stmt);
  if (!opt_silent)
    printf("Concat result: '%s'\n", out_buff);
  check_execute(stmt, rc);
  strmov(canonical_buff, concat_arg0);
  strcat(canonical_buff, "ONE");
  DIE_UNLESS(strlen(canonical_buff) == out_length &&
         strncmp(out_buff, canonical_buff, out_length) == 0);

  rc= mysql_stmt_fetch(stmt);
  check_execute(stmt, rc);
  strmov(canonical_buff + strlen(concat_arg0), "TWO");
  DIE_UNLESS(strlen(canonical_buff) == out_length &&
         strncmp(out_buff, canonical_buff, out_length) == 0);
  if (!opt_silent)
    printf("Concat result: '%s'\n", out_buff);

  rc= mysql_stmt_fetch(stmt);
  DIE_UNLESS(rc == MYSQL_NO_DATA);

  mysql_stmt_close(stmt);

  stmt_text= "DROP TABLE IF EXISTS t1";
  rc= mysql_real_query(mysql, stmt_text, strlen(stmt_text));
  myquery(rc);
}


static void test_bug4026()
{
  MYSQL_STMT *stmt;
  MYSQL_BIND my_bind[2];
  MYSQL_TIME time_in, time_out;
  MYSQL_TIME datetime_in, datetime_out;
  const char *stmt_text;
  int rc;

  myheader("test_bug4026");

  /* Check that microseconds are inserted and selected successfully */

  /* Create a statement handle and prepare it with select */
  stmt= mysql_stmt_init(mysql);
  stmt_text= "SELECT ?, ?";

  rc= mysql_stmt_prepare(stmt, stmt_text, strlen(stmt_text));
  check_execute(stmt, rc);

  /* Bind input buffers */
  bzero((char*) my_bind, sizeof(my_bind));
  bzero((char*) &time_in, sizeof(time_in));
  bzero((char*) &time_out, sizeof(time_out));
  bzero((char*) &datetime_in, sizeof(datetime_in));
  bzero((char*) &datetime_out, sizeof(datetime_out));

  my_bind[0].buffer_type= MYSQL_TYPE_TIME;
  my_bind[0].buffer= (void *) &time_in;
  my_bind[1].buffer_type= MYSQL_TYPE_DATETIME;
  my_bind[1].buffer= (void *) &datetime_in;

  time_in.hour= 23;
  time_in.minute= 59;
  time_in.second= 59;
  time_in.second_part= 123456;
  /*
    This is not necessary, just to make DIE_UNLESS below work: this field
    is filled in when time is received from server
  */
  time_in.time_type= MYSQL_TIMESTAMP_TIME;

  datetime_in= time_in;
  datetime_in.year= 2003;
  datetime_in.month= 12;
  datetime_in.day= 31;
  datetime_in.time_type= MYSQL_TIMESTAMP_DATETIME;

  mysql_stmt_bind_param(stmt, my_bind);

  /* Execute the select statement */
  rc= mysql_stmt_execute(stmt);
  check_execute(stmt, rc);

  my_bind[0].buffer= (void *) &time_out;
  my_bind[1].buffer= (void *) &datetime_out;

  mysql_stmt_bind_result(stmt, my_bind);

  rc= mysql_stmt_fetch(stmt);
  DIE_UNLESS(rc == 0);
  if (!opt_silent)
  {
    printf("%d:%d:%d.%lu\n", time_out.hour, time_out.minute, time_out.second,
           time_out.second_part);
    printf("%d-%d-%d %d:%d:%d.%lu\n", datetime_out.year, datetime_out.month,
           datetime_out.day, datetime_out.hour,
           datetime_out.minute, datetime_out.second,
           datetime_out.second_part);
  }
  DIE_UNLESS(memcmp(&time_in, &time_out, sizeof(time_in)) == 0);
  DIE_UNLESS(memcmp(&datetime_in, &datetime_out, sizeof(datetime_in)) == 0);
  mysql_stmt_close(stmt);
}


static void test_bug4079()
{
  MYSQL_STMT *stmt;
  MYSQL_BIND my_bind[1];
  const char *stmt_text;
  uint32 res;
  int rc;

  myheader("test_bug4079");

  /* Create and fill table */
  mysql_query(mysql, "DROP TABLE IF EXISTS t1");
  mysql_query(mysql, "CREATE TABLE t1 (a int)");
  mysql_query(mysql, "INSERT INTO t1 VALUES (1), (2)");

  /* Prepare erroneous statement */
  stmt= mysql_stmt_init(mysql);
  stmt_text= "SELECT 1 < (SELECT a FROM t1)";

  rc= mysql_stmt_prepare(stmt, stmt_text, strlen(stmt_text));
  check_execute(stmt, rc);

  /* Execute the select statement */
  rc= mysql_stmt_execute(stmt);
  check_execute(stmt, rc);

  /* Bind input buffers */
  bzero((char*) my_bind, sizeof(my_bind));

  my_bind[0].buffer_type= MYSQL_TYPE_LONG;
  my_bind[0].buffer= (void *) &res;

  mysql_stmt_bind_result(stmt, my_bind);

  rc= mysql_stmt_fetch(stmt);
  DIE_UNLESS(rc != 0 && rc != MYSQL_NO_DATA);
  if (!opt_silent)
    printf("Got error from mysql_stmt_fetch (as expected):\n%s\n",
           mysql_stmt_error(stmt));
  /* buggy version of libmysql hanged up here */
  mysql_stmt_close(stmt);
}


static void test_bug4236()
{
  MYSQL_STMT *stmt;
  const char *stmt_text;
  int rc;
  MYSQL_STMT backup;

  myheader("test_bug4296");

  stmt= mysql_stmt_init(mysql);

  /* mysql_stmt_execute() of statement with statement id= 0 crashed server */
  stmt_text= "SELECT 1";
  /* We need to prepare statement to pass by possible check in libmysql */
  rc= mysql_stmt_prepare(stmt, stmt_text, strlen(stmt_text));
  check_execute(stmt, rc);
  /* Hack to check that server works OK if statement wasn't found */
  backup.stmt_id= stmt->stmt_id;
  stmt->stmt_id= 0;
  rc= mysql_stmt_execute(stmt);
  DIE_UNLESS(rc);
  /* Restore original statement id to be able to reprepare it */
  stmt->stmt_id= backup.stmt_id;

  mysql_stmt_close(stmt);
}


static void test_bug4030()
{
  MYSQL_STMT *stmt;
  MYSQL_BIND my_bind[3];
  MYSQL_TIME time_canonical, time_out;
  MYSQL_TIME date_canonical, date_out;
  MYSQL_TIME datetime_canonical, datetime_out;
  const char *stmt_text;
  int rc;

  myheader("test_bug4030");

  /* Check that microseconds are inserted and selected successfully */

  /* Execute a query with time values in prepared mode */
  stmt= mysql_stmt_init(mysql);
  stmt_text= "SELECT '23:59:59.123456', '2003-12-31', "
             "'2003-12-31 23:59:59.123456'";
  rc= mysql_stmt_prepare(stmt, stmt_text, strlen(stmt_text));
  check_execute(stmt, rc);
  rc= mysql_stmt_execute(stmt);
  check_execute(stmt, rc);

  /* Bind output buffers */
  bzero((char*) my_bind, sizeof(my_bind));
  bzero((char*) &time_canonical, sizeof(time_canonical));
  bzero((char*) &time_out, sizeof(time_out));
  bzero((char*) &date_canonical, sizeof(date_canonical));
  bzero((char*) &date_out, sizeof(date_out));
  bzero((char*) &datetime_canonical, sizeof(datetime_canonical));
  bzero((char*) &datetime_out, sizeof(datetime_out));

  my_bind[0].buffer_type= MYSQL_TYPE_TIME;
  my_bind[0].buffer= (void *) &time_out;
  my_bind[1].buffer_type= MYSQL_TYPE_DATE;
  my_bind[1].buffer= (void *) &date_out;
  my_bind[2].buffer_type= MYSQL_TYPE_DATETIME;
  my_bind[2].buffer= (void *) &datetime_out;

  time_canonical.hour= 23;
  time_canonical.minute= 59;
  time_canonical.second= 59;
  time_canonical.second_part= 123456;
  time_canonical.time_type= MYSQL_TIMESTAMP_TIME;

  date_canonical.year= 2003;
  date_canonical.month= 12;
  date_canonical.day= 31;
  date_canonical.time_type= MYSQL_TIMESTAMP_DATE;

  datetime_canonical= time_canonical;
  datetime_canonical.year= 2003;
  datetime_canonical.month= 12;
  datetime_canonical.day= 31;
  datetime_canonical.time_type= MYSQL_TIMESTAMP_DATETIME;

  mysql_stmt_bind_result(stmt, my_bind);

  rc= mysql_stmt_fetch(stmt);
  DIE_UNLESS(rc == 0);
  if (!opt_silent)
  {
    printf("%d:%d:%d.%lu\n", time_out.hour, time_out.minute, time_out.second,
           time_out.second_part);
    printf("%d-%d-%d\n", date_out.year, date_out.month, date_out.day);
    printf("%d-%d-%d %d:%d:%d.%lu\n", datetime_out.year, datetime_out.month,
           datetime_out.day, datetime_out.hour,
           datetime_out.minute, datetime_out.second,
           datetime_out.second_part);
  }
  DIE_UNLESS(memcmp(&time_canonical, &time_out, sizeof(time_out)) == 0);
  DIE_UNLESS(memcmp(&date_canonical, &date_out, sizeof(date_out)) == 0);
  DIE_UNLESS(memcmp(&datetime_canonical, &datetime_out, sizeof(datetime_out)) == 0);
  mysql_stmt_close(stmt);
}

static void test_view()
{
  MYSQL_STMT *stmt;
  int rc, i;
  MYSQL_BIND      my_bind[1];
  char            str_data[50];
  ulong           length = 0L;
  long            is_null = 0L;
  const char *query=
    "SELECT COUNT(*) FROM v1 WHERE SERVERNAME=?";

  myheader("test_view");

  rc = mysql_query(mysql, "DROP TABLE IF EXISTS t1,t2,t3,v1");
  myquery(rc);

  rc = mysql_query(mysql, "DROP VIEW IF EXISTS v1,t1,t2,t3");
  myquery(rc);
  rc= mysql_query(mysql,"CREATE TABLE t1 ("
                        " SERVERGRP varchar(20) NOT NULL default '', "
                        " DBINSTANCE varchar(20) NOT NULL default '', "
                        " PRIMARY KEY  (SERVERGRP)) "
                        " CHARSET=latin1 collate=latin1_bin");
  myquery(rc);
  rc= mysql_query(mysql,"CREATE TABLE t2 ("
                        " SERVERNAME varchar(20) NOT NULL, "
                        " SERVERGRP varchar(20) NOT NULL, "
                        " PRIMARY KEY (SERVERNAME)) "
                        " CHARSET=latin1 COLLATE latin1_bin");
  myquery(rc);
  rc= mysql_query(mysql,
                  "CREATE TABLE t3 ("
                  " SERVERGRP varchar(20) BINARY NOT NULL, "
                  " TABNAME varchar(30) NOT NULL, MAPSTATE char(1) NOT NULL, "
                  " ACTSTATE char(1) NOT NULL , "
                  " LOCAL_NAME varchar(30) NOT NULL, "
                  " CHG_DATE varchar(8) NOT NULL default '00000000', "
                  " CHG_TIME varchar(6) NOT NULL default '000000', "
                  " MXUSER varchar(12) NOT NULL default '', "
                  " PRIMARY KEY (SERVERGRP, TABNAME, MAPSTATE, ACTSTATE, "
                  " LOCAL_NAME)) CHARSET=latin1 COLLATE latin1_bin");
  myquery(rc);
  rc= mysql_query(mysql,"CREATE VIEW v1 AS select sql_no_cache"
                  " T0001.SERVERNAME AS SERVERNAME, T0003.TABNAME AS"
                  " TABNAME,T0003.LOCAL_NAME AS LOCAL_NAME,T0002.DBINSTANCE AS"
                  " DBINSTANCE from t2 T0001 join t1 T0002 join t3 T0003 where"
                  " ((T0002.SERVERGRP = T0001.SERVERGRP) and"
                  " (T0002.SERVERGRP = T0003.SERVERGRP)"
                  " and (T0003.MAPSTATE = _latin1'A') and"
                  " (T0003.ACTSTATE = _latin1' '))");
  myquery(rc);

  stmt= mysql_stmt_init(mysql);
  rc= mysql_stmt_prepare(stmt, query, strlen(query));
  check_execute(stmt, rc);

  strmov(str_data, "TEST");
  bzero((char*) my_bind, sizeof(my_bind));
  my_bind[0].buffer_type= MYSQL_TYPE_STRING;
  my_bind[0].buffer= (char *)&str_data;
  my_bind[0].buffer_length= 50;
  my_bind[0].length= &length;
  length= 4;
  my_bind[0].is_null= (char*)&is_null;
  rc= mysql_stmt_bind_param(stmt, my_bind);
  check_execute(stmt,rc);

  for (i= 0; i < 3; i++)
  {
    rc= mysql_stmt_execute(stmt);
    check_execute(stmt, rc);
    rc= my_process_stmt_result(stmt);
    DIE_UNLESS(1 == rc);
  }
  mysql_stmt_close(stmt);

  rc= mysql_query(mysql, "DROP TABLE t1,t2,t3");
  myquery(rc);
  rc= mysql_query(mysql, "DROP VIEW v1");
  myquery(rc);
}


static void test_view_where()
{
  MYSQL_STMT *stmt;
  int rc, i;
  const char *query=
    "select v1.c,v2.c from v1, v2";

  myheader("test_view_where");

  rc = mysql_query(mysql, "DROP TABLE IF EXISTS t1,v1,v2");
  myquery(rc);

  rc = mysql_query(mysql, "DROP VIEW IF EXISTS v1,v2,t1");
  myquery(rc);
  rc= mysql_query(mysql,"CREATE TABLE t1 (a int, b int)");
  myquery(rc);
  rc= mysql_query(mysql,"insert into t1 values (1,2), (1,3), (2,4), (2,5), (3,10)");
  myquery(rc);
  rc= mysql_query(mysql,"create view v1 (c) as select b from t1 where a<3");
  myquery(rc);
  rc= mysql_query(mysql,"create view v2 (c) as select b from t1 where a>=3");
  myquery(rc);

  stmt= mysql_stmt_init(mysql);
  rc= mysql_stmt_prepare(stmt, query, strlen(query));
  check_execute(stmt, rc);

  for (i= 0; i < 3; i++)
  {
    rc= mysql_stmt_execute(stmt);
    check_execute(stmt, rc);
    rc= my_process_stmt_result(stmt);
    DIE_UNLESS(4 == rc);
  }
  mysql_stmt_close(stmt);

  rc= mysql_query(mysql, "DROP TABLE t1");
  myquery(rc);
  rc= mysql_query(mysql, "DROP VIEW v1, v2");
  myquery(rc);
}


static void test_view_2where()
{
  MYSQL_STMT *stmt;
  int rc, i;
  MYSQL_BIND      my_bind[8];
  char            parms[8][100];
  ulong           length[8];
  const char *query=
    "select relid, report, handle, log_group, username, variant, type, "
    "version, erfdat, erftime, erfname, aedat, aetime, aename, dependvars, "
    "inactive from V_LTDX where mandt = ? and relid = ? and report = ? and "
    "handle = ? and log_group = ? and username in ( ? , ? ) and type = ?";

  myheader("test_view_2where");

  rc= mysql_query(mysql, "DROP TABLE IF EXISTS LTDX");
  myquery(rc);
  rc= mysql_query(mysql, "DROP VIEW IF EXISTS V_LTDX");
  myquery(rc);
  rc= mysql_query(mysql,
                  "CREATE TABLE LTDX (MANDT char(3) NOT NULL default '000', "
                  " RELID char(2) NOT NULL, REPORT varchar(40) NOT NULL,"
                  " HANDLE varchar(4) NOT NULL, LOG_GROUP varchar(4) NOT NULL,"
                  " USERNAME varchar(12) NOT NULL,"
                  " VARIANT varchar(12) NOT NULL,"
                  " TYPE char(1) NOT NULL, SRTF2 int(11) NOT NULL,"
                  " VERSION varchar(6) NOT NULL default '000000',"
                  " ERFDAT varchar(8) NOT NULL default '00000000',"
                  " ERFTIME varchar(6) NOT NULL default '000000',"
                  " ERFNAME varchar(12) NOT NULL,"
                  " AEDAT varchar(8) NOT NULL default '00000000',"
                  " AETIME varchar(6) NOT NULL default '000000',"
                  " AENAME varchar(12) NOT NULL,"
                  " DEPENDVARS varchar(10) NOT NULL,"
                  " INACTIVE char(1) NOT NULL, CLUSTR smallint(6) NOT NULL,"
                  " CLUSTD blob,"
                  " PRIMARY KEY (MANDT, RELID, REPORT, HANDLE, LOG_GROUP, "
                                "USERNAME, VARIANT, TYPE, SRTF2))"
                 " CHARSET=latin1 COLLATE latin1_bin");
  myquery(rc);
  rc= mysql_query(mysql,
                  "CREATE VIEW V_LTDX AS select T0001.MANDT AS "
                  " MANDT,T0001.RELID AS RELID,T0001.REPORT AS "
                  " REPORT,T0001.HANDLE AS HANDLE,T0001.LOG_GROUP AS "
                  " LOG_GROUP,T0001.USERNAME AS USERNAME,T0001.VARIANT AS "
                  " VARIANT,T0001.TYPE AS TYPE,T0001.VERSION AS "
                  " VERSION,T0001.ERFDAT AS ERFDAT,T0001.ERFTIME AS "
                  " ERFTIME,T0001.ERFNAME AS ERFNAME,T0001.AEDAT AS "
                  " AEDAT,T0001.AETIME AS AETIME,T0001.AENAME AS "
                  " AENAME,T0001.DEPENDVARS AS DEPENDVARS,T0001.INACTIVE AS "
                  " INACTIVE from LTDX T0001 where (T0001.SRTF2 = 0)");
  myquery(rc);
  bzero((char*) my_bind, sizeof(my_bind));
  for (i=0; i < 8; i++) {
    strmov(parms[i], "1");
    my_bind[i].buffer_type = MYSQL_TYPE_VAR_STRING;
    my_bind[i].buffer = (char *)&parms[i];
    my_bind[i].buffer_length = 100;
    my_bind[i].is_null = 0;
    my_bind[i].length = &length[i];
    length[i] = 1;
  }
  stmt= mysql_stmt_init(mysql);
  rc= mysql_stmt_prepare(stmt, query, strlen(query));
  check_execute(stmt, rc);

  rc= mysql_stmt_bind_param(stmt, my_bind);
  check_execute(stmt,rc);

  rc= mysql_stmt_execute(stmt);
  check_execute(stmt, rc);
  rc= my_process_stmt_result(stmt);
  DIE_UNLESS(0 == rc);

  mysql_stmt_close(stmt);

  rc= mysql_query(mysql, "DROP VIEW V_LTDX");
  myquery(rc);
  rc= mysql_query(mysql, "DROP TABLE LTDX");
  myquery(rc);
}


static void test_view_star()
{
  MYSQL_STMT *stmt;
  int rc, i;
  MYSQL_BIND      my_bind[8];
  char            parms[8][100];
  ulong           length[8];
  const char *query= "SELECT * FROM vt1 WHERE a IN (?,?)";

  myheader("test_view_star");

  rc= mysql_query(mysql, "DROP TABLE IF EXISTS t1, vt1");
  myquery(rc);
  rc= mysql_query(mysql, "DROP VIEW IF EXISTS t1, vt1");
  myquery(rc);
  rc= mysql_query(mysql, "CREATE TABLE t1 (a int)");
  myquery(rc);
  rc= mysql_query(mysql, "CREATE VIEW vt1 AS SELECT a FROM t1");
  myquery(rc);
  bzero((char*) my_bind, sizeof(my_bind));
  for (i= 0; i < 2; i++) {
    sprintf((char *)&parms[i], "%d", i);
    my_bind[i].buffer_type = MYSQL_TYPE_VAR_STRING;
    my_bind[i].buffer = (char *)&parms[i];
    my_bind[i].buffer_length = 100;
    my_bind[i].is_null = 0;
    my_bind[i].length = &length[i];
    length[i] = 1;
  }

  stmt= mysql_stmt_init(mysql);
  rc= mysql_stmt_prepare(stmt, query, strlen(query));
  check_execute(stmt, rc);

  rc= mysql_stmt_bind_param(stmt, my_bind);
  check_execute(stmt,rc);

  for (i= 0; i < 3; i++)
  {
    rc= mysql_stmt_execute(stmt);
    check_execute(stmt, rc);
    rc= my_process_stmt_result(stmt);
    DIE_UNLESS(0 == rc);
  }

  mysql_stmt_close(stmt);

  rc= mysql_query(mysql, "DROP TABLE t1");
  myquery(rc);
  rc= mysql_query(mysql, "DROP VIEW vt1");
  myquery(rc);
}


static void test_view_insert()
{
  MYSQL_STMT *insert_stmt, *select_stmt;
  int rc, i;
  MYSQL_BIND      my_bind[1];
  int             my_val = 0;
  ulong           my_length = 0L;
  long            my_null = 0L;
  const char *query=
    "insert into v1 values (?)";

  myheader("test_view_insert");

  rc = mysql_query(mysql, "DROP TABLE IF EXISTS t1,v1");
  myquery(rc);
  rc = mysql_query(mysql, "DROP VIEW IF EXISTS t1,v1");
  myquery(rc);

  rc= mysql_query(mysql,"create table t1 (a int, primary key (a))");
  myquery(rc);

  rc= mysql_query(mysql, "create view v1 as select a from t1 where a>=1");
  myquery(rc);

  insert_stmt= mysql_stmt_init(mysql);
  rc= mysql_stmt_prepare(insert_stmt, query, strlen(query));
  check_execute(insert_stmt, rc);
  query= "select * from t1";
  select_stmt= mysql_stmt_init(mysql);
  rc= mysql_stmt_prepare(select_stmt, query, strlen(query));
  check_execute(select_stmt, rc);

  bzero((char*) my_bind, sizeof(my_bind));
  my_bind[0].buffer_type = MYSQL_TYPE_LONG;
  my_bind[0].buffer = (char *)&my_val;
  my_bind[0].length = &my_length;
  my_bind[0].is_null = (char*)&my_null;
  rc= mysql_stmt_bind_param(insert_stmt, my_bind);
  check_execute(insert_stmt, rc);

  for (i= 0; i < 3; i++)
  {
    int rowcount= 0;
    my_val= i;

    rc= mysql_stmt_execute(insert_stmt);
    check_execute(insert_stmt, rc);

    rc= mysql_stmt_execute(select_stmt);
    check_execute(select_stmt, rc);
    rowcount= (int)my_process_stmt_result(select_stmt);
    DIE_UNLESS((i+1) == rowcount);
  }
  mysql_stmt_close(insert_stmt);
  mysql_stmt_close(select_stmt);

  rc= mysql_query(mysql, "DROP VIEW v1");
  myquery(rc);
  rc= mysql_query(mysql, "DROP TABLE t1");
  myquery(rc);
}


static void test_left_join_view()
{
  MYSQL_STMT *stmt;
  int rc, i;
  const char *query=
    "select t1.a, v1.x from t1 left join v1 on (t1.a= v1.x);";

  myheader("test_left_join_view");

  rc = mysql_query(mysql, "DROP TABLE IF EXISTS t1,v1");
  myquery(rc);

  rc = mysql_query(mysql, "DROP VIEW IF EXISTS v1,t1");
  myquery(rc);
  rc= mysql_query(mysql,"CREATE TABLE t1 (a int)");
  myquery(rc);
  rc= mysql_query(mysql,"insert into t1 values (1), (2), (3)");
  myquery(rc);
  rc= mysql_query(mysql,"create view v1 (x) as select a from t1 where a > 1");
  myquery(rc);
  stmt= mysql_stmt_init(mysql);
  rc= mysql_stmt_prepare(stmt, query, strlen(query));
  check_execute(stmt, rc);

  for (i= 0; i < 3; i++)
  {
    rc= mysql_stmt_execute(stmt);
    check_execute(stmt, rc);
    rc= my_process_stmt_result(stmt);
    DIE_UNLESS(3 == rc);
  }
  mysql_stmt_close(stmt);

  rc= mysql_query(mysql, "DROP VIEW v1");
  myquery(rc);
  rc= mysql_query(mysql, "DROP TABLE t1");
  myquery(rc);
}


static void test_view_insert_fields()
{
  MYSQL_STMT	*stmt;
  char		parm[11][1000];
  ulong         l[11];
  int		rc, i;
  MYSQL_BIND	my_bind[11];
  const char    *query= "INSERT INTO `v1` ( `K1C4` ,`K2C4` ,`K3C4` ,`K4N4` ,`F1C4` ,`F2I4` ,`F3N5` ,`F7F8` ,`F6N4` ,`F5C8` ,`F9D8` ) VALUES( ? , ? , ? , ? , ? , ? , ? , ? , ? , ? , ? )";

  myheader("test_view_insert_fields");

  rc= mysql_query(mysql, "DROP TABLE IF EXISTS t1, v1");
  myquery(rc);
  rc= mysql_query(mysql, "DROP VIEW IF EXISTS t1, v1");
  myquery(rc);
  rc= mysql_query(mysql,
                  "CREATE TABLE t1 (K1C4 varchar(4) NOT NULL,"
                  "K2C4 varchar(4) NOT NULL, K3C4 varchar(4) NOT NULL,"
                  "K4N4 varchar(4) NOT NULL default '0000',"
                  "F1C4 varchar(4) NOT NULL, F2I4 int(11) NOT NULL,"
                  "F3N5 varchar(5) NOT NULL default '00000',"
                  "F4I4 int(11) NOT NULL default '0', F5C8 varchar(8) NOT NULL,"
                  "F6N4 varchar(4) NOT NULL default '0000',"
                  "F7F8 double NOT NULL default '0',"
                  "F8F8 double NOT NULL default '0',"
                  "F9D8 decimal(8,2) NOT NULL default '0.00',"
                  "PRIMARY KEY (K1C4,K2C4,K3C4,K4N4)) "
                  "CHARSET=latin1 COLLATE latin1_bin");
  myquery(rc);
  rc= mysql_query(mysql,
                  "CREATE VIEW v1 AS select sql_no_cache "
                  " K1C4 AS K1C4, K2C4 AS K2C4, K3C4 AS K3C4, K4N4 AS K4N4, "
                  " F1C4 AS F1C4, F2I4 AS F2I4, F3N5 AS F3N5,"
                  " F7F8 AS F7F8, F6N4 AS F6N4, F5C8 AS F5C8, F9D8 AS F9D8"
                  " from t1 T0001");

  bzero((char*) my_bind, sizeof(my_bind));
  for (i= 0; i < 11; i++)
  {
    l[i]= 20;
    my_bind[i].buffer_type= MYSQL_TYPE_STRING;
    my_bind[i].is_null= 0;
    my_bind[i].buffer= (char *)&parm[i];

    strmov(parm[i], "1");
    my_bind[i].buffer_length= 2;
    my_bind[i].length= &l[i];
  }
  stmt= mysql_stmt_init(mysql);
  rc= mysql_stmt_prepare(stmt, query, strlen(query));
  check_execute(stmt, rc);
  rc= mysql_stmt_bind_param(stmt, my_bind);
  check_execute(stmt, rc);

  rc= mysql_stmt_execute(stmt);
  check_execute(stmt, rc);
  mysql_stmt_close(stmt);

  query= "select * from t1";
  stmt= mysql_stmt_init(mysql);
  rc= mysql_stmt_prepare(stmt, query, strlen(query));
  check_execute(stmt, rc);
  rc= mysql_stmt_execute(stmt);
  check_execute(stmt, rc);
  rc= my_process_stmt_result(stmt);
  DIE_UNLESS(1 == rc);

  mysql_stmt_close(stmt);
  rc= mysql_query(mysql, "DROP VIEW v1");
  myquery(rc);
  rc= mysql_query(mysql, "DROP TABLE t1");
  myquery(rc);

}

static void test_bug5126()
{
  MYSQL_STMT *stmt;
  MYSQL_BIND my_bind[2];
  int32 c1, c2;
  const char *stmt_text;
  int rc;

  myheader("test_bug5126");

  stmt_text= "DROP TABLE IF EXISTS t1";
  rc= mysql_real_query(mysql, stmt_text, strlen(stmt_text));
  myquery(rc);

  stmt_text= "CREATE TABLE t1 (a mediumint, b int)";
  rc= mysql_real_query(mysql, stmt_text, strlen(stmt_text));
  myquery(rc);

  stmt_text= "INSERT INTO t1 VALUES (8386608, 1)";
  rc= mysql_real_query(mysql, stmt_text, strlen(stmt_text));
  myquery(rc);

  stmt= mysql_stmt_init(mysql);
  stmt_text= "SELECT a, b FROM t1";
  rc= mysql_stmt_prepare(stmt, stmt_text, strlen(stmt_text));
  check_execute(stmt, rc);
  rc= mysql_stmt_execute(stmt);
  check_execute(stmt, rc);

  /* Bind output buffers */
  bzero((char*) my_bind, sizeof(my_bind));

  my_bind[0].buffer_type= MYSQL_TYPE_LONG;
  my_bind[0].buffer= &c1;
  my_bind[1].buffer_type= MYSQL_TYPE_LONG;
  my_bind[1].buffer= &c2;

  mysql_stmt_bind_result(stmt, my_bind);

  rc= mysql_stmt_fetch(stmt);
  DIE_UNLESS(rc == 0);
  DIE_UNLESS(c1 == 8386608 && c2 == 1);
  if (!opt_silent)
    printf("%ld, %ld\n", (long) c1, (long) c2);
  mysql_stmt_close(stmt);
}


static void test_bug4231()
{
  MYSQL_STMT *stmt;
  MYSQL_BIND my_bind[2];
  MYSQL_TIME tm[2];
  const char *stmt_text;
  int rc;

  myheader("test_bug4231");

  stmt_text= "DROP TABLE IF EXISTS t1";
  rc= mysql_real_query(mysql, stmt_text, strlen(stmt_text));
  myquery(rc);

  stmt_text= "CREATE TABLE t1 (a int)";
  rc= mysql_real_query(mysql, stmt_text, strlen(stmt_text));
  myquery(rc);

  stmt_text= "INSERT INTO t1 VALUES (1)";
  rc= mysql_real_query(mysql, stmt_text, strlen(stmt_text));
  myquery(rc);

  stmt= mysql_stmt_init(mysql);
  stmt_text= "SELECT a FROM t1 WHERE ? = ?";
  rc= mysql_stmt_prepare(stmt, stmt_text, strlen(stmt_text));
  check_execute(stmt, rc);

  /* Bind input buffers */
  bzero((char*) my_bind, sizeof(my_bind));
  bzero((char*) tm, sizeof(tm));

  my_bind[0].buffer_type= MYSQL_TYPE_DATE;
  my_bind[0].buffer= &tm[0];
  my_bind[1].buffer_type= MYSQL_TYPE_DATE;
  my_bind[1].buffer= &tm[1];

  mysql_stmt_bind_param(stmt, my_bind);
  check_execute(stmt, rc);

  /*
    First set server-side params to some non-zero non-equal values:
    then we will check that they are not used when client sends
    new (zero) times.
  */
  tm[0].time_type = MYSQL_TIMESTAMP_DATE;
  tm[0].year = 2000;
  tm[0].month = 1;
  tm[0].day = 1;
  tm[1]= tm[0];
  --tm[1].year;                                 /* tm[0] != tm[1] */

  rc= mysql_stmt_execute(stmt);
  check_execute(stmt, rc);

  rc= mysql_stmt_fetch(stmt);

  /* binds are unequal, no rows should be returned */
  DIE_UNLESS(rc == MYSQL_NO_DATA);

  /* Set one of the dates to zero */
  tm[0].year= tm[0].month= tm[0].day= 0;
  tm[1]= tm[0];
  mysql_stmt_execute(stmt);
  rc= mysql_stmt_fetch(stmt);
  DIE_UNLESS(rc == 0);

  mysql_stmt_close(stmt);
  stmt_text= "DROP TABLE t1";
  rc= mysql_real_query(mysql, stmt_text, strlen(stmt_text));
  myquery(rc);
}


static void test_bug5399()
{
  /*
    Ascii 97 is 'a', which gets mapped to Ascii 65 'A' unless internal
    statement id hash in the server uses binary collation.
  */
#define NUM_OF_USED_STMT 97 
  MYSQL_STMT *stmt_list[NUM_OF_USED_STMT];
  MYSQL_STMT **stmt;
  MYSQL_BIND my_bind[1];
  char buff[600];
  int rc;
  int32 no;

  myheader("test_bug5399");

  bzero((char*) my_bind, sizeof(my_bind));
  my_bind[0].buffer_type= MYSQL_TYPE_LONG;
  my_bind[0].buffer= &no;

  for (stmt= stmt_list; stmt != stmt_list + NUM_OF_USED_STMT; ++stmt)
  {
    sprintf(buff, "select %d", (int) (stmt - stmt_list));
    *stmt= mysql_stmt_init(mysql);
    rc= mysql_stmt_prepare(*stmt, buff, strlen(buff));
    check_execute(*stmt, rc);
    mysql_stmt_bind_result(*stmt, my_bind);
  }
  if (!opt_silent)
    printf("%d statements prepared.\n", NUM_OF_USED_STMT);

  for (stmt= stmt_list; stmt != stmt_list + NUM_OF_USED_STMT; ++stmt)
  {
    rc= mysql_stmt_execute(*stmt);
    check_execute(*stmt, rc);
    rc= mysql_stmt_store_result(*stmt);
    check_execute(*stmt, rc);
    rc= mysql_stmt_fetch(*stmt);
    DIE_UNLESS(rc == 0);
    DIE_UNLESS((int32) (stmt - stmt_list) == no);
  }

  for (stmt= stmt_list; stmt != stmt_list + NUM_OF_USED_STMT; ++stmt)
    mysql_stmt_close(*stmt);
#undef NUM_OF_USED_STMT
}


static void test_bug5194()
{
  MYSQL_STMT *stmt;
  MYSQL_BIND *my_bind;
  char *query;
  char *param_str;
  int param_str_length;
  const char *stmt_text;
  int rc;
  float float_array[250] =
  {
    0.5,  0.5,  0.5,  0.5,  0.5,  0.5,  0.5,  0.5,  0.5,  0.5,
    0.5,  0.5,  0.5,  0.5,  0.5,  0.5,  0.5,  0.5,  0.5,  0.5,
    0.5,  0.5,  0.5,  0.5,  0.5,  0.5,  0.5,  0.5,  0.5,  0.5,
    0.5,  0.5,  0.5,  0.5,  0.5,  0.5,  0.5,  0.5,  0.5,  0.5,
    0.5,  0.5,  0.5,  0.5,  0.5,  0.5,  0.5,  0.5,  0.5,  0.5,
    0.5,  0.5,  0.5,  0.5,  0.5,  0.5,  0.5,  0.5,  0.5,  0.5,
    0.5,  0.5,  0.5,  0.5,  0.5,  0.5,  0.5,  0.5,  0.5,  0.5,
    0.5,  0.5,  0.5,  0.5,  0.5,  0.5,  0.5,  0.5,  0.5,  0.5,
    0.5,  0.5,  0.5,  0.5,  0.5,  0.5,  0.5,  0.5,  0.5,  0.5,
    0.5,  0.5,  0.5,  0.5,  0.5,  0.5,  0.5,  0.5,  0.5,  0.5,
    0.5,  0.5,  0.5,  0.5,  0.5,  0.5,  0.5,  0.5,  0.5,  0.5,
    0.5,  0.5,  0.5,  0.5,  0.5,  0.5,  0.5,  0.5,  0.5,  0.5,
    0.5,  0.5,  0.5,  0.5,  0.5,  0.5,  0.5,  0.5,  0.5,  0.5,
    0.25,  0.25,  0.25,  0.25,  0.25,  0.25,  0.25,  0.25,  0.25,  0.25,
    0.25,  0.25,  0.25,  0.25,  0.25,  0.25,  0.25,  0.25,  0.25,  0.25,
    0.25,  0.25,  0.25,  0.25,  0.25,  0.25,  0.25,  0.25,  0.25,  0.25,
    0.25,  0.25,  0.25,  0.25,  0.25,  0.25,  0.25,  0.25,  0.25,  0.25,
    0.25,  0.25,  0.25,  0.25,  0.25,  0.25,  0.25,  0.25,  0.25,  0.25,
    0.25,  0.25,  0.25,  0.25,  0.25,  0.25,  0.25,  0.25,  0.25,  0.25,
    0.25,  0.25,  0.25,  0.25,  0.25,  0.25,  0.25,  0.25,  0.25,  0.25,
    0.25,  0.25,  0.25,  0.25,  0.25,  0.25,  0.25,  0.25,  0.25,  0.25,
    0.25,  0.25,  0.25,  0.25,  0.25,  0.25,  0.25,  0.25,  0.25,  0.25,
    0.25,  0.25,  0.25,  0.25,  0.25,  0.25,  0.25,  0.25,  0.25,  0.25,
    0.25,  0.25,  0.25,  0.25,  0.25,  0.25,  0.25,  0.25,  0.25,  0.25,
    0.25,  0.25,  0.25,  0.25,  0.25,  0.25,  0.25,  0.25,  0.25,  0.25
  };
  float *fa_ptr= float_array;
  /* Number of columns per row */
  const int COLUMN_COUNT= sizeof(float_array)/sizeof(*float_array);
  /* Number of rows per bulk insert to start with */
  const int MIN_ROWS_PER_INSERT= 262;
  /* Max number of rows per bulk insert to end with */
  const int MAX_ROWS_PER_INSERT= 300;
  const int MAX_PARAM_COUNT= COLUMN_COUNT*MAX_ROWS_PER_INSERT;
  const char *query_template= "insert into t1 values %s";
  const int CHARS_PER_PARAM= 5; /* space needed to place ", ?" in the query */
  const int uint16_max= 65535;
  int nrows, i;

  myheader("test_bug5194");

  stmt_text= "drop table if exists t1";
  rc= mysql_real_query(mysql, stmt_text, strlen(stmt_text));

  stmt_text= "create table if not exists t1"
   "(c1 float, c2 float, c3 float, c4 float, c5 float, c6 float, "
   "c7 float, c8 float, c9 float, c10 float, c11 float, c12 float, "
   "c13 float, c14 float, c15 float, c16 float, c17 float, c18 float, "
   "c19 float, c20 float, c21 float, c22 float, c23 float, c24 float, "
   "c25 float, c26 float, c27 float, c28 float, c29 float, c30 float, "
   "c31 float, c32 float, c33 float, c34 float, c35 float, c36 float, "
   "c37 float, c38 float, c39 float, c40 float, c41 float, c42 float, "
   "c43 float, c44 float, c45 float, c46 float, c47 float, c48 float, "
   "c49 float, c50 float, c51 float, c52 float, c53 float, c54 float, "
   "c55 float, c56 float, c57 float, c58 float, c59 float, c60 float, "
   "c61 float, c62 float, c63 float, c64 float, c65 float, c66 float, "
   "c67 float, c68 float, c69 float, c70 float, c71 float, c72 float, "
   "c73 float, c74 float, c75 float, c76 float, c77 float, c78 float, "
   "c79 float, c80 float, c81 float, c82 float, c83 float, c84 float, "
   "c85 float, c86 float, c87 float, c88 float, c89 float, c90 float, "
   "c91 float, c92 float, c93 float, c94 float, c95 float, c96 float, "
   "c97 float, c98 float, c99 float, c100 float, c101 float, c102 float, "
   "c103 float, c104 float, c105 float, c106 float, c107 float, c108 float, "
   "c109 float, c110 float, c111 float, c112 float, c113 float, c114 float, "
   "c115 float, c116 float, c117 float, c118 float, c119 float, c120 float, "
   "c121 float, c122 float, c123 float, c124 float, c125 float, c126 float, "
   "c127 float, c128 float, c129 float, c130 float, c131 float, c132 float, "
   "c133 float, c134 float, c135 float, c136 float, c137 float, c138 float, "
   "c139 float, c140 float, c141 float, c142 float, c143 float, c144 float, "
   "c145 float, c146 float, c147 float, c148 float, c149 float, c150 float, "
   "c151 float, c152 float, c153 float, c154 float, c155 float, c156 float, "
   "c157 float, c158 float, c159 float, c160 float, c161 float, c162 float, "
   "c163 float, c164 float, c165 float, c166 float, c167 float, c168 float, "
   "c169 float, c170 float, c171 float, c172 float, c173 float, c174 float, "
   "c175 float, c176 float, c177 float, c178 float, c179 float, c180 float, "
   "c181 float, c182 float, c183 float, c184 float, c185 float, c186 float, "
   "c187 float, c188 float, c189 float, c190 float, c191 float, c192 float, "
   "c193 float, c194 float, c195 float, c196 float, c197 float, c198 float, "
   "c199 float, c200 float, c201 float, c202 float, c203 float, c204 float, "
   "c205 float, c206 float, c207 float, c208 float, c209 float, c210 float, "
   "c211 float, c212 float, c213 float, c214 float, c215 float, c216 float, "
   "c217 float, c218 float, c219 float, c220 float, c221 float, c222 float, "
   "c223 float, c224 float, c225 float, c226 float, c227 float, c228 float, "
   "c229 float, c230 float, c231 float, c232 float, c233 float, c234 float, "
   "c235 float, c236 float, c237 float, c238 float, c239 float, c240 float, "
   "c241 float, c242 float, c243 float, c244 float, c245 float, c246 float, "
   "c247 float, c248 float, c249 float, c250 float)";
  rc= mysql_real_query(mysql, stmt_text, strlen(stmt_text));
  myquery(rc);

  my_bind= (MYSQL_BIND*) malloc(MAX_PARAM_COUNT * sizeof(MYSQL_BIND));
  query= (char*) malloc(strlen(query_template) +
                        MAX_PARAM_COUNT * CHARS_PER_PARAM + 1);
  param_str= (char*) malloc(COLUMN_COUNT * CHARS_PER_PARAM);

  if (bind == 0 || query == 0 || param_str == 0)
  {
    fprintf(stderr, "Can't allocate enough memory for query structs\n");
    if (my_bind)
      free(my_bind);
    if (query)
      free(query);
    if (param_str)
      free(param_str);
    return;
  }

  stmt= mysql_stmt_init(mysql);

  /* setup a template for one row of parameters */
  sprintf(param_str, "(");
  for (i= 1; i < COLUMN_COUNT; ++i)
    strcat(param_str, "?, ");
  strcat(param_str, "?)");
  param_str_length= strlen(param_str);

  /* setup bind array */
  bzero((char*) my_bind, MAX_PARAM_COUNT * sizeof(MYSQL_BIND));
  for (i= 0; i < MAX_PARAM_COUNT; ++i)
  {
    my_bind[i].buffer_type= MYSQL_TYPE_FLOAT;
    my_bind[i].buffer= fa_ptr;
    if (++fa_ptr == float_array + COLUMN_COUNT)
      fa_ptr= float_array;
  }

  /*
    Test each number of rows per bulk insert, so that we can see where
    MySQL fails.
  */
  for (nrows= MIN_ROWS_PER_INSERT; nrows <= MAX_ROWS_PER_INSERT; ++nrows)
  {
    char *query_ptr;
    /* Create statement text for current number of rows */
    sprintf(query, query_template, param_str);
    query_ptr= query + strlen(query);
    for (i= 1; i < nrows; ++i)
    {
      memcpy(query_ptr, ", ", 2);
      query_ptr+= 2;
      memcpy(query_ptr, param_str, param_str_length);
      query_ptr+= param_str_length;
    }
    *query_ptr= '\0';

    rc= mysql_stmt_prepare(stmt, query, query_ptr - query);
    if (rc && nrows * COLUMN_COUNT > uint16_max)
    {
      if (!opt_silent)
        printf("Failed to prepare a statement with %d placeholders "
               "(as expected).\n", nrows * COLUMN_COUNT);
      break;
    }
    else
      check_execute(stmt, rc);

    if (!opt_silent)
      printf("Insert: query length= %d, row count= %d, param count= %lu\n",
             (int) strlen(query), nrows, mysql_stmt_param_count(stmt));

    /* bind the parameter array and execute the query */
    rc= mysql_stmt_bind_param(stmt, my_bind);
    check_execute(stmt, rc);

    rc= mysql_stmt_execute(stmt);
    check_execute(stmt, rc);
  }

  mysql_stmt_close(stmt);
  free(my_bind);
  free(query);
  free(param_str);
  stmt_text= "drop table t1";
  rc= mysql_real_query(mysql, stmt_text, strlen(stmt_text));
  myquery(rc);
}


static void test_bug5315()
{
  MYSQL_STMT *stmt;
  const char *stmt_text;
  int rc;

  myheader("test_bug5315");

  stmt_text= "SELECT 1";
  stmt= mysql_stmt_init(mysql);
  rc= mysql_stmt_prepare(stmt, stmt_text, strlen(stmt_text));
  DIE_UNLESS(rc == 0);
  if (!opt_silent)
    printf("Excuting mysql_change_user\n");
  mysql_change_user(mysql, opt_user, opt_password, current_db);
  if (!opt_silent)
    printf("Excuting mysql_stmt_execute\n");
  rc= mysql_stmt_execute(stmt);
  DIE_UNLESS(rc != 0);
  if (rc)
  {
    if (!opt_silent)
      printf("Got error (as expected): '%s'\n", mysql_stmt_error(stmt));
  }
  /* check that connection is OK */
  if (!opt_silent)
    printf("Excuting mysql_stmt_close\n");
  mysql_stmt_close(stmt);
  if (!opt_silent)
    printf("Excuting mysql_stmt_init\n");
  stmt= mysql_stmt_init(mysql);
  rc= mysql_stmt_prepare(stmt, stmt_text, strlen(stmt_text));
  DIE_UNLESS(rc == 0);
  rc= mysql_stmt_execute(stmt);
  DIE_UNLESS(rc == 0);
  mysql_stmt_close(stmt);
}


static void test_bug6049()
{
  MYSQL_STMT *stmt;
  MYSQL_BIND my_bind[1];
  MYSQL_RES *res;
  MYSQL_ROW row;
  const char *stmt_text;
  char buffer[30];
  ulong length;
  int rc;

  myheader("test_bug6049");

  stmt_text= "SELECT MAKETIME(-25, 12, 12)";

  rc= mysql_real_query(mysql, stmt_text, strlen(stmt_text));
  myquery(rc);
  res= mysql_store_result(mysql);
  row= mysql_fetch_row(res);

  stmt= mysql_stmt_init(mysql);
  rc= mysql_stmt_prepare(stmt, stmt_text, strlen(stmt_text));
  check_execute(stmt, rc);
  rc= mysql_stmt_execute(stmt);
  check_execute(stmt, rc);

  bzero((char*) my_bind, sizeof(my_bind));
  my_bind[0].buffer_type    = MYSQL_TYPE_STRING;
  my_bind[0].buffer         = &buffer;
  my_bind[0].buffer_length  = sizeof(buffer);
  my_bind[0].length         = &length;

  mysql_stmt_bind_result(stmt, my_bind);
  rc= mysql_stmt_fetch(stmt);
  DIE_UNLESS(rc == 0);

  if (!opt_silent)
  {
    printf("Result from query: %s\n", row[0]);
    printf("Result from prepared statement: %s\n", (char*) buffer);
  }

  DIE_UNLESS(strcmp(row[0], (char*) buffer) == 0);

  mysql_free_result(res);
  mysql_stmt_close(stmt);
}


static void test_bug6058()
{
  MYSQL_STMT *stmt;
  MYSQL_BIND my_bind[1];
  MYSQL_RES *res;
  MYSQL_ROW row;
  const char *stmt_text;
  char buffer[30];
  ulong length;
  int rc;

  myheader("test_bug6058");

  stmt_text= "SELECT CAST('0000-00-00' AS DATE)";

  rc= mysql_real_query(mysql, stmt_text, strlen(stmt_text));
  myquery(rc);
  res= mysql_store_result(mysql);
  row= mysql_fetch_row(res);

  stmt= mysql_stmt_init(mysql);
  rc= mysql_stmt_prepare(stmt, stmt_text, strlen(stmt_text));
  check_execute(stmt, rc);
  rc= mysql_stmt_execute(stmt);
  check_execute(stmt, rc);

  bzero((char*) my_bind, sizeof(my_bind));
  my_bind[0].buffer_type    = MYSQL_TYPE_STRING;
  my_bind[0].buffer         = &buffer;
  my_bind[0].buffer_length  = sizeof(buffer);
  my_bind[0].length         = &length;

  mysql_stmt_bind_result(stmt, my_bind);
  rc= mysql_stmt_fetch(stmt);
  DIE_UNLESS(rc == 0);

  if (!opt_silent)
  {
    printf("Result from query: %s\n", row[0]);
    printf("Result from prepared statement: %s\n", buffer);
  }

  DIE_UNLESS(strcmp(row[0], buffer) == 0);

  mysql_free_result(res);
  mysql_stmt_close(stmt);
}


static void test_bug6059()
{
  MYSQL_STMT *stmt;
  const char *stmt_text;

  myheader("test_bug6059");

  stmt_text= "SELECT 'foo' INTO OUTFILE 'x.3'";

  stmt= mysql_stmt_init(mysql);
  (void) mysql_stmt_prepare(stmt, stmt_text, strlen(stmt_text));
  DIE_UNLESS(mysql_stmt_field_count(stmt) == 0);
  mysql_stmt_close(stmt);
}


static void test_bug6046()
{
  MYSQL_STMT *stmt;
  const char *stmt_text;
  int rc;
  short b= 1;
  MYSQL_BIND my_bind[1];

  myheader("test_bug6046");

  stmt_text= "DROP TABLE IF EXISTS t1";
  rc= mysql_real_query(mysql, stmt_text, strlen(stmt_text));
  myquery(rc);
  stmt_text= "CREATE TABLE t1 (a int, b int)";
  rc= mysql_real_query(mysql, stmt_text, strlen(stmt_text));
  myquery(rc);
  stmt_text= "INSERT INTO t1 VALUES (1,1),(2,2),(3,1),(4,2)";
  rc= mysql_real_query(mysql, stmt_text, strlen(stmt_text));
  myquery(rc);

  stmt= mysql_stmt_init(mysql);

  stmt_text= "SELECT t1.a FROM t1 NATURAL JOIN t1 as X1 "
             "WHERE t1.b > ? ORDER BY t1.a";

  rc= mysql_stmt_prepare(stmt, stmt_text, strlen(stmt_text));
  check_execute(stmt, rc);

  b= 1;
  bzero((char*) my_bind, sizeof(my_bind));
  my_bind[0].buffer= &b;
  my_bind[0].buffer_type= MYSQL_TYPE_SHORT;

  mysql_stmt_bind_param(stmt, my_bind);

  rc= mysql_stmt_execute(stmt);
  check_execute(stmt, rc);
  mysql_stmt_store_result(stmt);

  rc= mysql_stmt_execute(stmt);
  check_execute(stmt, rc);

  mysql_stmt_close(stmt);
}



static void test_basic_cursors()
{
  const char *basic_tables[]=
  {
    "DROP TABLE IF EXISTS t1, t2",

    "CREATE TABLE t1 "
    "(id INTEGER NOT NULL PRIMARY KEY, "
    " name VARCHAR(20) NOT NULL)",

    "INSERT INTO t1 (id, name) VALUES "
    "  (2, 'Ja'), (3, 'Ede'), "
    "  (4, 'Haag'), (5, 'Kabul'), "
    "  (6, 'Almere'), (7, 'Utrecht'), "
    "  (8, 'Qandahar'), (9, 'Amsterdam'), "
    "  (10, 'Amersfoort'), (11, 'Constantine')",

    "CREATE TABLE t2 "
    "(id INTEGER NOT NULL PRIMARY KEY, "
    " name VARCHAR(20) NOT NULL)",

    "INSERT INTO t2 (id, name) VALUES "
    "  (4, 'Guam'), (5, 'Aruba'), "
    "  (6, 'Angola'), (7, 'Albania'), "
    "  (8, 'Anguilla'), (9, 'Argentina'), "
    "  (10, 'Azerbaijan'), (11, 'Afghanistan'), "
    "  (12, 'Burkina Faso'), (13, 'Faroe Islands')"
  };
  const char *queries[]=
  {
    "SELECT * FROM t1",
    "SELECT * FROM t2"
  };

  DBUG_ENTER("test_basic_cursors");
  myheader("test_basic_cursors");

  fill_tables(basic_tables, sizeof(basic_tables)/sizeof(*basic_tables));

  fetch_n(queries, sizeof(queries)/sizeof(*queries), USE_ROW_BY_ROW_FETCH);
  fetch_n(queries, sizeof(queries)/sizeof(*queries), USE_STORE_RESULT);
  DBUG_VOID_RETURN;
}


static void test_cursors_with_union()
{
  const char *queries[]=
  {
    "SELECT t1.name FROM t1 UNION SELECT t2.name FROM t2",
    "SELECT t1.id FROM t1 WHERE t1.id < 5"
  };
  myheader("test_cursors_with_union");
  fetch_n(queries, sizeof(queries)/sizeof(*queries), USE_ROW_BY_ROW_FETCH);
  fetch_n(queries, sizeof(queries)/sizeof(*queries), USE_STORE_RESULT);
}


static void test_cursors_with_procedure()
{
  const char *queries[]=
  {
    "SELECT * FROM t1 procedure analyse()"
  };
  myheader("test_cursors_with_procedure");
  fetch_n(queries, sizeof(queries)/sizeof(*queries), USE_ROW_BY_ROW_FETCH);
  fetch_n(queries, sizeof(queries)/sizeof(*queries), USE_STORE_RESULT);
}


/*
  Altough mysql_create_db(), mysql_rm_db() are deprecated since 4.0 they
  should not crash server and should not hang in case of errors.

  Since those functions can't be seen in modern API (unless client library
  was compiled with USE_OLD_FUNCTIONS define) we use simple_command() macro.
*/
static void test_bug6081()
{
  int rc;
  myheader("test_bug6081");

  rc= simple_command(mysql, COM_DROP_DB, (uchar*) current_db,
                     (ulong)strlen(current_db), 0);
  if (rc == 0 && mysql_errno(mysql) != ER_UNKNOWN_COM_ERROR)
  {
    myerror(NULL);                                   /* purecov: inspected */
    die(__FILE__, __LINE__, "COM_DROP_DB failed");   /* purecov: inspected */
  }
  rc= simple_command(mysql, COM_DROP_DB, (uchar*) current_db,
                     (ulong)strlen(current_db), 0);
  myquery_r(rc);
  rc= simple_command(mysql, COM_CREATE_DB, (uchar*) current_db,
                     (ulong)strlen(current_db), 0);
  if (rc == 0 && mysql_errno(mysql) != ER_UNKNOWN_COM_ERROR)
  {
    myerror(NULL);                                   /* purecov: inspected */
    die(__FILE__, __LINE__, "COM_CREATE_DB failed"); /* purecov: inspected */
  }
  rc= simple_command(mysql, COM_CREATE_DB, (uchar*) current_db,
                     (ulong)strlen(current_db), 0);
  myquery_r(rc);
  rc= mysql_select_db(mysql, current_db);
  myquery(rc);
}


static void test_bug6096()
{
  MYSQL_STMT *stmt;
  MYSQL_RES *query_result, *stmt_metadata;
  const char *stmt_text;
  MYSQL_BIND my_bind[12];
  MYSQL_FIELD *query_field_list, *stmt_field_list;
  ulong query_field_count, stmt_field_count;
  int rc;
  my_bool update_max_length= TRUE;
  uint i;

  myheader("test_bug6096");

  stmt_text= "drop table if exists t1";
  rc= mysql_real_query(mysql, stmt_text, strlen(stmt_text));
  myquery(rc);

  mysql_query(mysql, "set sql_mode=''");
  stmt_text= "create table t1 (c_tinyint tinyint, c_smallint smallint, "
                             " c_mediumint mediumint, c_int int, "
                             " c_bigint bigint, c_float float, "
                             " c_double double, c_varchar varchar(20), "
                             " c_char char(20), c_time time, c_date date, "
                             " c_datetime datetime)";
  rc= mysql_real_query(mysql, stmt_text, strlen(stmt_text));
  myquery(rc);
  stmt_text= "insert into t1  values (-100, -20000, 30000000, 4, 8, 1.0, "
                                     "2.0, 'abc', 'def', now(), now(), now())";
  rc= mysql_real_query(mysql, stmt_text, strlen(stmt_text));
  myquery(rc);

  stmt_text= "select * from t1";

  /* Run select in prepared and non-prepared mode and compare metadata */
  rc= mysql_real_query(mysql, stmt_text, strlen(stmt_text));
  myquery(rc);
  query_result= mysql_store_result(mysql);
  query_field_list= mysql_fetch_fields(query_result);
  query_field_count= mysql_num_fields(query_result);

  stmt= mysql_stmt_init(mysql);
  rc= mysql_stmt_prepare(stmt, stmt_text, strlen(stmt_text));
  check_execute(stmt, rc);
  rc= mysql_stmt_execute(stmt);
  check_execute(stmt, rc);
  mysql_stmt_attr_set(stmt, STMT_ATTR_UPDATE_MAX_LENGTH,
                      (void*) &update_max_length);
  mysql_stmt_store_result(stmt);
  stmt_metadata= mysql_stmt_result_metadata(stmt);
  stmt_field_list= mysql_fetch_fields(stmt_metadata);
  stmt_field_count= mysql_num_fields(stmt_metadata);
  DIE_UNLESS(stmt_field_count == query_field_count);

  /* Print out and check the metadata */

  if (!opt_silent)
  {
    printf(" ------------------------------------------------------------\n");
    printf("             |                     Metadata \n");
    printf(" ------------------------------------------------------------\n");
    printf("             |         Query          |   Prepared statement \n");
    printf(" ------------------------------------------------------------\n");
    printf(" field name  |  length   | max_length |  length   |  max_length\n");
    printf(" ------------------------------------------------------------\n");

    for (i= 0; i < query_field_count; ++i)
    {
      MYSQL_FIELD *f1= &query_field_list[i], *f2= &stmt_field_list[i];
      printf(" %-11s | %9lu | %10lu | %9lu | %10lu \n",
             f1->name, f1->length, f1->max_length, f2->length, f2->max_length);
      DIE_UNLESS(f1->length == f2->length);
    }
    printf(" ---------------------------------------------------------------\n");
  }

  /* Bind and fetch the data */

  bzero((char*) my_bind, sizeof(my_bind));
  for (i= 0; i < stmt_field_count; ++i)
  {
    my_bind[i].buffer_type= MYSQL_TYPE_STRING;
    my_bind[i].buffer_length= stmt_field_list[i].max_length + 1;
    my_bind[i].buffer= malloc(my_bind[i].buffer_length);
  }
  mysql_stmt_bind_result(stmt, my_bind);
  rc= mysql_stmt_fetch(stmt);
  check_execute(stmt, rc);
  rc= mysql_stmt_fetch(stmt);
  DIE_UNLESS(rc == MYSQL_NO_DATA);

  /* Clean up */

  for (i= 0; i < stmt_field_count; ++i)
    free(my_bind[i].buffer);
  mysql_stmt_close(stmt);
  mysql_free_result(query_result);
  mysql_free_result(stmt_metadata);
  stmt_text= "drop table t1";
  rc= mysql_real_query(mysql, stmt_text, strlen(stmt_text));
  myquery(rc);
}


/*
  Test of basic checks that are performed in server for components
  of MYSQL_TIME parameters.
*/

static void test_datetime_ranges()
{
  const char *stmt_text;
  int rc, i;
  MYSQL_STMT *stmt;
  MYSQL_BIND my_bind[6];
  MYSQL_TIME tm[6];

  myheader("test_datetime_ranges");

  stmt_text= "drop table if exists t1";
  rc= mysql_real_query(mysql, stmt_text, strlen(stmt_text));
  myquery(rc);

  stmt_text= "create table t1 (year datetime, month datetime, day datetime, "
                              "hour datetime, min datetime, sec datetime)";
  rc= mysql_real_query(mysql, stmt_text, strlen(stmt_text));
  myquery(rc);

  stmt= mysql_simple_prepare(mysql,
                             "INSERT INTO t1 VALUES (?, ?, ?, ?, ?, ?)");
  check_stmt(stmt);
  verify_param_count(stmt, 6);

  bzero((char*) my_bind, sizeof(my_bind));
  for (i= 0; i < 6; i++)
  {
    my_bind[i].buffer_type= MYSQL_TYPE_DATETIME;
    my_bind[i].buffer= &tm[i];
  }
  rc= mysql_stmt_bind_param(stmt, my_bind);
  check_execute(stmt, rc);

  tm[0].year= 2004; tm[0].month= 11; tm[0].day= 10;
  tm[0].hour= 12; tm[0].minute= 30; tm[0].second= 30;
  tm[0].second_part= 0; tm[0].neg= 0;

  tm[5]= tm[4]= tm[3]= tm[2]= tm[1]= tm[0];
  tm[0].year= 10000;  tm[1].month= 13; tm[2].day= 32;
  tm[3].hour= 24; tm[4].minute= 60; tm[5].second= 60;

  rc= mysql_stmt_execute(stmt);
  check_execute(stmt, rc);
  DIE_UNLESS(mysql_warning_count(mysql) != 6);

  verify_col_data("t1", "year", "0000-00-00 00:00:00");
  verify_col_data("t1", "month", "0000-00-00 00:00:00");
  verify_col_data("t1", "day", "0000-00-00 00:00:00");
  verify_col_data("t1", "hour", "0000-00-00 00:00:00");
  verify_col_data("t1", "min", "0000-00-00 00:00:00");
  verify_col_data("t1", "sec", "0000-00-00 00:00:00");

  mysql_stmt_close(stmt);

  stmt_text= "delete from t1";
  rc= mysql_real_query(mysql, stmt_text, strlen(stmt_text));
  myquery(rc);

  stmt= mysql_simple_prepare(mysql, "INSERT INTO t1 (year, month, day) "
                                    "VALUES (?, ?, ?)");
  check_stmt(stmt);
  verify_param_count(stmt, 3);

  /*
    We reuse contents of bind and tm arrays left from previous part of test.
  */
  for (i= 0; i < 3; i++)
    my_bind[i].buffer_type= MYSQL_TYPE_DATE;

  rc= mysql_stmt_bind_param(stmt, my_bind);
  check_execute(stmt, rc);

  rc= mysql_stmt_execute(stmt);
  check_execute(stmt, rc);
  DIE_UNLESS(mysql_warning_count(mysql) != 3);

  verify_col_data("t1", "year", "0000-00-00 00:00:00");
  verify_col_data("t1", "month", "0000-00-00 00:00:00");
  verify_col_data("t1", "day", "0000-00-00 00:00:00");

  mysql_stmt_close(stmt);

  stmt_text= "drop table t1";
  rc= mysql_real_query(mysql, stmt_text, strlen(stmt_text));
  myquery(rc);

  stmt_text= "create table t1 (day_ovfl time, day time, hour time, min time, sec time)";
  rc= mysql_real_query(mysql, stmt_text, strlen(stmt_text));
  myquery(rc);

  stmt= mysql_simple_prepare(mysql,
                             "INSERT INTO t1 VALUES (?, ?, ?, ?, ?)");
  check_stmt(stmt);
  verify_param_count(stmt, 5);

  /*
    Again we reuse what we can from previous part of test.
  */
  for (i= 0; i < 5; i++)
    my_bind[i].buffer_type= MYSQL_TYPE_TIME;

  rc= mysql_stmt_bind_param(stmt, my_bind);
  check_execute(stmt, rc);

  tm[0].year= 0; tm[0].month= 0; tm[0].day= 10;
  tm[0].hour= 12; tm[0].minute= 30; tm[0].second= 30;
  tm[0].second_part= 0; tm[0].neg= 0;

  tm[4]= tm[3]= tm[2]= tm[1]= tm[0];
  tm[0].day= 35; tm[1].day= 34; tm[2].hour= 30; tm[3].minute= 60; tm[4].second= 60;

  rc= mysql_stmt_execute(stmt);
  check_execute(stmt, rc);
  DIE_UNLESS(mysql_warning_count(mysql) == 2);

  verify_col_data("t1", "day_ovfl", "838:59:59");
  verify_col_data("t1", "day", "828:30:30");
  verify_col_data("t1", "hour", "270:30:30");
  verify_col_data("t1", "min", "00:00:00");
  verify_col_data("t1", "sec", "00:00:00");

  mysql_stmt_close(stmt);

  stmt_text= "drop table t1";
  rc= mysql_real_query(mysql, stmt_text, strlen(stmt_text));
  myquery(rc);
}


static void test_bug4172()
{
  MYSQL_STMT *stmt;
  MYSQL_BIND my_bind[3];
  const char *stmt_text;
  MYSQL_RES *res;
  MYSQL_ROW row;
  int rc;
  char f[100], d[100], e[100];
  ulong f_len, d_len, e_len;

  myheader("test_bug4172");

  mysql_query(mysql, "DROP TABLE IF EXISTS t1");
  mysql_query(mysql, "CREATE TABLE t1 (f float, d double, e decimal(10,4))");
  mysql_query(mysql, "INSERT INTO t1 VALUES (12345.1234, 123456.123456, "
                                            "123456.1234)");

  stmt= mysql_stmt_init(mysql);
  stmt_text= "SELECT f, d, e FROM t1";

  rc= mysql_stmt_prepare(stmt, stmt_text, strlen(stmt_text));
  check_execute(stmt, rc);
  rc= mysql_stmt_execute(stmt);
  check_execute(stmt, rc);

  bzero((char*) my_bind, sizeof(my_bind));
  my_bind[0].buffer_type= MYSQL_TYPE_STRING;
  my_bind[0].buffer= f;
  my_bind[0].buffer_length= sizeof(f);
  my_bind[0].length= &f_len;
  my_bind[1].buffer_type= MYSQL_TYPE_STRING;
  my_bind[1].buffer= d;
  my_bind[1].buffer_length= sizeof(d);
  my_bind[1].length= &d_len;
  my_bind[2].buffer_type= MYSQL_TYPE_STRING;
  my_bind[2].buffer= e;
  my_bind[2].buffer_length= sizeof(e);
  my_bind[2].length= &e_len;

  mysql_stmt_bind_result(stmt, my_bind);

  mysql_stmt_store_result(stmt);
  rc= mysql_stmt_fetch(stmt);
  check_execute(stmt, rc);

  rc= mysql_real_query(mysql, stmt_text, strlen(stmt_text));
  myquery(rc);
  res= mysql_store_result(mysql);
  row= mysql_fetch_row(res);

  if (!opt_silent)
  {
    printf("Binary protocol: float=%s, double=%s, decimal(10,4)=%s\n",
           f, d, e);
    printf("Text protocol:   float=%s, double=%s, decimal(10,4)=%s\n",
           row[0], row[1], row[2]);
  }
  DIE_UNLESS(!strcmp(f, row[0]) && !strcmp(d, row[1]) && !strcmp(e, row[2]));

  mysql_free_result(res);
  mysql_stmt_close(stmt);
}


static void test_conversion()
{
  MYSQL_STMT *stmt;
  const char *stmt_text;
  int rc;
  MYSQL_BIND my_bind[1];
  char buff[4];
  ulong length;

  myheader("test_conversion");

  stmt_text= "DROP TABLE IF EXISTS t1";
  rc= mysql_real_query(mysql, stmt_text, strlen(stmt_text));
  myquery(rc);
  stmt_text= "CREATE TABLE t1 (a TEXT) DEFAULT CHARSET latin1";
  rc= mysql_real_query(mysql, stmt_text, strlen(stmt_text));
  myquery(rc);
  stmt_text= "SET character_set_connection=utf8, character_set_client=utf8, "
             " character_set_results=latin1";
  rc= mysql_real_query(mysql, stmt_text, strlen(stmt_text));
  myquery(rc);

  stmt= mysql_stmt_init(mysql);

  stmt_text= "INSERT INTO t1 (a) VALUES (?)";
  rc= mysql_stmt_prepare(stmt, stmt_text, strlen(stmt_text));
  check_execute(stmt, rc);

  bzero((char*) my_bind, sizeof(my_bind));
  my_bind[0].buffer= buff;
  my_bind[0].length= &length;
  my_bind[0].buffer_type= MYSQL_TYPE_STRING;

  mysql_stmt_bind_param(stmt, my_bind);

  buff[0]= (uchar) 0xC3;
  buff[1]= (uchar) 0xA0;
  length= 2;

  rc= mysql_stmt_execute(stmt);
  check_execute(stmt, rc);

  stmt_text= "SELECT a FROM t1";
  rc= mysql_stmt_prepare(stmt, stmt_text, strlen(stmt_text));
  check_execute(stmt, rc);
  rc= mysql_stmt_execute(stmt);
  check_execute(stmt, rc);

  my_bind[0].buffer_length= sizeof(buff);
  mysql_stmt_bind_result(stmt, my_bind);

  rc= mysql_stmt_fetch(stmt);
  DIE_UNLESS(rc == 0);
  DIE_UNLESS(length == 1);
  DIE_UNLESS((uchar) buff[0] == 0xE0);
  rc= mysql_stmt_fetch(stmt);
  DIE_UNLESS(rc == MYSQL_NO_DATA);

  mysql_stmt_close(stmt);
  stmt_text= "DROP TABLE t1";
  rc= mysql_real_query(mysql, stmt_text, strlen(stmt_text));
  myquery(rc);
  stmt_text= "SET NAMES DEFAULT";
  rc= mysql_real_query(mysql, stmt_text, strlen(stmt_text));
  myquery(rc);
}

static void test_rewind(void)
{
  MYSQL_STMT *stmt;
  MYSQL_BIND my_bind;
  int rc = 0;
  const char *stmt_text;
  long unsigned int length=4, Data=0;
  my_bool isnull=0;

  myheader("test_rewind");

  stmt_text= "CREATE TABLE t1 (a int)";
  rc= mysql_real_query(mysql, stmt_text, strlen(stmt_text));
  myquery(rc);
  stmt_text= "INSERT INTO t1 VALUES(2),(3),(4)";
  rc= mysql_real_query(mysql, stmt_text, strlen(stmt_text));
  myquery(rc);

  stmt= mysql_stmt_init(mysql);

  stmt_text= "SELECT * FROM t1";
  rc= mysql_stmt_prepare(stmt, stmt_text, strlen(stmt_text));
  check_execute(stmt, rc);

  bzero((char*) &my_bind, sizeof(MYSQL_BIND));
  my_bind.buffer_type= MYSQL_TYPE_LONG;
  my_bind.buffer= (void *)&Data; /* this buffer won't be altered */
  my_bind.length= &length;
  my_bind.is_null= &isnull;

  rc= mysql_stmt_execute(stmt);
  check_execute(stmt, rc);

  rc= mysql_stmt_store_result(stmt);
  DIE_UNLESS(rc == 0);

  rc= mysql_stmt_bind_result(stmt, &my_bind);
  DIE_UNLESS(rc == 0);

  /* retreive all result sets till we are at the end */
  while(!mysql_stmt_fetch(stmt))
    if (!opt_silent)
      printf("fetched result:%ld\n", Data);

  DIE_UNLESS(rc != MYSQL_NO_DATA);

  /* seek to the first row */
  mysql_stmt_data_seek(stmt, 0);

  /* now we should be able to fetch the results again */
  /* but mysql_stmt_fetch returns MYSQL_NO_DATA */
  while(!(rc= mysql_stmt_fetch(stmt)))
    if (!opt_silent)
      printf("fetched result after seek:%ld\n", Data);
  
  DIE_UNLESS(rc == MYSQL_NO_DATA);

  stmt_text= "DROP TABLE t1";
  rc= mysql_real_query(mysql, stmt_text, strlen(stmt_text));
  myquery(rc);
  rc= mysql_stmt_free_result(stmt);
  rc= mysql_stmt_close(stmt);
}


static void test_truncation()
{
  MYSQL_STMT *stmt;
  const char *stmt_text;
  int rc;
  uint bind_count;
  MYSQL_BIND *bind_array, *my_bind;

  myheader("test_truncation");

  /* Prepare the test table */
  rc= mysql_query(mysql, "drop table if exists t1");
  myquery(rc);

  stmt_text= "create table t1 ("
             "i8 tinyint, ui8 tinyint unsigned, "
             "i16 smallint, i16_1 smallint, "
             "ui16 smallint unsigned, i32 int, i32_1 int, "
             "d double, d_1 double, ch char(30), ch_1 char(30), "
             "tx text, tx_1 text, ch_2 char(30) "
             ")";
  rc= mysql_real_query(mysql, stmt_text, strlen(stmt_text));
  myquery(rc);
  stmt_text= "insert into t1 VALUES ("
             "-10, "                            /* i8 */
             "200, "                            /* ui8 */
             "32000, "                          /* i16 */
             "-32767, "                         /* i16_1 */
             "64000, "                          /* ui16 */
             "1073741824, "                     /* i32 */
             "1073741825, "                     /* i32_1 */
             "123.456, "                        /* d */
             "-12345678910, "                   /* d_1 */
             "'111111111111111111111111111111',"/* ch */
             "'abcdef', "                       /* ch_1 */
             "'12345 	      ', "              /* tx */
             "'12345.67 	      ', "      /* tx_1 */
             "'12345.67abc'"                    /* ch_2 */
             ")";
  rc= mysql_real_query(mysql, stmt_text, strlen(stmt_text));
  myquery(rc);

  stmt_text= "select i8 c1, i8 c2, ui8 c3, i16_1 c4, ui16 c5, "
             "       i16 c6, ui16 c7, i32 c8, i32_1 c9, i32_1 c10, "
             "       d c11, d_1 c12, d_1 c13, ch c14, ch_1 c15, tx c16, "
             "       tx_1 c17, ch_2 c18 "
             "from t1";

  stmt= mysql_stmt_init(mysql);
  rc= mysql_stmt_prepare(stmt, stmt_text, strlen(stmt_text));
  check_execute(stmt, rc);
  rc= mysql_stmt_execute(stmt);
  check_execute(stmt, rc);
  bind_count= (uint) mysql_stmt_field_count(stmt);

  /*************** Fill in the bind structure and bind it **************/
  bind_array= malloc(sizeof(MYSQL_BIND) * bind_count);
  bzero((char*) bind_array, sizeof(MYSQL_BIND) * bind_count);
  for (my_bind= bind_array; my_bind < bind_array + bind_count; my_bind++)
    my_bind->error= &my_bind->error_value;
  my_bind= bind_array;

  my_bind->buffer= malloc(sizeof(uint8));
  my_bind->buffer_type= MYSQL_TYPE_TINY;
  my_bind->is_unsigned= TRUE;

  DIE_UNLESS(my_bind++ < bind_array + bind_count);
  my_bind->buffer= malloc(sizeof(uint32));
  my_bind->buffer_type= MYSQL_TYPE_LONG;
  my_bind->is_unsigned= TRUE;

  DIE_UNLESS(my_bind++ < bind_array + bind_count);
  my_bind->buffer= malloc(sizeof(int8));
  my_bind->buffer_type= MYSQL_TYPE_TINY;

  DIE_UNLESS(my_bind++ < bind_array + bind_count);
  my_bind->buffer= malloc(sizeof(uint16));
  my_bind->buffer_type= MYSQL_TYPE_SHORT;
  my_bind->is_unsigned= TRUE;

  DIE_UNLESS(my_bind++ < bind_array + bind_count);
  my_bind->buffer= malloc(sizeof(int16));
  my_bind->buffer_type= MYSQL_TYPE_SHORT;

  DIE_UNLESS(my_bind++ < bind_array + bind_count);
  my_bind->buffer= malloc(sizeof(uint16));
  my_bind->buffer_type= MYSQL_TYPE_SHORT;
  my_bind->is_unsigned= TRUE;

  DIE_UNLESS(my_bind++ < bind_array + bind_count);
  my_bind->buffer= malloc(sizeof(int8));
  my_bind->buffer_type= MYSQL_TYPE_TINY;
  my_bind->is_unsigned= TRUE;

  DIE_UNLESS(my_bind++ < bind_array + bind_count);
  my_bind->buffer= malloc(sizeof(float));
  my_bind->buffer_type= MYSQL_TYPE_FLOAT;

  DIE_UNLESS(my_bind++ < bind_array + bind_count);
  my_bind->buffer= malloc(sizeof(float));
  my_bind->buffer_type= MYSQL_TYPE_FLOAT;

  DIE_UNLESS(my_bind++ < bind_array + bind_count);
  my_bind->buffer= malloc(sizeof(double));
  my_bind->buffer_type= MYSQL_TYPE_DOUBLE;

  DIE_UNLESS(my_bind++ < bind_array + bind_count);
  my_bind->buffer= malloc(sizeof(longlong));
  my_bind->buffer_type= MYSQL_TYPE_LONGLONG;

  DIE_UNLESS(my_bind++ < bind_array + bind_count);
  my_bind->buffer= malloc(sizeof(ulonglong));
  my_bind->buffer_type= MYSQL_TYPE_LONGLONG;
  my_bind->is_unsigned= TRUE;

  DIE_UNLESS(my_bind++ < bind_array + bind_count);
  my_bind->buffer= malloc(sizeof(longlong));
  my_bind->buffer_type= MYSQL_TYPE_LONGLONG;

  DIE_UNLESS(my_bind++ < bind_array + bind_count);
  my_bind->buffer= malloc(sizeof(longlong));
  my_bind->buffer_type= MYSQL_TYPE_LONGLONG;

  DIE_UNLESS(my_bind++ < bind_array + bind_count);
  my_bind->buffer= malloc(sizeof(longlong));
  my_bind->buffer_type= MYSQL_TYPE_LONGLONG;

  DIE_UNLESS(my_bind++ < bind_array + bind_count);
  my_bind->buffer= malloc(sizeof(longlong));
  my_bind->buffer_type= MYSQL_TYPE_LONGLONG;

  DIE_UNLESS(my_bind++ < bind_array + bind_count);
  my_bind->buffer= malloc(sizeof(double));
  my_bind->buffer_type= MYSQL_TYPE_DOUBLE;

  DIE_UNLESS(my_bind++ < bind_array + bind_count);
  my_bind->buffer= malloc(sizeof(double));
  my_bind->buffer_type= MYSQL_TYPE_DOUBLE;

  rc= mysql_stmt_bind_result(stmt, bind_array);
  check_execute(stmt, rc);
  rc= mysql_stmt_fetch(stmt);
  DIE_UNLESS(rc == MYSQL_DATA_TRUNCATED);

  /*************** Verify truncation results ***************************/
  my_bind= bind_array;

  /* signed tiny -> tiny */
  DIE_UNLESS(*my_bind->error && * (int8*) my_bind->buffer == -10);

  /* signed tiny -> uint32 */
  DIE_UNLESS(my_bind++ < bind_array + bind_count);
  DIE_UNLESS(*my_bind->error && * (int32*) my_bind->buffer == -10);

  /* unsigned tiny -> tiny */
  DIE_UNLESS(my_bind++ < bind_array + bind_count);
  DIE_UNLESS(*my_bind->error && * (uint8*) my_bind->buffer == 200);

  /* short -> ushort */
  DIE_UNLESS(my_bind++ < bind_array + bind_count);
  DIE_UNLESS(*my_bind->error && * (int16*) my_bind->buffer == -32767);

  /* ushort -> short */
  DIE_UNLESS(my_bind++ < bind_array + bind_count);
  DIE_UNLESS(*my_bind->error && * (uint16*) my_bind->buffer == 64000);

  /* short -> ushort (no truncation, data is in the range of target type) */
  DIE_UNLESS(my_bind++ < bind_array + bind_count);
  DIE_UNLESS(! *my_bind->error && * (uint16*) my_bind->buffer == 32000);

  /* ushort -> utiny */
  DIE_UNLESS(my_bind++ < bind_array + bind_count);
  DIE_UNLESS(*my_bind->error && * (int8*) my_bind->buffer == 0);

  /* int -> float: no truncation, the number is a power of two */
  DIE_UNLESS(my_bind++ < bind_array + bind_count);
  DIE_UNLESS(! *my_bind->error && * (float*) my_bind->buffer == 1073741824);

  /* int -> float: truncation, not enough bits in float */
  DIE_UNLESS(my_bind++ < bind_array + bind_count);
  DIE_UNLESS(*my_bind->error);

  /* int -> double: no truncation */
  DIE_UNLESS(my_bind++ < bind_array + bind_count);
  DIE_UNLESS(! *my_bind->error && * (double*) my_bind->buffer == 1073741825);

  /* double -> longlong: fractional part is lost */
  DIE_UNLESS(my_bind++ < bind_array + bind_count);

  /* double -> ulonglong, negative fp number to unsigned integer */
  DIE_UNLESS(my_bind++ < bind_array + bind_count);
  /* Value in the buffer is not defined: don't test it */
  DIE_UNLESS(*my_bind->error);

  /* double -> longlong, negative fp number to signed integer: no loss */
  DIE_UNLESS(my_bind++ < bind_array + bind_count);
  DIE_UNLESS(! *my_bind->error && * (longlong*) my_bind->buffer == LL(-12345678910));

  /* big numeric string -> number */
  DIE_UNLESS(my_bind++ < bind_array + bind_count);
  DIE_UNLESS(*my_bind->error);

  /* junk string -> number */
  DIE_UNLESS(my_bind++ < bind_array + bind_count);
  DIE_UNLESS(*my_bind->error && *(longlong*) my_bind->buffer == 0);

  /* string with trailing spaces -> number */
  DIE_UNLESS(my_bind++ < bind_array + bind_count);
  DIE_UNLESS(! *my_bind->error && *(longlong*) my_bind->buffer == 12345);

  /* string with trailing spaces -> double */
  DIE_UNLESS(my_bind++ < bind_array + bind_count);
  DIE_UNLESS(! *my_bind->error && *(double*) my_bind->buffer == 12345.67);

  /* string with trailing junk -> double */
  DIE_UNLESS(my_bind++ < bind_array + bind_count);
  /*
    XXX: There must be a truncation error: but it's not the way the server
    behaves, so let's leave it for now.
  */
  DIE_UNLESS(*(double*) my_bind->buffer == 12345.67);
  /*
    TODO: string -> double,  double -> time, double -> string (truncation
          errors are not supported here yet)
          longlong -> time/date/datetime
          date -> time, date -> timestamp, date -> number
          time -> string, time -> date, time -> timestamp,
          number -> date string -> date
  */
  /*************** Cleanup *********************************************/

  mysql_stmt_close(stmt);

  for (my_bind= bind_array; my_bind < bind_array + bind_count; my_bind++)
    free(my_bind->buffer);
  free(bind_array);

  rc= mysql_query(mysql, "drop table t1");
  myquery(rc);
}

static void test_truncation_option()
{
  MYSQL_STMT *stmt;
  const char *stmt_text;
  int rc;
  uint8 buf;
  my_bool option= 0;
  my_bool error;
  MYSQL_BIND my_bind;

  myheader("test_truncation_option");

  /* Prepare the test table */
  stmt_text= "select -1";

  stmt= mysql_stmt_init(mysql);
  rc= mysql_stmt_prepare(stmt, stmt_text, strlen(stmt_text));
  check_execute(stmt, rc);
  rc= mysql_stmt_execute(stmt);
  check_execute(stmt, rc);

  bzero((char*) &my_bind, sizeof(my_bind));

  my_bind.buffer= (void*) &buf;
  my_bind.buffer_type= MYSQL_TYPE_TINY;
  my_bind.is_unsigned= TRUE;
  my_bind.error= &error;

  rc= mysql_stmt_bind_result(stmt, &my_bind);
  check_execute(stmt, rc);
  rc= mysql_stmt_fetch(stmt);
  DIE_UNLESS(rc == MYSQL_DATA_TRUNCATED);
  DIE_UNLESS(error);
  rc= mysql_options(mysql, MYSQL_REPORT_DATA_TRUNCATION, (char*) &option);
  myquery(rc);
  /* need to rebind for the new setting to take effect */
  rc= mysql_stmt_bind_result(stmt, &my_bind);
  check_execute(stmt, rc);
  rc= mysql_stmt_execute(stmt);
  check_execute(stmt, rc);
  rc= mysql_stmt_fetch(stmt);
  check_execute(stmt, rc);
  /* The only change is rc - error pointers are still filled in */
  DIE_UNLESS(error == 1);
  /* restore back the defaults */
  option= 1;
  mysql_options(mysql, MYSQL_REPORT_DATA_TRUNCATION, (char*) &option);

  mysql_stmt_close(stmt);
}


/* Bug#6761 - mysql_list_fields doesn't work */

static void test_bug6761(void)
{
  const char *stmt_text;
  MYSQL_RES *res;
  int rc;
  myheader("test_bug6761");

  stmt_text= "CREATE TABLE t1 (a int, b char(255), c decimal)";
  rc= mysql_real_query(mysql, stmt_text, strlen(stmt_text));
  myquery(rc);

  res= mysql_list_fields(mysql, "t1", "%");
  DIE_UNLESS(res && mysql_num_fields(res) == 3);
  mysql_free_result(res);

  stmt_text= "DROP TABLE t1";
  rc= mysql_real_query(mysql, stmt_text, strlen(stmt_text));
  myquery(rc);
}


/* Bug#8330 - mysql_stmt_execute crashes (libmysql) */

static void test_bug8330()
{
  const char *stmt_text;
  MYSQL_STMT *stmt[2];
  int i, rc;
  const char *query= "select a,b from t1 where a=?";
  MYSQL_BIND my_bind[2];
  long lval[2];

  myheader("test_bug8330");

  stmt_text= "drop table if exists t1";
  /* in case some previos test failed */
  rc= mysql_real_query(mysql, stmt_text, strlen(stmt_text));
  myquery(rc);
  stmt_text= "create table t1 (a int, b int)";
  rc= mysql_real_query(mysql, stmt_text, strlen(stmt_text));
  myquery(rc);

  bzero((char*) my_bind, sizeof(my_bind));
  for (i=0; i < 2; i++)
  {
    stmt[i]= mysql_stmt_init(mysql);
    rc= mysql_stmt_prepare(stmt[i], query, strlen(query));
    check_execute(stmt[i], rc);

    my_bind[i].buffer_type= MYSQL_TYPE_LONG;
    my_bind[i].buffer= (void*) &lval[i];
    my_bind[i].is_null= 0;
    mysql_stmt_bind_param(stmt[i], &my_bind[i]);
  }

  rc= mysql_stmt_execute(stmt[0]);
  check_execute(stmt[0], rc);

  rc= mysql_stmt_execute(stmt[1]);
  DIE_UNLESS(rc && mysql_stmt_errno(stmt[1]) == CR_COMMANDS_OUT_OF_SYNC);
  rc= mysql_stmt_execute(stmt[0]);
  check_execute(stmt[0], rc);

  mysql_stmt_close(stmt[0]);
  mysql_stmt_close(stmt[1]);

  stmt_text= "drop table t1";
  rc= mysql_real_query(mysql, stmt_text, strlen(stmt_text));
  myquery(rc);
}


/* Bug#7990 - mysql_stmt_close doesn't reset mysql->net.last_error */

static void test_bug7990()
{
  MYSQL_STMT *stmt;
  int rc;
  myheader("test_bug7990");

  stmt= mysql_stmt_init(mysql);
  rc= mysql_stmt_prepare(stmt, "foo", 3);
  /*
    XXX: the fact that we store errno both in STMT and in
    MYSQL is not documented and is subject to change in 5.0
  */
  DIE_UNLESS(rc && mysql_stmt_errno(stmt) && mysql_errno(mysql));
  mysql_stmt_close(stmt);
  DIE_UNLESS(!mysql_errno(mysql));
}

/*
  Bug #15518 - Reusing a stmt that has failed during prepare
  does not clear error
*/

static void test_bug15518()
{
  MYSQL_STMT *stmt;
  MYSQL* mysql1;
  int rc;
  myheader("test_bug15518");

  mysql1= mysql_init(NULL);

  if (!mysql_real_connect(mysql1, opt_host, opt_user, opt_password,
                          opt_db ? opt_db : "test", opt_port, opt_unix_socket,
                          CLIENT_MULTI_STATEMENTS))
  {
    fprintf(stderr, "Failed to connect to the database\n");
    DIE_UNLESS(0);
  }

  stmt= mysql_stmt_init(mysql1);

  /*
    The prepare of foo should fail with errno 1064 since
    it's not a valid query
  */
  rc= mysql_stmt_prepare(stmt, "foo", 3);
  if (!opt_silent)
    fprintf(stdout, "rc: %d, mysql_stmt_errno: %d, mysql_errno: %d\n",
            rc, mysql_stmt_errno(stmt), mysql_errno(mysql1));
  DIE_UNLESS(rc && mysql_stmt_errno(stmt) && mysql_errno(mysql1));

  /*
    Use the same stmt and reprepare with another query that
    suceeds
  */
  rc= mysql_stmt_prepare(stmt, "SHOW STATUS", 12);
  if (!opt_silent)
    fprintf(stdout, "rc: %d, mysql_stmt_errno: %d, mysql_errno: %d\n",
            rc, mysql_stmt_errno(stmt), mysql_errno(mysql1));
  DIE_UNLESS(!rc || mysql_stmt_errno(stmt) || mysql_errno(mysql1));

  mysql_stmt_close(stmt);
  DIE_UNLESS(!mysql_errno(mysql1));

  /*
    part2, when connection to server has been closed
    after first prepare
  */
  stmt= mysql_stmt_init(mysql1);
  rc= mysql_stmt_prepare(stmt, "foo", 3);
  if (!opt_silent)
    fprintf(stdout, "rc: %d, mysql_stmt_errno: %d, mysql_errno: %d\n",
            rc, mysql_stmt_errno(stmt), mysql_errno(mysql1));
  DIE_UNLESS(rc && mysql_stmt_errno(stmt) && mysql_errno(mysql1));

  /* Close connection to server */
  mysql_close(mysql1);

  /*
    Use the same stmt and reprepare with another query that
    suceeds. The prepare should fail with error 2013 since
    connection to server has been closed.
  */
  rc= mysql_stmt_prepare(stmt, "SHOW STATUS", 12);
  if (!opt_silent)
    fprintf(stdout, "rc: %d, mysql_stmt_errno: %d\n",
            rc, mysql_stmt_errno(stmt));
  DIE_UNLESS(rc && mysql_stmt_errno(stmt));

  mysql_stmt_close(stmt);
}


static void test_view_sp_list_fields()
{
  int		rc;
  MYSQL_RES     *res;

  myheader("test_view_sp_list_fields");

  rc= mysql_query(mysql, "DROP FUNCTION IF EXISTS f1");
  myquery(rc);
  rc= mysql_query(mysql, "DROP TABLE IF EXISTS v1, t1, t2");
  myquery(rc);
  rc= mysql_query(mysql, "DROP VIEW IF EXISTS v1, t1, t2");
  myquery(rc);
  rc= mysql_query(mysql, "create function f1 () returns int return 5");
  myquery(rc);
  rc= mysql_query(mysql, "create table t1 (s1 char,s2 char)");
  myquery(rc);
  rc= mysql_query(mysql, "create table t2 (s1 int);");
  myquery(rc);
  rc= mysql_query(mysql, "create view v1 as select s2,sum(s1) - \
count(s2) as vx from t1 group by s2 having sum(s1) - count(s2) < (select f1() \
from t2);");
  myquery(rc);
  res= mysql_list_fields(mysql, "v1", NullS);
  DIE_UNLESS(res != 0 && mysql_num_fields(res) != 0);
  rc= mysql_query(mysql, "DROP FUNCTION f1");
  myquery(rc);
  rc= mysql_query(mysql, "DROP VIEW v1");
  myquery(rc);
  rc= mysql_query(mysql, "DROP TABLE t1, t2");
  mysql_free_result(res);
  myquery(rc);

}


/*
 Test mysql_real_escape_string() with gbk charset

 The important part is that 0x27 (') is the second-byte in a invalid
 two-byte GBK character here. But 0xbf5c is a valid GBK character, so
 it needs to be escaped as 0x5cbf27
*/
#define TEST_BUG8378_IN  "\xef\xbb\xbf\x27\xbf\x10"
#define TEST_BUG8378_OUT "\xef\xbb\x5c\xbf\x5c\x27\x5c\xbf\x10"

static void test_bug8378()
{
#if defined(HAVE_CHARSET_gbk) && !defined(EMBEDDED_LIBRARY)
  MYSQL *old_mysql=mysql;
  char out[9]; /* strlen(TEST_BUG8378)*2+1 */
  char buf[256];
  int len, rc;

  myheader("test_bug8378");

  if (!opt_silent)
    fprintf(stdout, "\n Establishing a test connection ...");
  if (!(mysql= mysql_init(NULL)))
  {
    myerror("mysql_init() failed");
    exit(1);
  }
  if (mysql_options(mysql, MYSQL_SET_CHARSET_NAME, "gbk"))
  {
    myerror("mysql_options() failed");
    exit(1);
  }
  if (!(mysql_real_connect(mysql, opt_host, opt_user,
                           opt_password, current_db, opt_port,
                           opt_unix_socket, 0)))
  {
    myerror("connection failed");
    exit(1);
  }
  if (!opt_silent)
    fprintf(stdout, "OK");

  len= mysql_real_escape_string(mysql, out, TEST_BUG8378_IN, 4);

  /* No escaping should have actually happened. */
  DIE_UNLESS(memcmp(out, TEST_BUG8378_OUT, len) == 0);

  sprintf(buf, "SELECT '%s'", out);
  
  rc=mysql_real_query(mysql, buf, strlen(buf));
  myquery(rc);

  mysql_close(mysql);

  mysql=old_mysql;
#endif
}


static void test_bug8722()
{
  MYSQL_STMT *stmt;
  int rc;
  const char *stmt_text;

  myheader("test_bug8722");
  /* Prepare test data */
  stmt_text= "drop table if exists t1, v1";
  rc= mysql_real_query(mysql, stmt_text, strlen(stmt_text));
  myquery(rc);
  stmt_text= "CREATE TABLE t1 (c1 varchar(10), c2 varchar(10), c3 varchar(10),"
                             " c4 varchar(10), c5 varchar(10), c6 varchar(10),"
                             " c7 varchar(10), c8 varchar(10), c9 varchar(10),"
                             "c10 varchar(10))";
  rc= mysql_real_query(mysql, stmt_text, strlen(stmt_text));
  myquery(rc);
  stmt_text= "INSERT INTO t1 VALUES (1,2,3,4,5,6,7,8,9,10)";
  rc= mysql_real_query(mysql, stmt_text, strlen(stmt_text));
  myquery(rc);
  stmt_text= "CREATE VIEW v1 AS SELECT * FROM t1";
  rc= mysql_real_query(mysql, stmt_text, strlen(stmt_text));
  myquery(rc);
  /* Note: if you uncomment following block everything works fine */
/*
  rc= mysql_query(mysql, "sellect * from v1");
  myquery(rc);
  mysql_free_result(mysql_store_result(mysql));
*/

  stmt= mysql_stmt_init(mysql);
  stmt_text= "select * from v1";
  rc= mysql_stmt_prepare(stmt, stmt_text, strlen(stmt_text));
  check_execute(stmt, rc);
  mysql_stmt_close(stmt);
  stmt_text= "drop table if exists t1, v1";
  rc= mysql_real_query(mysql, stmt_text, strlen(stmt_text));
  myquery(rc);
}


MYSQL_STMT *open_cursor(const char *query)
{
  int rc;
  const ulong type= (ulong)CURSOR_TYPE_READ_ONLY;

  MYSQL_STMT *stmt= mysql_stmt_init(mysql);
  rc= mysql_stmt_prepare(stmt, query, strlen(query));
  check_execute(stmt, rc);

  mysql_stmt_attr_set(stmt, STMT_ATTR_CURSOR_TYPE, (void*) &type);
  return stmt;
}


static void test_bug8880()
{
  MYSQL_STMT *stmt_list[2], **stmt;
  MYSQL_STMT **stmt_list_end= (MYSQL_STMT**) stmt_list + 2;
  int rc;

  myheader("test_bug8880");

  mysql_query(mysql, "drop table if exists t1");
  mysql_query(mysql, "create table t1 (a int not null primary key, b int)");
  rc= mysql_query(mysql, "insert into t1 values (1,1)");
  myquery(rc);                                  /* one check is enough */
  /*
    when inserting 2 rows everything works well
    mysql_query(mysql, "INSERT INTO t1 VALUES (1,1),(2,2)");
  */
  for (stmt= stmt_list; stmt < stmt_list_end; stmt++)
    *stmt= open_cursor("select a from t1");
  for (stmt= stmt_list; stmt < stmt_list_end; stmt++)
  {
    rc= mysql_stmt_execute(*stmt);
    check_execute(*stmt, rc);
  }
  for (stmt= stmt_list; stmt < stmt_list_end; stmt++)
    mysql_stmt_close(*stmt);
}


static void test_bug9159()
{
  MYSQL_STMT *stmt;
  int rc;
  const char *stmt_text= "select a, b from t1";
  const unsigned long type= CURSOR_TYPE_READ_ONLY;

  myheader("test_bug9159");

  mysql_query(mysql, "drop table if exists t1");
  mysql_query(mysql, "create table t1 (a int not null primary key, b int)");
  rc= mysql_query(mysql, "insert into t1 values (1,1)");
  myquery(rc);

  stmt= mysql_stmt_init(mysql);
  mysql_stmt_prepare(stmt, stmt_text, strlen(stmt_text));
  mysql_stmt_attr_set(stmt, STMT_ATTR_CURSOR_TYPE, (const void *)&type);

  mysql_stmt_execute(stmt);
  mysql_stmt_close(stmt);
  rc= mysql_query(mysql, "drop table if exists t1");
  myquery(rc);
}


/* Crash when opening a cursor to a query with DISTICNT and no key */

static void test_bug9520()
{
  MYSQL_STMT *stmt;
  MYSQL_BIND my_bind[1];
  char a[6];
  ulong a_len;
  int rc, row_count= 0;

  myheader("test_bug9520");

  mysql_query(mysql, "drop table if exists t1");
  mysql_query(mysql, "create table t1 (a char(5), b char(5), c char(5),"
                     " primary key (a, b, c))");
  rc= mysql_query(mysql, "insert into t1 values ('x', 'y', 'z'), "
                  " ('a', 'b', 'c'), ('k', 'l', 'm')");
  myquery(rc);

  stmt= open_cursor("select distinct b from t1");

  /*
    Not crashes with:
    stmt= open_cursor("select distinct a from t1");
  */

  rc= mysql_stmt_execute(stmt);
  check_execute(stmt, rc);

  bzero((char*) my_bind, sizeof(my_bind));
  my_bind[0].buffer_type= MYSQL_TYPE_STRING;
  my_bind[0].buffer= (char*) a;
  my_bind[0].buffer_length= sizeof(a);
  my_bind[0].length= &a_len;

  mysql_stmt_bind_result(stmt, my_bind);

  while (!(rc= mysql_stmt_fetch(stmt)))
    row_count++;

  DIE_UNLESS(rc == MYSQL_NO_DATA);

  if (!opt_silent)
    printf("Fetched %d rows\n", row_count);
  DBUG_ASSERT(row_count == 3);

  mysql_stmt_close(stmt);

  rc= mysql_query(mysql, "drop table t1");
  myquery(rc);
}


/*
  We can't have more than one cursor open for a prepared statement.
  Test re-executions of a PS with cursor; mysql_stmt_reset must close
  the cursor attached to the statement, if there is one.
*/

static void test_bug9478()
{
  MYSQL_STMT *stmt;
  MYSQL_BIND my_bind[1];
  char a[6];
  ulong a_len;
  int rc, i;
  DBUG_ENTER("test_bug9478");

  myheader("test_bug9478");

  mysql_query(mysql, "drop table if exists t1");
  mysql_query(mysql, "create table t1 (id integer not null primary key, "
                     " name varchar(20) not null)");
  rc= mysql_query(mysql, "insert into t1 (id, name) values "
                         " (1, 'aaa'), (2, 'bbb'), (3, 'ccc')");
  myquery(rc);

  stmt= open_cursor("select name from t1 where id=2");

  bzero((char*) my_bind, sizeof(my_bind));
  my_bind[0].buffer_type= MYSQL_TYPE_STRING;
  my_bind[0].buffer= (char*) a;
  my_bind[0].buffer_length= sizeof(a);
  my_bind[0].length= &a_len;
  mysql_stmt_bind_result(stmt, my_bind);

  for (i= 0; i < 5; i++)
  {
    rc= mysql_stmt_execute(stmt);
    check_execute(stmt, rc);
    rc= mysql_stmt_fetch(stmt);
    check_execute(stmt, rc);
    if (!opt_silent && i == 0)
      printf("Fetched row: %s\n", a);

    /*
      The query above is a one-row result set. Therefore, there is no
      cursor associated with it, as the server won't bother with opening
      a cursor for a one-row result set. The first row was read from the
      server in the fetch above. But there is eof packet pending in the
      network. mysql_stmt_execute will flush the packet and successfully
      execute the statement.
    */

    rc= mysql_stmt_execute(stmt);
    check_execute(stmt, rc);

    rc= mysql_stmt_fetch(stmt);
    check_execute(stmt, rc);
    if (!opt_silent && i == 0)
      printf("Fetched row: %s\n", a);
    rc= mysql_stmt_fetch(stmt);
    DIE_UNLESS(rc == MYSQL_NO_DATA);

    {
      char buff[8];
      /* Fill in the fetch packet */
      int4store(buff, stmt->stmt_id);
      buff[4]= 1;                               /* prefetch rows */
      rc= ((*mysql->methods->advanced_command)(mysql, COM_STMT_FETCH,
                                               (uchar*) buff,
                                               sizeof(buff), 0,0,1,NULL) ||
           (*mysql->methods->read_query_result)(mysql));
      DIE_UNLESS(rc);
      if (!opt_silent && i == 0)
        printf("Got error (as expected): %s\n", mysql_error(mysql));
    }

    rc= mysql_stmt_execute(stmt);
    check_execute(stmt, rc);

    rc= mysql_stmt_fetch(stmt);
    check_execute(stmt, rc);
    if (!opt_silent && i == 0)
      printf("Fetched row: %s\n", a);

    rc= mysql_stmt_reset(stmt);
    check_execute(stmt, rc);
    rc= mysql_stmt_fetch(stmt);
    DIE_UNLESS(rc && mysql_stmt_errno(stmt));
    if (!opt_silent && i == 0)
      printf("Got error (as expected): %s\n", mysql_stmt_error(stmt));
  }
  rc= mysql_stmt_close(stmt);
  DIE_UNLESS(rc == 0);

  /* Test the case with a server side cursor */
  stmt= open_cursor("select name from t1");

  mysql_stmt_bind_result(stmt, my_bind);

  for (i= 0; i < 5; i++)
  {
    DBUG_PRINT("loop",("i: %d", i));
    rc= mysql_stmt_execute(stmt);
    check_execute(stmt, rc);
    rc= mysql_stmt_fetch(stmt);
    check_execute(stmt, rc);
    if (!opt_silent && i == 0)
      printf("Fetched row: %s\n", a);
    rc= mysql_stmt_execute(stmt);
    check_execute(stmt, rc);

    while (! (rc= mysql_stmt_fetch(stmt)))
    {
      if (!opt_silent && i == 0)
        printf("Fetched row: %s\n", a);
    }
    DIE_UNLESS(rc == MYSQL_NO_DATA);

    rc= mysql_stmt_execute(stmt);
    check_execute(stmt, rc);

    rc= mysql_stmt_fetch(stmt);
    check_execute(stmt, rc);
    if (!opt_silent && i == 0)
      printf("Fetched row: %s\n", a);

    rc= mysql_stmt_reset(stmt);
    check_execute(stmt, rc);
    rc= mysql_stmt_fetch(stmt);
    DIE_UNLESS(rc && mysql_stmt_errno(stmt));
    if (!opt_silent && i == 0)
      printf("Got error (as expected): %s\n", mysql_stmt_error(stmt));
  }

  rc= mysql_stmt_close(stmt);
  DIE_UNLESS(rc == 0);

  rc= mysql_query(mysql, "drop table t1");
  myquery(rc);
  DBUG_VOID_RETURN;
}


/*
  Error message is returned for unsupported features.
  Test also cursors with non-default PREFETCH_ROWS
*/

static void test_bug9643()
{
  MYSQL_STMT *stmt;
  MYSQL_BIND my_bind[1];
  int32 a;
  int rc;
  const char *stmt_text;
  int num_rows= 0;
  ulong type;
  ulong prefetch_rows= 5;

  myheader("test_bug9643");

  mysql_query(mysql, "drop table if exists t1");
  mysql_query(mysql, "create table t1 (id integer not null primary key)");
  rc= mysql_query(mysql, "insert into t1 (id) values "
                         " (1), (2), (3), (4), (5), (6), (7), (8), (9)");
  myquery(rc);

  stmt= mysql_stmt_init(mysql);
  /* Not implemented in 5.0 */
  type= (ulong) CURSOR_TYPE_SCROLLABLE;
  rc= mysql_stmt_attr_set(stmt, STMT_ATTR_CURSOR_TYPE, (void*) &type);
  DIE_UNLESS(rc);
  if (! opt_silent)
    printf("Got error (as expected): %s\n", mysql_stmt_error(stmt));

  type= (ulong) CURSOR_TYPE_READ_ONLY;
  rc= mysql_stmt_attr_set(stmt, STMT_ATTR_CURSOR_TYPE, (void*) &type);
  check_execute(stmt, rc);
  rc= mysql_stmt_attr_set(stmt, STMT_ATTR_PREFETCH_ROWS,
                          (void*) &prefetch_rows);
  check_execute(stmt, rc);
  stmt_text= "select * from t1";
  rc= mysql_stmt_prepare(stmt, stmt_text, strlen(stmt_text));
  check_execute(stmt, rc);

  bzero((char*) my_bind, sizeof(my_bind));
  my_bind[0].buffer_type= MYSQL_TYPE_LONG;
  my_bind[0].buffer= (void*) &a;
  my_bind[0].buffer_length= sizeof(a);
  mysql_stmt_bind_result(stmt, my_bind);

  rc= mysql_stmt_execute(stmt);
  check_execute(stmt, rc);

  while ((rc= mysql_stmt_fetch(stmt)) == 0)
    ++num_rows;
  DIE_UNLESS(num_rows == 9);

  rc= mysql_stmt_close(stmt);
  DIE_UNLESS(rc == 0);

  rc= mysql_query(mysql, "drop table t1");
  myquery(rc);
}

/*
  Bug#11111: fetch from view returns wrong data
*/

static void test_bug11111()
{
  MYSQL_STMT    *stmt;
  MYSQL_BIND    my_bind[2];
  char          buf[2][20];
  ulong         len[2];
  int i;
  int rc;
  const char *query= "SELECT DISTINCT f1,ff2 FROM v1";

  myheader("test_bug11111");

  rc= mysql_query(mysql, "drop table if exists t1, t2, v1");
  myquery(rc);
  rc= mysql_query(mysql, "drop view if exists t1, t2, v1");
  myquery(rc);
  rc= mysql_query(mysql, "create table t1 (f1 int, f2 int)");
  myquery(rc);
  rc= mysql_query(mysql, "create table t2 (ff1 int, ff2 int)");
  myquery(rc);
  rc= mysql_query(mysql, "create view v1 as select * from t1, t2 where f1=ff1");
  myquery(rc);
  rc= mysql_query(mysql, "insert into t1 values (1,1), (2,2), (3,3)");
  myquery(rc);
  rc= mysql_query(mysql, "insert into t2 values (1,1), (2,2), (3,3)");
  myquery(rc);

  stmt= mysql_stmt_init(mysql);

  mysql_stmt_prepare(stmt, query, strlen(query));
  mysql_stmt_execute(stmt);

  bzero((char*) my_bind, sizeof(my_bind));
  for (i=0; i < 2; i++)
  {
    my_bind[i].buffer_type= MYSQL_TYPE_STRING;
    my_bind[i].buffer= (uchar* *)&buf[i];
    my_bind[i].buffer_length= 20;
    my_bind[i].length= &len[i];
  }

  rc= mysql_stmt_bind_result(stmt, my_bind);
  check_execute(stmt, rc);

  rc= mysql_stmt_fetch(stmt);
  check_execute(stmt, rc);
  if (!opt_silent)
    printf("return: %s", buf[1]);
  DIE_UNLESS(!strcmp(buf[1],"1"));
  mysql_stmt_close(stmt);
  rc= mysql_query(mysql, "drop view v1");
  myquery(rc);
  rc= mysql_query(mysql, "drop table t1, t2");
  myquery(rc);
}

/*
  Check that proper cleanups are done for prepared statement when
  fetching thorugh a cursor.
*/

static void test_bug10729()
{
  MYSQL_STMT *stmt;
  MYSQL_BIND my_bind[1];
  char a[21];
  int rc;
  const char *stmt_text;
  int i= 0;
  const char *name_array[3]= { "aaa", "bbb", "ccc" };
  ulong type;

  myheader("test_bug10729");

  mysql_query(mysql, "drop table if exists t1");
  mysql_query(mysql, "create table t1 (id integer not null primary key,"
                                      "name VARCHAR(20) NOT NULL)");
  rc= mysql_query(mysql, "insert into t1 (id, name) values "
                         "(1, 'aaa'), (2, 'bbb'), (3, 'ccc')");
  myquery(rc);

  stmt= mysql_stmt_init(mysql);

  type= (ulong) CURSOR_TYPE_READ_ONLY;
  rc= mysql_stmt_attr_set(stmt, STMT_ATTR_CURSOR_TYPE, (void*) &type);
  check_execute(stmt, rc);
  stmt_text= "select name from t1";
  rc= mysql_stmt_prepare(stmt, stmt_text, strlen(stmt_text));
  check_execute(stmt, rc);

  bzero((char*) my_bind, sizeof(my_bind));
  my_bind[0].buffer_type= MYSQL_TYPE_STRING;
  my_bind[0].buffer= (void*) a;
  my_bind[0].buffer_length= sizeof(a);
  mysql_stmt_bind_result(stmt, my_bind);

  for (i= 0; i < 3; i++)
  {
    int row_no= 0;
    rc= mysql_stmt_execute(stmt);
    check_execute(stmt, rc);
    while ((rc= mysql_stmt_fetch(stmt)) == 0)
    {
      DIE_UNLESS(strcmp(a, name_array[row_no]) == 0);
      if (!opt_silent)
        printf("%d: %s\n", row_no, a);
      ++row_no;
    }
    DIE_UNLESS(rc == MYSQL_NO_DATA);
  }
  rc= mysql_stmt_close(stmt);
  DIE_UNLESS(rc == 0);

  rc= mysql_query(mysql, "drop table t1");
  myquery(rc);
}


/*
  Check that mysql_next_result works properly in case when one of
  the statements used in a multi-statement query is erroneous
*/

static void test_bug9992()
{
  MYSQL *mysql1;
  MYSQL_RES* res ;
  int   rc;

  myheader("test_bug9992");

  if (!opt_silent)
    printf("Establishing a connection with option CLIENT_MULTI_STATEMENTS..\n");

  mysql1= mysql_init(NULL);

  if (!mysql_real_connect(mysql1, opt_host, opt_user, opt_password,
                          opt_db ? opt_db : "test", opt_port, opt_unix_socket,
                          CLIENT_MULTI_STATEMENTS))
  {
    fprintf(stderr, "Failed to connect to the database\n");
    DIE_UNLESS(0);
  }


  /* Sic: SHOW DATABASE is incorrect syntax. */
  rc= mysql_query(mysql1, "SHOW TABLES; SHOW DATABASE; SELECT 1;");

  if (rc)
  {
    fprintf(stderr, "[%d] %s\n", mysql_errno(mysql1), mysql_error(mysql1));
    DIE_UNLESS(0);
  }

  if (!opt_silent)
    printf("Testing mysql_store_result/mysql_next_result..\n");

  res= mysql_store_result(mysql1);
  DIE_UNLESS(res);
  mysql_free_result(res);
  rc= mysql_next_result(mysql1);
  DIE_UNLESS(rc == 1);                         /* Got errors, as expected */

  if (!opt_silent)
    fprintf(stdout, "Got error, as expected:\n [%d] %s\n",
            mysql_errno(mysql1), mysql_error(mysql1));

  mysql_close(mysql1);
}

/* Bug#10736: cursors and subqueries, memroot management */

static void test_bug10736()
{
  MYSQL_STMT *stmt;
  MYSQL_BIND my_bind[1];
  char a[21];
  int rc;
  const char *stmt_text;
  int i= 0;
  ulong type;

  myheader("test_bug10736");

  mysql_query(mysql, "drop table if exists t1");
  mysql_query(mysql, "create table t1 (id integer not null primary key,"
                                      "name VARCHAR(20) NOT NULL)");
  rc= mysql_query(mysql, "insert into t1 (id, name) values "
                         "(1, 'aaa'), (2, 'bbb'), (3, 'ccc')");
  myquery(rc);

  stmt= mysql_stmt_init(mysql);

  type= (ulong) CURSOR_TYPE_READ_ONLY;
  rc= mysql_stmt_attr_set(stmt, STMT_ATTR_CURSOR_TYPE, (void*) &type);
  check_execute(stmt, rc);
  stmt_text= "select name from t1 where name=(select name from t1 where id=2)";
  rc= mysql_stmt_prepare(stmt, stmt_text, strlen(stmt_text));
  check_execute(stmt, rc);

  bzero((char*) my_bind, sizeof(my_bind));
  my_bind[0].buffer_type= MYSQL_TYPE_STRING;
  my_bind[0].buffer= (void*) a;
  my_bind[0].buffer_length= sizeof(a);
  mysql_stmt_bind_result(stmt, my_bind);

  for (i= 0; i < 3; i++)
  {
    int row_no= 0;
    rc= mysql_stmt_execute(stmt);
    check_execute(stmt, rc);
    while ((rc= mysql_stmt_fetch(stmt)) == 0)
    {
      if (!opt_silent)
        printf("%d: %s\n", row_no, a);
      ++row_no;
    }
    DIE_UNLESS(rc == MYSQL_NO_DATA);
  }
  rc= mysql_stmt_close(stmt);
  DIE_UNLESS(rc == 0);

  rc= mysql_query(mysql, "drop table t1");
  myquery(rc);
}

/* Bug#10794: cursors, packets out of order */

static void test_bug10794()
{
  MYSQL_STMT *stmt, *stmt1;
  MYSQL_BIND my_bind[2];
  char a[21];
  int id_val;
  ulong a_len;
  int rc;
  const char *stmt_text;
  int i= 0;
  ulong type;

  myheader("test_bug10794");

  mysql_query(mysql, "drop table if exists t1");
  mysql_query(mysql, "create table t1 (id integer not null primary key,"
                                      "name varchar(20) not null)");
  stmt= mysql_stmt_init(mysql);
  stmt_text= "insert into t1 (id, name) values (?, ?)";
  rc= mysql_stmt_prepare(stmt, stmt_text, strlen(stmt_text));
  check_execute(stmt, rc);
  bzero((char*) my_bind, sizeof(my_bind));
  my_bind[0].buffer_type= MYSQL_TYPE_LONG;
  my_bind[0].buffer= (void*) &id_val;
  my_bind[1].buffer_type= MYSQL_TYPE_STRING;
  my_bind[1].buffer= (void*) a;
  my_bind[1].length= &a_len;
  rc= mysql_stmt_bind_param(stmt, my_bind);
  check_execute(stmt, rc);
  for (i= 0; i < 42; i++)
  {
    id_val= (i+1)*10;
    sprintf(a, "a%d", i);
    a_len= strlen(a); /* safety against broken sprintf */
    rc= mysql_stmt_execute(stmt);
    check_execute(stmt, rc);
  }
  stmt_text= "select name from t1";
  rc= mysql_stmt_prepare(stmt, stmt_text, strlen(stmt_text));
  type= (ulong) CURSOR_TYPE_READ_ONLY;
  mysql_stmt_attr_set(stmt, STMT_ATTR_CURSOR_TYPE, (const void*) &type);
  stmt1= mysql_stmt_init(mysql);
  mysql_stmt_attr_set(stmt1, STMT_ATTR_CURSOR_TYPE, (const void*) &type);
  bzero((char*) my_bind, sizeof(my_bind));
  my_bind[0].buffer_type= MYSQL_TYPE_STRING;
  my_bind[0].buffer= (void*) a;
  my_bind[0].buffer_length= sizeof(a);
  my_bind[0].length= &a_len;
  rc= mysql_stmt_bind_result(stmt, my_bind);
  check_execute(stmt, rc);
  rc= mysql_stmt_execute(stmt);
  check_execute(stmt, rc);
  rc= mysql_stmt_fetch(stmt);
  check_execute(stmt, rc);
  if (!opt_silent)
    printf("Fetched row from stmt: %s\n", a);
  /* Don't optimize: an attribute of the original test case */
  mysql_stmt_free_result(stmt);
  mysql_stmt_reset(stmt);
  stmt_text= "select name from t1 where id=10";
  rc= mysql_stmt_prepare(stmt1, stmt_text, strlen(stmt_text));
  check_execute(stmt1, rc);
  rc= mysql_stmt_bind_result(stmt1, my_bind);
  check_execute(stmt1, rc);
  rc= mysql_stmt_execute(stmt1);
  while (1)
  {
    rc= mysql_stmt_fetch(stmt1);
    if (rc == MYSQL_NO_DATA)
    {
      if (!opt_silent)
        printf("End of data in stmt1\n");
      break;
    }
    check_execute(stmt1, rc);
    if (!opt_silent)
      printf("Fetched row from stmt1: %s\n", a);
  }
  mysql_stmt_close(stmt);
  mysql_stmt_close(stmt1);

  rc= mysql_query(mysql, "drop table t1");
  myquery(rc);
}


/* Bug#11172: cursors, crash on a fetch from a datetime column */

static void test_bug11172()
{
  MYSQL_STMT *stmt;
  MYSQL_BIND bind_in[1], bind_out[2];
  MYSQL_TIME hired;
  int rc;
  const char *stmt_text;
  int i= 0, id;
  ulong type;

  myheader("test_bug11172");

  mysql_query(mysql, "drop table if exists t1");
  mysql_query(mysql, "create table t1 (id integer not null primary key,"
                                      "hired date not null)");
  rc= mysql_query(mysql,
                  "insert into t1 (id, hired) values (1, '1933-08-24'), "
                  "(2, '1965-01-01'), (3, '1949-08-17'), (4, '1945-07-07'), "
                  "(5, '1941-05-15'), (6, '1978-09-15'), (7, '1936-03-28')");
  myquery(rc);
  stmt= mysql_stmt_init(mysql);
  stmt_text= "SELECT id, hired FROM t1 WHERE hired=?";
  rc= mysql_stmt_prepare(stmt, stmt_text, strlen(stmt_text));
  check_execute(stmt, rc);

  type= (ulong) CURSOR_TYPE_READ_ONLY;
  mysql_stmt_attr_set(stmt, STMT_ATTR_CURSOR_TYPE, (const void*) &type);

  bzero((char*) bind_in, sizeof(bind_in));
  bzero((char*) bind_out, sizeof(bind_out));
  bzero((char*) &hired, sizeof(hired));
  hired.year= 1965;
  hired.month= 1;
  hired.day= 1;
  bind_in[0].buffer_type= MYSQL_TYPE_DATE;
  bind_in[0].buffer= (void*) &hired;
  bind_in[0].buffer_length= sizeof(hired);
  bind_out[0].buffer_type= MYSQL_TYPE_LONG;
  bind_out[0].buffer= (void*) &id;
  bind_out[1]= bind_in[0];

  for (i= 0; i < 3; i++)
  {
    rc= mysql_stmt_bind_param(stmt, bind_in);
    check_execute(stmt, rc);
    rc= mysql_stmt_bind_result(stmt, bind_out);
    check_execute(stmt, rc);
    rc= mysql_stmt_execute(stmt);
    check_execute(stmt, rc);
    while ((rc= mysql_stmt_fetch(stmt)) == 0)
    {
      if (!opt_silent)
        printf("fetched data %d:%d-%d-%d\n", id,
               hired.year, hired.month, hired.day);
    }
    DIE_UNLESS(rc == MYSQL_NO_DATA);
    if (!mysql_stmt_free_result(stmt))
      mysql_stmt_reset(stmt);
  }
  mysql_stmt_close(stmt);
  mysql_rollback(mysql);
  mysql_rollback(mysql);

  rc= mysql_query(mysql, "drop table t1");
  myquery(rc);
}


/* Bug#11656: cursors, crash on a fetch from a query with distinct. */

static void test_bug11656()
{
  MYSQL_STMT *stmt;
  MYSQL_BIND my_bind[2];
  int rc;
  const char *stmt_text;
  char buf[2][20];
  int i= 0;
  ulong type;

  myheader("test_bug11656");

  mysql_query(mysql, "drop table if exists t1");

  rc= mysql_query(mysql, "create table t1 ("
                  "server varchar(40) not null, "
                  "test_kind varchar(1) not null, "
                  "test_id varchar(30) not null , "
                  "primary key (server,test_kind,test_id))");
  myquery(rc);

  stmt_text= "select distinct test_kind, test_id from t1 "
             "where server in (?, ?)";
  stmt= mysql_stmt_init(mysql);
  rc= mysql_stmt_prepare(stmt, stmt_text, strlen(stmt_text));
  check_execute(stmt, rc);
  type= (ulong) CURSOR_TYPE_READ_ONLY;
  mysql_stmt_attr_set(stmt, STMT_ATTR_CURSOR_TYPE, (const void*) &type);

  bzero((char*) my_bind, sizeof(my_bind));
  strmov(buf[0], "pcint502_MY2");
  strmov(buf[1], "*");
  for (i=0; i < 2; i++)
  {
    my_bind[i].buffer_type= MYSQL_TYPE_STRING;
    my_bind[i].buffer= (uchar* *)&buf[i];
    my_bind[i].buffer_length= strlen(buf[i]);
  }
  mysql_stmt_bind_param(stmt, my_bind);

  rc= mysql_stmt_execute(stmt);
  check_execute(stmt, rc);

  rc= mysql_stmt_fetch(stmt);
  DIE_UNLESS(rc == MYSQL_NO_DATA);

  mysql_stmt_close(stmt);
  rc= mysql_query(mysql, "drop table t1");
  myquery(rc);
}


/*
  Check that the server signals when NO_BACKSLASH_ESCAPES mode is in effect,
  and mysql_real_escape_string() does the right thing as a result.
*/

static void test_bug10214()
{
  int   len;
  char  out[8];

  myheader("test_bug10214");

  DIE_UNLESS(!(mysql->server_status & SERVER_STATUS_NO_BACKSLASH_ESCAPES));

  len= mysql_real_escape_string(mysql, out, "a'b\\c", 5);
  DIE_UNLESS(memcmp(out, "a\\'b\\\\c", len) == 0);

  mysql_query(mysql, "set sql_mode='NO_BACKSLASH_ESCAPES'");
  DIE_UNLESS(mysql->server_status & SERVER_STATUS_NO_BACKSLASH_ESCAPES);

  len= mysql_real_escape_string(mysql, out, "a'b\\c", 5);
  DIE_UNLESS(memcmp(out, "a''b\\c", len) == 0);

  mysql_query(mysql, "set sql_mode=''");
}

static void test_client_character_set()
{
  MY_CHARSET_INFO cs;
  char *csname= (char*) "utf8";
  char *csdefault= (char*)mysql_character_set_name(mysql);
  int rc;

  myheader("test_client_character_set");

  rc= mysql_set_character_set(mysql, csname);
  DIE_UNLESS(rc == 0);

  mysql_get_character_set_info(mysql, &cs);
  DIE_UNLESS(!strcmp(cs.csname, "utf8"));
  DIE_UNLESS(!strcmp(cs.name, "utf8_general_ci"));
  /* Restore the default character set */
  rc= mysql_set_character_set(mysql, csdefault);
  myquery(rc);
}

/* Test correct max length for MEDIUMTEXT and LONGTEXT columns */

static void test_bug9735()
{
  MYSQL_RES *res;
  int rc;

  myheader("test_bug9735");

  rc= mysql_query(mysql, "drop table if exists t1");
  myquery(rc);
  rc= mysql_query(mysql, "create table t1 (a mediumtext, b longtext) "
                         "character set latin1");
  myquery(rc);
  rc= mysql_query(mysql, "select * from t1");
  myquery(rc);
  res= mysql_store_result(mysql);
  verify_prepare_field(res, 0, "a", "a", MYSQL_TYPE_BLOB,
                       "t1", "t1", current_db, (1U << 24)-1, 0);
  verify_prepare_field(res, 1, "b", "b", MYSQL_TYPE_BLOB,
                       "t1", "t1", current_db, ~0U, 0);
  mysql_free_result(res);
  rc= mysql_query(mysql, "drop table t1");
  myquery(rc);
}


/* Bug#11183 "mysql_stmt_reset() doesn't reset information about error" */

static void test_bug11183()
{
  int rc;
  MYSQL_STMT *stmt;
  char bug_statement[]= "insert into t1 values (1)";

  myheader("test_bug11183");

  mysql_query(mysql, "drop table t1 if exists");
  mysql_query(mysql, "create table t1 (a int)");

  stmt= mysql_stmt_init(mysql);
  DIE_UNLESS(stmt != 0);

  rc= mysql_stmt_prepare(stmt, bug_statement, strlen(bug_statement));
  check_execute(stmt, rc);

  rc= mysql_query(mysql, "drop table t1");
  myquery(rc);

  /* Trying to execute statement that should fail on execute stage */
  rc= mysql_stmt_execute(stmt);
  DIE_UNLESS(rc);

  mysql_stmt_reset(stmt);
  DIE_UNLESS(mysql_stmt_errno(stmt) == 0);

  mysql_query(mysql, "create table t1 (a int)");

  /* Trying to execute statement that should pass ok */
  if (mysql_stmt_execute(stmt))
  {
    mysql_stmt_reset(stmt);
    DIE_UNLESS(mysql_stmt_errno(stmt) == 0);
  }

  mysql_stmt_close(stmt);

  rc= mysql_query(mysql, "drop table t1");
  myquery(rc);
}

static void test_bug11037()
{
  MYSQL_STMT *stmt;
  int rc;
  const char *stmt_text;

  myheader("test_bug11037");

  mysql_query(mysql, "drop table if exists t1");

  rc= mysql_query(mysql, "create table t1 (id int not null)");
  myquery(rc);

  rc= mysql_query(mysql, "insert into t1 values (1)");
  myquery(rc);

  stmt_text= "select id FROM t1";
  stmt= mysql_stmt_init(mysql);
  rc= mysql_stmt_prepare(stmt, stmt_text, strlen(stmt_text));

  /* expected error */
  rc = mysql_stmt_fetch(stmt);
  DIE_UNLESS(rc==1);
  if (!opt_silent)
    fprintf(stdout, "Got error, as expected:\n [%d] %s\n",
            mysql_stmt_errno(stmt), mysql_stmt_error(stmt));

  rc= mysql_stmt_execute(stmt);
  check_execute(stmt, rc);

  rc= mysql_stmt_fetch(stmt);
  DIE_UNLESS(rc==0);

  rc= mysql_stmt_fetch(stmt);
  DIE_UNLESS(rc==MYSQL_NO_DATA);

  rc= mysql_stmt_fetch(stmt);
  DIE_UNLESS(rc==MYSQL_NO_DATA);

  mysql_stmt_close(stmt);
  rc= mysql_query(mysql, "drop table t1");
  myquery(rc);
}

/* Bug#10760: cursors, crash in a fetch after rollback. */

static void test_bug10760()
{
  MYSQL_STMT *stmt;
  MYSQL_BIND my_bind[1];
  int rc;
  const char *stmt_text;
  char id_buf[20];
  ulong id_len;
  int i= 0;
  ulong type;

  myheader("test_bug10760");

  mysql_query(mysql, "drop table if exists t1, t2");

  /* create tables */
  rc= mysql_query(mysql, "create table t1 (id integer not null primary key)"
                         " engine=MyISAM");
  myquery(rc);
  for (; i < 42; ++i)
  {
    char buf[100];
    sprintf(buf, "insert into t1 (id) values (%d)", i+1);
    rc= mysql_query(mysql, buf);
    myquery(rc);
  }
  mysql_autocommit(mysql, FALSE);
  /* create statement */
  stmt= mysql_stmt_init(mysql);
  type= (ulong) CURSOR_TYPE_READ_ONLY;
  mysql_stmt_attr_set(stmt, STMT_ATTR_CURSOR_TYPE, (const void*) &type);

  /*
    1: check that a deadlock within the same connection
    is resolved and an error is returned. The deadlock is modelled
    as follows:
    con1: open cursor for select * from t1;
    con1: insert into t1 (id) values (1)
  */
  stmt_text= "select id from t1 order by 1";
  rc= mysql_stmt_prepare(stmt, stmt_text, strlen(stmt_text));
  check_execute(stmt, rc);
  rc= mysql_stmt_execute(stmt);
  check_execute(stmt, rc);
  rc= mysql_query(mysql, "update t1 set id=id+100");
  /*
    If cursors are not materialized, the update will return an error;
    we mainly test that it won't deadlock.
  */
  if (rc && !opt_silent)
    printf("Got error (as expected): %s\n", mysql_error(mysql));
  /*
    2: check that MyISAM tables used in cursors survive
    COMMIT/ROLLBACK.
  */
  rc= mysql_rollback(mysql);                  /* should not close the cursor */
  myquery(rc);
  rc= mysql_stmt_fetch(stmt);
  check_execute(stmt, rc);

  /*
    3: check that cursors to InnoDB tables are closed (for now) by
    COMMIT/ROLLBACK.
  */
  if (! have_innodb)
  {
    if (!opt_silent)
      printf("Testing that cursors are closed at COMMIT/ROLLBACK requires "
             "InnoDB.\n");
  }
  else
  {
    stmt_text= "select id from t1 order by 1";
    rc= mysql_stmt_prepare(stmt, stmt_text, strlen(stmt_text));
    check_execute(stmt, rc);

    rc= mysql_query(mysql, "alter table t1 engine=InnoDB");
    myquery(rc);

    bzero(my_bind, sizeof(my_bind));
    my_bind[0].buffer_type= MYSQL_TYPE_STRING;
    my_bind[0].buffer= (void*) id_buf;
    my_bind[0].buffer_length= sizeof(id_buf);
    my_bind[0].length= &id_len;
    check_execute(stmt, rc);
    mysql_stmt_bind_result(stmt, my_bind);

    rc= mysql_stmt_execute(stmt);
    rc= mysql_stmt_fetch(stmt);
    DIE_UNLESS(rc == 0);
    if (!opt_silent)
      printf("Fetched row %s\n", id_buf);
    rc= mysql_rollback(mysql);                  /* should close the cursor */
    myquery(rc);
#if 0
    rc= mysql_stmt_fetch(stmt);
    DIE_UNLESS(rc);
    if (!opt_silent)
      printf("Got error (as expected): %s\n", mysql_error(mysql));
#endif
  }

  mysql_stmt_close(stmt);
  rc= mysql_query(mysql, "drop table t1");
  myquery(rc);
  mysql_autocommit(mysql, TRUE);                /* restore default */
}

static void test_bug12001()
{
  MYSQL *mysql_local;
  MYSQL_RES *result;
  const char *query= "DROP TABLE IF EXISTS test_table;"
                     "CREATE TABLE test_table(id INT);"
                     "INSERT INTO test_table VALUES(10);"
                     "UPDATE test_table SET id=20 WHERE id=10;"
                     "SELECT * FROM test_table;"
                     "INSERT INTO non_existent_table VALUES(11);";
  int rc, res;

  myheader("test_bug12001");

  if (!(mysql_local= mysql_init(NULL)))
  {
    fprintf(stdout, "\n mysql_init() failed");
    exit(1);
  }

  /* Create connection that supports multi statements */
  if (!mysql_real_connect(mysql_local, opt_host, opt_user,
                           opt_password, current_db, opt_port,
                           opt_unix_socket, CLIENT_MULTI_STATEMENTS |
                           CLIENT_MULTI_RESULTS))
  {
    fprintf(stdout, "\n mysql_real_connect() failed");
    exit(1);
  }

  rc= mysql_query(mysql_local, query);
  myquery(rc);

  do
  {
    if (mysql_field_count(mysql_local) &&
        (result= mysql_use_result(mysql_local)))
    {
      mysql_free_result(result);
    }
  }
  while (!(res= mysql_next_result(mysql_local)));

  rc= mysql_query(mysql_local, "DROP TABLE IF EXISTS test_table");
  myquery(rc);

  mysql_close(mysql_local);
  DIE_UNLESS(res==1);
}


/* Bug#11909: wrong metadata if fetching from two cursors */

static void test_bug11909()
{
  MYSQL_STMT *stmt1, *stmt2;
  MYSQL_BIND my_bind[7];
  int rc;
  char firstname[20], midinit[20], lastname[20], workdept[20];
  ulong firstname_len, midinit_len, lastname_len, workdept_len;
  uint32 empno;
  double salary;
  float bonus;
  const char *stmt_text;

  myheader("test_bug11909");

  stmt_text= "drop table if exists t1";
  rc= mysql_real_query(mysql, stmt_text, strlen(stmt_text));
  myquery(rc);

  stmt_text= "create table t1 ("
    "  empno int(11) not null, firstname varchar(20) not null,"
    "  midinit varchar(20) not null, lastname varchar(20) not null,"
    "  workdept varchar(6) not null, salary double not null,"
    "  bonus float not null, primary key (empno)"
    ") default charset=latin1 collate=latin1_bin";
  rc= mysql_real_query(mysql, stmt_text, strlen(stmt_text));
  myquery(rc);

  stmt_text= "insert into t1 values "
    "(10, 'CHRISTINE', 'I', 'HAAS',     'A00', 52750, 1000), "
    "(20, 'MICHAEL',   'L', 'THOMPSON', 'B01', 41250, 800),"
    "(30, 'SALLY',     'A', 'KWAN',     'C01', 38250, 800),"
    "(50, 'JOHN',      'B', 'GEYER',    'E01', 40175, 800), "
    "(60, 'IRVING',    'F', 'STERN',    'D11', 32250, 500)";
  rc= mysql_real_query(mysql, stmt_text, strlen(stmt_text));
  myquery(rc);

  /* ****** Begin of trace ****** */

  stmt1= open_cursor("SELECT empno, firstname, midinit, lastname,"
                     "workdept, salary, bonus FROM t1");

  bzero(my_bind, sizeof(my_bind));
  my_bind[0].buffer_type= MYSQL_TYPE_LONG;
  my_bind[0].buffer= (void*) &empno;

  my_bind[1].buffer_type= MYSQL_TYPE_VAR_STRING;
  my_bind[1].buffer= (void*) firstname;
  my_bind[1].buffer_length= sizeof(firstname);
  my_bind[1].length= &firstname_len;

  my_bind[2].buffer_type= MYSQL_TYPE_VAR_STRING;
  my_bind[2].buffer= (void*) midinit;
  my_bind[2].buffer_length= sizeof(midinit);
  my_bind[2].length= &midinit_len;

  my_bind[3].buffer_type= MYSQL_TYPE_VAR_STRING;
  my_bind[3].buffer= (void*) lastname;
  my_bind[3].buffer_length= sizeof(lastname);
  my_bind[3].length= &lastname_len;

  my_bind[4].buffer_type= MYSQL_TYPE_VAR_STRING;
  my_bind[4].buffer= (void*) workdept;
  my_bind[4].buffer_length= sizeof(workdept);
  my_bind[4].length= &workdept_len;

  my_bind[5].buffer_type= MYSQL_TYPE_DOUBLE;
  my_bind[5].buffer= (void*) &salary;

  my_bind[6].buffer_type= MYSQL_TYPE_FLOAT;
  my_bind[6].buffer= (void*) &bonus;
  rc= mysql_stmt_bind_result(stmt1, my_bind);
  check_execute(stmt1, rc);

  rc= mysql_stmt_execute(stmt1);
  check_execute(stmt1, rc);

  rc= mysql_stmt_fetch(stmt1);
  DIE_UNLESS(rc == 0);
  DIE_UNLESS(empno == 10);
  DIE_UNLESS(strcmp(firstname, "CHRISTINE") == 0);
  DIE_UNLESS(strcmp(midinit, "I") == 0);
  DIE_UNLESS(strcmp(lastname, "HAAS") == 0);
  DIE_UNLESS(strcmp(workdept, "A00") == 0);
  DIE_UNLESS(salary == (double) 52750.0);
  DIE_UNLESS(bonus == (float) 1000.0);

  stmt2= open_cursor("SELECT empno, firstname FROM t1");
  rc= mysql_stmt_bind_result(stmt2, my_bind);
  check_execute(stmt2, rc);

  rc= mysql_stmt_execute(stmt2);
  check_execute(stmt2, rc);

  rc= mysql_stmt_fetch(stmt2);
  DIE_UNLESS(rc == 0);

  DIE_UNLESS(empno == 10);
  DIE_UNLESS(strcmp(firstname, "CHRISTINE") == 0);

  rc= mysql_stmt_reset(stmt2);
  check_execute(stmt2, rc);

  /* ERROR: next statement should return 0 */

  rc= mysql_stmt_fetch(stmt1);
  DIE_UNLESS(rc == 0);

  mysql_stmt_close(stmt1);
  mysql_stmt_close(stmt2);
  rc= mysql_rollback(mysql);
  myquery(rc);

  rc= mysql_query(mysql, "drop table t1");
  myquery(rc);
}

/* Cursors: opening a cursor to a compilicated query with ORDER BY */

static void test_bug11901()
{
  MYSQL_STMT *stmt;
  MYSQL_BIND my_bind[2];
  int rc;
  char workdept[20];
  ulong workdept_len;
  uint32 empno;
  const char *stmt_text;

  myheader("test_bug11901");

  stmt_text= "drop table if exists t1, t2";
  rc= mysql_real_query(mysql, stmt_text, strlen(stmt_text));
  myquery(rc);

  stmt_text= "create table t1 ("
    "  empno int(11) not null, firstname varchar(20) not null,"
    "  midinit varchar(20) not null, lastname varchar(20) not null,"
    "  workdept varchar(6) not null, salary double not null,"
    "  bonus float not null, primary key (empno), "
    " unique key (workdept, empno) "
    ") default charset=latin1 collate=latin1_bin";
  rc= mysql_real_query(mysql, stmt_text, strlen(stmt_text));
  myquery(rc);

  stmt_text= "insert into t1 values "
     "(10,  'CHRISTINE', 'I', 'HAAS',      'A00', 52750, 1000),"
     "(20,  'MICHAEL',   'L', 'THOMPSON',  'B01', 41250, 800), "
     "(30,  'SALLY',     'A', 'KWAN',      'C01', 38250, 800), "
     "(50,  'JOHN',      'B', 'GEYER',     'E01', 40175, 800), "
     "(60,  'IRVING',    'F', 'STERN',     'D11', 32250, 500), "
     "(70,  'EVA',       'D', 'PULASKI',   'D21', 36170, 700), "
     "(90,  'EILEEN',    'W', 'HENDERSON', 'E11', 29750, 600), "
     "(100, 'THEODORE',  'Q', 'SPENSER',   'E21', 26150, 500), "
     "(110, 'VINCENZO',  'G', 'LUCCHESSI', 'A00', 46500, 900), "
     "(120, 'SEAN',      '',  'O\\'CONNELL', 'A00', 29250, 600), "
     "(130, 'DOLORES',   'M', 'QUINTANA',  'C01', 23800, 500), "
     "(140, 'HEATHER',   'A', 'NICHOLLS',  'C01', 28420, 600), "
     "(150, 'BRUCE',     '',  'ADAMSON',   'D11', 25280, 500), "
     "(160, 'ELIZABETH', 'R', 'PIANKA',    'D11', 22250, 400), "
     "(170, 'MASATOSHI', 'J', 'YOSHIMURA', 'D11', 24680, 500), "
     "(180, 'MARILYN',   'S', 'SCOUTTEN',  'D11', 21340, 500), "
     "(190, 'JAMES',     'H', 'WALKER',    'D11', 20450, 400), "
     "(200, 'DAVID',     '',  'BROWN',     'D11', 27740, 600), "
     "(210, 'WILLIAM',   'T', 'JONES',     'D11', 18270, 400), "
     "(220, 'JENNIFER',  'K', 'LUTZ',      'D11', 29840, 600), "
     "(230, 'JAMES',     'J', 'JEFFERSON', 'D21', 22180, 400), "
     "(240, 'SALVATORE', 'M', 'MARINO',    'D21', 28760, 600), "
     "(250, 'DANIEL',    'S', 'SMITH',     'D21', 19180, 400), "
     "(260, 'SYBIL',     'P', 'JOHNSON',   'D21', 17250, 300), "
     "(270, 'MARIA',     'L', 'PEREZ',     'D21', 27380, 500), "
     "(280, 'ETHEL',     'R', 'SCHNEIDER', 'E11', 26250, 500), "
     "(290, 'JOHN',      'R', 'PARKER',    'E11', 15340, 300), "
     "(300, 'PHILIP',    'X', 'SMITH',     'E11', 17750, 400), "
     "(310, 'MAUDE',     'F', 'SETRIGHT',  'E11', 15900, 300), "
     "(320, 'RAMLAL',    'V', 'MEHTA',     'E21', 19950, 400), "
     "(330, 'WING',      '',  'LEE',       'E21', 25370, 500), "
     "(340, 'JASON',     'R', 'GOUNOT',    'E21', 23840, 500)";

  rc= mysql_real_query(mysql, stmt_text, strlen(stmt_text));
  myquery(rc);

  stmt_text= "create table t2 ("
    " deptno varchar(6) not null, deptname varchar(20) not null,"
    " mgrno int(11) not null, location varchar(20) not null,"
    " admrdept varchar(6) not null, refcntd int(11) not null,"
    " refcntu int(11) not null, primary key (deptno)"
    ") default charset=latin1 collate=latin1_bin";
  rc= mysql_real_query(mysql, stmt_text, strlen(stmt_text));
  myquery(rc);

  stmt_text= "insert into t2 values "
    "('A00', 'SPIFFY COMPUTER SERV', 10, '', 'A00', 0, 0), "
    "('B01', 'PLANNING',             20, '', 'A00', 0, 0), "
    "('C01', 'INFORMATION CENTER',   30, '', 'A00', 0, 0), "
    "('D01', 'DEVELOPMENT CENTER',   0,  '', 'A00', 0, 0),"
    "('D11', 'MANUFACTURING SYSTEM', 60, '', 'D01', 0, 0), "
    "('D21', 'ADMINISTRATION SYSTE', 70, '', 'D01', 0, 0), "
    "('E01', 'SUPPORT SERVICES',     50, '', 'A00', 0, 0), "
    "('E11', 'OPERATIONS',           90, '', 'E01', 0, 0), "
    "('E21', 'SOFTWARE SUPPORT',     100,'', 'E01', 0, 0)";
  rc= mysql_real_query(mysql, stmt_text, strlen(stmt_text));
  myquery(rc);

  /* ****** Begin of trace ****** */

  stmt= open_cursor("select t1.empno, t1.workdept "
                    "from (t1 left join t2 on t2.deptno = t1.workdept) "
                    "where t2.deptno in "
                    "   (select t2.deptno "
                    "    from (t1 left join t2 on t2.deptno = t1.workdept) "
                    "    where t1.empno = ?) "
                    "order by 1");
  bzero(my_bind, sizeof(my_bind));

  my_bind[0].buffer_type= MYSQL_TYPE_LONG;
  my_bind[0].buffer= &empno;
  rc= mysql_stmt_bind_param(stmt, my_bind);
  check_execute(stmt, rc);

  my_bind[1].buffer_type= MYSQL_TYPE_VAR_STRING;
  my_bind[1].buffer= (void*) workdept;
  my_bind[1].buffer_length= sizeof(workdept);
  my_bind[1].length= &workdept_len;

  rc= mysql_stmt_bind_result(stmt, my_bind);
  check_execute(stmt, rc);

  empno= 10;
  /* ERROR: next statement causes a server crash */
  rc= mysql_stmt_execute(stmt);
  check_execute(stmt, rc);

  mysql_stmt_close(stmt);

  rc= mysql_query(mysql, "drop table t1, t2");
  myquery(rc);
}

/* Bug#11904: mysql_stmt_attr_set CURSOR_TYPE_READ_ONLY grouping wrong result */

static void test_bug11904()
{
  MYSQL_STMT *stmt1;
  int rc;
  const char *stmt_text;
  const ulong type= (ulong)CURSOR_TYPE_READ_ONLY;
  MYSQL_BIND my_bind[2];
  int country_id=0;
  char row_data[11]= {0};

  myheader("test_bug11904");

  /* create tables */
  rc= mysql_query(mysql, "DROP TABLE IF EXISTS bug11904b");
  myquery(rc);
  rc= mysql_query(mysql, "CREATE TABLE bug11904b (id int, name char(10), primary key(id, name))");
  myquery(rc);

  rc= mysql_query(mysql, "INSERT INTO bug11904b VALUES (1, 'sofia'), (1,'plovdiv'),"
                          " (1,'varna'), (2,'LA'), (2,'new york'), (3,'heidelberg'),"
                          " (3,'berlin'), (3, 'frankfurt')");

  myquery(rc);
  mysql_commit(mysql);
  /* create statement */
  stmt1= mysql_stmt_init(mysql);
  mysql_stmt_attr_set(stmt1, STMT_ATTR_CURSOR_TYPE, (const void*) &type);

  stmt_text= "SELECT id, MIN(name) FROM bug11904b GROUP BY id";

  rc= mysql_stmt_prepare(stmt1, stmt_text, strlen(stmt_text));
  check_execute(stmt1, rc);

  memset(my_bind, 0, sizeof(my_bind));
  my_bind[0].buffer_type= MYSQL_TYPE_LONG;
  my_bind[0].buffer=& country_id;
  my_bind[0].buffer_length= 0;
  my_bind[0].length= 0;

  my_bind[1].buffer_type= MYSQL_TYPE_STRING;
  my_bind[1].buffer=& row_data;
  my_bind[1].buffer_length= sizeof(row_data) - 1;
  my_bind[1].length= 0;

  rc= mysql_stmt_bind_result(stmt1, my_bind);
  check_execute(stmt1, rc);

  rc= mysql_stmt_execute(stmt1);
  check_execute(stmt1, rc);

  rc= mysql_stmt_fetch(stmt1);
  check_execute(stmt1, rc);
  DIE_UNLESS(country_id == 1);
  DIE_UNLESS(memcmp(row_data, "plovdiv", 7) == 0);

  rc= mysql_stmt_fetch(stmt1);
  check_execute(stmt1, rc);
  DIE_UNLESS(country_id == 2);
  DIE_UNLESS(memcmp(row_data, "LA", 2) == 0);

  rc= mysql_stmt_fetch(stmt1);
  check_execute(stmt1, rc);
  DIE_UNLESS(country_id == 3);
  DIE_UNLESS(memcmp(row_data, "berlin", 6) == 0);

  rc= mysql_stmt_close(stmt1);
  check_execute(stmt1, rc);

  rc= mysql_query(mysql, "drop table bug11904b");
  myquery(rc);
}


/* Bug#12243: multiple cursors, crash in a fetch after commit. */

static void test_bug12243()
{
  MYSQL_STMT *stmt1, *stmt2;
  int rc;
  const char *stmt_text;
  ulong type;

  myheader("test_bug12243");

  if (! have_innodb)
  {
    if (!opt_silent)
      printf("This test requires InnoDB.\n");
    return;
  }

  /* create tables */
  mysql_query(mysql, "drop table if exists t1");
  mysql_query(mysql, "create table t1 (a int) engine=InnoDB");
  rc= mysql_query(mysql, "insert into t1 (a) values (1), (2)");
  myquery(rc);
  mysql_autocommit(mysql, FALSE);
  /* create statement */
  stmt1= mysql_stmt_init(mysql);
  stmt2= mysql_stmt_init(mysql);
  type= (ulong) CURSOR_TYPE_READ_ONLY;
  mysql_stmt_attr_set(stmt1, STMT_ATTR_CURSOR_TYPE, (const void*) &type);
  mysql_stmt_attr_set(stmt2, STMT_ATTR_CURSOR_TYPE, (const void*) &type);

  stmt_text= "select a from t1";

  rc= mysql_stmt_prepare(stmt1, stmt_text, strlen(stmt_text));
  check_execute(stmt1, rc);
  rc= mysql_stmt_execute(stmt1);
  check_execute(stmt1, rc);
  rc= mysql_stmt_fetch(stmt1);
  check_execute(stmt1, rc);

  rc= mysql_stmt_prepare(stmt2, stmt_text, strlen(stmt_text));
  check_execute(stmt2, rc);
  rc= mysql_stmt_execute(stmt2);
  check_execute(stmt2, rc);
  rc= mysql_stmt_fetch(stmt2);
  check_execute(stmt2, rc);

  rc= mysql_stmt_close(stmt1);
  check_execute(stmt1, rc);
  rc= mysql_commit(mysql);
  myquery(rc);
  rc= mysql_stmt_fetch(stmt2);
  check_execute(stmt2, rc);

  mysql_stmt_close(stmt2);
  rc= mysql_query(mysql, "drop table t1");
  myquery(rc);
  mysql_autocommit(mysql, TRUE);                /* restore default */
}


/*
  Bug#11718: query with function, join and order by returns wrong type
*/

static void test_bug11718()
{
  MYSQL_RES	*res;
  int rc;
  const char *query= "select str_to_date(concat(f3),'%Y%m%d') from t1,t2 "
                     "where f1=f2 order by f1";

  myheader("test_bug11718");

  rc= mysql_query(mysql, "drop table if exists t1, t2");
  myquery(rc);
  rc= mysql_query(mysql, "create table t1 (f1 int)");
  myquery(rc);
  rc= mysql_query(mysql, "create table t2 (f2 int, f3 numeric(8))");
  myquery(rc);
  rc= mysql_query(mysql, "insert into t1 values (1), (2)");
  myquery(rc);
  rc= mysql_query(mysql, "insert into t2 values (1,20050101), (2,20050202)");
  myquery(rc);
  rc= mysql_query(mysql, query);
  myquery(rc);
  res = mysql_store_result(mysql);

  if (!opt_silent)
    printf("return type: %s", (res->fields[0].type == MYSQL_TYPE_DATE)?"DATE":
           "not DATE");
  DIE_UNLESS(res->fields[0].type == MYSQL_TYPE_DATE);
  mysql_free_result(res);
  rc= mysql_query(mysql, "drop table t1, t2");
  myquery(rc);
}


/*
  Bug #12925: Bad handling of maximum values in getopt
*/
static void test_bug12925()
{
  myheader("test_bug12925");
  if (opt_getopt_ll_test)
    DIE_UNLESS(opt_getopt_ll_test == LL(25600*1024*1024));
}


/*
  Bug#14210 "Simple query with > operator on large table gives server
  crash"
*/

static void test_bug14210()
{
  MYSQL_STMT *stmt;
  int rc, i;
  const char *stmt_text;
  ulong type;

  myheader("test_bug14210");

  mysql_query(mysql, "drop table if exists t1");
  /*
    To trigger the problem the table must be InnoDB, although the problem
    itself is not InnoDB related. In case the table is MyISAM this test
    is harmless.
  */
  mysql_query(mysql, "create table t1 (a varchar(255)) engine=InnoDB");
  rc= mysql_query(mysql, "insert into t1 (a) values (repeat('a', 256))");
  myquery(rc);
  rc= mysql_query(mysql, "set @@session.max_heap_table_size=16384");
  /* Create a big enough table (more than max_heap_table_size) */
  for (i= 0; i < 8; i++)
  {
    rc= mysql_query(mysql, "insert into t1 (a) select a from t1");
    myquery(rc);
  }
  /* create statement */
  stmt= mysql_stmt_init(mysql);
  type= (ulong) CURSOR_TYPE_READ_ONLY;
  mysql_stmt_attr_set(stmt, STMT_ATTR_CURSOR_TYPE, (const void*) &type);

  stmt_text= "select a from t1";

  rc= mysql_stmt_prepare(stmt, stmt_text, strlen(stmt_text));
  check_execute(stmt, rc);
  rc= mysql_stmt_execute(stmt);
  while ((rc= mysql_stmt_fetch(stmt)) == 0)
    ;
  DIE_UNLESS(rc == MYSQL_NO_DATA);

  rc= mysql_stmt_close(stmt);

  rc= mysql_query(mysql, "drop table t1");
  myquery(rc);
  rc= mysql_query(mysql, "set @@session.max_heap_table_size=default");
  myquery(rc);
}

/* Bug#13488: wrong column metadata when fetching from cursor */

static void test_bug13488()
{
  MYSQL_BIND my_bind[3];
  MYSQL_STMT *stmt1;
  int rc, f1, f2, f3, i;
  const ulong type= CURSOR_TYPE_READ_ONLY;
  const char *query= "select * from t1 left join t2 on f1=f2 where f1=1";

  myheader("test_bug13488");

  rc= mysql_query(mysql, "drop table if exists t1, t2");
  myquery(rc);
  rc= mysql_query(mysql, "create table t1 (f1 int not null primary key)");
  myquery(rc);
  rc= mysql_query(mysql, "create table t2 (f2 int not null primary key, "
                  "f3 int not null)");
  myquery(rc);
  rc= mysql_query(mysql, "insert into t1 values (1), (2)");
  myquery(rc);
  rc= mysql_query(mysql, "insert into t2 values (1,2), (2,4)");
  myquery(rc);

  memset(my_bind, 0, sizeof(my_bind));
  for (i= 0; i < 3; i++)
  {
    my_bind[i].buffer_type= MYSQL_TYPE_LONG;
    my_bind[i].buffer_length= 4;
    my_bind[i].length= 0;
  }
  my_bind[0].buffer=&f1;
  my_bind[1].buffer=&f2;
  my_bind[2].buffer=&f3;

  stmt1= mysql_stmt_init(mysql);
  rc= mysql_stmt_attr_set(stmt1,STMT_ATTR_CURSOR_TYPE, (const void *)&type);
  check_execute(stmt1, rc);

  rc= mysql_stmt_prepare(stmt1, query, strlen(query));
  check_execute(stmt1, rc);

  rc= mysql_stmt_execute(stmt1);
  check_execute(stmt1, rc);

  rc= mysql_stmt_bind_result(stmt1, my_bind);
  check_execute(stmt1, rc);

  rc= mysql_stmt_fetch(stmt1);
  check_execute(stmt1, rc);

  rc= mysql_stmt_free_result(stmt1);
  check_execute(stmt1, rc);

  rc= mysql_stmt_reset(stmt1);
  check_execute(stmt1, rc);

  rc= mysql_stmt_close(stmt1);
  check_execute(stmt1, rc);

  if (!opt_silent)
    printf("data is: %s", (f1 == 1 && f2 == 1 && f3 == 2)?"OK":
           "wrong");
  DIE_UNLESS(f1 == 1 && f2 == 1 && f3 == 2);
  rc= mysql_query(mysql, "drop table t1, t2");
  myquery(rc);
}

/*
  Bug#13524: warnings of a previous command are not reset when fetching
  from a cursor.
*/

static void test_bug13524()
{
  MYSQL_STMT *stmt;
  int rc;
  unsigned int warning_count;
  const ulong type= CURSOR_TYPE_READ_ONLY;
  const char *query= "select * from t1";

  myheader("test_bug13524");

  rc= mysql_query(mysql, "drop table if exists t1, t2");
  myquery(rc);
  rc= mysql_query(mysql, "create table t1 (a int not null primary key)");
  myquery(rc);
  rc= mysql_query(mysql, "insert into t1 values (1), (2), (3), (4)");
  myquery(rc);

  stmt= mysql_stmt_init(mysql);
  rc= mysql_stmt_attr_set(stmt, STMT_ATTR_CURSOR_TYPE, (const void*) &type);
  check_execute(stmt, rc);

  rc= mysql_stmt_prepare(stmt, query, strlen(query));
  check_execute(stmt, rc);

  rc= mysql_stmt_execute(stmt);
  check_execute(stmt, rc);

  rc= mysql_stmt_fetch(stmt);
  check_execute(stmt, rc);

  warning_count= mysql_warning_count(mysql);
  DIE_UNLESS(warning_count == 0);

  /* Check that DROP TABLE produced a warning (no such table) */
  rc= mysql_query(mysql, "drop table if exists t2");
  myquery(rc);
  warning_count= mysql_warning_count(mysql);
  DIE_UNLESS(warning_count == 1);

  /*
    Check that fetch from a cursor cleared the warning from the previous
    command.
  */
  rc= mysql_stmt_fetch(stmt);
  check_execute(stmt, rc);
  warning_count= mysql_warning_count(mysql);
  DIE_UNLESS(warning_count == 0);

  /* Cleanup */
  mysql_stmt_close(stmt);
  rc= mysql_query(mysql, "drop table t1");
  myquery(rc);
}

/*
  Bug#14845 "mysql_stmt_fetch returns MYSQL_NO_DATA when COUNT(*) is 0"
*/

static void test_bug14845()
{
  MYSQL_STMT *stmt;
  int rc;
  const ulong type= CURSOR_TYPE_READ_ONLY;
  const char *query= "select count(*) from t1 where 1 = 0";

  myheader("test_bug14845");

  rc= mysql_query(mysql, "drop table if exists t1");
  myquery(rc);
  rc= mysql_query(mysql, "create table t1 (id int(11) default null, "
                         "name varchar(20) default null)"
                         "engine=MyISAM DEFAULT CHARSET=utf8");
  myquery(rc);
  rc= mysql_query(mysql, "insert into t1 values (1,'abc'),(2,'def')");
  myquery(rc);

  stmt= mysql_stmt_init(mysql);
  rc= mysql_stmt_attr_set(stmt, STMT_ATTR_CURSOR_TYPE, (const void*) &type);
  check_execute(stmt, rc);

  rc= mysql_stmt_prepare(stmt, query, strlen(query));
  check_execute(stmt, rc);

  rc= mysql_stmt_execute(stmt);
  check_execute(stmt, rc);

  rc= mysql_stmt_fetch(stmt);
  DIE_UNLESS(rc == 0);

  rc= mysql_stmt_fetch(stmt);
  DIE_UNLESS(rc == MYSQL_NO_DATA);

  /* Cleanup */
  mysql_stmt_close(stmt);
  rc= mysql_query(mysql, "drop table t1");
  myquery(rc);
}


/*
  Bug #15510: mysql_warning_count returns 0 after mysql_stmt_fetch which
  should warn
*/
static void test_bug15510()
{
  MYSQL_STMT *stmt;
  int rc;
  const char *query= "select 1 from dual where 1/0";

  myheader("test_bug15510");

  rc= mysql_query(mysql, "set @@sql_mode='ERROR_FOR_DIVISION_BY_ZERO'");
  myquery(rc);

  stmt= mysql_stmt_init(mysql);

  rc= mysql_stmt_prepare(stmt, query, strlen(query));
  check_execute(stmt, rc);

  rc= mysql_stmt_execute(stmt);
  check_execute(stmt, rc);

  rc= mysql_stmt_fetch(stmt);
  DIE_UNLESS(mysql_warning_count(mysql));

  /* Cleanup */
  mysql_stmt_close(stmt);
  rc= mysql_query(mysql, "set @@sql_mode=''");
  myquery(rc);
}


/* Test MYSQL_OPT_RECONNECT, Bug#15719 */

static void test_opt_reconnect()
{
  MYSQL *lmysql;
  my_bool my_true= TRUE;

  myheader("test_opt_reconnect");

  if (!(lmysql= mysql_init(NULL)))
  {
    myerror("mysql_init() failed");
    exit(1);
  }

  if (!opt_silent)
    fprintf(stdout, "reconnect before mysql_options: %d\n", lmysql->reconnect);
  DIE_UNLESS(lmysql->reconnect == 0);

  if (mysql_options(lmysql, MYSQL_OPT_RECONNECT, &my_true))
  {
    myerror("mysql_options failed: unknown option MYSQL_OPT_RECONNECT\n");
    exit(1);
  }

  /* reconnect should be 1 */
  if (!opt_silent)
    fprintf(stdout, "reconnect after mysql_options: %d\n", lmysql->reconnect);
  DIE_UNLESS(lmysql->reconnect == 1);

  if (!(mysql_real_connect(lmysql, opt_host, opt_user,
                           opt_password, current_db, opt_port,
                           opt_unix_socket, 0)))
  {
    myerror("connection failed");
    exit(1);
  }

  /* reconnect should still be 1 */
  if (!opt_silent)
    fprintf(stdout, "reconnect after mysql_real_connect: %d\n",
	    lmysql->reconnect);
  DIE_UNLESS(lmysql->reconnect == 1);

  mysql_close(lmysql);

  if (!(lmysql= mysql_init(NULL)))
  {
    myerror("mysql_init() failed");
    exit(1);
  }

  if (!opt_silent)
    fprintf(stdout, "reconnect before mysql_real_connect: %d\n", lmysql->reconnect);
  DIE_UNLESS(lmysql->reconnect == 0);

  if (!(mysql_real_connect(lmysql, opt_host, opt_user,
                           opt_password, current_db, opt_port,
                           opt_unix_socket, 0)))
  {
    myerror("connection failed");
    exit(1);
  }

  /* reconnect should still be 0 */
  if (!opt_silent)
    fprintf(stdout, "reconnect after mysql_real_connect: %d\n",
	    lmysql->reconnect);
  DIE_UNLESS(lmysql->reconnect == 0);

  mysql_close(lmysql);
}


#ifndef EMBEDDED_LIBRARY

static void test_bug12744()
{
  MYSQL_STMT *prep_stmt = NULL;
  int rc;
  myheader("test_bug12744");

  prep_stmt= mysql_stmt_init(mysql);
  rc= mysql_stmt_prepare(prep_stmt, "SELECT 1", 8);
  DIE_UNLESS(rc==0);

  mysql_close(mysql);

  if ((rc= mysql_stmt_execute(prep_stmt)))
  {
    if ((rc= mysql_stmt_reset(prep_stmt)))
      printf("OK!\n");
    else
    {
      printf("Error!");
      DIE_UNLESS(1==0);
    }
  }
  else
  {
    fprintf(stderr, "expected error but no error occured\n");
    DIE_UNLESS(1==0);
  }
  rc= mysql_stmt_close(prep_stmt);
  client_connect(0);
}

#endif /* EMBEDDED_LIBRARY */

/* Bug #16143: mysql_stmt_sqlstate returns an empty string instead of '00000' */

static void test_bug16143()
{
  MYSQL_STMT *stmt;
  myheader("test_bug16143");

  stmt= mysql_stmt_init(mysql);
  /* Check mysql_stmt_sqlstate return "no error" */
  DIE_UNLESS(strcmp(mysql_stmt_sqlstate(stmt), "00000") == 0);

  mysql_stmt_close(stmt);
}


/* Bug #16144: mysql_stmt_attr_get type error */

static void test_bug16144()
{
  const my_bool flag_orig= (my_bool) 0xde;
  my_bool flag= flag_orig;
  MYSQL_STMT *stmt;
  myheader("test_bug16144");

  /* Check that attr_get returns correct data on little and big endian CPUs */
  stmt= mysql_stmt_init(mysql);
  mysql_stmt_attr_set(stmt, STMT_ATTR_UPDATE_MAX_LENGTH, (const void*) &flag);
  mysql_stmt_attr_get(stmt, STMT_ATTR_UPDATE_MAX_LENGTH, (void*) &flag);
  DIE_UNLESS(flag == flag_orig);

  mysql_stmt_close(stmt);
}

/*
  Bug #15613: "libmysqlclient API function mysql_stmt_prepare returns wrong
  field length"
*/

static void test_bug15613()
{
  MYSQL_STMT *stmt;
  const char *stmt_text;
  MYSQL_RES *metadata;
  MYSQL_FIELD *field;
  int rc;
  myheader("test_bug15613");

  /* I. Prepare the table */
  rc= mysql_query(mysql, "set names latin1");
  myquery(rc);
  mysql_query(mysql, "drop table if exists t1");
  rc= mysql_query(mysql,
                  "create table t1 (t text character set utf8, "
                                   "tt tinytext character set utf8, "
                                   "mt mediumtext character set utf8, "
                                   "lt longtext character set utf8, "
                                   "vl varchar(255) character set latin1,"
                                   "vb varchar(255) character set binary,"
                                   "vu varchar(255) character set utf8)");
  myquery(rc);

  stmt= mysql_stmt_init(mysql);

  /* II. Check SELECT metadata */
  stmt_text= ("select t, tt, mt, lt, vl, vb, vu from t1");
  rc= mysql_stmt_prepare(stmt, stmt_text, strlen(stmt_text));
  metadata= mysql_stmt_result_metadata(stmt);
  field= mysql_fetch_fields(metadata);
  if (!opt_silent)
  {
    printf("Field lengths (client character set is latin1):\n"
           "text character set utf8:\t\t%lu\n"
           "tinytext character set utf8:\t\t%lu\n"
           "mediumtext character set utf8:\t\t%lu\n"
           "longtext character set utf8:\t\t%lu\n"
           "varchar(255) character set latin1:\t%lu\n"
           "varchar(255) character set binary:\t%lu\n"
           "varchar(255) character set utf8:\t%lu\n",
           field[0].length, field[1].length, field[2].length, field[3].length,
           field[4].length, field[5].length, field[6].length);
  }
  DIE_UNLESS(field[0].length == 65535);
  DIE_UNLESS(field[1].length == 255);
  DIE_UNLESS(field[2].length == 16777215);
  DIE_UNLESS(field[3].length == 4294967295UL);
  DIE_UNLESS(field[4].length == 255);
  DIE_UNLESS(field[5].length == 255);
  DIE_UNLESS(field[6].length == 255);
  mysql_free_result(metadata);
  mysql_stmt_free_result(stmt);

  /* III. Cleanup */
  rc= mysql_query(mysql, "drop table t1");
  myquery(rc);
  rc= mysql_query(mysql, "set names default");
  myquery(rc);
  mysql_stmt_close(stmt);
}

/*
  Bug#17667: An attacker has the opportunity to bypass query logging.

  Note! Also tests Bug#21813, where prepared statements are used to
  run queries
*/
static void test_bug17667()
{
  int rc;
  MYSQL_STMT *stmt;
  enum query_type { QT_NORMAL, QT_PREPARED};
  struct buffer_and_length {
    enum query_type qt;
    const char *buffer;
    const uint length;
  } statements[]= {
    { QT_NORMAL, "drop table if exists bug17667", 29 },
    { QT_NORMAL, "create table bug17667 (c varchar(20))", 37 },
    { QT_NORMAL, "insert into bug17667 (c) values ('regular') /* NUL=\0 with comment */", 68 },
    { QT_PREPARED,
      "insert into bug17667 (c) values ('prepared') /* NUL=\0 with comment */", 69, },
    { QT_NORMAL, "insert into bug17667 (c) values ('NUL=\0 in value')", 50 },
    { QT_NORMAL, "insert into bug17667 (c) values ('5 NULs=\0\0\0\0\0')", 48 },
    { QT_PREPARED, "insert into bug17667 (c) values ('6 NULs=\0\0\0\0\0\0')", 50 },
    { QT_NORMAL, "/* NUL=\0 with comment */ insert into bug17667 (c) values ('encore')", 67 },
    { QT_NORMAL, "drop table bug17667", 19 },
    { QT_NORMAL, NULL, 0 } };

  struct buffer_and_length *statement_cursor;
  FILE *log_file;
  char *master_log_filename;

  myheader("test_bug17667");

  master_log_filename = (char *) malloc(strlen(opt_vardir) + strlen("/log/master.log") + 1);
  strxmov(master_log_filename, opt_vardir, "/log/master.log", NullS);
  if (!opt_silent)
    printf("Opening '%s'\n", master_log_filename);
  log_file= my_fopen(master_log_filename, (int) (O_RDONLY | O_BINARY), MYF(0));
  free(master_log_filename);

  if (log_file == NULL)
  {
    if (!opt_silent)
    {
      printf("Could not find the log file, VARDIR/log/master.log, so "
             "test_bug17667 is not run.\n"
             "Run test from the mysql-test/mysql-test-run* program to set up "
             "correct environment for this test.\n\n");
    }
    return;
  }

  for (statement_cursor= statements; statement_cursor->buffer != NULL;
       statement_cursor++)
  {
    if (statement_cursor->qt == QT_NORMAL)
    {
      /* Run statement as normal query */
      rc= mysql_real_query(mysql, statement_cursor->buffer,
                           statement_cursor->length);
      myquery(rc);
    }
    else if (statement_cursor->qt == QT_PREPARED)
    {
      /*
        Run as prepared statement

        NOTE! All these queries should be in the log twice,
        one time for prepare and one time for execute
      */
      stmt= mysql_stmt_init(mysql);

      rc= mysql_stmt_prepare(stmt, statement_cursor->buffer,
                             statement_cursor->length);
      check_execute(stmt, rc);

      rc= mysql_stmt_execute(stmt);
      check_execute(stmt, rc);

      mysql_stmt_close(stmt);
    }
    else
    {
      DIE_UNLESS(0==1);
    }
  }

  /* Make sure the server has written the logs to disk before reading it */
  rc= mysql_query(mysql, "flush logs");
  myquery(rc);

  for (statement_cursor= statements; statement_cursor->buffer != NULL;
       statement_cursor++)
  {
    int expected_hits= 1, hits= 0;
    char line_buffer[MAX_TEST_QUERY_LENGTH*2];
    /* more than enough room for the query and some marginalia. */

    /* Prepared statments always occurs twice in log */
    if (statement_cursor->qt == QT_PREPARED)
      expected_hits++;

    /* Loop until we found expected number of log entries */
    do {
      /* Loop until statement is found in log */
      do {
        memset(line_buffer, '/', MAX_TEST_QUERY_LENGTH*2);

        if(fgets(line_buffer, MAX_TEST_QUERY_LENGTH*2, log_file) == NULL)
        {
          /* If fgets returned NULL, it indicates either error or EOF */
          if (feof(log_file))
            DIE("Found EOF before all statements where found");

          fprintf(stderr, "Got error %d while reading from file\n",
                  ferror(log_file));
          DIE("Read error");
        }

      } while (my_memmem(line_buffer, MAX_TEST_QUERY_LENGTH*2,
                         statement_cursor->buffer,
                         statement_cursor->length) == NULL);
      hits++;
    } while (hits < expected_hits);

    if (!opt_silent)
      printf("Found statement starting with \"%s\"\n",
             statement_cursor->buffer);
  }

  if (!opt_silent)
    printf("success.  All queries found intact in the log.\n");

  my_fclose(log_file, MYF(0));
}


/*
  Bug#14169: type of group_concat() result changed to blob if tmp_table was
  used
*/
static void test_bug14169()
{
  MYSQL_STMT *stmt;
  const char *stmt_text;
  MYSQL_RES *res;
  MYSQL_FIELD *field;
  int rc;

  myheader("test_bug14169");

  rc= mysql_query(mysql, "drop table if exists t1");
  myquery(rc);
  rc= mysql_query(mysql, "set session group_concat_max_len=1024");
  myquery(rc);
  rc= mysql_query(mysql, "create table t1 (f1 int unsigned, f2 varchar(255))");
  myquery(rc);
  rc= mysql_query(mysql, "insert into t1 values (1,repeat('a',255)),"
                         "(2,repeat('b',255))");
  myquery(rc);
  stmt= mysql_stmt_init(mysql);
  stmt_text= "select f2,group_concat(f1) from t1 group by f2";
  rc= mysql_stmt_prepare(stmt, stmt_text, strlen(stmt_text));
  myquery(rc);
  res= mysql_stmt_result_metadata(stmt);
  field= mysql_fetch_fields(res);
  if (!opt_silent)
    printf("GROUP_CONCAT() result type %i", field[1].type);
  DIE_UNLESS(field[1].type == MYSQL_TYPE_BLOB);
  mysql_free_result(res);
  mysql_stmt_free_result(stmt);
  mysql_stmt_close(stmt);

  rc= mysql_query(mysql, "drop table t1");
  myquery(rc);
}

/*
   Test that mysql_insert_id() behaves as documented in our manual
*/

static void test_mysql_insert_id()
{
  my_ulonglong res;
  int rc;

  myheader("test_mysql_insert_id");

  rc= mysql_query(mysql, "drop table if exists t1");
  myquery(rc);
  /* table without auto_increment column */
  rc= mysql_query(mysql, "create table t1 (f1 int, f2 varchar(255), key(f1))");
  myquery(rc);
  rc= mysql_query(mysql, "insert into t1 values (1,'a')");
  myquery(rc);
  res= mysql_insert_id(mysql);
  DIE_UNLESS(res == 0);
  rc= mysql_query(mysql, "insert into t1 values (null,'b')");
  myquery(rc);
  res= mysql_insert_id(mysql);
  DIE_UNLESS(res == 0);
  rc= mysql_query(mysql, "insert into t1 select 5,'c'");
  myquery(rc);
  res= mysql_insert_id(mysql);
  DIE_UNLESS(res == 0);
  rc= mysql_query(mysql, "insert into t1 select null,'d'");
  myquery(rc);
  res= mysql_insert_id(mysql);
  DIE_UNLESS(res == 0);
  rc= mysql_query(mysql, "insert into t1 values (null,last_insert_id(300))");
  myquery(rc);
  res= mysql_insert_id(mysql);
  DIE_UNLESS(res == 300);
  rc= mysql_query(mysql, "insert into t1 select null,last_insert_id(400)");
  myquery(rc);
  res= mysql_insert_id(mysql);
  /*
    Behaviour change: old code used to return 0; but 400 is consistent
    with INSERT VALUES, and the manual's section of mysql_insert_id() does not
    say INSERT SELECT should be different.
  */
  DIE_UNLESS(res == 400);

  /* table with auto_increment column */
  rc= mysql_query(mysql, "create table t2 (f1 int not null primary key auto_increment, f2 varchar(255))");
  myquery(rc);
  rc= mysql_query(mysql, "insert into t2 values (1,'a')");
  myquery(rc);
  res= mysql_insert_id(mysql);
  DIE_UNLESS(res == 1);
  /* this should not influence next INSERT if it doesn't have auto_inc */
  rc= mysql_query(mysql, "insert into t1 values (10,'e')");
  myquery(rc);
  res= mysql_insert_id(mysql);
  DIE_UNLESS(res == 0);

  rc= mysql_query(mysql, "insert into t2 values (null,'b')");
  myquery(rc);
  res= mysql_insert_id(mysql);
  DIE_UNLESS(res == 2);
  rc= mysql_query(mysql, "insert into t2 select 5,'c'");
  myquery(rc);
  res= mysql_insert_id(mysql);
  /*
    Manual says that for multirow insert this should have been 5, but does not
    say for INSERT SELECT. This is a behaviour change: old code used to return
    0. We try to be consistent with INSERT VALUES.
  */
  DIE_UNLESS(res == 5);
  rc= mysql_query(mysql, "insert into t2 select null,'d'");
  myquery(rc);
  res= mysql_insert_id(mysql);
  DIE_UNLESS(res == 6);
  /* with more than one row */
  rc= mysql_query(mysql, "insert into t2 values (10,'a'),(11,'b')");
  myquery(rc);
  res= mysql_insert_id(mysql);
  DIE_UNLESS(res == 11);
  rc= mysql_query(mysql, "insert into t2 select 12,'a' union select 13,'b'");
  myquery(rc);
  res= mysql_insert_id(mysql);
  /*
    Manual says that for multirow insert this should have been 13, but does
    not say for INSERT SELECT. This is a behaviour change: old code used to
    return 0. We try to be consistent with INSERT VALUES.
  */
  DIE_UNLESS(res == 13);
  rc= mysql_query(mysql, "insert into t2 values (null,'a'),(null,'b')");
  myquery(rc);
  res= mysql_insert_id(mysql);
  DIE_UNLESS(res == 14);
  rc= mysql_query(mysql, "insert into t2 select null,'a' union select null,'b'");
  myquery(rc);
  res= mysql_insert_id(mysql);
  DIE_UNLESS(res == 16);
  rc= mysql_query(mysql, "insert into t2 select 12,'a' union select 13,'b'");
  myquery_r(rc);
  rc= mysql_query(mysql, "insert ignore into t2 select 12,'a' union select 13,'b'");
  myquery(rc);
  res= mysql_insert_id(mysql);
  DIE_UNLESS(res == 0);
  rc= mysql_query(mysql, "insert into t2 values (12,'a'),(13,'b')");
  myquery_r(rc);
  res= mysql_insert_id(mysql);
  DIE_UNLESS(res == 0);
  rc= mysql_query(mysql, "insert ignore into t2 values (12,'a'),(13,'b')");
  myquery(rc);
  res= mysql_insert_id(mysql);
  DIE_UNLESS(res == 0);
  /* mixing autogenerated and explicit values */
  rc= mysql_query(mysql, "insert into t2 values (null,'e'),(12,'a'),(13,'b')");
  myquery_r(rc);
  rc= mysql_query(mysql, "insert into t2 values (null,'e'),(12,'a'),(13,'b'),(25,'g')");
  myquery_r(rc);
  rc= mysql_query(mysql, "insert into t2 values (null,last_insert_id(300))");
  myquery(rc);
  res= mysql_insert_id(mysql);
  /*
    according to the manual, this might be 20 or 300, but it looks like
    auto_increment column takes priority over last_insert_id().
  */
  DIE_UNLESS(res == 20);
  /* If first autogenerated number fails and 2nd works: */
  rc= mysql_query(mysql, "drop table t2");
  myquery(rc);
  rc= mysql_query(mysql, "create table t2 (f1 int not null primary key "
                  "auto_increment, f2 varchar(255), unique (f2))");
  myquery(rc);
  rc= mysql_query(mysql, "insert into t2 values (null,'e')");
  res= mysql_insert_id(mysql);
  DIE_UNLESS(res == 1);
  rc= mysql_query(mysql, "insert ignore into t2 values (null,'e'),(null,'a'),(null,'e')");
  myquery(rc);
  res= mysql_insert_id(mysql);
  DIE_UNLESS(res == 2);
  /* If autogenerated fails and explicit works: */
  rc= mysql_query(mysql, "insert ignore into t2 values (null,'e'),(12,'c'),(null,'d')");
  myquery(rc);
  res= mysql_insert_id(mysql);
  /*
    Behaviour change: old code returned 3 (first autogenerated, even if it
    fails); we now return first successful autogenerated.
  */
  DIE_UNLESS(res == 13);
  /* UPDATE may update mysql_insert_id() if it uses LAST_INSERT_ID(#) */
  rc= mysql_query(mysql, "update t2 set f1=14 where f1=12");
  myquery(rc);
  res= mysql_insert_id(mysql);
  DIE_UNLESS(res == 0);
  rc= mysql_query(mysql, "update t2 set f1=NULL where f1=14");
  myquery(rc);
  res= mysql_insert_id(mysql);
  DIE_UNLESS(res == 0);
  rc= mysql_query(mysql, "update t2 set f2=last_insert_id(372) where f1=0");
  myquery(rc);
  res= mysql_insert_id(mysql);
  DIE_UNLESS(res == 372);
  /* check that LAST_INSERT_ID() does not update mysql_insert_id(): */
  rc= mysql_query(mysql, "insert into t2 values (null,'g')");
  myquery(rc);
  res= mysql_insert_id(mysql);
  DIE_UNLESS(res == 15);
  rc= mysql_query(mysql, "update t2 set f2=(@li:=last_insert_id()) where f1=15");
  myquery(rc);
  res= mysql_insert_id(mysql);
  DIE_UNLESS(res == 0);
  /*
    Behaviour change: now if ON DUPLICATE KEY UPDATE updates a row,
    mysql_insert_id() returns the id of the row, instead of not being
    affected.
  */
  rc= mysql_query(mysql, "insert into t2 values (null,@li) on duplicate key "
                  "update f2=concat('we updated ',f2)");
  myquery(rc);
  res= mysql_insert_id(mysql);
  DIE_UNLESS(res == 15);

  rc= mysql_query(mysql, "drop table t1,t2");
  myquery(rc);
}

/*
  Bug#20152: mysql_stmt_execute() writes to MYSQL_TYPE_DATE buffer
*/

static void test_bug20152()
{
  MYSQL_BIND my_bind[1];
  MYSQL_STMT *stmt;
  MYSQL_TIME tm;
  int rc;
  const char *query= "INSERT INTO t1 (f1) VALUES (?)";

  myheader("test_bug20152");

  memset(my_bind, 0, sizeof(my_bind));
  my_bind[0].buffer_type= MYSQL_TYPE_DATE;
  my_bind[0].buffer= (void*)&tm;

  tm.year = 2006;
  tm.month = 6;
  tm.day = 18;
  tm.hour = 14;
  tm.minute = 9;
  tm.second = 42;

  rc= mysql_query(mysql, "DROP TABLE IF EXISTS t1");
  myquery(rc);
  rc= mysql_query(mysql, "CREATE TABLE t1 (f1 DATE)");
  myquery(rc);

  stmt= mysql_stmt_init(mysql);
  rc= mysql_stmt_prepare(stmt, query, strlen(query));
  check_execute(stmt, rc);
  rc= mysql_stmt_bind_param(stmt, my_bind);
  check_execute(stmt, rc);
  rc= mysql_stmt_execute(stmt);
  check_execute(stmt, rc);
  rc= mysql_stmt_close(stmt);
  check_execute(stmt, rc);
  rc= mysql_query(mysql, "DROP TABLE t1");
  myquery(rc);

  if (tm.hour == 14 && tm.minute == 9 && tm.second == 42) {
    if (!opt_silent)
      printf("OK!");
  } else {
    printf("[14:09:42] != [%02d:%02d:%02d]\n", tm.hour, tm.minute, tm.second);
    DIE_UNLESS(0==1);
  }
}

/* Bug#15752 "Lost connection to MySQL server when calling a SP from C API" */

static void test_bug15752()
{
  MYSQL mysql_local;
  int rc, i;
  const int ITERATION_COUNT= 100;
  const char *query= "CALL p1()";

  myheader("test_bug15752");

  rc= mysql_query(mysql, "drop procedure if exists p1");
  myquery(rc);
  rc= mysql_query(mysql, "create procedure p1() select 1");
  myquery(rc);

  mysql_init(&mysql_local);
  if (! mysql_real_connect(&mysql_local, opt_host, opt_user,
                           opt_password, current_db, opt_port,
                           opt_unix_socket,
                           CLIENT_MULTI_STATEMENTS|CLIENT_MULTI_RESULTS))
  {
    printf("Unable connect to MySQL server: %s\n", mysql_error(&mysql_local));
    DIE_UNLESS(0);
  }
  rc= mysql_real_query(&mysql_local, query, strlen(query));
  myquery(rc);
  mysql_free_result(mysql_store_result(&mysql_local));

  rc= mysql_real_query(&mysql_local, query, strlen(query));
  DIE_UNLESS(rc && mysql_errno(&mysql_local) == CR_COMMANDS_OUT_OF_SYNC);

  if (! opt_silent)
    printf("Got error (as expected): %s\n", mysql_error(&mysql_local));

  /* Check some other commands too */

  DIE_UNLESS(mysql_next_result(&mysql_local) == 0);
  mysql_free_result(mysql_store_result(&mysql_local));
  DIE_UNLESS(mysql_next_result(&mysql_local) == -1);

  /* The second problem is not reproducible: add the test case */
  for (i = 0; i < ITERATION_COUNT; i++)
  {
    if (mysql_real_query(&mysql_local, query, strlen(query)))
    {
      printf("\ni=%d %s failed: %s\n", i, query, mysql_error(&mysql_local));
      break;
    }
    mysql_free_result(mysql_store_result(&mysql_local));
    DIE_UNLESS(mysql_next_result(&mysql_local) == 0);
    mysql_free_result(mysql_store_result(&mysql_local));
    DIE_UNLESS(mysql_next_result(&mysql_local) == -1);

  }
  mysql_close(&mysql_local);
  rc= mysql_query(mysql, "drop procedure p1");
  myquery(rc);
}

/*
  Bug#21206: memory corruption when too many cursors are opened at once

  Memory corruption happens when more than 1024 cursors are open
  simultaneously.
*/
static void test_bug21206()
{
  const size_t cursor_count= 1025;

  const char *create_table[]=
  {
    "DROP TABLE IF EXISTS t1",
    "CREATE TABLE t1 (i INT)",
    "INSERT INTO t1 VALUES (1), (2), (3)"
  };
  const char *query= "SELECT * FROM t1";

  Stmt_fetch *fetch_array=
    (Stmt_fetch*) calloc(cursor_count, sizeof(Stmt_fetch));

  Stmt_fetch *fetch;

  DBUG_ENTER("test_bug21206");
  myheader("test_bug21206");

  fill_tables(create_table, sizeof(create_table) / sizeof(*create_table));

  for (fetch= fetch_array; fetch < fetch_array + cursor_count; ++fetch)
  {
    /* Init will exit(1) in case of error */
    stmt_fetch_init(fetch, fetch - fetch_array, query);
  }

  for (fetch= fetch_array; fetch < fetch_array + cursor_count; ++fetch)
    stmt_fetch_close(fetch);

  free(fetch_array);

  DBUG_VOID_RETURN;
}

/*
  Ensure we execute the status code while testing
*/

static void test_status()
{
  const char *status;
  DBUG_ENTER("test_status");
  myheader("test_status");

  if (!(status= mysql_stat(mysql)))
  {
    myerror("mysql_stat failed");                 /* purecov: inspected */
    die(__FILE__, __LINE__, "mysql_stat failed"); /* purecov: inspected */
  }
  DBUG_VOID_RETURN;
}

/*
  Bug#21726: Incorrect result with multiple invocations of
  LAST_INSERT_ID

  Test that client gets updated value of insert_id on UPDATE that uses
  LAST_INSERT_ID(expr).
*/
static void test_bug21726()
{
  const char *create_table[]=
  {
    "DROP TABLE IF EXISTS t1",
    "CREATE TABLE t1 (i INT)",
    "INSERT INTO t1 VALUES (1)",
  };
  const char *update_query= "UPDATE t1 SET i= LAST_INSERT_ID(i + 1)";
  int rc;
  my_ulonglong insert_id;

  DBUG_ENTER("test_bug21726");
  myheader("test_bug21726");

  fill_tables(create_table, sizeof(create_table) / sizeof(*create_table));

  rc= mysql_query(mysql, update_query);
  myquery(rc);
  insert_id= mysql_insert_id(mysql);
  DIE_UNLESS(insert_id == 2);

  rc= mysql_query(mysql, update_query);
  myquery(rc);
  insert_id= mysql_insert_id(mysql);
  DIE_UNLESS(insert_id == 3);

  DBUG_VOID_RETURN;
}


/*
  BUG#23383: mysql_affected_rows() returns different values than
  mysql_stmt_affected_rows()

  Test that both mysql_affected_rows() and mysql_stmt_affected_rows()
  return -1 on error, 0 when no rows were affected, and (positive) row
  count when some rows were affected.
*/
static void test_bug23383()
{
  const char *insert_query= "INSERT INTO t1 VALUES (1), (2)";
  const char *update_query= "UPDATE t1 SET i= 4 WHERE i = 3";
  MYSQL_STMT *stmt;
  my_ulonglong row_count;
  int rc;

  DBUG_ENTER("test_bug23383");
  myheader("test_bug23383");

  rc= mysql_query(mysql, "DROP TABLE IF EXISTS t1");
  myquery(rc);

  rc= mysql_query(mysql, "CREATE TABLE t1 (i INT UNIQUE)");
  myquery(rc);

  rc= mysql_query(mysql, insert_query);
  myquery(rc);
  row_count= mysql_affected_rows(mysql);
  DIE_UNLESS(row_count == 2);

  rc= mysql_query(mysql, insert_query);
  DIE_UNLESS(rc != 0);
  row_count= mysql_affected_rows(mysql);
  DIE_UNLESS(row_count == (my_ulonglong)-1);

  rc= mysql_query(mysql, update_query);
  myquery(rc);
  row_count= mysql_affected_rows(mysql);
  DIE_UNLESS(row_count == 0);

  rc= mysql_query(mysql, "DELETE FROM t1");
  myquery(rc);

  stmt= mysql_stmt_init(mysql);
  DIE_UNLESS(stmt != 0);

  rc= mysql_stmt_prepare(stmt, insert_query, strlen(insert_query));
  check_execute(stmt, rc);

  rc= mysql_stmt_execute(stmt);
  check_execute(stmt, rc);
  row_count= mysql_stmt_affected_rows(stmt);
  DIE_UNLESS(row_count == 2);

  rc= mysql_stmt_execute(stmt);
  DIE_UNLESS(rc != 0);
  row_count= mysql_stmt_affected_rows(stmt);
  DIE_UNLESS(row_count == (my_ulonglong)-1);

  rc= mysql_stmt_prepare(stmt, update_query, strlen(update_query));
  check_execute(stmt, rc);

  rc= mysql_stmt_execute(stmt);
  check_execute(stmt, rc);
  row_count= mysql_stmt_affected_rows(stmt);
  DIE_UNLESS(row_count == 0);

  rc= mysql_stmt_close(stmt);
  check_execute(stmt, rc);

  rc= mysql_query(mysql, "DROP TABLE t1");
  myquery(rc);

  DBUG_VOID_RETURN;
}


/*
  BUG#21635: MYSQL_FIELD struct's member strings seem to misbehave for
  expression cols

  Check that for MIN(), MAX(), COUNT() only MYSQL_FIELD::name is set
  to either expression or its alias, and db, org_table, table,
  org_name fields are empty strings.
*/
static void test_bug21635()
{
  const char *expr[]=
  {
    "MIN(i)", "MIN(i)",
    "MIN(i) AS A1", "A1",
    "MAX(i)", "MAX(i)",
    "MAX(i) AS A2", "A2",
    "COUNT(i)", "COUNT(i)",
    "COUNT(i) AS A3", "A3",
  };
  char query[MAX_TEST_QUERY_LENGTH];
  char *query_end;
  MYSQL_RES *result;
  MYSQL_FIELD *field;
  unsigned int field_count, i, j;
  int rc;

  DBUG_ENTER("test_bug21635");
  myheader("test_bug21635");

  query_end= strxmov(query, "SELECT ", NullS);
  for (i= 0; i < sizeof(expr) / sizeof(*expr) / 2; ++i)
    query_end= strxmov(query_end, expr[i * 2], ", ", NullS);
  query_end= strxmov(query_end - 2, " FROM t1 GROUP BY i", NullS);
  DIE_UNLESS(query_end - query < MAX_TEST_QUERY_LENGTH);

  rc= mysql_query(mysql, "DROP TABLE IF EXISTS t1");
  myquery(rc);
  rc= mysql_query(mysql, "CREATE TABLE t1 (i INT)");
  myquery(rc);
  /*
    We need this loop to ensure correct behavior with both constant and
    non-constant tables.
  */
  for (j= 0; j < 2 ; j++)
  {
    rc= mysql_query(mysql, "INSERT INTO t1 VALUES (1)");
    myquery(rc);

    rc= mysql_real_query(mysql, query, query_end - query);
    myquery(rc);

    result= mysql_use_result(mysql);
    DIE_UNLESS(result);

  field_count= mysql_field_count(mysql);
  for (i= 0; i < field_count; ++i)
  {
    field= mysql_fetch_field_direct(result, i);
    if (!opt_silent)
      if (!opt_silent)
        printf("%s -> %s ... ", expr[i * 2], field->name);
    fflush(stdout);
    DIE_UNLESS(field->db[0] == 0 && field->org_table[0] == 0 &&
               field->table[0] == 0 && field->org_name[0] == 0);
    DIE_UNLESS(strcmp(field->name, expr[i * 2 + 1]) == 0);
    if (!opt_silent)
      if (!opt_silent)
        puts("OK");
  }

    mysql_free_result(result);
  }
  rc= mysql_query(mysql, "DROP TABLE t1");
  myquery(rc);

  DBUG_VOID_RETURN;
}

/*
  Bug#24179 "select b into $var" fails with --cursor_protocol"
  The failure is correct, check that the returned message is meaningful.
*/

static void test_bug24179()
{
  int rc;
  MYSQL_STMT *stmt;

  DBUG_ENTER("test_bug24179");
  myheader("test_bug24179");

  stmt= open_cursor("select 1 into @a");
  rc= mysql_stmt_execute(stmt);
  DIE_UNLESS(rc);
  if (!opt_silent)
  {
    printf("Got error (as expected): %d %s\n",
           mysql_stmt_errno(stmt),
           mysql_stmt_error(stmt));
  }
  DIE_UNLESS(mysql_stmt_errno(stmt) == 1323);

  DBUG_VOID_RETURN;
}


/*
  Bug#28075 "COM_DEBUG crashes mysqld"
*/

static void test_bug28075()
{
  int rc;

  DBUG_ENTER("test_bug28075");
  myheader("test_bug28075");

  rc= mysql_dump_debug_info(mysql);
  DIE_UNLESS(rc == 0);

  rc= mysql_ping(mysql);
  DIE_UNLESS(rc == 0);

  DBUG_VOID_RETURN;
}


/*
  Bug#27876 (SF with cyrillic variable name fails during execution (regression))
*/

static void test_bug27876()
{
  int rc;
  MYSQL_RES *result;

  uchar utf8_func[] =
  {
    0xd1, 0x84, 0xd1, 0x83, 0xd0, 0xbd, 0xd0, 0xba,
    0xd1, 0x86, 0xd0, 0xb8, 0xd0, 0xb9, 0xd0, 0xba,
    0xd0, 0xb0,
    0x00
  };

  uchar utf8_param[] =
  {
    0xd0, 0xbf, 0xd0, 0xb0, 0xd1, 0x80, 0xd0, 0xb0,
    0xd0, 0xbc, 0xd0, 0xb5, 0xd1, 0x82, 0xd1, 0x8a,
    0xd1, 0x80, 0x5f, 0xd0, 0xb2, 0xd0, 0xb5, 0xd1,
    0x80, 0xd1, 0x81, 0xd0, 0xb8, 0xd1, 0x8f,
    0x00
  };

  char query[500];

  DBUG_ENTER("test_bug27876");
  myheader("test_bug27876");

  rc= mysql_query(mysql, "set names utf8");
  myquery(rc);

  rc= mysql_query(mysql, "select version()");
  myquery(rc);
  result= mysql_store_result(mysql);
  mytest(result);

  sprintf(query, "DROP FUNCTION IF EXISTS %s", (char*) utf8_func);
  rc= mysql_query(mysql, query);
  myquery(rc);

  sprintf(query,
          "CREATE FUNCTION %s( %s VARCHAR(25))"
          " RETURNS VARCHAR(25) DETERMINISTIC RETURN %s",
          (char*) utf8_func, (char*) utf8_param, (char*) utf8_param);
  rc= mysql_query(mysql, query);
  myquery(rc);
  sprintf(query, "SELECT %s(VERSION())", (char*) utf8_func);
  rc= mysql_query(mysql, query);
  myquery(rc);
  result= mysql_store_result(mysql);
  mytest(result);

  sprintf(query, "DROP FUNCTION %s", (char*) utf8_func);
  rc= mysql_query(mysql, query);
  myquery(rc);

  rc= mysql_query(mysql, "set names default");
  myquery(rc);
}


/*
  Bug#28505: mysql_affected_rows() returns wrong value if CLIENT_FOUND_ROWS
  flag is set.
*/

static void test_bug28505()
{
  my_ulonglong res;

  myquery(mysql_query(mysql, "drop table if exists t1"));
  myquery(mysql_query(mysql, "create table t1(f1 int primary key)"));
  myquery(mysql_query(mysql, "insert into t1 values(1)"));
  myquery(mysql_query(mysql,
                  "insert into t1 values(1) on duplicate key update f1=1"));
  res= mysql_affected_rows(mysql);
  DIE_UNLESS(!res);
  myquery(mysql_query(mysql, "drop table t1"));
}


/*
  Bug#28934: server crash when receiving malformed com_execute packets
*/

static void test_bug28934()
{
  my_bool error= 0;
  MYSQL_BIND bind[5];
  MYSQL_STMT *stmt;
  int cnt;

  myquery(mysql_query(mysql, "drop table if exists t1"));
  myquery(mysql_query(mysql, "create table t1(id int)"));

  myquery(mysql_query(mysql, "insert into t1 values(1),(2),(3),(4),(5)"));
  stmt= mysql_simple_prepare(mysql,"select * from t1 where id in(?,?,?,?,?)");
  check_stmt(stmt);

  memset (&bind, 0, sizeof (bind));
  for (cnt= 0; cnt < 5; cnt++)
  {
    bind[cnt].buffer_type= MYSQL_TYPE_LONG;
    bind[cnt].buffer= (char*)&cnt;
    bind[cnt].buffer_length= 0;
  }
  myquery(mysql_stmt_bind_param(stmt, bind));

  stmt->param_count=2;
  error= mysql_stmt_execute(stmt);
  DIE_UNLESS(error != 0);
  myerror(NULL);
  mysql_stmt_close(stmt);

  myquery(mysql_query(mysql, "drop table t1"));
}

/*
  Test mysql_change_user() C API and COM_CHANGE_USER
*/

static void test_change_user()
{
  char buff[256];
  const char *user_pw= "mysqltest_pw";
  const char *user_no_pw= "mysqltest_no_pw";
  const char *pw= "password";
  const char *db= "mysqltest_user_test_database";
  int rc;

  DBUG_ENTER("test_change_user");
  myheader("test_change_user");

  /* Prepare environment */
  sprintf(buff, "drop database if exists %s", db);
  rc= mysql_query(mysql, buff);
  myquery(rc);

  sprintf(buff, "create database %s", db);
  rc= mysql_query(mysql, buff);
  myquery(rc);

  sprintf(buff,
          "grant select on %s.* to %s@'%%' identified by '%s'",
          db,
          user_pw,
          pw);
  rc= mysql_query(mysql, buff);
  myquery(rc);

  sprintf(buff,
          "grant select on %s.* to %s@'%%'",
          db,
          user_no_pw);
  rc= mysql_query(mysql, buff);
  myquery(rc);


  /* Try some combinations */
  rc= mysql_change_user(mysql, NULL, NULL, NULL);
  DIE_UNLESS(rc);
  if (! opt_silent)
    printf("Got error (as expected): %s\n", mysql_error(mysql));


  rc= mysql_change_user(mysql, "", NULL, NULL);
  DIE_UNLESS(rc);
  if (! opt_silent)
    printf("Got error (as expected): %s\n", mysql_error(mysql));

  rc= mysql_change_user(mysql, "", "", NULL);
  DIE_UNLESS(rc);
  if (! opt_silent)
    printf("Got error (as expected): %s\n", mysql_error(mysql));

  rc= mysql_change_user(mysql, "", "", "");
  DIE_UNLESS(rc);
  if (! opt_silent)
    printf("Got error (as expected): %s\n", mysql_error(mysql));

  rc= mysql_change_user(mysql, NULL, "", "");
  DIE_UNLESS(rc);
  if (! opt_silent)
    printf("Got error (as expected): %s\n", mysql_error(mysql));


  rc= mysql_change_user(mysql, NULL, NULL, "");
  DIE_UNLESS(rc);
  if (! opt_silent)
    printf("Got error (as expected): %s\n", mysql_error(mysql));

  rc= mysql_change_user(mysql, "", NULL, "");
  DIE_UNLESS(rc);
  if (! opt_silent)
    printf("Got error (as expected): %s\n", mysql_error(mysql));

  rc= mysql_change_user(mysql, user_pw, NULL, "");
  DIE_UNLESS(rc);
  if (! opt_silent)
    printf("Got error (as expected): %s\n", mysql_error(mysql));

  rc= mysql_change_user(mysql, user_pw, "", "");
  DIE_UNLESS(rc);
  if (! opt_silent)
    printf("Got error (as expected): %s\n", mysql_error(mysql));

  rc= mysql_change_user(mysql, user_pw, "", NULL);
  DIE_UNLESS(rc);
  if (! opt_silent)
    printf("Got error (as expected): %s\n", mysql_error(mysql));

  rc= mysql_change_user(mysql, user_pw, NULL, NULL);
  DIE_UNLESS(rc);
  if (! opt_silent)
    printf("Got error (as expected): %s\n", mysql_error(mysql));

  rc= mysql_change_user(mysql, user_pw, "", db);
  DIE_UNLESS(rc);
  if (! opt_silent)
    printf("Got error (as expected): %s\n", mysql_error(mysql));

  rc= mysql_change_user(mysql, user_pw, NULL, db);
  DIE_UNLESS(rc);
  if (! opt_silent)
    printf("Got error (as expected): %s\n", mysql_error(mysql));

  rc= mysql_change_user(mysql, user_pw, pw, db);
  myquery(rc);

  rc= mysql_change_user(mysql, user_pw, pw, NULL);
  myquery(rc);

  rc= mysql_change_user(mysql, user_pw, pw, "");
  myquery(rc);

  rc= mysql_change_user(mysql, user_no_pw, pw, db);
  DIE_UNLESS(rc);
  if (! opt_silent)
    printf("Got error (as expected): %s\n", mysql_error(mysql));

  rc= mysql_change_user(mysql, user_no_pw, pw, "");
  DIE_UNLESS(rc);
  if (! opt_silent)
    printf("Got error (as expected): %s\n", mysql_error(mysql));

  rc= mysql_change_user(mysql, user_no_pw, pw, NULL);
  DIE_UNLESS(rc);
  if (! opt_silent)
    printf("Got error (as expected): %s\n", mysql_error(mysql));

  rc= mysql_change_user(mysql, user_no_pw, "", NULL);
  myquery(rc);

  rc= mysql_change_user(mysql, user_no_pw, "", "");
  myquery(rc);

  rc= mysql_change_user(mysql, user_no_pw, "", db);
  myquery(rc);

  rc= mysql_change_user(mysql, user_no_pw, NULL, db);
  myquery(rc);

  rc= mysql_change_user(mysql, "", pw, db);
  DIE_UNLESS(rc);
  if (! opt_silent)
    printf("Got error (as expected): %s\n", mysql_error(mysql));

  rc= mysql_change_user(mysql, "", pw, "");
  DIE_UNLESS(rc);
  if (! opt_silent)
    printf("Got error (as expected): %s\n", mysql_error(mysql));

  rc= mysql_change_user(mysql, "", pw, NULL);
  DIE_UNLESS(rc);
  if (! opt_silent)
    printf("Got error (as expected): %s\n", mysql_error(mysql));

  rc= mysql_change_user(mysql, NULL, pw, NULL);
  DIE_UNLESS(rc);
  if (! opt_silent)
    printf("Got error (as expected): %s\n", mysql_error(mysql));

  rc= mysql_change_user(mysql, NULL, NULL, db);
  DIE_UNLESS(rc);
  if (! opt_silent)
    printf("Got error (as expected): %s\n", mysql_error(mysql));

  rc= mysql_change_user(mysql, NULL, "", db);
  DIE_UNLESS(rc);
  if (! opt_silent)
    printf("Got error (as expected): %s\n", mysql_error(mysql));

  rc= mysql_change_user(mysql, "", "", db);
  DIE_UNLESS(rc);
  if (! opt_silent)
    printf("Got error (as expected): %s\n", mysql_error(mysql));

  /* Cleanup the environment */

  mysql_change_user(mysql, opt_user, opt_password, current_db);

  sprintf(buff, "drop database %s", db);
  rc= mysql_query(mysql, buff);
  myquery(rc);

  sprintf(buff, "drop user %s@'%%'", user_pw);
  rc= mysql_query(mysql, buff);
  myquery(rc);

  sprintf(buff, "drop user %s@'%%'", user_no_pw);
  rc= mysql_query(mysql, buff);
  myquery(rc);

  DBUG_VOID_RETURN;
}

/*
  Bug#27592 (stack overrun when storing datetime value using prepared statements)
*/

static void test_bug27592()
{
  const int NUM_ITERATIONS= 40;
  int i;
  int rc;
  MYSQL_STMT *stmt= NULL;
  MYSQL_BIND bind[1];
  MYSQL_TIME time_val;

  DBUG_ENTER("test_bug27592");
  myheader("test_bug27592");

  mysql_query(mysql, "DROP TABLE IF EXISTS t1");
  mysql_query(mysql, "CREATE TABLE t1(c2 DATETIME)");

  stmt= mysql_simple_prepare(mysql, "INSERT INTO t1 VALUES (?)");
  DIE_UNLESS(stmt);

  memset(bind, 0, sizeof(bind));

  bind[0].buffer_type= MYSQL_TYPE_DATETIME;
  bind[0].buffer= (char *) &time_val;
  bind[0].length= NULL;

  for (i= 0; i < NUM_ITERATIONS; i++)
  {
    time_val.year= 2007;
    time_val.month= 6;
    time_val.day= 7;
    time_val.hour= 18;
    time_val.minute= 41;
    time_val.second= 3;

    time_val.second_part=0;
    time_val.neg=0;

    rc= mysql_stmt_bind_param(stmt, bind);
    check_execute(stmt, rc);

    rc= mysql_stmt_execute(stmt);
    check_execute(stmt, rc);
  }

  mysql_stmt_close(stmt);

  DBUG_VOID_RETURN;
}

static void test_bug29948()
{
  MYSQL *dbc=NULL;
  MYSQL_STMT *stmt=NULL;
  MYSQL_BIND bind;

  int res=0;
  my_bool auto_reconnect=1, error=0, is_null=0;
  char kill_buf[20];
  const char *query;
  int buf;
  unsigned long length, cursor_type;
  
  dbc = mysql_init(NULL);
  DIE_UNLESS(dbc);

  mysql_options(dbc, MYSQL_OPT_RECONNECT, (char*)&auto_reconnect);
  if (!mysql_real_connect(dbc, opt_host, opt_user,
                           opt_password, current_db, opt_port,
                           opt_unix_socket,
                          (CLIENT_FOUND_ROWS | CLIENT_MULTI_STATEMENTS |
                           CLIENT_MULTI_RESULTS)))
  {
    printf("connection failed: %s (%d)", mysql_error(dbc),
           mysql_errno(dbc));
    exit(1);
  }

  bind.buffer_type= MYSQL_TYPE_LONG;
  bind.buffer= (char *)&buf;
  bind.is_null= &is_null;
  bind.error= &error;
  bind.length= &length;

  res= mysql_query(dbc, "DROP TABLE IF EXISTS t1");
  myquery(res);
  res= mysql_query(dbc, "CREATE TABLE t1 (a INT)");
  myquery(res);
  res= mysql_query(dbc, "INSERT INTO t1 VALUES(1)");
  myquery(res);

  stmt= mysql_stmt_init(dbc);
  check_stmt(stmt);

  cursor_type= CURSOR_TYPE_READ_ONLY;
  res= mysql_stmt_attr_set(stmt, STMT_ATTR_CURSOR_TYPE, (void *)&cursor_type);
  myquery(res);

  query= "SELECT * from t1 where a=?";
  res= mysql_stmt_prepare(stmt, query, strlen(query));
  myquery(res);

  res= mysql_stmt_bind_param(stmt, &bind);
  myquery(res);

  res= mysql_stmt_execute(stmt);
  check_execute(stmt, res);

  res= mysql_stmt_bind_result(stmt,&bind);
  check_execute(stmt, res);
    
  sprintf(kill_buf, "kill %ld", dbc->thread_id);
  mysql_query(dbc, kill_buf);

  res= mysql_stmt_store_result(stmt);
  DIE_UNLESS(res);

  mysql_stmt_free_result(stmt);
  mysql_stmt_close(stmt);
  mysql_query(dbc, "DROP TABLE t1");
  mysql_close(dbc);
}


/*
  Bug#29687 mysql_stmt_store_result memory leak in libmysqld
*/

static void test_bug29687()
{
  const int NUM_ITERATIONS= 40;
  int i;
  int rc;
  MYSQL_STMT *stmt= NULL;

  DBUG_ENTER("test_bug29687");
  myheader("test_bug29687");

  stmt= mysql_simple_prepare(mysql, "SELECT 1 FROM dual WHERE 0=2");
  DIE_UNLESS(stmt);

  for (i= 0; i < NUM_ITERATIONS; i++)
  {
    rc= mysql_stmt_execute(stmt);
    check_execute(stmt, rc);
    mysql_stmt_store_result(stmt);
    while (mysql_stmt_fetch(stmt)==0);
    mysql_stmt_free_result(stmt);
  }

  mysql_stmt_close(stmt);
  DBUG_VOID_RETURN;
}


/*
  Bug #29692  	Single row inserts can incorrectly report a huge number of 
  row insertions
*/

static void test_bug29692()
{
  MYSQL* conn;

  if (!(conn= mysql_init(NULL)))
  {
    myerror("test_bug29692 init failed");
    exit(1);
  }

  if (!(mysql_real_connect(conn, opt_host, opt_user,
                           opt_password, opt_db ? opt_db:"test", opt_port,
                           opt_unix_socket,  CLIENT_FOUND_ROWS)))
  {
    myerror("test_bug29692 connection failed");
    mysql_close(mysql);
    exit(1);
  }
  myquery(mysql_query(conn, "drop table if exists t1"));
  myquery(mysql_query(conn, "create table t1(f1 int)"));
  myquery(mysql_query(conn, "insert into t1 values(1)"));
  DIE_UNLESS(1 == mysql_affected_rows(conn));
  myquery(mysql_query(conn, "drop table t1"));
  mysql_close(conn);
}

/**
  Bug#29306 Truncated data in MS Access with decimal (3,1) columns in a VIEW
*/

static void test_bug29306()
{
  MYSQL_FIELD *field;
  int rc;
  MYSQL_RES *res;

  DBUG_ENTER("test_bug29306");
  myheader("test_bug29306");

  rc= mysql_query(mysql, "DROP TABLE IF EXISTS tab17557");
  myquery(rc);
  rc= mysql_query(mysql, "DROP VIEW IF EXISTS view17557");
  myquery(rc);
  rc= mysql_query(mysql, "CREATE TABLE tab17557 (dd decimal (3,1))");
  myquery(rc);
  rc= mysql_query(mysql, "CREATE VIEW view17557 as SELECT dd FROM tab17557");
  myquery(rc);
  rc= mysql_query(mysql, "INSERT INTO tab17557 VALUES (7.6)");
  myquery(rc);

  /* Checking the view */
  res= mysql_list_fields(mysql, "view17557", NULL);
  while ((field= mysql_fetch_field(res)))
  {
    if (! opt_silent)
    {
      printf("field name %s\n", field->name);
      printf("field table %s\n", field->table);
      printf("field decimals %d\n", field->decimals);
      if (field->decimals < 1)
        printf("Error! No decimals! \n");
      printf("\n\n");
    }
    DIE_UNLESS(field->decimals == 1);
  }
  mysql_free_result(res);

  rc= mysql_query(mysql, "DROP TABLE tab17557");
  myquery(rc);
  rc= mysql_query(mysql, "DROP VIEW view17557");
  myquery(rc);

  DBUG_VOID_RETURN;
}
/*
  Bug#30472: libmysql doesn't reset charset, insert_id after succ.
  mysql_change_user() call row insertions.
*/

static void bug30472_retrieve_charset_info(MYSQL *con,
                                           char *character_set_name,
                                           char *character_set_client,
                                           char *character_set_results,
                                           char *collation_connection)
{
  MYSQL_RES *rs;
  MYSQL_ROW row;

  /* Get the cached client character set name. */

  strcpy(character_set_name, mysql_character_set_name(con));

  /* Retrieve server character set information. */

  DIE_IF(mysql_query(con, "SHOW VARIABLES LIKE 'character_set_client'"));
  DIE_UNLESS(rs= mysql_store_result(con));
  DIE_UNLESS(row= mysql_fetch_row(rs));
  strcpy(character_set_client, row[1]);
  mysql_free_result(rs);

  DIE_IF(mysql_query(con, "SHOW VARIABLES LIKE 'character_set_results'"));
  DIE_UNLESS(rs= mysql_store_result(con));
  DIE_UNLESS(row= mysql_fetch_row(rs));
  strcpy(character_set_results, row[1]);
  mysql_free_result(rs);

  DIE_IF(mysql_query(con, "SHOW VARIABLES LIKE 'collation_connection'"));
  DIE_UNLESS(rs= mysql_store_result(con));
  DIE_UNLESS(row= mysql_fetch_row(rs));
  strcpy(collation_connection, row[1]);
  mysql_free_result(rs);
}

static void test_bug30472()
{
  MYSQL con;

  char character_set_name_1[MY_CS_NAME_SIZE];
  char character_set_client_1[MY_CS_NAME_SIZE];
  char character_set_results_1[MY_CS_NAME_SIZE];
  char collation_connnection_1[MY_CS_NAME_SIZE];

  char character_set_name_2[MY_CS_NAME_SIZE];
  char character_set_client_2[MY_CS_NAME_SIZE];
  char character_set_results_2[MY_CS_NAME_SIZE];
  char collation_connnection_2[MY_CS_NAME_SIZE];

  char character_set_name_3[MY_CS_NAME_SIZE];
  char character_set_client_3[MY_CS_NAME_SIZE];
  char character_set_results_3[MY_CS_NAME_SIZE];
  char collation_connnection_3[MY_CS_NAME_SIZE];

  char character_set_name_4[MY_CS_NAME_SIZE];
  char character_set_client_4[MY_CS_NAME_SIZE];
  char character_set_results_4[MY_CS_NAME_SIZE];
  char collation_connnection_4[MY_CS_NAME_SIZE];

  /* Create a new connection. */

  DIE_UNLESS(mysql_init(&con));

  DIE_UNLESS(mysql_real_connect(&con,
                                opt_host,
                                opt_user,
                                opt_password,
                                opt_db ? opt_db : "test",
                                opt_port,
                                opt_unix_socket,
                                CLIENT_FOUND_ROWS));

  /* Retrieve character set information. */

  bug30472_retrieve_charset_info(&con,
                                 character_set_name_1,
                                 character_set_client_1,
                                 character_set_results_1,
                                 collation_connnection_1);

  /* Switch client character set. */

  DIE_IF(mysql_set_character_set(&con, "utf8"));

  /* Retrieve character set information. */

  bug30472_retrieve_charset_info(&con,
                                 character_set_name_2,
                                 character_set_client_2,
                                 character_set_results_2,
                                 collation_connnection_2);

  /*
    Check that
      1) character set has been switched and
      2) new character set is different from the original one.
  */

  DIE_UNLESS(strcmp(character_set_name_2, "utf8") == 0);
  DIE_UNLESS(strcmp(character_set_client_2, "utf8") == 0);
  DIE_UNLESS(strcmp(character_set_results_2, "utf8") == 0);
  DIE_UNLESS(strcmp(collation_connnection_2, "utf8_general_ci") == 0);

  DIE_UNLESS(strcmp(character_set_name_1, character_set_name_2) != 0);
  DIE_UNLESS(strcmp(character_set_client_1, character_set_client_2) != 0);
  DIE_UNLESS(strcmp(character_set_results_1, character_set_results_2) != 0);
  DIE_UNLESS(strcmp(collation_connnection_1, collation_connnection_2) != 0);

  /* Call mysql_change_user() with the same username, password, database. */

  DIE_IF(mysql_change_user(&con,
                           opt_user,
                           opt_password,
                           opt_db ? opt_db : "test"));

  /* Retrieve character set information. */

  bug30472_retrieve_charset_info(&con,
                                 character_set_name_3,
                                 character_set_client_3,
                                 character_set_results_3,
                                 collation_connnection_3);

  /* Check that character set information has been reset. */

  DIE_UNLESS(strcmp(character_set_name_1, character_set_name_3) == 0);
  DIE_UNLESS(strcmp(character_set_client_1, character_set_client_3) == 0);
  DIE_UNLESS(strcmp(character_set_results_1, character_set_results_3) == 0);
  DIE_UNLESS(strcmp(collation_connnection_1, collation_connnection_3) == 0);

  /* Change connection-default character set in the client. */

  con.options.charset_name= my_strdup("utf8", MYF(MY_FAE));

  /*
    Call mysql_change_user() in order to check that new connection will
    have UTF8 character set on the client and on the server.
  */

  DIE_IF(mysql_change_user(&con,
                           opt_user,
                           opt_password,
                           opt_db ? opt_db : "test"));

  /* Retrieve character set information. */

  bug30472_retrieve_charset_info(&con,
                                 character_set_name_4,
                                 character_set_client_4,
                                 character_set_results_4,
                                 collation_connnection_4);

  /* Check that we have UTF8 on the server and on the client. */

  DIE_UNLESS(strcmp(character_set_name_4, "utf8") == 0);
  DIE_UNLESS(strcmp(character_set_client_4, "utf8") == 0);
  DIE_UNLESS(strcmp(character_set_results_4, "utf8") == 0);
  DIE_UNLESS(strcmp(collation_connnection_4, "utf8_general_ci") == 0);

  /* That's it. Cleanup. */

  mysql_close(&con);
}

static void bug20023_change_user(MYSQL *con)
{
  DIE_IF(mysql_change_user(con,
                           opt_user,
                           opt_password,
                           opt_db ? opt_db : "test"));
}

static bool query_int_variable(MYSQL *con,
                               const char *var_name,
                               int *var_value)
{
  MYSQL_RES *rs;
  MYSQL_ROW row;

  char query_buffer[MAX_TEST_QUERY_LENGTH];

  bool is_null;

  my_snprintf(query_buffer,
          sizeof (query_buffer),
          "SELECT %s",
          (const char *) var_name);

  DIE_IF(mysql_query(con, query_buffer));
  DIE_UNLESS(rs= mysql_store_result(con));
  DIE_UNLESS(row= mysql_fetch_row(rs));

  is_null= row[0] == NULL;

  if (!is_null)
    *var_value= atoi(row[0]);

  mysql_free_result(rs);

  return is_null;
}

static void test_bug20023()
{
  MYSQL con;

  int sql_big_selects_orig;
  int max_join_size_orig;

  int sql_big_selects_2;
  int sql_big_selects_3;
  int sql_big_selects_4;
  int sql_big_selects_5;

  char query_buffer[MAX_TEST_QUERY_LENGTH];

  /* Create a new connection. */

  DIE_UNLESS(mysql_init(&con));

  DIE_UNLESS(mysql_real_connect(&con,
                                opt_host,
                                opt_user,
                                opt_password,
                                opt_db ? opt_db : "test",
                                opt_port,
                                opt_unix_socket,
                                CLIENT_FOUND_ROWS));

  /***********************************************************************
    Remember original SQL_BIG_SELECTS, MAX_JOIN_SIZE values.
  ***********************************************************************/

  query_int_variable(&con,
                     "@@session.sql_big_selects",
                     &sql_big_selects_orig);

  query_int_variable(&con,
                     "@@global.max_join_size",
                     &max_join_size_orig);

  /***********************************************************************
    Test that COM_CHANGE_USER resets the SQL_BIG_SELECTS to the initial value.
  ***********************************************************************/

  /* Issue COM_CHANGE_USER. */

  bug20023_change_user(&con);

  /* Query SQL_BIG_SELECTS. */

  query_int_variable(&con,
                     "@@session.sql_big_selects",
                     &sql_big_selects_2);

  /* Check that SQL_BIG_SELECTS is reset properly. */

  DIE_UNLESS(sql_big_selects_orig == sql_big_selects_2);

  /***********************************************************************
    Test that if MAX_JOIN_SIZE set to non-default value,
    SQL_BIG_SELECTS will be 0.
  ***********************************************************************/

  /* Set MAX_JOIN_SIZE to some non-default value. */

  DIE_IF(mysql_query(&con, "SET @@global.max_join_size = 10000"));
  DIE_IF(mysql_query(&con, "SET @@session.max_join_size = default"));

  /* Issue COM_CHANGE_USER. */

  bug20023_change_user(&con);

  /* Query SQL_BIG_SELECTS. */

  query_int_variable(&con,
                     "@@session.sql_big_selects",
                     &sql_big_selects_3);

  /* Check that SQL_BIG_SELECTS is 0. */

  DIE_UNLESS(sql_big_selects_3 == 0);

  /***********************************************************************
    Test that if MAX_JOIN_SIZE set to default value,
    SQL_BIG_SELECTS will be 1.
  ***********************************************************************/

  /* Set MAX_JOIN_SIZE to the default value (-1). */

  DIE_IF(mysql_query(&con, "SET @@global.max_join_size = -1"));
  DIE_IF(mysql_query(&con, "SET @@session.max_join_size = default"));

  /* Issue COM_CHANGE_USER. */

  bug20023_change_user(&con);

  /* Query SQL_BIG_SELECTS. */

  query_int_variable(&con,
                     "@@session.sql_big_selects",
                     &sql_big_selects_4);

  /* Check that SQL_BIG_SELECTS is 1. */

  DIE_UNLESS(sql_big_selects_4 == 1);

  /***********************************************************************
    Restore MAX_JOIN_SIZE.
    Check that SQL_BIG_SELECTS will be the original one.
  ***********************************************************************/

  /* Restore MAX_JOIN_SIZE. */

  my_snprintf(query_buffer,
           sizeof (query_buffer),
           "SET @@global.max_join_size = %d",
           (int) max_join_size_orig);

  DIE_IF(mysql_query(&con, query_buffer));
  DIE_IF(mysql_query(&con, "SET @@session.max_join_size = default"));

  /* Issue COM_CHANGE_USER. */

  bug20023_change_user(&con);

  /* Query SQL_BIG_SELECTS. */

  query_int_variable(&con,
                     "@@session.sql_big_selects",
                     &sql_big_selects_5);

  /* Check that SQL_BIG_SELECTS is 1. */

  DIE_UNLESS(sql_big_selects_5 == sql_big_selects_orig);

  /***********************************************************************
    That's it. Cleanup.
  ***********************************************************************/

  mysql_close(&con);
}

static void bug31418_impl()
{
  MYSQL con;

  bool is_null;
  int rc;

  /* Create a new connection. */

  DIE_UNLESS(mysql_init(&con));

  DIE_UNLESS(mysql_real_connect(&con,
                                opt_host,
                                opt_user,
                                opt_password,
                                opt_db ? opt_db : "test",
                                opt_port,
                                opt_unix_socket,
                                CLIENT_FOUND_ROWS));

  /***********************************************************************
    Check that lock is free:
      - IS_FREE_LOCK() should return 1;
      - IS_USED_LOCK() should return NULL;
  ***********************************************************************/

  is_null= query_int_variable(&con,
                              "IS_FREE_LOCK('bug31418')",
                              &rc);
  DIE_UNLESS(!is_null && rc);

  is_null= query_int_variable(&con,
                              "IS_USED_LOCK('bug31418')",
                              &rc);
  DIE_UNLESS(is_null);

  /***********************************************************************
    Acquire lock and check the lock status (the lock must be in use):
      - IS_FREE_LOCK() should return 0;
      - IS_USED_LOCK() should return non-zero thread id;
  ***********************************************************************/

  query_int_variable(&con, "GET_LOCK('bug31418', 1)", &rc);
  DIE_UNLESS(rc);

  is_null= query_int_variable(&con,
                              "IS_FREE_LOCK('bug31418')",
                              &rc);
  DIE_UNLESS(!is_null && !rc);

  is_null= query_int_variable(&con,
                              "IS_USED_LOCK('bug31418')",
                              &rc);
  DIE_UNLESS(!is_null && rc);

  /***********************************************************************
    Issue COM_CHANGE_USER command and check the lock status
    (the lock must be free):
      - IS_FREE_LOCK() should return 1;
      - IS_USED_LOCK() should return NULL;
  **********************************************************************/

  bug20023_change_user(&con);

  is_null= query_int_variable(&con,
                              "IS_FREE_LOCK('bug31418')",
                              &rc);
  DIE_UNLESS(!is_null && rc);

  is_null= query_int_variable(&con,
                              "IS_USED_LOCK('bug31418')",
                              &rc);
  DIE_UNLESS(is_null);

  /***********************************************************************
   That's it. Cleanup.
  ***********************************************************************/

  mysql_close(&con);
}

static void test_bug31418()
{
  /* Run test case for BUG#31418 for three different connections. */

  bug31418_impl();

  bug31418_impl();

  bug31418_impl();
}



/**
  Bug#31669 Buffer overflow in mysql_change_user()
*/

#define LARGE_BUFFER_SIZE 2048

static void test_bug31669()
{
  int rc;
  static char buff[LARGE_BUFFER_SIZE+1];
#ifndef EMBEDDED_LIBRARY
  static char user[USERNAME_LENGTH+1];
  static char db[NAME_LEN+1];
  static char query[LARGE_BUFFER_SIZE*2];
#endif

  DBUG_ENTER("test_bug31669");
  myheader("test_bug31669");

  rc= mysql_change_user(mysql, NULL, NULL, NULL);
  DIE_UNLESS(rc);

  rc= mysql_change_user(mysql, "", "", "");
  DIE_UNLESS(rc);

  memset(buff, 'a', sizeof(buff));

  rc= mysql_change_user(mysql, buff, buff, buff);
  DIE_UNLESS(rc);

  rc = mysql_change_user(mysql, opt_user, opt_password, current_db);
  DIE_UNLESS(!rc);

#ifndef EMBEDDED_LIBRARY
  memset(db, 'a', sizeof(db));
  db[NAME_LEN]= 0;
  strxmov(query, "CREATE DATABASE IF NOT EXISTS ", db, NullS);
  rc= mysql_query(mysql, query);
  myquery(rc);

  memset(user, 'b', sizeof(user));
  user[USERNAME_LENGTH]= 0;
  memset(buff, 'c', sizeof(buff));
  buff[LARGE_BUFFER_SIZE]= 0;
  strxmov(query, "GRANT ALL PRIVILEGES ON *.* TO '", user, "'@'%' IDENTIFIED BY "
                 "'", buff, "' WITH GRANT OPTION", NullS);
  rc= mysql_query(mysql, query);
  myquery(rc);

  rc= mysql_query(mysql, "FLUSH PRIVILEGES");
  myquery(rc);

  rc= mysql_change_user(mysql, user, buff, db);
  DIE_UNLESS(!rc);

  user[USERNAME_LENGTH-1]= 'a';
  rc= mysql_change_user(mysql, user, buff, db);
  DIE_UNLESS(rc);

  user[USERNAME_LENGTH-1]= 'b';
  buff[LARGE_BUFFER_SIZE-1]= 'd';
  rc= mysql_change_user(mysql, user, buff, db);
  DIE_UNLESS(rc);

  buff[LARGE_BUFFER_SIZE-1]= 'c';
  db[NAME_LEN-1]= 'e';
  rc= mysql_change_user(mysql, user, buff, db);
  DIE_UNLESS(rc);

  db[NAME_LEN-1]= 'a';
  rc= mysql_change_user(mysql, user, buff, db);
  DIE_UNLESS(!rc);

  rc= mysql_change_user(mysql, user + 1, buff + 1, db + 1);
  DIE_UNLESS(rc);

  rc = mysql_change_user(mysql, opt_user, opt_password, current_db);
  DIE_UNLESS(!rc);

  strxmov(query, "DROP DATABASE ", db, NullS);
  rc= mysql_query(mysql, query);
  myquery(rc);

  strxmov(query, "DELETE FROM mysql.user WHERE User='", user, "'", NullS);
  rc= mysql_query(mysql, query);
  myquery(rc);
  DIE_UNLESS(mysql_affected_rows(mysql) == 1);
#endif

  DBUG_VOID_RETURN;
}

/*
  Read and parse arguments and MySQL options from my.cnf
*/

static const char *client_test_load_default_groups[]= { "client", 0 };
static char **defaults_argv;

static struct my_option client_test_long_options[] =
{
  {"basedir", 'b', "Basedir for tests.", (uchar**) &opt_basedir,
   (uchar**) &opt_basedir, 0, GET_STR, REQUIRED_ARG, 0, 0, 0, 0, 0, 0},
  {"count", 't', "Number of times test to be executed", (uchar **) &opt_count,
   (uchar **) &opt_count, 0, GET_UINT, REQUIRED_ARG, 1, 0, 0, 0, 0, 0},
  {"database", 'D', "Database to use", (uchar **) &opt_db, (uchar **) &opt_db,
   0, GET_STR_ALLOC, REQUIRED_ARG, 0, 0, 0, 0, 0, 0},
  {"debug", '#', "Output debug log", (uchar**) &default_dbug_option,
   (uchar**) &default_dbug_option, 0, GET_STR, OPT_ARG, 0, 0, 0, 0, 0, 0},
  {"help", '?', "Display this help and exit", 0, 0, 0, GET_NO_ARG, NO_ARG, 0,
   0, 0, 0, 0, 0},
  {"host", 'h', "Connect to host", (uchar **) &opt_host, (uchar **) &opt_host,
   0, GET_STR_ALLOC, REQUIRED_ARG, 0, 0, 0, 0, 0, 0},
  {"password", 'p',
   "Password to use when connecting to server. If password is not given it's asked from the tty.",
   0, 0, 0, GET_STR, OPT_ARG, 0, 0, 0, 0, 0, 0},
  {"port", 'P', "Port number to use for connection or 0 for default to, in "
   "order of preference, my.cnf, $MYSQL_TCP_PORT, "
#if MYSQL_PORT_DEFAULT == 0
   "/etc/services, "
#endif
   "built-in default (" STRINGIFY_ARG(MYSQL_PORT) ").",
   (uchar **) &opt_port,
   (uchar **) &opt_port, 0, GET_UINT, REQUIRED_ARG, 0, 0, 0, 0, 0, 0},
  {"server-arg", 'A', "Send embedded server this as a parameter.",
   0, 0, 0, GET_STR, REQUIRED_ARG, 0, 0, 0, 0, 0, 0},
  {"show-tests", 'T', "Show all tests' names", 0, 0, 0, GET_NO_ARG, NO_ARG,
   0, 0, 0, 0, 0, 0},
  {"silent", 's', "Be more silent", 0, 0, 0, GET_NO_ARG, NO_ARG, 0, 0, 0, 0, 0,
   0},
  {"socket", 'S', "Socket file to use for connection",
   (uchar **) &opt_unix_socket, (uchar **) &opt_unix_socket, 0, GET_STR,
   REQUIRED_ARG, 0, 0, 0, 0, 0, 0},
  {"testcase", 'c',
   "May disable some code when runs as mysql-test-run testcase.",
   0, 0, 0, GET_NO_ARG, NO_ARG, 0, 0, 0, 0, 0, 0},
#ifndef DONT_ALLOW_USER_CHANGE
  {"user", 'u', "User for login if not current user", (uchar **) &opt_user,
   (uchar **) &opt_user, 0, GET_STR, REQUIRED_ARG, 0, 0, 0, 0, 0, 0},
#endif
  {"vardir", 'v', "Data dir for tests.", (uchar**) &opt_vardir,
   (uchar**) &opt_vardir, 0, GET_STR, REQUIRED_ARG, 0, 0, 0, 0, 0, 0},
  {"getopt-ll-test", 'g', "Option for testing bug in getopt library",
   (uchar **) &opt_getopt_ll_test, (uchar **) &opt_getopt_ll_test, 0,
   GET_LL, REQUIRED_ARG, 0, 0, LONGLONG_MAX, 0, 0, 0},
  { 0, 0, 0, 0, 0, 0, GET_NO_ARG, NO_ARG, 0, 0, 0, 0, 0, 0}
};


static void usage(void)
{
  /* show the usage string when the user asks for this */
  putc('\n', stdout);
  printf("%s  Ver %s Distrib %s, for %s (%s)\n",
	 my_progname, VER, MYSQL_SERVER_VERSION, SYSTEM_TYPE, MACHINE_TYPE);
  puts("By Monty, Venu, Kent and others\n");
  printf("\
Copyright (C) 2002-2004 MySQL AB\n\
This software comes with ABSOLUTELY NO WARRANTY. This is free software,\n\
and you are welcome to modify and redistribute it under the GPL license\n");
  printf("Usage: %s [OPTIONS] [TESTNAME1 TESTNAME2...]\n", my_progname);
  my_print_help(client_test_long_options);
  print_defaults("my", client_test_load_default_groups);
  my_print_variables(client_test_long_options);
}


static struct my_tests_st my_tests[]= {
  { "test_view_sp_list_fields", test_view_sp_list_fields},
  { "client_query", client_query },
  { "test_prepare_insert_update", test_prepare_insert_update},
#if NOT_YET_WORKING
  { "test_drop_temp", test_drop_temp },
#endif
  { "test_fetch_seek", test_fetch_seek },
  { "test_fetch_nobuffs", test_fetch_nobuffs },
  { "test_open_direct", test_open_direct },
  { "test_fetch_null", test_fetch_null },
  { "test_ps_null_param", test_ps_null_param },
  { "test_fetch_date", test_fetch_date },
  { "test_fetch_str", test_fetch_str },
  { "test_fetch_long", test_fetch_long },
  { "test_fetch_short", test_fetch_short },
  { "test_fetch_tiny", test_fetch_tiny },
  { "test_fetch_bigint", test_fetch_bigint },
  { "test_fetch_float", test_fetch_float },
  { "test_fetch_double", test_fetch_double },
  { "test_bind_result_ext", test_bind_result_ext },
  { "test_bind_result_ext1", test_bind_result_ext1 },
  { "test_select_direct", test_select_direct },
  { "test_select_prepare", test_select_prepare },
  { "test_select", test_select },
  { "test_select_version", test_select_version },
  { "test_ps_conj_select", test_ps_conj_select },
  { "test_select_show_table", test_select_show_table },
  { "test_func_fields", test_func_fields },
  { "test_long_data", test_long_data },
  { "test_insert", test_insert },
  { "test_set_variable", test_set_variable },
  { "test_select_show", test_select_show },
  { "test_prepare_noparam", test_prepare_noparam },
  { "test_bind_result", test_bind_result },
  { "test_prepare_simple", test_prepare_simple },
  { "test_prepare", test_prepare },
  { "test_null", test_null },
  { "test_debug_example", test_debug_example },
  { "test_update", test_update },
  { "test_simple_update", test_simple_update },
  { "test_simple_delete", test_simple_delete },
  { "test_double_compare", test_double_compare },
  { "client_store_result", client_store_result },
  { "client_use_result", client_use_result },
  { "test_tran_bdb", test_tran_bdb },
  { "test_tran_innodb", test_tran_innodb },
  { "test_prepare_ext", test_prepare_ext },
  { "test_prepare_syntax", test_prepare_syntax },
  { "test_field_names", test_field_names },
  { "test_field_flags", test_field_flags },
  { "test_long_data_str", test_long_data_str },
  { "test_long_data_str1", test_long_data_str1 },
  { "test_long_data_bin", test_long_data_bin },
  { "test_warnings", test_warnings },
  { "test_errors", test_errors },
  { "test_prepare_resultset", test_prepare_resultset },
  { "test_stmt_close", test_stmt_close },
  { "test_prepare_field_result", test_prepare_field_result },
  { "test_multi_stmt", test_multi_stmt },
  { "test_multi_statements", test_multi_statements },
  { "test_prepare_multi_statements", test_prepare_multi_statements },
  { "test_store_result", test_store_result },
  { "test_store_result1", test_store_result1 },
  { "test_store_result2", test_store_result2 },
  { "test_subselect", test_subselect },
  { "test_date", test_date },
  { "test_date_date", test_date_date },
  { "test_date_time", test_date_time },
  { "test_date_ts", test_date_ts },
  { "test_date_dt", test_date_dt },
  { "test_prepare_alter", test_prepare_alter },
  { "test_manual_sample", test_manual_sample },
  { "test_pure_coverage", test_pure_coverage },
  { "test_buffers", test_buffers },
  { "test_ushort_bug", test_ushort_bug },
  { "test_sshort_bug", test_sshort_bug },
  { "test_stiny_bug", test_stiny_bug },
  { "test_field_misc", test_field_misc },
  { "test_set_option", test_set_option },
#ifndef EMBEDDED_LIBRARY
  { "test_prepare_grant", test_prepare_grant },
#endif
  { "test_frm_bug", test_frm_bug },
  { "test_explain_bug", test_explain_bug },
  { "test_decimal_bug", test_decimal_bug },
  { "test_nstmts", test_nstmts },
  { "test_logs;", test_logs },
  { "test_cuted_rows", test_cuted_rows },
  { "test_fetch_offset", test_fetch_offset },
  { "test_fetch_column", test_fetch_column },
  { "test_mem_overun", test_mem_overun },
  { "test_list_fields", test_list_fields },
  { "test_free_result", test_free_result },
  { "test_free_store_result", test_free_store_result },
  { "test_sqlmode", test_sqlmode },
  { "test_ts", test_ts },
  { "test_bug1115", test_bug1115 },
  { "test_bug1180", test_bug1180 },
  { "test_bug1500", test_bug1500 },
  { "test_bug1644", test_bug1644 },
  { "test_bug1946", test_bug1946 },
  { "test_bug2248", test_bug2248 },
  { "test_parse_error_and_bad_length", test_parse_error_and_bad_length },
  { "test_bug2247", test_bug2247 },
  { "test_subqueries", test_subqueries },
  { "test_bad_union", test_bad_union },
  { "test_distinct", test_distinct },
  { "test_subqueries_ref", test_subqueries_ref },
  { "test_union", test_union },
  { "test_bug3117", test_bug3117 },
  { "test_join", test_join },
  { "test_selecttmp", test_selecttmp },
  { "test_create_drop", test_create_drop },
  { "test_rename", test_rename },
  { "test_do_set", test_do_set },
  { "test_multi", test_multi },
  { "test_insert_select", test_insert_select },
  { "test_bind_nagative", test_bind_nagative },
  { "test_derived", test_derived },
  { "test_xjoin", test_xjoin },
  { "test_bug3035", test_bug3035 },
  { "test_union2", test_union2 },
  { "test_bug1664", test_bug1664 },
  { "test_union_param", test_union_param },
  { "test_order_param", test_order_param },
  { "test_ps_i18n", test_ps_i18n },
  { "test_bug3796", test_bug3796 },
  { "test_bug4026", test_bug4026 },
  { "test_bug4079", test_bug4079 },
  { "test_bug4236", test_bug4236 },
  { "test_bug4030", test_bug4030 },
  { "test_bug5126", test_bug5126 },
  { "test_bug4231", test_bug4231 },
  { "test_bug5399", test_bug5399 },
  { "test_bug5194", test_bug5194 },
  { "test_bug5315", test_bug5315 },
  { "test_bug6049", test_bug6049 },
  { "test_bug6058", test_bug6058 },
  { "test_bug6059", test_bug6059 },
  { "test_bug6046", test_bug6046 },
  { "test_bug6081", test_bug6081 },
  { "test_bug6096", test_bug6096 },
  { "test_datetime_ranges", test_datetime_ranges },
  { "test_bug4172", test_bug4172 },
  { "test_conversion", test_conversion },
  { "test_rewind", test_rewind },
  { "test_bug6761", test_bug6761 },
  { "test_view", test_view },
  { "test_view_where", test_view_where },
  { "test_view_2where", test_view_2where },
  { "test_view_star", test_view_star },
  { "test_view_insert", test_view_insert },
  { "test_left_join_view", test_left_join_view },
  { "test_view_insert_fields", test_view_insert_fields },
  { "test_basic_cursors", test_basic_cursors },
  { "test_cursors_with_union", test_cursors_with_union },
  { "test_cursors_with_procedure", test_cursors_with_procedure },
  { "test_truncation", test_truncation },
  { "test_truncation_option", test_truncation_option },
  { "test_client_character_set", test_client_character_set },
  { "test_bug8330", test_bug8330 },
  { "test_bug7990", test_bug7990 },
  { "test_bug8378", test_bug8378 },
  { "test_bug8722", test_bug8722 },
  { "test_bug8880", test_bug8880 },
  { "test_bug9159", test_bug9159 },
  { "test_bug9520", test_bug9520 },
  { "test_bug9478", test_bug9478 },
  { "test_bug9643", test_bug9643 },
  { "test_bug10729", test_bug10729 },
  { "test_bug11111", test_bug11111 },
  { "test_bug9992", test_bug9992 },
  { "test_bug10736", test_bug10736 },
  { "test_bug10794", test_bug10794 },
  { "test_bug11172", test_bug11172 },
  { "test_bug11656", test_bug11656 },
  { "test_bug10214", test_bug10214 },
  { "test_bug9735", test_bug9735 },
  { "test_bug11183", test_bug11183 },
  { "test_bug11037", test_bug11037 },
  { "test_bug10760", test_bug10760 },
  { "test_bug12001", test_bug12001 },
  { "test_bug11718", test_bug11718 },
  { "test_bug12925", test_bug12925 },
  { "test_bug11909", test_bug11909 },
  { "test_bug11901", test_bug11901 },
  { "test_bug11904", test_bug11904 },
  { "test_bug12243", test_bug12243 },
  { "test_bug14210", test_bug14210 },
  { "test_bug13488", test_bug13488 },
  { "test_bug13524", test_bug13524 },
  { "test_bug14845", test_bug14845 },
  { "test_opt_reconnect", test_opt_reconnect },
  { "test_bug15510", test_bug15510},
#ifndef EMBEDDED_LIBRARY
  { "test_bug12744", test_bug12744 },
#endif
  { "test_bug16143", test_bug16143 },
  { "test_bug16144", test_bug16144 },
  { "test_bug15613", test_bug15613 },
  { "test_bug20152", test_bug20152 },
  { "test_bug14169", test_bug14169 },
  { "test_bug17667", test_bug17667 },
  { "test_bug15752", test_bug15752 },
  { "test_mysql_insert_id", test_mysql_insert_id },
  { "test_bug19671", test_bug19671 },
  { "test_bug21206", test_bug21206 },
  { "test_bug21726", test_bug21726 },
  { "test_bug15518", test_bug15518 },
  { "test_bug23383", test_bug23383 },
  { "test_bug21635", test_bug21635 },
  { "test_status",   test_status   },
  { "test_bug24179", test_bug24179 },
  { "test_ps_query_cache", test_ps_query_cache },
  { "test_bug28075", test_bug28075 },
  { "test_bug27876", test_bug27876 },
  { "test_bug28505", test_bug28505 },
  { "test_bug28934", test_bug28934 },
  { "test_bug27592", test_bug27592 },
  { "test_bug29948", test_bug29948 },
  { "test_bug29687", test_bug29687 },
  { "test_bug29692", test_bug29692 },
  { "test_bug29306", test_bug29306 },
<<<<<<< HEAD
  { "test_change_user", test_change_user },
  { "test_bug30472", test_bug30472 },
  { "test_bug20023", test_bug20023 },
  { "test_bug31418", test_bug31418 },
=======
  { "test_bug31669", test_bug31669 },
>>>>>>> 26f03b0b
  { 0, 0 }
};


static my_bool
get_one_option(int optid, const struct my_option *opt __attribute__((unused)),
               char *argument)
{
  switch (optid) {
  case '#':
    DBUG_PUSH(argument ? argument : default_dbug_option);
    break;
  case 'c':
    opt_testcase = 1;
    break;
  case 'p':
    if (argument)
    {
      char *start=argument;
      my_free(opt_password, MYF(MY_ALLOW_ZERO_PTR));
      opt_password= my_strdup(argument, MYF(MY_FAE));
      while (*argument) *argument++= 'x';               /* Destroy argument */
      if (*start)
        start[1]=0;
    }
    else
      tty_password= 1;
    break;
  case 's':
    if (argument == disabled_my_option)
      opt_silent= 0;
    else
      opt_silent++;
    break;
  case 'A':
    /*
      When the embedded server is being tested, the test suite needs to be
      able to pass command-line arguments to the embedded server so it can
      locate the language files and data directory. The test suite
      (mysql-test-run) never uses config files, just command-line options.
    */
    if (!embedded_server_arg_count)
    {
      embedded_server_arg_count= 1;
      embedded_server_args[0]= (char*) "";
    }
    if (embedded_server_arg_count == MAX_SERVER_ARGS-1 ||
        !(embedded_server_args[embedded_server_arg_count++]=
          my_strdup(argument, MYF(MY_FAE))))
    {
      DIE("Can't use server argument");
    }
    break;
  case 'T':
    {
      struct my_tests_st *fptr;
      
      printf("All possible test names:\n\n");
      for (fptr= my_tests; fptr->name; fptr++)
	printf("%s\n", fptr->name);
      exit(0);
      break;
    }
  case '?':
  case 'I':                                     /* Info */
    usage();
    exit(0);
    break;
  }
  return 0;
}

static void get_options(int *argc, char ***argv)
{
  int ho_error;

  if ((ho_error= handle_options(argc, argv, client_test_long_options,
                                get_one_option)))
    exit(ho_error);

  if (tty_password)
    opt_password= get_tty_password(NullS);
  return;
}

/*
  Print the test output on successful execution before exiting
*/

static void print_test_output()
{
  if (opt_silent < 3)
  {
    fprintf(stdout, "\n\n");
    fprintf(stdout, "All '%d' tests were successful (in '%d' iterations)",
            test_count-1, opt_count);
    fprintf(stdout, "\n  Total execution time: %g SECS", total_time);
    if (opt_count > 1)
      fprintf(stdout, " (Avg: %g SECS)", total_time/opt_count);

    fprintf(stdout, "\n\n!!! SUCCESS !!!\n");
  }
}

/***************************************************************************
  main routine
***************************************************************************/


int main(int argc, char **argv)
{
  struct my_tests_st *fptr;

  MY_INIT(argv[0]);

  load_defaults("my", client_test_load_default_groups, &argc, &argv);
  defaults_argv= argv;
  get_options(&argc, &argv);

  if (mysql_server_init(embedded_server_arg_count,
                        embedded_server_args,
                        (char**) embedded_server_groups))
    DIE("Can't initialize MySQL server");

  client_connect(0);       /* connect to server */

  total_time= 0;
  for (iter_count= 1; iter_count <= opt_count; iter_count++)
  {
    /* Start of tests */
    test_count= 1;
    start_time= time((time_t *)0);
    if (!argc)
    {
      for (fptr= my_tests; fptr->name; fptr++)
	(*fptr->function)();	
    }
    else
    {
      for ( ; *argv ; argv++)
      {
	for (fptr= my_tests; fptr->name; fptr++)
	{
	  if (!strcmp(fptr->name, *argv))
	  {
	    (*fptr->function)();
	    break;
	  }
	}
	if (!fptr->name)
	{
	  fprintf(stderr, "\n\nGiven test not found: '%s'\n", *argv);
	  fprintf(stderr, "See legal test names with %s -T\n\nAborting!\n",
		  my_progname);
	  client_disconnect();
	  free_defaults(defaults_argv);
	  exit(1);
	}
      }
    }

    end_time= time((time_t *)0);
    total_time+= difftime(end_time, start_time);

    /* End of tests */
  }

  client_disconnect();    /* disconnect from server */

  free_defaults(defaults_argv);
  print_test_output();

  while (embedded_server_arg_count > 1)
    my_free(embedded_server_args[--embedded_server_arg_count],MYF(0));

  mysql_server_end();

  my_end(0);

  exit(0);
}<|MERGE_RESOLUTION|>--- conflicted
+++ resolved
@@ -17492,14 +17492,11 @@
   { "test_bug29687", test_bug29687 },
   { "test_bug29692", test_bug29692 },
   { "test_bug29306", test_bug29306 },
-<<<<<<< HEAD
   { "test_change_user", test_change_user },
   { "test_bug30472", test_bug30472 },
   { "test_bug20023", test_bug20023 },
   { "test_bug31418", test_bug31418 },
-=======
   { "test_bug31669", test_bug31669 },
->>>>>>> 26f03b0b
   { 0, 0 }
 };
 
