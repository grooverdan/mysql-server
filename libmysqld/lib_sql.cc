--- conflicted
+++ resolved
@@ -566,18 +566,12 @@
   }
 
   execute_ddl_log_recovery();
-<<<<<<< HEAD
-
-=======
-  
->>>>>>> 42a33103
+
   /* Signal successful initialization */
   pthread_mutex_lock(&LOCK_server_started);
   mysqld_server_started= 1;
   pthread_cond_signal(&COND_server_started);
   pthread_mutex_unlock(&LOCK_server_started);
-<<<<<<< HEAD
-=======
   
 #ifdef WITH_NDBCLUSTER_STORAGE_ENGINE
   /* 
@@ -595,7 +589,6 @@
   }
 #endif
   
->>>>>>> 42a33103
   return 0;
 }
 
