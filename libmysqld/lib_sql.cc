--- conflicted
+++ resolved
@@ -608,7 +608,8 @@
 {
   int result;
   THD *thd= (THD*)mysql->thd;
-<<<<<<< HEAD
+  thd_init_client_charset(thd, mysql->charset->number);
+  thd->update_charset();
   Security_context *sctx= thd->security_ctx;
   sctx->host_or_ip= sctx->host= (char*) my_localhost;
   strmake(sctx->priv_host, (char*) my_localhost,  MAX_HOSTNAME-1);
@@ -616,15 +617,6 @@
   result= check_user(thd, COM_CONNECT, NULL, 0, thd->db, true);
   emb_read_query_result(mysql);
   return result;
-=======
-  thd_init_client_charset(thd, mysql->charset->number);
-  thd->update_charset();
-  thd->host= (char*)my_localhost;
-  thd->host_or_ip= thd->host;
-  thd->user= my_strdup(mysql->user, MYF(0));
-  thd->priv_user= thd->user;
-  return check_user(thd, COM_CONNECT, NULL, 0, thd->db, true);
->>>>>>> bb347299
 }
 
 #else
