--- conflicted
+++ resolved
@@ -86,11 +86,8 @@
   ../sql/rpl_gtid_execution.cc
   ../sql/rpl_gtid_mutex_cond_array.cc
   ../sql/rpl_gtid_persist.cc
-<<<<<<< HEAD
   ../sql/rpl_table_access.cc
-=======
   ../sql/rpl_context.cc
->>>>>>> 37aa9209
   ${IMPORTED_SOURCES}
 )
 
