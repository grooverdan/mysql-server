/* Copyright (C) 2000 MySQL AB

   This program is free software; you can redistribute it and/or modify
   it under the terms of the GNU General Public License as published by
   the Free Software Foundation; version 2 of the License.

   This program is distributed in the hope that it will be useful,
   but WITHOUT ANY WARRANTY; without even the implied warranty of
   MERCHANTABILITY or FITNESS FOR A PARTICULAR PURPOSE.  See the
   GNU General Public License for more details.

   You should have received a copy of the GNU General Public License
   along with this program; if not, write to the Free Software
   Foundation, Inc., 59 Temple Place, Suite 330, Boston, MA  02111-1307  USA */

/* Return error-text for system error messages and handler messages */

#define PERROR_VERSION "2.11"

#include <my_global.h>
#include <my_sys.h>
#include <m_string.h>
#include <errno.h>
#include <my_getopt.h>
#ifdef WITH_NDBCLUSTER_STORAGE_ENGINE
#include "../storage/ndb/src/ndbapi/ndberror.c"
#include "../storage/ndb/src/kernel/error/ndbd_exit_codes.c"
#include "../storage/ndb/include/mgmapi/mgmapi_error.h"
#endif

static my_bool verbose, print_all_codes;

#include "../include/my_base.h"
#include "../mysys/my_handler_errors.h"
#include "../include/my_handler.h"

#ifdef WITH_NDBCLUSTER_STORAGE_ENGINE
static my_bool ndb_code;
static char ndb_string[1024];
int mgmapi_error_string(int err_no, char *str, int size)
{
  int i;
  for (i= 0; i < ndb_mgm_noOfErrorMsgs; i++)
  {
    if ((int)ndb_mgm_error_msgs[i].code == err_no)
    {
      my_snprintf(str, size-1, "%s", ndb_mgm_error_msgs[i].msg);
      str[size-1]= '\0';
      return 0;
    }
  }
  return -1;
}
#endif

static struct my_option my_long_options[] =
{
  {"help", '?', "Displays this help and exits.", 0, 0, 0, GET_NO_ARG,
   NO_ARG, 0, 0, 0, 0, 0, 0},
  {"info", 'I', "Synonym for --help.",  0, 0, 0, GET_NO_ARG,
   NO_ARG, 0, 0, 0, 0, 0, 0},
#ifdef WITH_NDBCLUSTER_STORAGE_ENGINE
  {"ndb", 257, "Ndbcluster storage engine specific error codes.",  (uchar**) &ndb_code,
   (uchar**) &ndb_code, 0, GET_BOOL, NO_ARG, 0, 0, 0, 0, 0, 0},
#endif
#ifdef HAVE_SYS_ERRLIST
  {"all", 'a', "Print all the error messages and the number.",
   (uchar**) &print_all_codes, (uchar**) &print_all_codes, 0, GET_BOOL, NO_ARG,
   0, 0, 0, 0, 0, 0},
#endif
  {"silent", 's', "Only print the error message.", 0, 0, 0, GET_NO_ARG, NO_ARG,
   0, 0, 0, 0, 0, 0},
  {"verbose", 'v', "Print error code and message (default).", (uchar**) &verbose,
   (uchar**) &verbose, 0, GET_BOOL, NO_ARG, 1, 0, 0, 0, 0, 0},
  {"version", 'V', "Displays version information and exits.",
   0, 0, 0, GET_NO_ARG, NO_ARG, 0, 0, 0, 0, 0, 0},
  {0, 0, 0, 0, 0, 0, GET_NO_ARG, NO_ARG, 0, 0, 0, 0, 0, 0}
};


typedef struct ha_errors {
  int errcode;
  const char *msg;
} HA_ERRORS;


static HA_ERRORS ha_errlist[]=
{
  { -30999, "DB_INCOMPLETE: Sync didn't finish"},
  { -30998, "DB_KEYEMPTY: Key/data deleted or never created"},
  { -30997, "DB_KEYEXIST: The key/data pair already exists"},
  { -30996, "DB_LOCK_DEADLOCK: Deadlock"},
  { -30995, "DB_LOCK_NOTGRANTED: Lock unavailable"},
  { -30994, "DB_NOSERVER: Server panic return"},
  { -30993, "DB_NOSERVER_HOME: Bad home sent to server"},
  { -30992, "DB_NOSERVER_ID: Bad ID sent to server"},
  { -30991, "DB_NOTFOUND: Key/data pair not found (EOF)"},
  { -30990, "DB_OLD_VERSION: Out-of-date version"},
  { -30989, "DB_RUNRECOVERY: Panic return"},
  { -30988, "DB_VERIFY_BAD: Verify failed; bad format"},
  { 0,NullS },
};


#include <help_start.h>

static void print_version(void)
{
  printf("%s Ver %s, for %s (%s)\n",my_progname,PERROR_VERSION,
	 SYSTEM_TYPE,MACHINE_TYPE);
}


static void usage(void)
{
  print_version();
  puts("This software comes with ABSOLUTELY NO WARRANTY. This is free software,\nand you are welcome to modify and redistribute it under the GPL license\n");
  printf("Print a description for a system error code or an error code from\na MyISAM/ISAM/BDB table handler.\n");
  printf("If you want to get the error for a negative error code, you should use\n-- before the first error code to tell perror that there was no more options.\n\n");
  printf("Usage: %s [OPTIONS] [ERRORCODE [ERRORCODE...]]\n",my_progname);
  my_print_help(my_long_options);
  my_print_variables(my_long_options);
}

#include <help_end.h>


static my_bool
get_one_option(int optid, const struct my_option *opt __attribute__((unused)),
	       char *argument __attribute__((unused)))
{
  switch (optid) {
  case 's':
    verbose=0;
    break;
  case 'V':
    print_version();
    exit(0);
    break;
  case 'I':
  case '?':
    usage();
    exit(0);
    break;
  }
  return 0;
}


static int get_options(int *argc,char ***argv)
{
  int ho_error;

  if ((ho_error=handle_options(argc, argv, my_long_options, get_one_option)))
    exit(ho_error);

  if (!*argc && !print_all_codes)
  {
    usage();
    return 1;
  }
  return 0;
} /* get_options */


static const char *get_ha_error_msg(int code)
{
  HA_ERRORS *ha_err_ptr;

  /*
    If you got compilation error here about compile_time_assert array, check
    that every HA_ERR_xxx constant has a corresponding error message in
    handler_error_messages[] list (check mysys/ma_handler_errors.h and
    include/my_base.h).
  */
  compile_time_assert(HA_ERR_FIRST + array_elements(handler_error_messages) ==
                      HA_ERR_LAST + 1);
  if (code >= HA_ERR_FIRST && code <= HA_ERR_LAST)
    return handler_error_messages[code - HA_ERR_FIRST];

  for (ha_err_ptr=ha_errlist ; ha_err_ptr->errcode ;ha_err_ptr++)
    if (ha_err_ptr->errcode == code)
      return ha_err_ptr->msg;
  return NullS;
}


#if defined(__WIN__)
static my_bool print_win_error_msg(DWORD error, my_bool verbose)
{
  LPTSTR s;
  if (FormatMessage(FORMAT_MESSAGE_ALLOCATE_BUFFER |
                    FORMAT_MESSAGE_FROM_SYSTEM,
                    NULL, error, 0, (LPTSTR)&s, 0,
                    NULL))
  {
    if (verbose)
      printf("Win32 error code %d: %s", error, s);
    else
      puts(s);
    LocalFree(s);
    return 0;
  }
  return 1;
}
#endif



int main(int argc,char *argv[])
{
  int error,code,found;
  const char *msg;
  char *unknown_error = 0;
#if defined(__WIN__)
  my_bool skip_win_message= 0;
#endif
  MY_INIT(argv[0]);

  if (get_options(&argc,&argv))
    exit(1);

  my_handler_error_register();

  error=0;
#ifdef HAVE_SYS_ERRLIST
  if (print_all_codes)
  {
    HA_ERRORS *ha_err_ptr;
    for (code=1 ; code < sys_nerr ; code++)
    {
      if (sys_errlist[code][0])
      {						/* Skip if no error-text */
	printf("%3d = %s\n",code,sys_errlist[code]);
      }
    }
    for (ha_err_ptr=ha_errlist ; ha_err_ptr->errcode ;ha_err_ptr++)
      printf("%3d = %s\n",ha_err_ptr->errcode,ha_err_ptr->msg);
  }
  else
#endif
  {
    /*
      On some system, like NETWARE, strerror(unknown_error) returns a
      string 'Unknown Error'.  To avoid printing it we try to find the
      error string by asking for an impossible big error message.

      On Solaris 2.8 it might return NULL
    */
    if ((msg= strerror(10000)) == NULL)
      msg= "Unknown Error";

    /*
      Allocate a buffer for unknown_error since strerror always returns
      the same pointer on some platforms such as Windows
    */
    unknown_error= malloc(strlen(msg)+1);
    strmov(unknown_error, msg);

    for ( ; argc-- > 0 ; argv++)
    {

      found=0;
      code=atoi(*argv);
#ifdef WITH_NDBCLUSTER_STORAGE_ENGINE
      if (ndb_code)
      {
        if ((ndb_error_string(code, ndb_string, sizeof(ndb_string)) < 0) &&
            (ndbd_exit_string(code, ndb_string, sizeof(ndb_string)) < 0) &&
            (mgmapi_error_string(code, ndb_string, sizeof(ndb_string)) < 0))
	{
          msg= 0;
	}
	else
	  msg= ndb_string;
        if (msg)
        {
          if (verbose)
            printf("NDB error code %3d: %s\n",code,msg);
          else
            puts(msg);
        }
        else
        {
	  fprintf(stderr,"Illegal ndb error code: %d\n",code);
          error= 1;
        }
        found= 1;
        msg= 0;
      }
      else
#endif
	msg = strerror(code);

      /*
        We don't print the OS error message if it is the same as the
        unknown_error message we retrieved above, or it starts with
        'Unknown Error' (without regard to case).
      */
      if (msg &&
          my_strnncoll(&my_charset_latin1, (const uchar*) msg, 13,
                       (const uchar*) "Unknown Error", 13) &&
          (!unknown_error || strcmp(msg, unknown_error)))
      {
	found= 1;
	if (verbose)
	  printf("OS error code %3d:  %s\n", code, msg);
	else
	  puts(msg);
      }
      if ((msg= get_ha_error_msg(code)))
      {
<<<<<<< HEAD
        found= 1;
        if (verbose)
          printf("MySQL error code %3d: %s\n", code, msg);
=======
        /* Error message still not found, look in handler error codes */
        if (!(msg=get_ha_error_msg(code)))
        {
#if defined(__WIN__)
          if (!(skip_win_message= !print_win_error_msg((DWORD)code, verbose)))
          {
#endif
            fprintf(stderr,"Illegal error code: %d\n",code);
            error=1;
#if defined(__WIN__)
          }
#endif
        }
>>>>>>> 7b488c46
        else
          puts(msg);
      }
      if (!found)
      {
        fprintf(stderr,"Illegal error code: %d\n", code);
        error= 1;
      }
#if defined(__WIN__)
      if (!skip_win_message)
        print_win_error_msg((DWORD)code, verbose);
#endif
    }
  }

  /* if we allocated a buffer for unknown_error, free it now */
  if (unknown_error)
    free(unknown_error);

  exit(error);
  return error;
}<|MERGE_RESOLUTION|>--- conflicted
+++ resolved
@@ -310,32 +310,23 @@
       }
       if ((msg= get_ha_error_msg(code)))
       {
-<<<<<<< HEAD
         found= 1;
         if (verbose)
           printf("MySQL error code %3d: %s\n", code, msg);
-=======
-        /* Error message still not found, look in handler error codes */
-        if (!(msg=get_ha_error_msg(code)))
-        {
-#if defined(__WIN__)
-          if (!(skip_win_message= !print_win_error_msg((DWORD)code, verbose)))
-          {
-#endif
-            fprintf(stderr,"Illegal error code: %d\n",code);
-            error=1;
-#if defined(__WIN__)
-          }
-#endif
-        }
->>>>>>> 7b488c46
         else
           puts(msg);
       }
       if (!found)
       {
-        fprintf(stderr,"Illegal error code: %d\n", code);
-        error= 1;
+#if defined(__WIN__)
+        if (!(skip_win_message= !print_win_error_msg((DWORD)code, verbose)))
+        {
+#endif
+          fprintf(stderr,"Illegal error code: %d\n",code);
+          error=1;
+#if defined(__WIN__)
+        }
+#endif
       }
 #if defined(__WIN__)
       if (!skip_win_message)
