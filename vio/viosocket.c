/* Copyright (c) 2000, 2011, Oracle and/or its affiliates. All rights reserved.

   This program is free software; you can redistribute it and/or
   modify it under the terms of the GNU General Public License
   as published by the Free Software Foundation; version 2 of
   the License.

   This program is distributed in the hope that it will be useful,
   but WITHOUT ANY WARRANTY; without even the implied warranty of
   MERCHANTABILITY or FITNESS FOR A PARTICULAR PURPOSE. See the
   GNU General Public License for more details.

   You should have received a copy of the GNU General Public License
   along with this program; if not, write to the Free Software
   Foundation, Inc., 51 Franklin St, Fifth Floor, Boston, MA
   02110-1301  USA */

/*
  Note that we can't have assertion on file descriptors;  The reason for
  this is that during mysql shutdown, another thread can close a file
  we are working on.  In this case we should just return read errors from
  the file descriptior.
*/

#include "vio_priv.h"

#ifdef FIONREAD_IN_SYS_FILIO
# include <sys/filio.h>
#endif

int vio_errno(Vio *vio __attribute__((unused)))
{
  /* These transport types are not Winsock based. */
#ifdef _WIN32
  if (vio->type == VIO_TYPE_NAMEDPIPE ||
      vio->type == VIO_TYPE_SHARED_MEMORY)
    return GetLastError();
#endif

  /* Mapped to WSAGetLastError() on Win32. */
  return socket_errno;
}


/**
  Attempt to wait for an I/O event on a socket.

  @param vio      VIO object representing a connected socket.
  @param event    The type of I/O event (read or write) to wait for.

  @return Return value is -1 on failure, 0 on success.
*/

int vio_socket_io_wait(Vio *vio, enum enum_vio_io_event event)
{
  int timeout, ret;

  DBUG_ASSERT(event == VIO_IO_EVENT_READ || event == VIO_IO_EVENT_WRITE);

  /* Choose an appropriate timeout. */
  if (event == VIO_IO_EVENT_READ)
    timeout= vio->read_timeout;
  else
    timeout= vio->write_timeout;

  /* Wait for input data to become available. */
  switch (vio_io_wait(vio, event, timeout))
  {
  case -1:
    /* Upon failure, vio_read/write() shall return -1. */
    ret= -1;
    break;
  case  0:
    /* The wait timed out. */
    ret= -1;
    break;
  default:
    /* A positive value indicates an I/O event. */
    ret= 0;
    break;
  }

  return ret;
}


/*
  Define a stub MSG_DONTWAIT if unavailable. In this case, fcntl
  (or a equivalent) is used to enable non-blocking operations.
  The flag must be supported in both send and recv operations.
*/
#if defined(__linux__)
#define VIO_USE_DONTWAIT  1
#define VIO_DONTWAIT      MSG_DONTWAIT
#else
#define VIO_DONTWAIT 0
#endif


size_t vio_read(Vio *vio, uchar *buf, size_t size)
{
  ssize_t ret;
  int flags= 0;
<<<<<<< HEAD
  size_t bytes_read= 0;
=======
>>>>>>> a0241db0
  DBUG_ENTER("vio_read");

  /* Ensure nobody uses vio_read_buff and vio_read simultaneously. */
  DBUG_ASSERT(vio->read_end == vio->read_pos);

  /* If timeout is enabled, do not block if data is unavailable. */
  if (vio->read_timeout >= 0)
    flags= VIO_DONTWAIT;

<<<<<<< HEAD
  while ((ret= mysql_socket_recv(vio->mysql_socket, (SOCKBUF_T *)buf, size, flags)) == -1)
=======
  while ((ret= recv(vio->sd, buf, size, flags)) == -1)
>>>>>>> a0241db0
  {
    int error= socket_errno;

    /* The operation would block? */
    if (error != SOCKET_EAGAIN && error != SOCKET_EWOULDBLOCK)
      break;

    /* Wait for input data to become available. */
    if ((ret= vio_socket_io_wait(vio, VIO_IO_EVENT_READ)))
      break;
  }

  DBUG_RETURN(ret);
}


/*
  Buffered read: if average read size is small it may
  reduce number of syscalls.
*/

size_t vio_read_buff(Vio *vio, uchar* buf, size_t size)
{
  size_t rc;
#define VIO_UNBUFFERED_READ_MIN_SIZE 2048
  DBUG_ENTER("vio_read_buff");
  DBUG_PRINT("enter", ("sd: %d  buf: 0x%lx  size: %u",
             mysql_socket_getfd(vio->mysql_socket), (long)buf, (uint)size));

  if (vio->read_pos < vio->read_end)
  {
    rc= min((size_t) (vio->read_end - vio->read_pos), size);
    memcpy(buf, vio->read_pos, rc);
    vio->read_pos+= rc;
    /*
      Do not try to read from the socket now even if rc < size:
      vio_read can return -1 due to an error or non-blocking mode, and
      the safest way to handle it is to move to a separate branch.
    */
  }
  else if (size < VIO_UNBUFFERED_READ_MIN_SIZE)
  {
    rc= vio_read(vio, (uchar*) vio->read_buffer, VIO_READ_BUFFER_SIZE);
    if (rc != 0 && rc != (size_t) -1)
    {
      if (rc > size)
      {
        vio->read_pos= vio->read_buffer + size;
        vio->read_end= vio->read_buffer + rc;
        rc= size;
      }
      memcpy(buf, vio->read_buffer, rc);
    }
  }
  else
    rc= vio_read(vio, buf, size);
  DBUG_RETURN(rc);
#undef VIO_UNBUFFERED_READ_MIN_SIZE
}


my_bool vio_buff_has_data(Vio *vio)
{
  return (vio->read_pos != vio->read_end);
}


size_t vio_write(Vio *vio, const uchar* buf, size_t size)
{
  ssize_t ret;
  int flags= 0;
  DBUG_ENTER("vio_write");

  /* If timeout is enabled, do not block. */
  if (vio->write_timeout >= 0)
    flags= VIO_DONTWAIT;

<<<<<<< HEAD
  while ((ret= mysql_socket_send(vio->mysql_socket, (SOCKBUF_T *)buf, size, flags)) == -1)
=======
  while ((ret= send(vio->sd, buf, size, flags)) == -1)
>>>>>>> a0241db0
  {
    int error= socket_errno;

    /* The operation would block? */
    if (error != SOCKET_EAGAIN && error != SOCKET_EWOULDBLOCK)
      break;

    /* Wait for the output buffer to become writable.*/
    if ((ret= vio_socket_io_wait(vio, VIO_IO_EVENT_WRITE)))
      break;
  }

  DBUG_RETURN(ret);
}

<<<<<<< HEAD
//WL#4896: Not covered
=======

>>>>>>> a0241db0
static int vio_set_blocking(Vio *vio, my_bool status)
{
  DBUG_ENTER("vio_set_blocking");

#ifdef _WIN32
  DBUG_ASSERT(vio->type != VIO_TYPE_NAMEDPIPE);
  DBUG_ASSERT(vio->type != VIO_TYPE_SHARED_MEMORY);
  {
    int ret;
    u_long arg= status ? 0 : 1;
<<<<<<< HEAD
    ret= ioctlsocket(mysql_socket_getfd(vio->mysql_socket), FIONBIO, &arg);
=======
    ret= ioctlsocket(vio->sd, FIONBIO, &arg);
>>>>>>> a0241db0
    DBUG_RETURN(ret);
  }
#else
  {
    int flags;

<<<<<<< HEAD
    if ((flags= fcntl(mysql_socket_getfd(vio->mysql_socket), F_GETFL, NULL)) < 0)
=======
    if ((flags= fcntl(vio->sd, F_GETFL, NULL)) < 0)
>>>>>>> a0241db0
      DBUG_RETURN(-1);

    /*
      Always set/clear the flag to avoid inheritance issues. This is
      a issue mainly on Mac OS X Tiger (version 10.4) where although
      the O_NONBLOCK flag is inherited from the parent socket, the
      actual non-blocking behavior is not inherited.
    */
    if (status)
      flags&= ~O_NONBLOCK;
    else
      flags|= O_NONBLOCK;

<<<<<<< HEAD
    if (fcntl(mysql_socket_getfd(vio->mysql_socket), F_SETFL, flags) == -1)
=======
    if (fcntl(vio->sd, F_SETFL, flags) == -1)
>>>>>>> a0241db0
      DBUG_RETURN(-1);
  }
#endif

  DBUG_RETURN(0);
}


int vio_socket_timeout(Vio *vio,
                       uint which __attribute__((unused)),
                       my_bool old_mode __attribute__((unused)))
{
  int ret= 0;
  DBUG_ENTER("vio_socket_timeout");

#if defined(_WIN32)
  {
    int optname;
    DWORD timeout= 0;
    const char *optval= (const char *) &timeout;

    /*
      The default socket timeout value is zero, which means an infinite
      timeout. Values less than 500 milliseconds are interpreted to be of
      500 milliseconds. Hence, the VIO behavior for zero timeout, which is
      intended to cause the send or receive operation to fail immediately
      if no data is available, is not supported on WIN32 and neither is
      necessary as it's not possible to set the VIO timeout value to zero.

      Assert that the VIO timeout is either positive or set to infinite.
    */
    DBUG_ASSERT(which || vio->read_timeout);
    DBUG_ASSERT(!which || vio->write_timeout);

    if (which)
    {
      optname= SO_SNDTIMEO;
      if (vio->write_timeout > 0)
        timeout= vio->write_timeout;
    }
    else
    {
      optname= SO_RCVTIMEO;
      if (vio->read_timeout > 0)
        timeout= vio->read_timeout;
    }

<<<<<<< HEAD
    ret= mysql_socket_setsockopt(vio->mysql_socket, SOL_SOCKET, optname,
	                             optval, sizeof(timeout));
=======
    ret= setsockopt(vio->sd, SOL_SOCKET, optname, optval, sizeof(timeout));
>>>>>>> a0241db0
  }
#else
  /*
    The MSG_DONTWAIT trick is not used with SSL sockets as the send and
    receive I/O operations are wrapped through SSL-specific functions
    (SSL_read and SSL_write) which are not equivalent to the standard
    recv(2) and send(2) used in vio_read() and vio_write(). Hence, the
    socket blocking mode is changed and vio_io_wait() is used to wait
    for I/O or timeout.
  */
#ifdef VIO_USE_DONTWAIT
  if (vio->type == VIO_TYPE_SSL)
#endif
  {
    /* Deduce what should be the new blocking mode of the socket. */
    my_bool new_mode= vio->write_timeout < 0 && vio->read_timeout < 0;

    /* If necessary, update the blocking mode. */
    if (new_mode != old_mode)
      ret= vio_set_blocking(vio, new_mode);
  }
#endif

  DBUG_RETURN(ret);
}


int vio_fastsend(Vio * vio __attribute__((unused)))
{
  int r=0;
  my_socket sd= mysql_socket_getfd(vio->mysql_socket);
  DBUG_ENTER("vio_fastsend");

#if defined(IPTOS_THROUGHPUT)
  {
    int tos = IPTOS_THROUGHPUT;
    r= mysql_socket_setsockopt(vio->mysql_socket, IPPROTO_IP, IP_TOS,
	                           (void *)&tos, sizeof(tos));
  }
#endif                                    /* IPTOS_THROUGHPUT */
  if (!r)
  {
#ifdef __WIN__
    BOOL nodelay= 1;
#else
    int nodelay = 1;
#endif

    r= mysql_socket_setsockopt(vio->mysql_socket, IPPROTO_TCP, TCP_NODELAY,
                  IF_WIN((const char*), (void*)) &nodelay,
                  sizeof(nodelay));

  }
  if (r)
  {
    DBUG_PRINT("warning", ("Couldn't set socket option for fast send"));
    r= -1;
  }
  DBUG_PRINT("exit", ("%d", r));
  DBUG_RETURN(r);
}

int vio_keepalive(Vio* vio, my_bool set_keep_alive)
{
  int r=0;
  uint opt = 0;
  DBUG_ENTER("vio_keepalive");
  DBUG_PRINT("enter", ("sd: %d  set_keep_alive: %d",
             mysql_socket_getfd(vio->mysql_socket), (int)set_keep_alive));
  if (vio->type != VIO_TYPE_NAMEDPIPE)
  {
    if (set_keep_alive)
      opt = 1;
    r = mysql_socket_setsockopt(vio->mysql_socket, SOL_SOCKET, SO_KEEPALIVE,
	                            (char *)&opt, sizeof(opt));
  }
  DBUG_RETURN(r);
}


/**
  Indicate whether a I/O operation must be retried later.

  @param vio  A VIO object

  @return Whether a I/O operation should be deferred.
  @retval TRUE    Temporary failure, retry operation.
  @retval FALSE   Indeterminate failure.
*/

my_bool
vio_should_retry(Vio *vio)
{
  return (vio_errno(vio) == SOCKET_EINTR);
}


/**
  Indicate whether a I/O operation timed out.

  @param vio  A VIO object

  @return Whether a I/O operation timed out.
  @retval TRUE    Operation timed out.
  @retval FALSE   Not a timeout failure.
*/

my_bool
vio_was_timeout(Vio *vio)
{
  return (vio_errno(vio) == SOCKET_ETIMEDOUT);
}


int vio_close(Vio * vio)
{
  int r=0;
  DBUG_ENTER("vio_close");

 if (vio->type != VIO_CLOSED)
  {
    DBUG_ASSERT(vio->type ==  VIO_TYPE_TCPIP ||
      vio->type == VIO_TYPE_SOCKET ||
      vio->type == VIO_TYPE_SSL);

    DBUG_ASSERT(mysql_socket_getfd(vio->mysql_socket) >= 0);
    if (mysql_socket_shutdown(vio->mysql_socket, SHUT_RDWR))
      r= -1;
    if (mysql_socket_close(vio->mysql_socket))
      r= -1;
  }
  if (r)
  {
    DBUG_PRINT("vio_error", ("close() failed, error: %d",socket_errno));
    /* FIXME: error handling (not critical for MySQL) */
  }
  vio->type= VIO_CLOSED;
  vio->mysql_socket= MYSQL_INVALID_SOCKET;
  DBUG_RETURN(r);
}


const char *vio_description(Vio * vio)
{
  return vio->desc;
}

enum enum_vio_type vio_type(Vio* vio)
{
  return vio->type;
}

my_socket vio_getfd(Vio* vio)
{
  return mysql_socket_getfd(vio->mysql_socket);
}

/**
  Convert a sock-address (AF_INET or AF_INET6) into the "normalized" form,
  which is the IPv4 form for IPv4-mapped or IPv4-compatible IPv6 addresses.

  @note Background: when IPv4 and IPv6 are used simultaneously, IPv4
  addresses may be written in a form of IPv4-mapped or IPv4-compatible IPv6
  addresses. That means, one address (a.b.c.d) can be written in three forms:
    - IPv4: a.b.c.d;
    - IPv4-compatible IPv6: ::a.b.c.d;
    - IPv4-mapped IPv4: ::ffff:a.b.c.d;

  Having three forms of one address makes it a little difficult to compare
  addresses with each other (the IPv4-compatible IPv6-address of foo.bar
  will be different from the IPv4-mapped IPv6-address of foo.bar).

  @note This function can be made public when it's needed.

  @param src        [in] source IP address (AF_INET or AF_INET6).
  @param src_length [in] length of the src.
  @param dst        [out] a buffer to store normalized IP address
                          (sockaddr_storage).
  @param dst_length [out] actual length of the normalized IP address.
*/
static void vio_get_normalized_ip(const struct sockaddr *src,
                                  int src_length,
                                  struct sockaddr *dst,
                                  int *dst_length)
{
  switch (src->sa_family) {
  case AF_INET:
    memcpy(dst, src, src_length);
    *dst_length= src_length;
    break;

#ifdef HAVE_IPV6
  case AF_INET6:
  {
    const struct sockaddr_in6 *src_addr6= (const struct sockaddr_in6 *) src;
    const struct in6_addr *src_ip6= &(src_addr6->sin6_addr);
    const uint32 *src_ip6_int32= (uint32 *) src_ip6->s6_addr;

    if (IN6_IS_ADDR_V4MAPPED(src_ip6) || IN6_IS_ADDR_V4COMPAT(src_ip6))
    {
      struct sockaddr_in *dst_ip4= (struct sockaddr_in *) dst;

      /*
        This is an IPv4-mapped or IPv4-compatible IPv6 address. It should
        be converted to the IPv4 form.
      */

      *dst_length= sizeof (struct sockaddr_in);

      memset(dst_ip4, 0, *dst_length);
      dst_ip4->sin_family= AF_INET;
      dst_ip4->sin_port= src_addr6->sin6_port;

      /*
        In an IPv4 mapped or compatible address, the last 32 bits represent
        the IPv4 address. The byte orders for IPv6 and IPv4 addresses are
        the same, so a simple copy is possible.
      */
      dst_ip4->sin_addr.s_addr= src_ip6_int32[3];
    }
    else
    {
      /* This is a "native" IPv6 address. */

      memcpy(dst, src, src_length);
      *dst_length= src_length;
    }

    break;
  }
#endif /* HAVE_IPV6 */
  }
}


/**
  Return the normalized IP address string for a sock-address.

  The idea is to return an IPv4-address for an IPv4-mapped and
  IPv4-compatible IPv6 address.

  The function writes the normalized IP address to the given buffer.
  The buffer should have enough space, otherwise error flag is returned.
  The system constant INET6_ADDRSTRLEN can be used to reserve buffers of
  the right size.

  @param addr           [in]  sockaddr object (AF_INET or AF_INET6).
  @param addr_length    [in]  length of the addr.
  @param ip_string      [out] buffer to write normalized IP address.
  @param ip_string_size [in]  size of the ip_string.

  @return Error status.
  @retval TRUE in case of error (the ip_string buffer is not enough).
  @retval FALSE on success.
*/

my_bool vio_get_normalized_ip_string(const struct sockaddr *addr,
                                     int addr_length,
                                     char *ip_string,
                                     size_t ip_string_size)
{
  struct sockaddr_storage norm_addr_storage;
  struct sockaddr *norm_addr= (struct sockaddr *) &norm_addr_storage;
  int norm_addr_length;
  int err_code;

  vio_get_normalized_ip(addr, addr_length, norm_addr, &norm_addr_length);

  err_code= vio_getnameinfo(norm_addr, ip_string, ip_string_size, NULL, 0,
                            NI_NUMERICHOST);

  if (!err_code)
    return FALSE;

  DBUG_PRINT("error", ("getnameinfo() failed with %d (%s).",
                       (int) err_code,
                       (const char *) gai_strerror(err_code)));
  return TRUE;
}


/**
  Return IP address and port of a VIO client socket.

  The function returns an IPv4 address if IPv6 support is disabled.

  The function returns an IPv4 address if the client socket is associated
  with an IPv4-compatible or IPv4-mapped IPv6 address. Otherwise, the native
  IPv6 address is returned.
*/

my_bool vio_peer_addr(Vio *vio, char *ip_buffer, uint16 *port,
                      size_t ip_buffer_size)
{
  DBUG_ENTER("vio_peer_addr");
  DBUG_PRINT("enter", ("Client socked fd: %d",
            (int)mysql_socket_getfd(vio->mysql_socket)));

  if (vio->localhost)
  {
    /*
      Initialize vio->remote and vio->addLen. Set vio->remote to IPv4 loopback
      address.
    */
    struct in_addr *ip4= &((struct sockaddr_in *) &(vio->remote))->sin_addr;

    vio->remote.ss_family= AF_INET;
    vio->addrLen= sizeof (struct sockaddr_in);

    ip4->s_addr= htonl(INADDR_LOOPBACK);

    /* Initialize ip_buffer and port. */

    strmov(ip_buffer, "127.0.0.1");
    *port= 0;
  }
  else
  {
    int err_code;
    char port_buffer[NI_MAXSERV];

    struct sockaddr_storage addr_storage;
    struct sockaddr *addr= (struct sockaddr *) &addr_storage;
    size_socket addr_length= sizeof (addr_storage);

    /* Get sockaddr by socked fd. */

    err_code= mysql_socket_getpeername(vio->mysql_socket, addr, &addr_length);

    if (err_code)
    {
      DBUG_PRINT("exit", ("getpeername() gave error: %d", socket_errno));
      DBUG_RETURN(TRUE);
    }

    /* Normalize IP address. */

    vio_get_normalized_ip(addr, addr_length,
                          (struct sockaddr *) &vio->remote, &vio->addrLen);

    /* Get IP address & port number. */

    err_code= vio_getnameinfo((struct sockaddr *) &vio->remote,
                              ip_buffer, ip_buffer_size,
                              port_buffer, NI_MAXSERV,
                              NI_NUMERICHOST | NI_NUMERICSERV);

    if (err_code)
    {
      DBUG_PRINT("exit", ("getnameinfo() gave error: %s",
                          gai_strerror(err_code)));
      DBUG_RETURN(TRUE);
    }

    *port= (uint16) strtol(port_buffer, NULL, 10);
  }

  DBUG_PRINT("exit", ("Client IP address: %s; port: %d",
                      (const char *) ip_buffer,
                      (int) *port));
  DBUG_RETURN(FALSE);
}


/**
  Retrieve the amount of data that can be read from a socket.

  @param vio          A VIO object.
  @param bytes[out]   The amount of bytes available.

  @retval FALSE   Success.
  @retval TRUE    Failure.
*/
// WL#4896: Not covered
static my_bool socket_peek_read(Vio *vio, uint *bytes)
{
  my_socket sd= mysql_socket_getfd(vio->mysql_socket);
#if defined(_WIN32)
  int len;
  if (ioctlsocket(sd, FIONREAD, &len))
    return TRUE;
  *bytes= len;
  return FALSE;
#elif defined(FIONREAD_IN_SYS_IOCTL) || defined(FIONREAD_IN_SYS_FILIO)
  int len;
  if (ioctl(sd, FIONREAD, &len) < 0)
    return TRUE;
  *bytes= len;
  return FALSE;
#else
  char buf[1024];
  ssize_t res= recv(sd, &buf, sizeof(buf), MSG_PEEK);
  if (res < 0)
    return TRUE;
  *bytes= res;
  return FALSE;
#endif
}

#ifndef _WIN32

/**
  Set of event flags grouped by operations.
*/

/*
  Linux specific flag used to detect connection shutdown. The flag is
  also used for half-closed notification, which here is interpreted as
  if there is data available to be read from the socket.
<<<<<<< HEAD
*/
#ifndef POLLRDHUP
#define POLLRDHUP 0
#endif

/* Data may be read. */
#define MY_POLL_SET_IN      (POLLIN | POLLPRI)
/* Data may be written. */
#define MY_POLL_SET_OUT     (POLLOUT)
/* An error or hangup. */
#define MY_POLL_SET_ERR     (POLLERR | POLLHUP | POLLNVAL)

#endif

/**
  Wait for an I/O event on a VIO socket.

  @param vio      VIO object representing a connected socket.
  @param event    The type of I/O event to wait for.
  @param timeout  Interval (in milliseconds) to wait for an I/O event.
                  A negative timeout value means an infinite timeout.

  @remark sock_errno is set to SOCKET_ETIMEDOUT on timeout.

  @return A three-state value which indicates the operation status.
  @retval -1  Failure, socket_errno indicates the error.
  @retval  0  The wait has timed out.
  @retval  1  The requested I/O event has occurred.
*/

#ifndef _WIN32
//WL#4896: Use IDLE
int vio_io_wait(Vio *vio, enum enum_vio_io_event event, int timeout)
{
  int ret;
  short revents= 0;
  struct pollfd pfd;
  my_socket sd= mysql_socket_getfd(vio->mysql_socket);
  MYSQL_SOCKET_WAIT_VARIABLES(locker, state) /* no ';' */
  DBUG_ENTER("vio_io_wait");

  memset(&pfd, 0, sizeof(pfd));

  pfd.fd= sd;

  /*
    Set the poll bitmask describing the type of events.
    The error flags are only valid in the revents bitmask.
  */
  switch (event)
  {
  case VIO_IO_EVENT_READ:
    pfd.events= MY_POLL_SET_IN;
    revents= MY_POLL_SET_IN | MY_POLL_SET_ERR | POLLRDHUP;
    break;
  case VIO_IO_EVENT_WRITE:
  case VIO_IO_EVENT_CONNECT:
    pfd.events= MY_POLL_SET_OUT;
    revents= MY_POLL_SET_OUT | MY_POLL_SET_ERR;
    break;
  }

  MYSQL_START_SOCKET_WAIT(locker, &state, vio->mysql_socket, PSI_SOCKET_SELECT, 0);

  /*
    Wait for the I/O event and return early in case of
    error or timeout.
  */
  switch ((ret= poll(&pfd, 1, timeout)))
  {
  case -1:
    /* On error, -1 is returned. */
    break;
  case 0:
    /*
      Set errno to indicate a timeout error.
      (This is not compiled in on WIN32.)
    */
    errno= SOCKET_ETIMEDOUT;
    break;
  default:
    /* Ensure that the requested I/O event has completed. */
    DBUG_ASSERT(pfd.revents & revents);
    break;
  }

  MYSQL_END_SOCKET_WAIT(locker, 0);
=======
*/
#ifndef POLLRDHUP
#define POLLRDHUP 0
#endif

/* Data may be read. */
#define MY_POLL_SET_IN      (POLLIN | POLLPRI)
/* Data may be written. */
#define MY_POLL_SET_OUT     (POLLOUT)
/* An error or hangup. */
#define MY_POLL_SET_ERR     (POLLERR | POLLHUP | POLLNVAL)

#endif

/**
  Wait for an I/O event on a VIO socket.

  @param vio      VIO object representing a connected socket.
  @param event    The type of I/O event to wait for.
  @param timeout  Interval (in milliseconds) to wait for an I/O event.
                  A negative timeout value means an infinite timeout.

  @remark sock_errno is set to SOCKET_ETIMEDOUT on timeout.

  @return A three-state value which indicates the operation status.
  @retval -1  Failure, socket_errno indicates the error.
  @retval  0  The wait has timed out.
  @retval  1  The requested I/O event has occurred.
*/

#ifndef _WIN32

int vio_io_wait(Vio *vio, enum enum_vio_io_event event, int timeout)
{
  int ret;
  short revents= 0;
  struct pollfd pfd;
  my_socket sd= vio->sd;
  DBUG_ENTER("vio_io_wait");

  memset(&pfd, 0, sizeof(pfd));

  pfd.fd= sd;

  /*
    Set the poll bitmask describing the type of events.
    The error flags are only valid in the revents bitmask.
  */
  switch (event)
  {
  case VIO_IO_EVENT_READ:
    pfd.events= MY_POLL_SET_IN;
    revents= MY_POLL_SET_IN | MY_POLL_SET_ERR | POLLRDHUP;
    break;
  case VIO_IO_EVENT_WRITE:
  case VIO_IO_EVENT_CONNECT:
    pfd.events= MY_POLL_SET_OUT;
    revents= MY_POLL_SET_OUT | MY_POLL_SET_ERR;
    break;
  }

  /*
    Wait for the I/O event and return early in case of
    error or timeout.
  */
  switch ((ret= poll(&pfd, 1, timeout)))
  {
  case -1:
    /* On error, -1 is returned. */
    break;
  case 0:
    /*
      Set errno to indicate a timeout error.
      (This is not compiled in on WIN32.)
    */
    errno= SOCKET_ETIMEDOUT;
    break;
  default:
    /* Ensure that the requested I/O event has completed. */
    DBUG_ASSERT(pfd.revents & revents);
    break;
  }
>>>>>>> a0241db0

  DBUG_RETURN(ret);
}

#else

int vio_io_wait(Vio *vio, enum enum_vio_io_event event, int timeout)
{
  int ret;
  struct timeval tm;
<<<<<<< HEAD
  my_socket fd= mysql_socket_getfd(vio->mysql_socket);
  fd_set readfds, writefds, exceptfds;
  MYSQL_SOCKET_WAIT_VARIABLES(locker, state) /* no ';' */
=======
  my_socket fd= vio->sd;
  fd_set readfds, writefds, exceptfds;
>>>>>>> a0241db0
  DBUG_ENTER("vio_io_wait");

  /* Convert the timeout, in milliseconds, to seconds and microseconds. */
  if (timeout >= 0)
  {
    tm.tv_sec= timeout / 1000;
    tm.tv_usec= (timeout % 1000) * 1000;
  }

  FD_ZERO(&readfds);
  FD_ZERO(&writefds);
  FD_ZERO(&exceptfds);
<<<<<<< HEAD

  /* Always receive notification of exceptions. */
  FD_SET(fd, &exceptfds);

=======

  /* Always receive notification of exceptions. */
  FD_SET(fd, &exceptfds);

>>>>>>> a0241db0
  switch (event)
  {
  case VIO_IO_EVENT_READ:
    /* Readiness for reading. */
    FD_SET(fd, &readfds);
    break;
  case VIO_IO_EVENT_WRITE:
  case VIO_IO_EVENT_CONNECT:
    /* Readiness for writing. */
    FD_SET(fd, &writefds);
    break;
  }

<<<<<<< HEAD
  MYSQL_START_SOCKET_WAIT(locker, &state, vio->mysql_socket, PSI_SOCKET_SELECT, 0);

  /* The first argument is ignored on Windows. */
  ret= select(0, &readfds, &writefds, &exceptfds, (timeout >= 0) ? &tm : NULL);

  MYSQL_END_SOCKET_WAIT(locker, 0);
=======
  /* The first argument is ignored on Windows. */
  ret= select(0, &readfds, &writefds, &exceptfds, (timeout >= 0) ? &tm : NULL);
>>>>>>> a0241db0

  /* Set error code to indicate a timeout error. */
  if (ret == 0)
    WSASetLastError(SOCKET_ETIMEDOUT);

  /* Error or timeout? */
  if (ret <= 0)
    DBUG_RETURN(ret);

  /* The requested I/O event is ready? */
  switch (event)
  {
  case VIO_IO_EVENT_READ:
    ret= test(FD_ISSET(fd, &readfds));
    break;
  case VIO_IO_EVENT_WRITE:
  case VIO_IO_EVENT_CONNECT:
    ret= test(FD_ISSET(fd, &writefds));
    break;
  }

  /* Error conditions pending? */
  ret|= test(FD_ISSET(fd, &exceptfds));

  /* Not a timeout, ensure that a condition was met. */
  DBUG_ASSERT(ret);

  DBUG_RETURN(ret);
}

#endif /* _WIN32 */


/**
  Connect to a peer address.

  @param vio       A VIO object.
  @param addr      Socket address containing the peer address.
  @param len       Length of socket address.
  @param timeout   Interval (in milliseconds) to wait until a
                   connection is established.

  @retval FALSE   A connection was successfully established.
  @retval TRUE    A fatal error. See socket_errno.
*/

my_bool
vio_socket_connect(Vio *vio, struct sockaddr *addr, socklen_t len, int timeout)
{
  int ret, wait;
  DBUG_ENTER("vio_socket_connect");

  /* Only for socket-based transport types. */
  DBUG_ASSERT(vio->type == VIO_TYPE_SOCKET || vio->type == VIO_TYPE_TCPIP);

  /* If timeout is not infinite, set socket to non-blocking mode. */
  if ((timeout > -1) && vio_set_blocking(vio, FALSE))
    DBUG_RETURN(TRUE);

  /* Initiate the connection. */
<<<<<<< HEAD
  ret= mysql_socket_connect(vio->mysql_socket, addr, len);
=======
  ret= connect(vio->sd, addr, len);
>>>>>>> a0241db0

#ifdef _WIN32
  wait= (ret == SOCKET_ERROR) &&
        (WSAGetLastError() == WSAEINPROGRESS ||
         WSAGetLastError() == WSAEWOULDBLOCK);
#else
  wait= (ret == -1) && (errno == EINPROGRESS || errno == EALREADY);
#endif

  /*
    The connection is in progress. The vio_io_wait() call can be used
    to wait up to a specified period of time for the connection to
    succeed.

    If vio_io_wait() returns 0 (after waiting however many seconds),
    the socket never became writable (host is probably unreachable.)
    Otherwise, if vio_io_wait() returns 1, then one of two conditions
    exist:

    1. An error occurred. Use getsockopt() to check for this.
    2. The connection was set up successfully: getsockopt() will
       return 0 as an error.
  */
  if (wait && (vio_io_wait(vio, VIO_IO_EVENT_CONNECT, timeout) == 1))
  {
    int error;
    IF_WIN(int, socklen_t) optlen= sizeof(error);
    IF_WIN(char, void) *optval= (IF_WIN(char, void) *) &error;

    /*
      At this point, we know that something happened on the socket.
      But this does not means that everything is alright. The connect
      might have failed. We need to retrieve the error code from the
      socket layer. We must return success only if we are sure that
      it was really a success. Otherwise we might prevent the caller
      from trying another address to connect to.
    */
<<<<<<< HEAD
    if (!(ret= mysql_socket_getsockopt(vio->mysql_socket, SOL_SOCKET, SO_ERROR, optval, &optlen)))
=======
    if (!(ret= getsockopt(vio->sd, SOL_SOCKET, SO_ERROR, optval, &optlen)))
>>>>>>> a0241db0
    {
#ifdef _WIN32
      WSASetLastError(error);
#else
      errno= error;
#endif
      ret= test(error);
    }
  }
<<<<<<< HEAD

  /* If necessary, restore the blocking mode, but only if connect succeeded. */
  if ((timeout > -1) && (ret == 0))
  {
    if (vio_set_blocking(vio, TRUE))
      DBUG_RETURN(TRUE);
  }

=======

  /* If necessary, restore the blocking mode, but only if connect succeeded. */
  if ((timeout > -1) && (ret == 0))
  {
    if (vio_set_blocking(vio, TRUE))
      DBUG_RETURN(TRUE);
  }

>>>>>>> a0241db0
  DBUG_RETURN(test(ret));
}


/**
  Determine if the endpoint of a connection is still available.

  @remark The socket is assumed to be disconnected if an EOF
          condition is encountered.

  @param vio      The VIO object.

  @retval TRUE    EOF condition not found.
  @retval FALSE   EOF condition is signaled.
*/

my_bool vio_is_connected(Vio *vio)
{
  uint bytes= 0;
  DBUG_ENTER("vio_is_connected");

  /*
    The first step of detecting an EOF condition is verifying
    whether there is data to read. Data in this case would be
    the EOF. An exceptional condition event and/or errors are
    interpreted as if there is data to read.
  */
  if (!vio_io_wait(vio, VIO_IO_EVENT_READ, 0))
    DBUG_RETURN(TRUE);

  /*
    The second step is read() or recv() from the socket returning
    0 (EOF). Unfortunately, it's not possible to call read directly
    as we could inadvertently read meaningful connection data.
    Simulate a read by retrieving the number of bytes available to
    read -- 0 meaning EOF. In the presence of unrecoverable errors,
    the socket is assumed to be disconnected.
  */
  while (socket_peek_read(vio, &bytes))
  {
    if (socket_errno != SOCKET_EINTR)
      DBUG_RETURN(FALSE);
  }

#ifdef HAVE_OPENSSL
  /* There might be buffered data at the SSL layer. */
  if (!bytes && vio->type == VIO_TYPE_SSL)
    bytes= SSL_pending((SSL*) vio->ssl_arg);
#endif

  DBUG_RETURN(bytes ? TRUE : FALSE);
}

#ifndef DBUG_OFF

/**
  Number of bytes in the read or socket buffer

  @remark An EOF condition might count as one readable byte.

  @return number of bytes in one of the buffers or < 0 if error.
*/

ssize_t vio_pending(Vio *vio)
{
  uint bytes= 0;

  /* Data pending on the read buffer. */
  if (vio->read_pos < vio->read_end)
    return vio->read_end - vio->read_pos;

  /* Skip non-socket based transport types. */
  if (vio->type == VIO_TYPE_TCPIP || vio->type == VIO_TYPE_SOCKET)
  {
    /* Obtain number of readable bytes in the socket buffer. */
    if (socket_peek_read(vio, &bytes))
      return -1;
  }

  /*
    SSL not checked due to a yaSSL bug in SSL_pending that
    causes it to attempt to read from the socket.
  */

  return (ssize_t) bytes;
}

#endif

/**
  Checks if the error code, returned by vio_getnameinfo(), means it was the
  "No-name" error.

  Windows-specific note: getnameinfo() returns WSANO_DATA instead of
  EAI_NODATA or EAI_NONAME when no reverse mapping is available at the host
  (i.e. Windows can't get hostname by IP-address). This error should be
  treated as EAI_NONAME.

  @return if the error code is actually EAI_NONAME.
  @retval true if the error code is EAI_NONAME.
  @retval false otherwise.
*/

my_bool vio_is_no_name_error(int err_code)
{
#ifdef _WIN32

  return err_code == WSANO_DATA || err_code == EAI_NONAME;

#else

  return err_code == EAI_NONAME;

#endif
}


/**
  This is a wrapper for the system getnameinfo(), because different OS
  differ in the getnameinfo() implementation:
    - Solaris 10 requires that the 2nd argument (salen) must match the
      actual size of the struct sockaddr_storage passed to it;
    - Mac OS X has sockaddr_in::sin_len and sockaddr_in6::sin6_len and
      requires them to be filled.
*/

int vio_getnameinfo(const struct sockaddr *sa,
                    char *hostname, size_t hostname_size,
                    char *port, size_t port_size,
                    int flags)
{
  int sa_length= 0;

  switch (sa->sa_family) {
  case AF_INET:
    sa_length= sizeof (struct sockaddr_in);
#ifdef HAVE_SOCKADDR_IN_SIN_LEN
    ((struct sockaddr_in *) sa)->sin_len= sa_length;
#endif /* HAVE_SOCKADDR_IN_SIN_LEN */
    break;

#ifdef HAVE_IPV6
  case AF_INET6:
    sa_length= sizeof (struct sockaddr_in6);
# ifdef HAVE_SOCKADDR_IN6_SIN6_LEN
    ((struct sockaddr_in6 *) sa)->sin6_len= sa_length;
# endif /* HAVE_SOCKADDR_IN6_SIN6_LEN */
    break;
#endif /* HAVE_IPV6 */
  }

  return getnameinfo(sa, sa_length,
                     hostname, hostname_size,
                     port, port_size,
                     flags);
}<|MERGE_RESOLUTION|>--- conflicted
+++ resolved
@@ -101,10 +101,7 @@
 {
   ssize_t ret;
   int flags= 0;
-<<<<<<< HEAD
   size_t bytes_read= 0;
-=======
->>>>>>> a0241db0
   DBUG_ENTER("vio_read");
 
   /* Ensure nobody uses vio_read_buff and vio_read simultaneously. */
@@ -114,11 +111,7 @@
   if (vio->read_timeout >= 0)
     flags= VIO_DONTWAIT;
 
-<<<<<<< HEAD
   while ((ret= mysql_socket_recv(vio->mysql_socket, (SOCKBUF_T *)buf, size, flags)) == -1)
-=======
-  while ((ret= recv(vio->sd, buf, size, flags)) == -1)
->>>>>>> a0241db0
   {
     int error= socket_errno;
 
@@ -196,11 +189,7 @@
   if (vio->write_timeout >= 0)
     flags= VIO_DONTWAIT;
 
-<<<<<<< HEAD
   while ((ret= mysql_socket_send(vio->mysql_socket, (SOCKBUF_T *)buf, size, flags)) == -1)
-=======
-  while ((ret= send(vio->sd, buf, size, flags)) == -1)
->>>>>>> a0241db0
   {
     int error= socket_errno;
 
@@ -216,11 +205,7 @@
   DBUG_RETURN(ret);
 }
 
-<<<<<<< HEAD
 //WL#4896: Not covered
-=======
-
->>>>>>> a0241db0
 static int vio_set_blocking(Vio *vio, my_bool status)
 {
   DBUG_ENTER("vio_set_blocking");
@@ -231,22 +216,14 @@
   {
     int ret;
     u_long arg= status ? 0 : 1;
-<<<<<<< HEAD
     ret= ioctlsocket(mysql_socket_getfd(vio->mysql_socket), FIONBIO, &arg);
-=======
-    ret= ioctlsocket(vio->sd, FIONBIO, &arg);
->>>>>>> a0241db0
     DBUG_RETURN(ret);
   }
 #else
   {
     int flags;
 
-<<<<<<< HEAD
     if ((flags= fcntl(mysql_socket_getfd(vio->mysql_socket), F_GETFL, NULL)) < 0)
-=======
-    if ((flags= fcntl(vio->sd, F_GETFL, NULL)) < 0)
->>>>>>> a0241db0
       DBUG_RETURN(-1);
 
     /*
@@ -260,11 +237,7 @@
     else
       flags|= O_NONBLOCK;
 
-<<<<<<< HEAD
     if (fcntl(mysql_socket_getfd(vio->mysql_socket), F_SETFL, flags) == -1)
-=======
-    if (fcntl(vio->sd, F_SETFL, flags) == -1)
->>>>>>> a0241db0
       DBUG_RETURN(-1);
   }
 #endif
@@ -312,12 +285,8 @@
         timeout= vio->read_timeout;
     }
 
-<<<<<<< HEAD
     ret= mysql_socket_setsockopt(vio->mysql_socket, SOL_SOCKET, optname,
 	                             optval, sizeof(timeout));
-=======
-    ret= setsockopt(vio->sd, SOL_SOCKET, optname, optval, sizeof(timeout));
->>>>>>> a0241db0
   }
 #else
   /*
@@ -727,7 +696,6 @@
   Linux specific flag used to detect connection shutdown. The flag is
   also used for half-closed notification, which here is interpreted as
   if there is data available to be read from the socket.
-<<<<<<< HEAD
 */
 #ifndef POLLRDHUP
 #define POLLRDHUP 0
@@ -815,91 +783,6 @@
   }
 
   MYSQL_END_SOCKET_WAIT(locker, 0);
-=======
-*/
-#ifndef POLLRDHUP
-#define POLLRDHUP 0
-#endif
-
-/* Data may be read. */
-#define MY_POLL_SET_IN      (POLLIN | POLLPRI)
-/* Data may be written. */
-#define MY_POLL_SET_OUT     (POLLOUT)
-/* An error or hangup. */
-#define MY_POLL_SET_ERR     (POLLERR | POLLHUP | POLLNVAL)
-
-#endif
-
-/**
-  Wait for an I/O event on a VIO socket.
-
-  @param vio      VIO object representing a connected socket.
-  @param event    The type of I/O event to wait for.
-  @param timeout  Interval (in milliseconds) to wait for an I/O event.
-                  A negative timeout value means an infinite timeout.
-
-  @remark sock_errno is set to SOCKET_ETIMEDOUT on timeout.
-
-  @return A three-state value which indicates the operation status.
-  @retval -1  Failure, socket_errno indicates the error.
-  @retval  0  The wait has timed out.
-  @retval  1  The requested I/O event has occurred.
-*/
-
-#ifndef _WIN32
-
-int vio_io_wait(Vio *vio, enum enum_vio_io_event event, int timeout)
-{
-  int ret;
-  short revents= 0;
-  struct pollfd pfd;
-  my_socket sd= vio->sd;
-  DBUG_ENTER("vio_io_wait");
-
-  memset(&pfd, 0, sizeof(pfd));
-
-  pfd.fd= sd;
-
-  /*
-    Set the poll bitmask describing the type of events.
-    The error flags are only valid in the revents bitmask.
-  */
-  switch (event)
-  {
-  case VIO_IO_EVENT_READ:
-    pfd.events= MY_POLL_SET_IN;
-    revents= MY_POLL_SET_IN | MY_POLL_SET_ERR | POLLRDHUP;
-    break;
-  case VIO_IO_EVENT_WRITE:
-  case VIO_IO_EVENT_CONNECT:
-    pfd.events= MY_POLL_SET_OUT;
-    revents= MY_POLL_SET_OUT | MY_POLL_SET_ERR;
-    break;
-  }
-
-  /*
-    Wait for the I/O event and return early in case of
-    error or timeout.
-  */
-  switch ((ret= poll(&pfd, 1, timeout)))
-  {
-  case -1:
-    /* On error, -1 is returned. */
-    break;
-  case 0:
-    /*
-      Set errno to indicate a timeout error.
-      (This is not compiled in on WIN32.)
-    */
-    errno= SOCKET_ETIMEDOUT;
-    break;
-  default:
-    /* Ensure that the requested I/O event has completed. */
-    DBUG_ASSERT(pfd.revents & revents);
-    break;
-  }
->>>>>>> a0241db0
-
   DBUG_RETURN(ret);
 }
 
@@ -909,14 +792,9 @@
 {
   int ret;
   struct timeval tm;
-<<<<<<< HEAD
   my_socket fd= mysql_socket_getfd(vio->mysql_socket);
   fd_set readfds, writefds, exceptfds;
   MYSQL_SOCKET_WAIT_VARIABLES(locker, state) /* no ';' */
-=======
-  my_socket fd= vio->sd;
-  fd_set readfds, writefds, exceptfds;
->>>>>>> a0241db0
   DBUG_ENTER("vio_io_wait");
 
   /* Convert the timeout, in milliseconds, to seconds and microseconds. */
@@ -929,17 +807,10 @@
   FD_ZERO(&readfds);
   FD_ZERO(&writefds);
   FD_ZERO(&exceptfds);
-<<<<<<< HEAD
 
   /* Always receive notification of exceptions. */
   FD_SET(fd, &exceptfds);
 
-=======
-
-  /* Always receive notification of exceptions. */
-  FD_SET(fd, &exceptfds);
-
->>>>>>> a0241db0
   switch (event)
   {
   case VIO_IO_EVENT_READ:
@@ -953,17 +824,12 @@
     break;
   }
 
-<<<<<<< HEAD
   MYSQL_START_SOCKET_WAIT(locker, &state, vio->mysql_socket, PSI_SOCKET_SELECT, 0);
 
   /* The first argument is ignored on Windows. */
   ret= select(0, &readfds, &writefds, &exceptfds, (timeout >= 0) ? &tm : NULL);
 
   MYSQL_END_SOCKET_WAIT(locker, 0);
-=======
-  /* The first argument is ignored on Windows. */
-  ret= select(0, &readfds, &writefds, &exceptfds, (timeout >= 0) ? &tm : NULL);
->>>>>>> a0241db0
 
   /* Set error code to indicate a timeout error. */
   if (ret == 0)
@@ -1024,11 +890,7 @@
     DBUG_RETURN(TRUE);
 
   /* Initiate the connection. */
-<<<<<<< HEAD
   ret= mysql_socket_connect(vio->mysql_socket, addr, len);
-=======
-  ret= connect(vio->sd, addr, len);
->>>>>>> a0241db0
 
 #ifdef _WIN32
   wait= (ret == SOCKET_ERROR) &&
@@ -1066,11 +928,7 @@
       it was really a success. Otherwise we might prevent the caller
       from trying another address to connect to.
     */
-<<<<<<< HEAD
     if (!(ret= mysql_socket_getsockopt(vio->mysql_socket, SOL_SOCKET, SO_ERROR, optval, &optlen)))
-=======
-    if (!(ret= getsockopt(vio->sd, SOL_SOCKET, SO_ERROR, optval, &optlen)))
->>>>>>> a0241db0
     {
 #ifdef _WIN32
       WSASetLastError(error);
@@ -1080,7 +938,6 @@
       ret= test(error);
     }
   }
-<<<<<<< HEAD
 
   /* If necessary, restore the blocking mode, but only if connect succeeded. */
   if ((timeout > -1) && (ret == 0))
@@ -1089,16 +946,6 @@
       DBUG_RETURN(TRUE);
   }
 
-=======
-
-  /* If necessary, restore the blocking mode, but only if connect succeeded. */
-  if ((timeout > -1) && (ret == 0))
-  {
-    if (vio_set_blocking(vio, TRUE))
-      DBUG_RETURN(TRUE);
-  }
-
->>>>>>> a0241db0
   DBUG_RETURN(test(ret));
 }
 
