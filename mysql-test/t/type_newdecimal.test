--disable_warnings
drop table if exists t1;
--enable_warnings
#
# constant IN function test
#
select 1.1 IN (1.0, 1.2);
select 1.1 IN (1.0, 1.2, 1.1, 1.4, 0.5);
select 1.1 IN (1.0, 1.2, NULL, 1.4, 0.5);
select 0.5 IN (1.0, 1.2, NULL, 1.4, 0.5);
select 1 IN (1.11, 1.2, 1.1, 1.4, 1, 0.5);
select 1 IN (1.11, 1.2, 1.1, 1.4, NULL, 0.5);

#
# case function test
#
select case 1.0 when 0.1 then "a" when 1.0 then "b" else "c" END;
select case 0.1 when 0.1 then "a" when 1.0 then "b" else "c" END;
select case 1 when 0.1 then "a" when 1.0 then "b" else "c" END;
select case 1.0 when 0.1 then "a" when 1 then "b" else "c" END;
select case 1.001 when 0.1 then "a" when 1 then "b" else "c" END;

#
# non constant IN test
#
create table t1 (a decimal(6,3));
insert into t1 values (1.0), (NULL), (0.1);
select * from t1;
select 0.1 in (1.0, 1.2, 1.1, a, 1.4, 0.5) from t1;
drop table t1;

#
# if function test
#
create table t1 select if(1, 1.1, 1.2), if(0, 1.1, 1.2), if(0.1, 1.1, 1.2), if(0, 1, 1.1), if(0, NULL, 1.2), if(1, 0.22e1, 1.1), if(1E0, 1.1, 1.2);
select * from t1;
show create table t1;
drop table t1;

#
# NULLIF
#
create table t1 select nullif(1.1, 1.1), nullif(1.1, 1.2), nullif(1.1, 0.11e1), nullif(1.0, 1), nullif(1, 1.0), nullif(1, 1.1);
select * from t1;
show create table t1;
drop table t1;

#
# saving in decimal field with overflow
#

create table t1 (a decimal(4,2));
insert into t1 value (10000), (1.1e10), ("11111"), (100000.1);
insert into t1 value (-10000), (-1.1e10), ("-11111"), (-100000.1);
select a from t1;
drop table t1;
create table t1 (a decimal(4,2) unsigned);
insert into t1 value (10000), (1.1e10), ("11111"), (100000.1);
insert into t1 value (-10000), (-1.1e10), ("-11111"), (-100000.1);
select a from t1;
drop table t1;


#
# saving in field with overflow from decimal
#
create table t1 (a bigint);
insert into t1 values (18446744073709551615.0);
insert into t1 values (9223372036854775808.0);
insert into t1 values (-18446744073709551615.0);
select * from t1;
drop table t1;
create table t1 (a bigint unsigned);
insert into t1 values (18446744073709551615.0);
insert into t1 values (9223372036854775808.0);
insert into t1 values (9999999999999999999999999.000);
insert into t1 values (-1.0);
select * from t1;
drop table t1;
create table t1 (a tinyint);
insert into t1 values (18446744073709551615.0);
insert into t1 values (9223372036854775808.0);
select * from t1;
drop table t1;

#
# test that functions create decimal fields
#
create table t1 select round(15.4,-1), truncate(-5678.123451,-3), abs(-1.1), -(-1.1);
show create table t1;
drop table t1;

#
# Trydy's tests
#
set session sql_mode='traditional';
select 1e10/0e0;
create table wl1612 (col1 int, col2 decimal(38,10), col3 numeric(38,10));
insert into wl1612 values(1,12345678901234567890.1234567890,12345678901234567890.1234567890);
select * from wl1612;
insert into wl1612 values(2,01234567890123456789.0123456789,01234567890123456789.0123456789);
select * from wl1612 where col1=2;
insert into wl1612 values(3,1234567890123456789012345678.0123456789,1234567890123456789012345678.0123456789);
select * from wl1612 where col1=3;

select col1/0 from wl1612;
select col2/0 from wl1612;
select col3/0 from wl1612;

insert into wl1612 values(5,5000.0005,5000.0005);
insert into wl1612 values(6,5000.0005,5000.0005);
select sum(col2),sum(col3) from wl1612;
#select avg(col2),avg(col3) from wl1612;

insert into wl1612 values(7,500000.000005,500000.000005);
insert into wl1612 values(8,500000.000005,500000.000005);
select sum(col2),sum(col3) from wl1612 where col1>4;
#select avg(col2),avg(col3) from wl1612 where col1>4;

#insert into wl1612 (col1,col2) values(9,123456789012345678901234567890);
#insert into wl1612 (col1,col3) values(9,123456789012345678901234567890);

insert into wl1612 (col1, col2) values(9,1.01234567891);
insert into wl1612 (col1, col2) values(10,1.01234567894);
insert into wl1612 (col1, col2) values(11,1.01234567895);
insert into wl1612 (col1, col2) values(12,1.01234567896);
select col1,col2 from wl1612 where col1>8;

insert into wl1612 (col1, col3) values(13,1.01234567891);
insert into wl1612 (col1, col3) values(14,1.01234567894);
insert into wl1612 (col1, col3) values(15,1.01234567895);
insert into wl1612 (col1, col3) values(16,1.01234567896);
select col1,col3 from wl1612 where col1>12;

select col1 from wl1612 where col1>4 and col2=1.01234567891;
#-- should return 0 rows
#
select col1 from wl1612 where col1>4 and col2=1.0123456789;
#-- should return col1 values 9 & 10
#
select col1 from wl1612 where col1>4 and col2<>1.0123456789;
#-- should return col1 values 5,6,7,8,11,12
#
select col1 from wl1612 where col1>4 and col2<1.0123456789;
#-- should return 0 rows
#
select col1 from wl1612 where col1>4 and col2<=1.0123456789;
#-- should return col1 values 9 & 10
#
select col1 from wl1612 where col1>4 and col2>1.0123456789;
#-- should return col1 values 5,6,7,8,11,12
#
select col1 from wl1612 where col1>4 and col2>=1.0123456789;
#-- should return col1 values 5,6,7,8,910,11,12
#
#select col1, col2 from wl1612 where col1=11 or col1=12;
select col1 from wl1612 where col1>4 and col2=1.012345679;
#-- should return col1 values 11,12
#
select col1 from wl1612 where col1>4 and col2<>1.012345679;
#-- should return col1 values 5,6,7,8,9,10
#
select col1 from wl1612 where col1>4 and col3=1.01234567891;
#-- should return 0 rows
#
select col1 from wl1612 where col1>4 and col3=1.0123456789;
#-- should return col1 values 13,14
#
select col1 from wl1612 where col1>4 and col3<>1.0123456789;
#-- should return col1 values 5,6,7,8,15,16
#
select col1 from wl1612 where col1>4 and col3<1.0123456789;
#-- should return 0 rows
#
select col1 from wl1612 where col1>4 and col3<=1.0123456789;
#-- should return col1 values 13,14
#
select col1 from wl1612 where col1>4 and col3>1.0123456789;
#-- should return col1 values 5,6,7,8,15,16
#
select col1 from wl1612 where col1>4 and col3>=1.0123456789;
#-- should return col1 values 5,6,7,8,13,14,15,16
#
select col1 from wl1612 where col1>4 and col3=1.012345679;
#-- should return col1 values 15,16
#
select col1 from wl1612 where col1>4 and col3<>1.012345679;
#-- should return col1 values 5,6,7,8,13,14
#
drop table wl1612;
#
select 1/3;
#
select 0.8=0.7+0.1;
#-- should return 1 (true)
#
select 0.7+0.1;
#
create table wl1612_1 (col1 int);
insert into wl1612_1 values(10);
#
select * from wl1612_1 where 0.8=0.7+0.1;
#--should return 1 row (col1=10)
#
select 0.07+0.07 from wl1612_1;
#
select 0.07-0.07 from wl1612_1;
#
select 0.07*0.07 from wl1612_1;
#
select 0.07/0.07 from wl1612_1;
#
drop table wl1612_1;
#
create table wl1612_2 (col1 decimal(10,2), col2 numeric(10,2));
insert into wl1612_2 values(1,1);
insert into wl1612_2 values(+1,+1);
insert into wl1612_2 values(+01,+01);
insert into wl1612_2 values(+001,+001);
#
select col1,count(*) from wl1612_2 group by col1;
#
select col2,count(*) from wl1612_2 group by col2;
#
drop table wl1612_2;
#
create table wl1612_3 (col1 decimal(10,2), col2 numeric(10,2));
insert into wl1612_3 values('1','1');
insert into wl1612_3 values('+1','+1');
#
insert into wl1612_3 values('+01','+01');
insert into wl1612_3 values('+001','+001');
#
select col1,count(*) from wl1612_3 group by col1;
#
select col2,count(*) from wl1612_3 group by col2;
#
drop table wl1612_3;
#
select mod(234,10) ;
#-- should return 4
#
select mod(234.567,10.555);
#-- should return 2.357
#
select mod(-234.567,10.555);
#-- should return -2.357
#
select mod(234.567,-10.555);
#-- should return 2.357
#
select round(15.1);
#-- should return 15
#
select round(15.4);
#-- should return 15
#
select round(15.5);
#-- should return 16
#
select round(15.6);
#-- should return 16
#
select round(15.9);
#-- should return 16
#
select round(-15.1);
#-- should return -15
#
select round(-15.4);
#-- should return -15
#
select round(-15.5);
#-- should return -16
#
select round(-15.6);
#-- should return -16
#
select round(-15.9);
#-- should return -16
#
select round(15.1,1);
#-- should return 15.1
#
select round(15.4,1);
#-- should return 15.4
#
select round(15.5,1);
#-- should return 15.5
#
select round(15.6,1);
#-- should return 15.6
#
select round(15.9,1);
#-- should return 15.9
#
select round(-15.1,1);
#-- should return -15.1
#
select round(-15.4,1);
#-- should return -15.4
#
select round(-15.5,1);
#-- should return -15.5
#
select round(-15.6,1);
#-- should return -15.6
#
select round(-15.9,1);
#-- should return -15.9
#
select round(15.1,0);
#-- should return 15
#
select round(15.4,0);
#-- should return 15
#
select round(15.5,0);
#-- should return 16
#
select round(15.6,0);
#-- should return 16
#
select round(15.9,0);
#-- should return 16
#
select round(-15.1,0);
#-- should return -15
#
select round(-15.4,0);
#-- should return -15
#
select round(-15.5,0);
#-- should return -16
#
select round(-15.6,0);
#-- should return -16
#
select round(-15.9,0);
#-- should return -16
#
select round(15.1,-1);
#-- should return 20
#
select round(15.4,-1);
#-- should return 20
#
select round(15.5,-1);
#-- should return 20
#
select round(15.6,-1);
#-- should return 20
#
select round(15.9,-1);
#-- should return 20
#
select round(-15.1,-1);
#-- should return -20
#
select round(-15.4,-1);
#-- should return -20
#
select round(-15.5,-1);
#-- should return -20
#
select round(-15.6,-1);
#-- should return -20
#
select round(-15.91,-1);
#-- should return -20
#
select truncate(5678.123451,0);
#-- should return 5678
#
select truncate(5678.123451,1);
#-- should return 5678.1
#
select truncate(5678.123451,2);
#-- should return 5678.12
#
select truncate(5678.123451,3);
#-- should return 5678.123
#
select truncate(5678.123451,4);
#-- should return 5678.1234
#
select truncate(5678.123451,5);
#-- should return 5678.12345
#
select truncate(5678.123451,6);
#-- should return 5678.123451
#
select truncate(5678.123451,-1);
#-- should return 5670
#
select truncate(5678.123451,-2);
#-- should return 5600
#
select truncate(5678.123451,-3);
#-- should return 5000
#
select truncate(5678.123451,-4);
#-- should return 0
#
select truncate(-5678.123451,0);
#-- should return -5678
#
select truncate(-5678.123451,1);
#-- should return -5678.1
#
select truncate(-5678.123451,2);
#-- should return -5678.12
#
select truncate(-5678.123451,3);
#-- should return -5678.123
#
select truncate(-5678.123451,4);
#-- should return -5678.1234
#
select truncate(-5678.123451,5);
#-- should return -5678.12345
#
select truncate(-5678.123451,6);
#-- should return -5678.123451
#
select truncate(-5678.123451,-1);
#-- should return -5670
#
select truncate(-5678.123451,-2);
#-- should return -5600
#
select truncate(-5678.123451,-3);
#-- should return -5000
#
select truncate(-5678.123451,-4);
#-- should return 0
#
#drop table if exists wl1612_4;
create table wl1612_4 (col1 int, col2 decimal(30,25), col3 numeric(30,25));
#
insert into wl1612_4 values(1,0.0123456789012345678912345,0.0123456789012345678912345);
#
select col2/9999999999 from wl1612_4 where col1=1;
#
select col3/9999999999 from wl1612_4 where col1=1;
#
select 9999999999/col2 from wl1612_4 where col1=1;
#
select 9999999999/col3 from wl1612_4 where col1=1;
#
select col2*9999999999 from wl1612_4 where col1=1;
#
select col3*9999999999 from wl1612_4 where col1=1;
#
insert into wl1612_4 values(2,55555.0123456789012345678912345,55555.0123456789012345678912345);
#
select col2/9999999999 from wl1612_4 where col1=2;
#
select col3/9999999999 from wl1612_4 where col1=2;
#
select 9999999999/col2 from wl1612_4 where col1=2;
#
select 9999999999/col3 from wl1612_4 where col1=2;
#
select col2*9999999999 from wl1612_4 where col1=2;
#
select col3*9999999999 from wl1612_4 where col1=2;
#
drop table wl1612_4;
#
#
#
#
#-- Additional tests for WL#1612 Precision math
#
#-- Comparisons should show that a number is
#-- exactly equal to its value as displayed.
#
set sql_mode='';
#
select 23.4 + (-41.7), 23.4 - (41.7) = -18.3;
#
select -18.3=-18.3;
#
select 18.3=18.3;
#
select -18.3=18.3;
#
select 0.8 = 0.7 + 0.1;

#
#-- It should be possible to define a column
#-- with up to 38 digits precision either before
#-- or after the decimal point. Any number which
#-- is inserted, if it's within the range, should
#-- be exactly the same as the number that gets
#-- selected.
#
drop table if exists t1;
#
create table t1 (col1 decimal(38));
#
insert into t1 values (12345678901234567890123456789012345678);
#
select * from t1;
#-- should return:
#+----------------------------------------+
#| col1                                   |
#+----------------------------------------+
#| 12345678901234567890123456789012345678 |
#+----------------------------------------+
#
#drop table t1;
#
#create table t1 (col1 decimal(38,38));
#
#insert into t1 values (.12345678901234567890123456789012345678);
#
#select * from t1;
#-- should return:
#+------------------------------------------+
#| col1                                     |
#+------------------------------------------+
#| 0.12345678901234567890123456789012345678 |
#+------------------------------------------+
#
drop table t1;
#
create table t1 (col1 decimal(31,30));
#
insert into t1 values (0.00000000001);
#
select * from t1;
#-- should return:
#+---------------+
#|col1           |
#+---------------+
#| 0.00000000001 |
#+---------------+
#
drop table t1;
#
#-- The usual arithmetic operators / * + - should work.
#
#select 77777777777777777777777777777777777777 / 7777777777777777777777777777777777777 = 10;
#-- should return 0 (false).
#
select 7777777777777777777777777777777777777 * 10;
#-- should return 77777777777777777777777777777777777770
#
select .7777777777777777777777777777777777777 *
       1000000000000000000;
#-- should return 777777777777777777.7777777777777777777 
#
select .7777777777777777777777777777777777777 - 0.1;
#-- should return .6777777777777777777777777777777777777 
#
select .343434343434343434 + .343434343434343434;
#-- should return .686868686868686868 
#
#-- 5. All arithmetic functions mentioned in the
#MySQL Reference Manual should work.
#
select abs(9999999999999999999999);
#-- should return 9999999999999999999999
#
select abs(-9999999999999999999999);
#-- should return 9999999999999999999999
#
select ceiling(999999999999999999);
select ceiling(99999999999999999999);
#-- should return 99999999999999999999
#
select ceiling(9.9999999999999999999);
#-- should return 10
#
select ceiling(-9.9999999999999999999);
#-- should return 9
#
select floor(999999999999999999);
select floor(9999999999999999999999);
#-- should return 9999999999999999999999
#
select floor(9.999999999999999999999);
#-- should return 9
#
select floor(-9.999999999999999999999);
#-- should return -10
#
select floor(-999999999999999999999.999);
select ceiling(999999999999999999999.999);
#
#
select 99999999999999999999999999999999999999 mod 3;
#-- should return 0
#
select round(99999999999999999.999);
#-- should return 100000000000000000
#
select round(-99999999999999999.999);
#-- should return -100000000000000000
#
select round(99999999999999999.999,3);
#-- should return 100000000000000000.000
#
select round(-99999999999999999.999,3);
#-- should return -100000000000000000.000
#
select truncate(99999999999999999999999999999999999999,31);
#-- should return 99999999999999999999999999999999999999.000
#
select truncate(99.999999999999999999999999999999999999,31);
#-- should return 99.9999999999999999999999999999999
#
select truncate(99999999999999999999999999999999999999,-31);
# should return 90000000000000000000000000000000
#
#-- 6. Set functions (AVG, SUM, COUNT) should work.
#
#drop table if exists t1;
#
#delimiter //
#
#create procedure p1 () begin 
#  declare v1 int default 1; declare v2 decimal(0,38) default 0; 
#  create table t1 (col1 decimal(0,38)); 
#  while v1 <= 10000 do 
#    insert into t1 values (-v2); 
#    set v2 = v2 + 0.00000000000000000000000000000000000001; 
#    set v1 = v1 + 1; 
#  end while;
#  select avg(col1),sum(col1),count(col1) from t1; end;//
#
#call p1()//
#-- should return
#   -- avg(col1)=0.00000000000000000000000000000000000001 added 10,000 times, then divided by 10,000
#   -- sum(col1)=0.00000000000000000000000000000000000001 added 10,000 times
#
#   -- count(col1)=10000
#
#delimiter ;//
#
#drop procedure p1;
#drop table t1;
#
#-- When I say DECIMAL(x) I should be able to store x digits.
#-- If I can't, there should be an error at CREATE time.
#
#drop table if exists t1;
#
#create table t1 (col1 decimal(254));
#-- should return SQLSTATE 22003 numeric value out of range 
#
#-- When I say DECIMAL(x,y) there should be no silent change of precision or
#-- scale.
#
#drop table if exists t1;
#
#create table t1 (col1 decimal(0,38));
#
#show create table t1;
#-- should return:
#+-------+--------------------------------+
#| Table | Create Table                   |
#+-------+--------------------------------+
#| t9    | CREATE TABLE `t1` (            |
#|`s1` decimal(0,38) default NULL         |
#| ) ENGINE=MyISAM DEFAULT CHARSET=latin1 |
#+-------+--------------------------------+
#
#drop table t1;
#
#-- From WL#1612 "The future" point 2.:
#-- The standard requires that we treat numbers like "0.5" as
#-- DECIMAL or NUMERIC, not as floating-point.
#
#drop table if exists t1;
#
#
create table t1 as select 0.5;
#
show create table t1;
#-- should return:
#+-------+-----------------------------------+
#| Table | Create Table                      |
#+-------+-----------------------------------+
#| t7 | CREATE TABLE `t1` (                  |
#| `0.5` decimal(3,1) NOT NULL default '0.0' |
#| ) ENGINE=MyISAM DEFAULT CHARSET=latin1    |
#+-------+-----------------------------------+
#
drop table t1;
#
#-- From WL#1612, "The future", point 3.: We have to start rounding correctly.
#
select round(1.5),round(2.5);
#-- should return:
#+------------+------------+
#| round(1.5) | round(2.5) |
#+------------+------------+
#| 2          | 3          |
#+------------+------------+
#
#-- From WL#1612, "The future", point 4.: "select 0.07 * 0.07;" should return 0.0049, not 0.00.
#-- If operand#1 has scale X and operand#2 has scale Y, then result should have scale (X+Y).
#
select 0.07 * 0.07;
#-- should return 0.0049
#
#-- From WL#1612, "The future", point 5.: Division by zero is an error.
#
set sql_mode='traditional';
#
select 1E-500 = 0;
#-- should return 1 (true).
#
select 1 / 1E-500;
#
#-- should return SQLSTATE 22012 division by zero.
#
select 1 / 0;
#-- should return SQLSTATE 22012 division by zero.
#
#+-------+
#| 1 / 0 |
#+-------+
#| NULL  |
#+-------+
#1 row in set, 1 warning (0.00 sec)
#
#-- From WL#1612 "The future" point 6.: Overflow is an error.
#
#set sql_mode='';
#
#select 1E300 * 1E300;
#-- should return SQLSTATE 22003 numeric value out of range 
#
#select 18446744073709551615 + 1;
#-- should return SQLSTATE 22003 numeric value out of range 
#
#-- 14. From WL#1612 "The future" point 7.:
#-- If s1 is INTEGER and s2 is DECIMAL, then
#-- "create table tk7 as select avg(s1),avg(s2) from tk;"
#-- should not create a table with "double(17,4)" data types.
#-- The result of AVG must still be exact numeric, with a
#-- scale the same or greater than the operand's scale.
#-- The result of SUM must still be exact numeric, with
#-- a scale the same as the operand's scale.
#
#drop table if exists t1;
#drop table if exists t2;
#
#create table t1 (col1 int, col2 decimal(5));
#
#create table t2 as select avg(col1),avg(col2) from t1;
#
#
#show create table t2;
#-- should return:
#+-------+---------------------------------+
#| Table | Create Table                    |
#+-------+---------------------------------+
#| t2    | CREATE TABLE `t2` (             |
#| `avg(col1)` decimal(17,4) default NULL, |
#| `avg(col2)` decimal(17,5) default NULL  |
#| ) ENGINE=MyISAM DEFAULT CHARSET=latin1  |
#+-------+---------------------------------+
#
#drop table t2;
#drop table t1;
#
#-- From WL#1612 "The future" point 8.: Stop storing leading "+" signs and
#   leading "0"s.
#
#drop table if exists t1;
#
#create table t1 (col1 decimal(5,2),col2 decimal(5) zerofill, col3 decimal(3,1));
#
#insert into t1 values (1,1,1);
#
#select col1 from t1 union select col2 from t1 union select col3 from t1;
#
#drop table t1;
#
#-- From WL#1612, The future" point 9.:
#-- Accept the data type and precision and scale as the user
#-- asks, or return an error, but don't change to something else.
#
#drop table if exists t1;
#
#create table t1 (col1 numeric(4,2));
#
#show create table t1;
#
#drop table t1;
#
#-- The scripts in the following bugs should work:
#

#BUG#559  Maximum precision for DECIMAL column ...
#BUG#1499 INSERT/UPDATE into decimal field rounding problem
#BUG#1845 Not correctly recognising value for decimal field
#BUG#2493 Round function doesn't work correctly
#BUG#2649 round(0.5) gives 0 (should be 1)
#BUG#3612 impicite rounding of VARCHARS during aritchmetic operations...
#BUG#3722 SELECT fails for certain values in Double(255,10) column.
#BUG#4485 Floating point conversions are inconsistent
#BUG#4891 MATH
#BUG#5931 Out-of-range values are accepted
#BUG#6048 Stored procedure causes operating system reboot
#BUG#6053 DOUBLE PRECISION literal

# Tests from 'traditional' mode tests
#
set sql_mode='ansi,traditional';
#
CREATE TABLE Sow6_2f (col1 NUMERIC(4,2));
#-- should return OK
INSERT INTO Sow6_2f VALUES (10.55);
#-- should return OK
INSERT INTO Sow6_2f VALUES (10.5555);
#-- should return OK
INSERT INTO Sow6_2f VALUES (-10.55);
#-- should return OK
INSERT INTO Sow6_2f VALUES (-10.5555);
#-- should return OK
INSERT INTO Sow6_2f VALUES (11);
#-- should return OK
-- error 1264
INSERT INTO Sow6_2f VALUES (101.55);
#-- should return SQLSTATE 22003 numeric value out of range
-- error 1264
UPDATE Sow6_2f SET col1 = col1 * 50 WHERE col1 = 11;
#-- should return SQLSTATE 22003 numeric value out of range
-- error 1365
UPDATE Sow6_2f SET col1 = col1 / 0 WHERE col1 > 0;
#-- should return SQLSTATE 22012 division by zero
SELECT MOD(col1,0) FROM Sow6_2f;
#-- should return SQLSTATE 22012 division by zero
-- error 1366
INSERT INTO Sow6_2f VALUES ('a59b');
#-- should return SQLSTATE 22018 invalid character value for cast
drop table Sow6_2f;

#
# bug#9501
#
select 10.3330000000000/12.34500000;

#
# Bug #10404
#

set sql_mode='';
select 0/0;

#
# bug #9546
#
--disable_ps_protocol
select 9999999999999999999999999999999999999999999999999999999999999999999999999999999999999999999999999999999999999999999999999999999999 as x;
select 9999999999999999999999999999999999999999999999999999999999999999999999999999999999999999999999999999999999999999999999999999999999 + 1 as x;
--enable_ps_protocol
#
# Bug #10004
#
select 0.190287977636363637 + 0.040372670 * 0 -  0;
#
# Bug #9527
#
select -0.123 * 0;

#
# Bug #10232
#

CREATE TABLE t1 (f1 DECIMAL (12,9), f2 DECIMAL(2,2));
INSERT INTO t1 VALUES (10.5, 0);
UPDATE t1 SET f1 = 4.5;
SELECT * FROM t1;
DROP TABLE t1;
CREATE TABLE t1 (f1 DECIMAL (64,20), f2 DECIMAL(2,2));
INSERT INTO t1 VALUES (9999999999999999999999999999999999, 0);
SELECT * FROM t1;
DROP TABLE t1;

#
# Bug #10599: problem with NULL
#

select abs(10/0);
select abs(NULL);

#
# Bug #9894 (negative to unsigned column)
#
set @@sql_mode='traditional';
create table t1( d1 decimal(18) unsigned, d2 decimal(20) unsigned, d3 decimal (22) unsigned);
--error 1264
insert into t1 values(1,-1,-1);
drop table t1;
create table t1 (col1 decimal(5,2), col2 numeric(5,2));
--error 1264
insert into t1 values (999.999,999.999);
--error 1264
insert into t1 values (-999.999,-999.999);
select * from t1;
drop table t1;
set sql_mode='';

#
# Bug #8425 (insufficient precision of the division)
#
set @sav_dpi= @@div_precision_increment;
set @@div_precision_increment=15;
create table t1 (col1 int, col2 decimal(30,25), col3 numeric(30,25));
insert into t1 values (1,0.0123456789012345678912345,0.0123456789012345678912345);
select col2/9999999999 from t1 where col1=1;
select 9999999999/col2 from t1 where col1=1;
select 77777777/7777777;
drop table t1;
set div_precision_increment= @sav_dpi;

#
# Bug #10896 (0.00 > -0.00)
#
create table t1 (a decimal(4,2));
insert into t1 values (0.00);
select * from t1 where a > -0.00;
select * from t1 where a = -0.00;
drop table t1;

#
# Bug #11215: a problem with LONGLONG_MIN
#

create table t1 (col1 bigint default -9223372036854775808);
insert into t1 values (default);
select * from t1;
drop table t1;

#
# Bug #10891 (converting to decimal crashes server)
#
select cast('1.00000001335143196001808973960578441619873046875E-10' as decimal(30,15));

#
# Bug #11708 (conversion to decimal fails in decimal part)
#
select ln(14000) c1, convert(ln(14000),decimal(5,3)) c2, cast(ln(14000) as decimal(5,3)) c3;
--error 1427
select convert(ln(14000),decimal(2,3)) c1;
--error 1427
select cast(ln(14000) as decimal(2,3)) c1;
 
#
# Bug #8449 (Silent column changes)
#
--error 1426
create table t1 (sl decimal(70,30));
--error 1425
create table t1 (sl decimal(32,31));
--error 1425
create table t1 (sl decimal(0,38));
--error 1427
create table t1 (sl decimal(0,30));
create table t1 (sl decimal(5, 5));
show create table t1;
drop table t1;
# Test limits
create table t1 (sl decimal(65, 30));
show create table t1;
drop table t1;

#
# Bug 11557 (DEFAULT values rounded improperly
#
create table t1 (
       f1 decimal unsigned not null default 17.49, 
       f2 decimal unsigned not null default 17.68, 
       f3 decimal unsigned not null default 99.2, 
       f4 decimal unsigned not null default 99.7, 
       f5 decimal unsigned not null default 104.49, 
       f6 decimal unsigned not null default 199.91, 
       f7 decimal unsigned not null default 999.9, 
       f8 decimal unsigned not null default 9999.99);
insert into t1 (f1) values (1);
select * from t1;
drop table t1;

#
# Bug 12173 (show create table fails)
#
create table t1 (
        f0 decimal (30,30) zerofill not null DEFAULT 0,
        f1 decimal (0,0) zerofill not null default 0);
show create table t1;
drop table t1;

#
# Bug 12938 (arithmetic loop's zero)
#
--disable_warnings
drop procedure if exists wg2;
--enable_warnings
delimiter //;
create procedure wg2()
begin
  declare v int default 1;
  declare tdec decimal(5) default 0;
  while v <= 9 do set tdec =tdec * 10;
    select v, tdec;
    set v = v + 1;
  end while;
end//

call wg2()//

delimiter ;//
drop procedure wg2;

#
# Bug #12979 Stored procedures: crash if inout decimal parameter
# (not a SP bug in fact)
#

select cast(@non_existing_user_var/2 as DECIMAL);

#
# Bug #13667 (Inconsistency for decimal(m,d) specification
#
--error 1427
create table t (d decimal(0,10));

#
# Bug #14268 (bad FLOAT->DECIMAL conversion)
#

CREATE TABLE t1 (
   my_float   FLOAT,
   my_double  DOUBLE,
   my_varchar VARCHAR(50),
   my_decimal DECIMAL(65,30)
);
SHOW CREATE TABLE t1;

let $max_power= 32;
while ($max_power)
{
   eval INSERT INTO t1 SET my_float = 1.175494345e-$max_power,
                           my_double = 1.175494345e-$max_power,
                           my_varchar = '1.175494345e-$max_power';
   dec $max_power;
}
SELECT my_float, my_double, my_varchar FROM t1;

# The following statement produces results with garbage past
# the significant digits. Improving it is a part of the WL#3977.
SELECT CAST(my_float   AS DECIMAL(65,30)), my_float FROM t1;
SELECT CAST(my_double  AS DECIMAL(65,30)), my_double FROM t1;
SELECT CAST(my_varchar AS DECIMAL(65,30)), my_varchar FROM t1;

# We have to disable warnings here as the test in
# Field_new_decimal::store(double):
# if (nr2 != nr)
# fails randomly depending on compiler options

--disable_warnings
UPDATE t1 SET my_decimal = my_float;

# Expected result   0.000000000011754943372854760000
# On windows we get 0.000000000011754943372854770000
# use replace_result to correct it
--replace_result 0.000000000011754943372854770000 0.000000000011754943372854760000
SELECT my_decimal, my_float   FROM t1;

UPDATE t1 SET my_decimal = my_double;
SELECT my_decimal, my_double  FROM t1;
--enable_warnings
UPDATE t1 SET my_decimal = my_varchar;
SELECT my_decimal, my_varchar FROM t1;

DROP TABLE t1;

#
# Bug #13573 (Wrong data inserted for too big values)
#

create table t1 (c1 decimal(64));
--disable_ps_protocol
insert into t1 values(
89000000000000000000000000000000000000000000000000000000000000000000000000000000000000000);
--error ER_DATA_OUT_OF_RANGE
insert into t1 values(
99999999999999999999999999999999999999999999999999999999999999999999999999999999999999999999 *
99999999999999999999999999999999999999999999999999999999999999999999999999999999999999999999);
--enable_ps_protocol
insert into t1 values(1e100);
select * from t1;
drop table t1;

#
# Bug #18014: problem with 'alter table'
#

create table t1(a decimal(7,2));
insert into t1 values(123.12);
select * from t1;
alter table t1 modify a decimal(10,2);
select * from t1;
drop table t1;

#
# Bug#19667 group by a decimal expression yields wrong result
#
create table t1 (i int, j int);
insert into t1 values (1,1), (1,2), (2,3), (2,4);
select i, count(distinct j) from t1 group by i;
select i+0.0 as i2, count(distinct j) from t1 group by i2;
drop table t1;

create table t1(f1 decimal(20,6));
insert into t1 values (CAST('10:11:12' AS date) + interval 14 microsecond);
insert into t1 values (CAST('10:11:12' AS time));
select * from t1;
drop table t1;

#
# Bug #8663 (cant use bigint as input to CAST)
#
select cast(19999999999999999999 as unsigned);

#
# Bug #24558: Increasing decimal column length causes data loss
#
create table t1(a decimal(18));
insert into t1 values(123456789012345678);
alter table t1 modify column a decimal(19);
select * from t1;
drop table t1;

#
# Bug #27957 cast as decimal does not check overflow, also inconsistent with group, subselect 
#

select cast(11.1234 as DECIMAL(3,2));
select * from (select cast(11.1234 as DECIMAL(3,2))) t;

select cast(a as DECIMAL(3,2))
 from (select 11.1233 as a
  UNION select 11.1234
  UNION select 12.1234
 ) t;

select cast(a as DECIMAL(3,2)), count(*)
 from (select 11.1233 as a
  UNION select 11.1234
  UNION select 12.1234
 ) t group by 1;

#
# Bug #28361 Buffer overflow in DECIMAL code on Windows 
#

create table t1 (s varchar(100));
insert into t1 values (0.00000000010000000000000000364321973154977415791655470655996396089904010295867919921875);
drop table t1;

#
# Bug #27984 Long Decimal Maths produces truncated results 
#

SELECT 1.000000000000 * 99.999999999998 / 100 a,1.000000000000 * (99.999999999998 / 100) b;

#
# Bug #29415: CAST AS DECIMAL(P,S) with too big precision/scale 
#

SELECT CAST(1 AS decimal(65,10));
--error ER_TOO_BIG_PRECISION
SELECT CAST(1 AS decimal(66,10));

SELECT CAST(1 AS decimal(65,30));
--error ER_TOO_BIG_SCALE
SELECT CAST(1 AS decimal(65,31));

CREATE TABLE t1 (a int DEFAULT NULL, b int DEFAULT NULL);
INSERT INTO t1 VALUES (3,30), (1,10), (2,10);
SELECT a+CAST(1 AS decimal(65,30)) AS aa, SUM(b) FROM t1 GROUP BY aa;
--error ER_TOO_BIG_SCALE
SELECT a+CAST(1 AS decimal(65,31)) AS aa, SUM(b) FROM t1 GROUP BY aa;

DROP TABLE t1;

#
# Bug #29417: assertion abort for a grouping query with decimal user variable
#

CREATE TABLE t1 (a int DEFAULT NULL, b int DEFAULT NULL);
INSERT INTO t1 VALUES (3,30), (1,10), (2,10);

SET @a= CAST(1 AS decimal);
SELECT 1 FROM t1 GROUP BY @b := @a, @b;

DROP TABLE t1;

#
# Bug #24907: unpredictable (display) precission, if input precission
#             increases
#

# As per 10.1.1. Overview of Numeric Types, type (new) DECIMAL has a
# maxmimum precision of 30 places after the decimal point. Show that
# temp field creation beyond that works and throws a truncation warning.
# DECIMAL(37,36) should be adjusted to DECIMAL(31,30).
CREATE TABLE t1 SELECT 0.123456789012345678901234567890123456 AS f1;
DESC t1;
SELECT f1 FROM t1;
DROP TABLE t1;

# too many decimal places, AND too many digits altogether (90 = 45+45).
# should preserve integers (65 = 45+20)
CREATE TABLE t1 SELECT 123451234512345123451234512345123451234512345.678906789067890678906789067890678906789067890 AS f1;
DESC t1;
SELECT f1 FROM t1;
DROP TABLE t1;

#
# Bug #36270: incorrect calculation result - works in 4.1 but not in 5.0 or 5.1
#

# show that if we need to truncate the scale of an operand, we pick the
# right one (that is, we discard the least significant decimal places)
select (1.20396873 * 0.89550000 * 0.68000000 * 1.08721696 * 0.99500000 *
        1.01500000 * 1.01500000 * 0.99500000);

#
# Bug #31616 div_precision_increment description looks wrong 
#

create table t1 as select 5.05 / 0.014;
show warnings;
show create table t1;
select * from t1;
DROP TABLE t1;

--echo End of 5.0 tests

#
# Bug#16172 DECIMAL data type processed incorrectly
#
select cast(143.481 as decimal(4,1));
select cast(143.481 as decimal(4,0));
select cast(143.481 as decimal(2,1));
select cast(-3.4 as decimal(2,1));
select cast(99.6 as decimal(2,0));
select cast(-13.4 as decimal(2,1));
select cast(98.6 as decimal(2,0));

--echo #
--echo # Bug #45262: Bad effects with CREATE TABLE and DECIMAL
--echo #

CREATE TABLE t1 SELECT .123456789123456789123456789123456789123456789123456789123456789123456789123456789 AS my_col;
DESCRIBE t1;
SELECT my_col FROM t1;
DROP TABLE t1;

CREATE TABLE t1 SELECT 1 + .123456789123456789123456789123456789123456789123456789123456789123456789123456789 AS my_col;
DESCRIBE t1;
SELECT my_col FROM t1;
DROP TABLE t1;

CREATE TABLE t1 SELECT 1 * .123456789123456789123456789123456789123456789123456789123456789123456789123456789 AS my_col;
DESCRIBE t1;
SELECT my_col FROM t1;
DROP TABLE t1;

CREATE TABLE t1 SELECT 1 / .123456789123456789123456789123456789123456789123456789123456789123456789123456789 AS my_col;
DESCRIBE t1;
SELECT my_col FROM t1;
DROP TABLE t1;

CREATE TABLE t1 SELECT 1 % .123456789123456789123456789123456789123456789123456789123456789123456789123456789 AS my_col;
DESCRIBE t1;
SELECT my_col FROM t1;
DROP TABLE t1;

--echo #
--echo # Bug#45261: Crash, stored procedure + decimal
--echo #

--disable_warnings
DROP TABLE IF EXISTS t1;
--enable_warnings

CREATE TABLE t1 SELECT
  /* 81 */ 100000000000000000000000000000000000000000000000000000000000000000000000000000001
  AS c1;
DESC t1;
SELECT * FROM t1;
DROP TABLE t1;

CREATE TABLE t1 SELECT
  /* 81 */ 100000000000000000000000000000000000000000000000000000000000000000000000000000001.
  AS c1;
DESC t1;
SELECT * FROM t1;
DROP TABLE t1;

CREATE TABLE t1 SELECT
  /* 81 */ 100000000000000000000000000000000000000000000000000000000000000000000000000000001.1 /* 1 */
  AS c1;
DESC t1;
SELECT * FROM t1;
DROP TABLE t1;

CREATE TABLE t1 SELECT
  /* 82 */ 1000000000000000000000000000000000000000000000000000000000000000000000000000000001
  AS c1;
DESC t1;
SELECT * FROM t1;
DROP TABLE t1;

CREATE TABLE t1 SELECT
  /* 40 */ 1000000000000000000000000000000000000001.1000000000000000000000000000000000000001 /* 40 */
  AS c1;
DESC t1;
SELECT * FROM t1;
DROP TABLE t1;

CREATE TABLE t1 SELECT
  /* 1 */ 1.10000000000000000000000000000000000000000000000000000000000000000000000000000001 /* 80 */
  AS c1;
DESC t1;
SELECT * FROM t1;
DROP TABLE t1;

CREATE TABLE t1 SELECT
  /* 1 */ 1.100000000000000000000000000000000000000000000000000000000000000000000000000000001 /* 81 */
  AS c1;
DESC t1;
SELECT * FROM t1;
DROP TABLE t1;

CREATE TABLE t1 SELECT
  .100000000000000000000000000000000000000000000000000000000000000000000000000000001 /* 81 */
  AS c1;
DESC t1;
SELECT * FROM t1;
DROP TABLE t1;

CREATE TABLE t1 SELECT
  /* 45 */ 123456789012345678901234567890123456789012345.123456789012345678901234567890123456789012345 /* 45 */
  AS c1;
DESC t1;
SELECT * FROM t1;
DROP TABLE t1;

CREATE TABLE t1 SELECT
  /* 65 */ 12345678901234567890123456789012345678901234567890123456789012345.1 /* 1 */
  AS c1;
DESC t1;
SELECT * FROM t1;
DROP TABLE t1;

CREATE TABLE t1 SELECT
  /* 66 */ 123456789012345678901234567890123456789012345678901234567890123456.1 /* 1 */
  AS c1;
DESC t1;
SELECT * FROM t1;
DROP TABLE t1;

CREATE TABLE t1 SELECT
  .123456789012345678901234567890123456789012345678901234567890123456 /* 66 */
  AS c1;
DESC t1;
SELECT * FROM t1;
DROP TABLE t1;

CREATE TABLE t1 AS SELECT 123.1234567890123456789012345678901 /* 31 */ AS c1;
DESC t1;
SELECT * FROM t1;
DROP TABLE t1;

CREATE TABLE t1 SELECT 1.1 + CAST(1 AS DECIMAL(65,30)) AS c1;
DESC t1;
SELECT * FROM t1;
DROP TABLE t1;

--echo #
--echo # Test that the integer and decimal parts are properly calculated.
--echo #

CREATE TABLE t1 (a DECIMAL(30,30));
INSERT INTO t1 VALUES (0.1),(0.2),(0.3);
CREATE TABLE t2 SELECT MIN(a + 0.0000000000000000000000000000001) AS c1 FROM t1;
DESC t2;
DROP TABLE t1,t2;

CREATE TABLE t1 (a DECIMAL(30,30));
INSERT INTO t1 VALUES (0.1),(0.2),(0.3);
CREATE TABLE t2 SELECT IFNULL(a + 0.0000000000000000000000000000001, NULL) AS c1 FROM t1;
DESC t2;
DROP TABLE t1,t2;

CREATE TABLE t1 (a DECIMAL(30,30));
INSERT INTO t1 VALUES (0.1),(0.2),(0.3);
CREATE TABLE t2 SELECT CASE a WHEN 0.1 THEN 0.0000000000000000000000000000000000000000000000000000000000000000001 END AS c1 FROM t1;
DESC t2;
DROP TABLE t1,t2;

--echo #
--echo # Test that variables get maximum precision.
--echo #

SET @decimal= 1.1;
CREATE TABLE t1 SELECT @decimal AS c1;
DESC t1;
SELECT * FROM t1;
DROP TABLE t1;

--echo #
--echo # Bug #45261 : Crash, stored procedure + decimal
--echo # Original test by the reporter.
--echo #

--echo # should not crash
CREATE TABLE t1 
SELECT .123456789012345678901234567890123456789012345678901234567890123456 AS a;
DROP TABLE t1;

delimiter |;
CREATE PROCEDURE test_proc()
BEGIN
  # The las non critical CUSER definition is:
  # DECLARE mycursor CURSOR FOR SELECT 1 % 
  # .12345678912345678912345678912345678912345678912345678912345678912 AS my_col;
  DECLARE mycursor CURSOR FOR 
SELECT 1 % 
.123456789123456789123456789123456789123456789123456789123456789123456789123456789 
  AS my_col;

  OPEN mycursor;
  CLOSE mycursor;
END|
delimiter ;|
--echo # should not crash
CALL test_proc();
DROP PROCEDURE test_proc;

--echo #
--echo # Bug #48370  Absolutely wrong calculations with GROUP BY and 
--echo # decimal fields when using IF
--echo #

CREATE TABLE currencies (id int, rate decimal(16,4), 
  PRIMARY KEY (id), KEY (rate));

INSERT INTO currencies VALUES (11,0.7028);
INSERT INTO currencies VALUES (1,1);

CREATE TABLE payments (
  id int,
  supplier_id int,
  status int,
  currency_id int,
  vat decimal(7,4),
  PRIMARY KEY (id),
  KEY currency_id (currency_id),
  KEY supplier_id (supplier_id)
);

INSERT INTO payments (id,status,vat,supplier_id,currency_id) VALUES
(3001,2,0.0000,344,11), (1,2,0.0000,1,1);

CREATE TABLE sub_tasks (
  id int,
  currency_id int,
  price decimal(16,4),
  discount decimal(10,4),
  payment_id int,
  PRIMARY KEY (id),
  KEY currency_id (currency_id),
  KEY payment_id (payment_id)
) ;

INSERT INTO sub_tasks (id, price, discount, payment_id, currency_id) VALUES
(52, 12.60, 0, 3001, 11), (56, 14.58, 0, 3001, 11);

--echo # should return 1 and the same values in col 2 and 3
select STRAIGHT_JOIN
  (1 + PAY.vat) AS mult,
  SUM(ROUND((SUB.price - ROUND(ROUND(SUB.price, 2) * SUB.discount, 2)) * 
            CUR.rate / CUR.rate, 2)
  ) v_net_with_discount,

  SUM(ROUND((SUB.price - ROUND(ROUND(SUB.price, 2) * SUB.discount, 1)) *
            CUR.rate / CUR.rate , 2) 
      * (1 + PAY.vat)
  ) v_total
from
   currencies CUR, payments PAY, sub_tasks SUB
where
  SUB.payment_id = PAY.id and
  PAY.currency_id = CUR.id and
  PAY.id > 2
group by PAY.id + 1;

DROP TABLE currencies, payments, sub_tasks;

--echo #
--echo # BUG#52171: distinct aggregates on unsigned decimal fields trigger assertions
--echo #

CREATE TABLE t1 (a DECIMAL(4,4) UNSIGNED);
INSERT INTO t1 VALUES (0);
SELECT AVG(DISTINCT a) FROM t1;
SELECT SUM(DISTINCT a) FROM t1;
DROP TABLE t1;

--echo #
--echo # Bug#55436: buffer overflow in debug binary of dbug_buff in
--echo #            Field_new_decimal::store_value
--echo #
<<<<<<< HEAD

# this threw memory warnings on Windows. Also make sure future changes
# don't change these results, as per usual.
SET SQL_MODE='';
CREATE TABLE t1(f1 DECIMAL(44,24)) ENGINE=MYISAM;
INSERT INTO t1 SET f1 = -64878E-85;
SELECT f1 FROM t1;
DROP TABLE IF EXISTS t1;


=======
>>>>>>> fb5f6ee8

# this threw memory warnings on Windows. Also make sure future changes
# don't change these results, as per usual.
SET SQL_MODE='';
CREATE TABLE t1(f1 DECIMAL(44,24)) ENGINE=MYISAM;
INSERT INTO t1 SET f1 = -64878E-85;
SELECT f1 FROM t1;
DROP TABLE IF EXISTS t1;



--echo End of 5.1 tests

--echo #
--echo # BUG#12911710 - VALGRIND FAILURE IN 
--echo # ROW-DEBUG:PERFSCHEMA.SOCKET_SUMMARY_BY_INSTANCE_FUNC 
--echo #

CREATE TABLE t1(d1 DECIMAL(60,0) NOT NULL,
                d2 DECIMAL(60,0) NOT NULL);

INSERT INTO t1 (d1, d2) VALUES(0.0, 0.0);
SELECT d1 * d2 FROM t1;

DROP TABLE t1;
<|MERGE_RESOLUTION|>--- conflicted
+++ resolved
@@ -1523,7 +1523,6 @@
 --echo # Bug#55436: buffer overflow in debug binary of dbug_buff in
 --echo #            Field_new_decimal::store_value
 --echo #
-<<<<<<< HEAD
 
 # this threw memory warnings on Windows. Also make sure future changes
 # don't change these results, as per usual.
@@ -1534,18 +1533,6 @@
 DROP TABLE IF EXISTS t1;
 
 
-=======
->>>>>>> fb5f6ee8
-
-# this threw memory warnings on Windows. Also make sure future changes
-# don't change these results, as per usual.
-SET SQL_MODE='';
-CREATE TABLE t1(f1 DECIMAL(44,24)) ENGINE=MYISAM;
-INSERT INTO t1 SET f1 = -64878E-85;
-SELECT f1 FROM t1;
-DROP TABLE IF EXISTS t1;
-
-
 
 --echo End of 5.1 tests
 
