##############################################################################
#
#  List the test cases that are to be disabled temporarily.
#
#  Separate the test case name and the comment with ':'.
#
#      <testcasename>  : Comment test
#
#  Do not use any TAB characters for whitespace.
#
##############################################################################

sp-goto         : GOTO is currently is disabled - will be fixed in the future
rpl_bit_npk     : Bug #13418
func_group      : Bug #15448
func_math       : Bug #15448
group_min_max   : Bug #15448 
innodb_concurrent : Results are not deterministic, Elliot will fix (BUG#3300)
subselect       : Bug#15706
ps_7ndb         : dbug assert in RBR mode when executing test suite
rpl_ddl         : Bug#15963 SBR does not show "Definer" correctly
events          : Affects flush test case. A table lock not released somewhere
<<<<<<< HEAD
ndb_binlog_basic   : Results are not deterministic, Tomas will fix
rpl_ndb_basic   : Bug#16228
rpl_sp          : Bug #16456
=======
rpl_sp          : Bug #16456
ndb_dd_disk2memory : Bug #16466
>>>>>>> 9a0f2956
<|MERGE_RESOLUTION|>--- conflicted
+++ resolved
@@ -20,11 +20,7 @@
 ps_7ndb         : dbug assert in RBR mode when executing test suite
 rpl_ddl         : Bug#15963 SBR does not show "Definer" correctly
 events          : Affects flush test case. A table lock not released somewhere
-<<<<<<< HEAD
 ndb_binlog_basic   : Results are not deterministic, Tomas will fix
 rpl_ndb_basic   : Bug#16228
 rpl_sp          : Bug #16456
-=======
-rpl_sp          : Bug #16456
-ndb_dd_disk2memory : Bug #16466
->>>>>>> 9a0f2956
+ndb_dd_disk2memory : Bug #16466