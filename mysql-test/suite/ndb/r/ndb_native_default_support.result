DROP TABLE IF EXISTS t1,bit1;
DROP DATABASE IF EXISTS mysqltest;
CREATE DATABASE mysqltest;
USE mysqltest;
***************************************************************
* BASIC SQL STATEMENT TEST FOR NDB NATIVE DEFAULT VALUE SUPPORT
***************************************************************
CREATE TABLE t1( 
i INT NOT NULL AUTO_INCREMENT PRIMARY KEY,
j INT DEFAULT 6, 
f FLOAT NOT NULL DEFAULT 6.6, 
d DOUBLE DEFAULT 8.8,
d2 DOUBLE NOT NULL,  #d2 gets 'data-type-specific default', i.e. 0.
ch CHAR(19) DEFAULT "aaa",
vch VARCHAR(19) DEFAULT "bbb", 
b BINARY(19) DEFAULT "ccc",
vb VARBINARY(19) DEFAULT  "ddd", 
blob1 BLOB,
text1 TEXT,
timestamp_c TIMESTAMP DEFAULT CURRENT_TIMESTAMP
)ENGINE=NDB;
INSERT INTO t1 VALUES(),();
INSERT INTO t1 VALUES(
10, 10, 10.0, 10.0, 10.0,
"nnnnn", "nnnnn", "nnnnn", "nnnnn", "nnnnn", "nnnnn", 
"2008-11-16 08:13:32");
INSERT INTO t1(i, ch) VALUES(11, "mmm");
SELECT i, j, f, d, d2, ch, vch, HEX(b), HEX(vb), HEX(blob1), text1, timestamp_c FROM t1 ORDER BY i;
i	j	f	d	d2	ch	vch	HEX(b)	HEX(vb)	HEX(blob1)	text1	timestamp_c
1	6	6.6	8.8	0	aaa	bbb	63636300000000000000000000000000000000	646464	NULL	NULL	CURRENT_TIMESTAMP
2	6	6.6	8.8	0	aaa	bbb	63636300000000000000000000000000000000	646464	NULL	NULL	CURRENT_TIMESTAMP
10	10	10	10	10	nnnnn	nnnnn	6E6E6E6E6E0000000000000000000000000000	6E6E6E6E6E	6E6E6E6E6E	nnnnn	CURRENT_TIMESTAMP
11	6	6.6	8.8	0	mmm	bbb	63636300000000000000000000000000000000	646464	NULL	NULL	CURRENT_TIMESTAMP
UPDATE t1 SET ch = "xxx" WHERE i = 10;
SELECT i, j, f, d, d2, ch, vch, HEX(b), HEX(vb), HEX(blob1), text1, timestamp_c FROM t1 ORDER BY i;
i	j	f	d	d2	ch	vch	HEX(b)	HEX(vb)	HEX(blob1)	text1	timestamp_c
1	6	6.6	8.8	0	aaa	bbb	63636300000000000000000000000000000000	646464	NULL	NULL	CURRENT_TIMESTAMP
2	6	6.6	8.8	0	aaa	bbb	63636300000000000000000000000000000000	646464	NULL	NULL	CURRENT_TIMESTAMP
10	10	10	10	10	xxx	nnnnn	6E6E6E6E6E0000000000000000000000000000	6E6E6E6E6E	6E6E6E6E6E	nnnnn	CURRENT_TIMESTAMP
11	6	6.6	8.8	0	mmm	bbb	63636300000000000000000000000000000000	646464	NULL	NULL	CURRENT_TIMESTAMP
UPDATE t1 SET blob1 = "yyy" WHERE j = 10;
SELECT i, j, f, d, d2, ch, vch, HEX(b), HEX(vb), HEX(blob1), text1, timestamp_c FROM t1 ORDER BY i;
i	j	f	d	d2	ch	vch	HEX(b)	HEX(vb)	HEX(blob1)	text1	timestamp_c
1	6	6.6	8.8	0	aaa	bbb	63636300000000000000000000000000000000	646464	NULL	NULL	CURRENT_TIMESTAMP
2	6	6.6	8.8	0	aaa	bbb	63636300000000000000000000000000000000	646464	NULL	NULL	CURRENT_TIMESTAMP
10	10	10	10	10	xxx	nnnnn	6E6E6E6E6E0000000000000000000000000000	6E6E6E6E6E	797979	nnnnn	CURRENT_TIMESTAMP
11	6	6.6	8.8	0	mmm	bbb	63636300000000000000000000000000000000	646464	NULL	NULL	CURRENT_TIMESTAMP
REPLACE INTO t1(i, j, ch) VALUES(1, 1, "zzz");
REPLACE INTO t1(i, j, ch) VALUES(20, 20, "www");
SELECT i, j, f, d, d2, ch, vch, HEX(b), HEX(vb), HEX(blob1), text1, timestamp_c FROM t1 ORDER BY i;
i	j	f	d	d2	ch	vch	HEX(b)	HEX(vb)	HEX(blob1)	text1	timestamp_c
1	1	6.6	8.8	0	zzz	bbb	63636300000000000000000000000000000000	646464	NULL	NULL	CURRENT_TIMESTAMP
2	6	6.6	8.8	0	aaa	bbb	63636300000000000000000000000000000000	646464	NULL	NULL	CURRENT_TIMESTAMP
10	10	10	10	10	xxx	nnnnn	6E6E6E6E6E0000000000000000000000000000	6E6E6E6E6E	797979	nnnnn	CURRENT_TIMESTAMP
11	6	6.6	8.8	0	mmm	bbb	63636300000000000000000000000000000000	646464	NULL	NULL	CURRENT_TIMESTAMP
20	20	6.6	8.8	0	www	bbb	63636300000000000000000000000000000000	646464	NULL	NULL	CURRENT_TIMESTAMP
DELETE FROM t1 WHERE i > 9;
SELECT i, j, f, d, d2, ch, vch, HEX(b), HEX(vb), HEX(blob1), text1, timestamp_c FROM t1 ORDER BY i;
i	j	f	d	d2	ch	vch	HEX(b)	HEX(vb)	HEX(blob1)	text1	timestamp_c
1	1	6.6	8.8	0	zzz	bbb	63636300000000000000000000000000000000	646464	NULL	NULL	CURRENT_TIMESTAMP
2	6	6.6	8.8	0	aaa	bbb	63636300000000000000000000000000000000	646464	NULL	NULL	CURRENT_TIMESTAMP
CREATE TABLE bit1(
pk INT AUTO_INCREMENT NOT NULL PRIMARY KEY,
b1 BIT(3) DEFAULT B'111',
b2 BIT(9) DEFAULT B'101',
b3 BIT(23) DEFAULT B'110',
b4 BIT(37) DEFAULT B'011',
b5 BIT(63) DEFAULT B'101011'
)ENGINE = NDB;
INSERT INTO bit1 VALUES();
INSERT INTO bit1(b1,b4) VALUES(B'101',B'111');
SELECT pk,BIN(b1),BIN(b2),BIN(b3),BIN(b4),BIN(b5) FROM bit1 ORDER BY pk;
pk	BIN(b1)	BIN(b2)	BIN(b3)	BIN(b4)	BIN(b5)
1	111	101	110	11	101011
2	101	101	110	111	101011
UPDATE bit1 SET b5=B'11111' WHERE pk = 1;
REPLACE INTO bit1(pk, b3) VALUES(2, B'1');
REPLACE INTO bit1(pk, b3) VALUES(6, B'101');
SELECT pk,BIN(b1),BIN(b2),BIN(b3),BIN(b4),BIN(b5) FROM bit1 ORDER BY pk;
pk	BIN(b1)	BIN(b2)	BIN(b3)	BIN(b4)	BIN(b5)
1	111	101	110	11	11111
2	111	101	1	11	101011
6	111	101	101	11	101011
DELETE FROM bit1 WHERE pk = 2;
SELECT pk,BIN(b1),BIN(b2),BIN(b3),BIN(b4),BIN(b5) FROM bit1 ORDER BY pk;
pk	BIN(b1)	BIN(b2)	BIN(b3)	BIN(b4)	BIN(b5)
1	111	101	110	11	11111
6	111	101	101	11	101011
********************************************************
* Alter table to add column with default value
********************************************************
ALTER TABLE t1 ADD COLUMN ch2 CHAR(30) DEFAULT "alter table";
SELECT i, j, f, d, d2, ch, vch, HEX(b), HEX(vb), HEX(blob1), text1, timestamp_c, ch2 FROM t1 ORDER BY i;
i	j	f	d	d2	ch	vch	HEX(b)	HEX(vb)	HEX(blob1)	text1	timestamp_c	ch2
1	1	6.6	8.8	0	zzz	bbb	63636300000000000000000000000000000000	646464	NULL	NULL	CURRENT_TIMESTAMP	alter table
2	6	6.6	8.8	0	aaa	bbb	63636300000000000000000000000000000000	646464	NULL	NULL	CURRENT_TIMESTAMP	alter table
INSERT INTO t1 VALUES();
SELECT i, j, f, d, d2, ch, vch, HEX(b), HEX(vb), HEX(blob1), text1, timestamp_c, ch2 FROM t1 ORDER BY i;
i	j	f	d	d2	ch	vch	HEX(b)	HEX(vb)	HEX(blob1)	text1	timestamp_c	ch2
1	1	6.6	8.8	0	zzz	bbb	63636300000000000000000000000000000000	646464	NULL	NULL	CURRENT_TIMESTAMP	alter table
2	6	6.6	8.8	0	aaa	bbb	63636300000000000000000000000000000000	646464	NULL	NULL	CURRENT_TIMESTAMP	alter table
21	6	6.6	8.8	0	aaa	bbb	63636300000000000000000000000000000000	646464	NULL	NULL	CURRENT_TIMESTAMP	alter table
********************************************************
* Alter table with default value can fail safely
********************************************************
ALTER TABLE t1 ADD COLUMN ch2 CHAR(30) DEFAULT "alter table";
ERROR 42S21: Duplicate column name 'ch2'
ALTER TABLE t1 ADD COLUMN ch3 CHAR(3) DEFAULT "alter table";
ERROR 42000: Invalid default value for 'ch3'
INSERT INTO t1 VALUES();
SELECT i, j, f, d, d2, ch, vch, HEX(b), HEX(vb), HEX(blob1), text1, timestamp_c, ch2 FROM t1 ORDER BY i;
i	j	f	d	d2	ch	vch	HEX(b)	HEX(vb)	HEX(blob1)	text1	timestamp_c	ch2
1	1	6.6	8.8	0	zzz	bbb	63636300000000000000000000000000000000	646464	NULL	NULL	CURRENT_TIMESTAMP	alter table
2	6	6.6	8.8	0	aaa	bbb	63636300000000000000000000000000000000	646464	NULL	NULL	CURRENT_TIMESTAMP	alter table
21	6	6.6	8.8	0	aaa	bbb	63636300000000000000000000000000000000	646464	NULL	NULL	CURRENT_TIMESTAMP	alter table
22	6	6.6	8.8	0	aaa	bbb	63636300000000000000000000000000000000	646464	NULL	NULL	CURRENT_TIMESTAMP	alter table
********************************************************
* The tables with default values BACKUP and RESTORE test
********************************************************
DROP TABLE IF EXISTS t1, bit1;
********************************************************
* Begin to restore data from backup 
********************************************************
SHOW TABLES;
Tables_in_mysqltest
bit1
t1
-- t1 --
Version: Any
Fragment type: 9
K Value: 6
Min load factor: 78
Max load factor: 80
Temporary table: no
Number of attributes: 13
Number of primary keys: 1
Length of frm data: XXX
Row Checksum: 1
Row GCI: 1
SingleUserMode: 0
ForceVarPart: 1
FragmentCount: 2
TableStatus: Retrieved
-- Attributes -- 
i Int PRIMARY KEY DISTRIBUTION KEY AT=FIXED ST=MEMORY AUTO_INCR
j Int NULL AT=FIXED ST=MEMORY DEFAULT 6
f Float NOT NULL AT=FIXED ST=MEMORY DEFAULT 6.600000
d Double NULL AT=FIXED ST=MEMORY DEFAULT 8.800000
d2 Double NOT NULL AT=FIXED ST=MEMORY
ch Char(19;latin1_swedish_ci) NULL AT=FIXED ST=MEMORY DEFAULT "aaa"
vch Varchar(19;latin1_swedish_ci) NULL AT=SHORT_VAR ST=MEMORY DEFAULT "bbb"
b Binary(19) NULL AT=FIXED ST=MEMORY DEFAULT 0x636363
vb Varbinary(19) NULL AT=SHORT_VAR ST=MEMORY DEFAULT 0x646464
blob1 Blob(256,2000,0) NULL AT=MEDIUM_VAR ST=MEMORY BV=2 BT=NDB$BLOB_XX_9
text1 Text(256,2000,0;latin1_swedish_ci) NULL AT=MEDIUM_VAR ST=MEMORY BV=2 BT=NDB$BLOB_XX_10
timestamp_c Timestamp NOT NULL AT=FIXED ST=MEMORY
ch2 Char(30;latin1_swedish_ci) NULL AT=FIXED ST=MEMORY DEFAULT "alter table"

-- Indexes -- 
PRIMARY KEY(i) - UniqueHashIndex
Index


NDBT_ProgramExit: 0 - OK

-- bit1 --
Version: Any
Fragment type: 9
K Value: 6
Min load factor: 78
Max load factor: 80
Temporary table: no
Number of attributes: 6
Number of primary keys: 1
Length of frm data: XXX
Row Checksum: 1
Row GCI: 1
SingleUserMode: 0
ForceVarPart: 1
FragmentCount: 2
TableStatus: Retrieved
-- Attributes -- 
pk Int PRIMARY KEY DISTRIBUTION KEY AT=FIXED ST=MEMORY AUTO_INCR
b1 Bit(3) NULL AT=FIXED ST=MEMORY DEFAULT H'0x7
b2 Bit(9) NULL AT=FIXED ST=MEMORY DEFAULT H'0x5
b3 Bit(23) NULL AT=FIXED ST=MEMORY DEFAULT H'0x6
b4 Bit(37) NULL AT=FIXED ST=MEMORY DEFAULT H'0x3
b5 Bit(63) NULL AT=FIXED ST=MEMORY DEFAULT H'0x2B

-- Indexes -- 
PRIMARY KEY(pk) - UniqueHashIndex
PRIMARY(pk) - OrderedIndex


NDBT_ProgramExit: 0 - OK

SELECT pk,BIN(b1),BIN(b2),BIN(b3),BIN(b4),BIN(b5) FROM bit1 ORDER BY pk;
pk	BIN(b1)	BIN(b2)	BIN(b3)	BIN(b4)	BIN(b5)
1	111	101	110	11	11111
6	111	101	101	11	101011
SELECT i, j, f, d, d2, ch, vch, HEX(b), HEX(vb), HEX(blob1), text1, timestamp_c, ch2 FROM t1 ORDER BY i;
i	j	f	d	d2	ch	vch	HEX(b)	HEX(vb)	HEX(blob1)	text1	timestamp_c	ch2
1	1	6.6	8.8	0	zzz	bbb	63636300000000000000000000000000000000	646464	NULL	NULL	CURRENT_TIMESTAMP	alter table
2	6	6.6	8.8	0	aaa	bbb	63636300000000000000000000000000000000	646464	NULL	NULL	CURRENT_TIMESTAMP	alter table
21	6	6.6	8.8	0	aaa	bbb	63636300000000000000000000000000000000	646464	NULL	NULL	CURRENT_TIMESTAMP	alter table
22	6	6.6	8.8	0	aaa	bbb	63636300000000000000000000000000000000	646464	NULL	NULL	CURRENT_TIMESTAMP	alter table
INSERT INTO t1(i, ch) VALUES(99, "restore");
INSERT INTO bit1(pk, b5) VALUES(99, B'11111111');
SELECT pk,BIN(b1),BIN(b2),BIN(b3),BIN(b4),BIN(b5) FROM bit1 ORDER BY pk;
pk	BIN(b1)	BIN(b2)	BIN(b3)	BIN(b4)	BIN(b5)
1	111	101	110	11	11111
6	111	101	101	11	101011
99	111	101	110	11	11111111
SELECT i, j, f, d, d2, ch, vch, HEX(b), HEX(vb), HEX(blob1), text1, timestamp_c, ch2 FROM t1 ORDER BY i;
i	j	f	d	d2	ch	vch	HEX(b)	HEX(vb)	HEX(blob1)	text1	timestamp_c	ch2
1	1	6.6	8.8	0	zzz	bbb	63636300000000000000000000000000000000	646464	NULL	NULL	CURRENT_TIMESTAMP	alter table
2	6	6.6	8.8	0	aaa	bbb	63636300000000000000000000000000000000	646464	NULL	NULL	CURRENT_TIMESTAMP	alter table
21	6	6.6	8.8	0	aaa	bbb	63636300000000000000000000000000000000	646464	NULL	NULL	CURRENT_TIMESTAMP	alter table
22	6	6.6	8.8	0	aaa	bbb	63636300000000000000000000000000000000	646464	NULL	NULL	CURRENT_TIMESTAMP	alter table
99	6	6.6	8.8	0	restore	bbb	63636300000000000000000000000000000000	646464	NULL	NULL	CURRENT_TIMESTAMP	alter table
DROP TABLE IF EXISTS t1, bit1;
SHOW TABLES;
Tables_in_mysqltest
bit1
t1
SELECT i, j, f, d, d2, ch, vch, HEX(b), HEX(vb), HEX(blob1), text1, timestamp_c, ch2 FROM t1 WHERE i >= (SELECT MAX(i) FROM t1) ORDER BY i;
i	j	f	d	d2	ch	vch	HEX(b)	HEX(vb)	HEX(blob1)	text1	timestamp_c	ch2
MAX_VALUE	6	6.6	8.8	0	aaa	bbb	63636300000000000000000000000000000000	646464	NULL	NULL	CURRENT_TIMESTAMP	alter table
DROP TABLE IF EXISTS t1, bit1;
DROP DATABASE mysqltest;
******************************************************************************
* Restore the backup from 6.3 or 6.4, which don't support native default value
******************************************************************************
-- t1 --
Version: Any
Fragment type: 5
K Value: 6
Min load factor: 78
Max load factor: 80
Temporary table: no
Number of attributes: 12
Number of primary keys: 1
Length of frm data: XXX
Row Checksum: 1
Row GCI: 1
SingleUserMode: 0
ForceVarPart: 1
FragmentCount: 2
TableStatus: Retrieved
-- Attributes -- 
i Int PRIMARY KEY DISTRIBUTION KEY AT=FIXED ST=MEMORY AUTO_INCR
j Int NULL AT=FIXED ST=MEMORY
f Float NOT NULL AT=FIXED ST=MEMORY
d Double NULL AT=FIXED ST=MEMORY
d2 Double NOT NULL AT=FIXED ST=MEMORY
ch Char(19;latin1_swedish_ci) NULL AT=FIXED ST=MEMORY
vch Varchar(19;latin1_swedish_ci) NULL AT=SHORT_VAR ST=MEMORY
b Binary(19) NULL AT=FIXED ST=MEMORY
vb Varbinary(19) NULL AT=SHORT_VAR ST=MEMORY
blob1 Blob(256,2000,0) NULL AT=MEDIUM_VAR ST=MEMORY BV=2 BT=NDB$BLOB_XX_9
text1 Text(256,2000,0;latin1_swedish_ci) NULL AT=MEDIUM_VAR ST=MEMORY BV=2 BT=NDB$BLOB_XX_10
timestamp_c Timestamp NOT NULL AT=FIXED ST=MEMORY

-- Indexes -- 
PRIMARY KEY(i) - UniqueHashIndex
Index


NDBT_ProgramExit: 0 - OK

-- bit1 --
Version: Any
Fragment type: 5
K Value: 6
Min load factor: 78
Max load factor: 80
Temporary table: no
Number of attributes: 6
Number of primary keys: 1
Length of frm data: XXX
Row Checksum: 1
Row GCI: 1
SingleUserMode: 0
ForceVarPart: 1
FragmentCount: 2
TableStatus: Retrieved
-- Attributes -- 
pk Int PRIMARY KEY DISTRIBUTION KEY AT=FIXED ST=MEMORY AUTO_INCR
b1 Bit(3) NULL AT=FIXED ST=MEMORY
b2 Bit(9) NULL AT=FIXED ST=MEMORY
b3 Bit(23) NULL AT=FIXED ST=MEMORY
b4 Bit(37) NULL AT=FIXED ST=MEMORY
b5 Bit(63) NULL AT=FIXED ST=MEMORY

-- Indexes -- 
PRIMARY KEY(pk) - UniqueHashIndex
PRIMARY(pk) - OrderedIndex


NDBT_ProgramExit: 0 - OK

USE test;
SHOW TABLES;
Tables_in_test
bit1
t1
SHOW CREATE TABLE bit1;
Table	Create Table
bit1	CREATE TABLE `bit1` (
  `pk` int(11) NOT NULL AUTO_INCREMENT,
  `b1` bit(3) DEFAULT b'111',
  `b2` bit(9) DEFAULT b'101',
  `b3` bit(23) DEFAULT b'110',
  `b4` bit(37) DEFAULT b'11',
  `b5` bit(63) DEFAULT b'101011',
  PRIMARY KEY (`pk`)
) ENGINE=ndbcluster AUTO_INCREMENT=3 DEFAULT CHARSET=latin1
SELECT i, j, f, d, d2, ch, vch, HEX(b), HEX(vb), HEX(blob1), text1, timestamp_c FROM t1 ORDER BY i;
i	j	f	d	d2	ch	vch	HEX(b)	HEX(vb)	HEX(blob1)	text1	timestamp_c
1	6	6.6	8.8	0	aaa	bbb	63636300000000000000000000000000000000	646464	NULL	NULL	CURRENT_TIMESTAMP
2	6	6.6	8.8	0	aaa	bbb	63636300000000000000000000000000000000	646464	NULL	NULL	CURRENT_TIMESTAMP
10	10	10	10	10	nnnnn	nnnnn	6E6E6E6E6E0000000000000000000000000000	6E6E6E6E6E	6E6E6E6E6E	nnnnn	CURRENT_TIMESTAMP
11	6	6.6	8.8	0	mmm	bbb	63636300000000000000000000000000000000	646464	NULL	NULL	CURRENT_TIMESTAMP
SELECT pk,BIN(b1),BIN(b2),BIN(b3),BIN(b4),BIN(b5) FROM bit1 ORDER BY pk;
pk	BIN(b1)	BIN(b2)	BIN(b3)	BIN(b4)	BIN(b5)
1	111	101	110	11	101011
2	101	101	110	111	101011
ALTER TABLE t1 CHANGE COLUMN j j INT DEFAULT 6,
CHANGE COLUMN f f FLOAT NOT NULL DEFAULT 6.6,
CHANGE COLUMN d d DOUBLE DEFAULT 8.8;
SHOW CREATE TABLE t1;
Table	Create Table
t1	CREATE TABLE `t1` (
  `i` int(11) NOT NULL AUTO_INCREMENT,
  `j` int(11) DEFAULT '6',
  `f` float NOT NULL DEFAULT '6.6',
  `d` double DEFAULT '8.8',
  `d2` double NOT NULL,
  `ch` char(19) DEFAULT 'aaa',
  `vch` varchar(19) DEFAULT 'bbb',
  `b` binary(19) DEFAULT 'ccc\0\0\0\0\0\0\0\0\0\0\0\0\0\0\0\0',
  `vb` varbinary(19) DEFAULT 'ddd',
  `blob1` blob,
  `text1` text,
  `timestamp_c` timestamp NOT NULL DEFAULT CURRENT_TIMESTAMP,
  PRIMARY KEY (`i`)
) ENGINE=ndbcluster AUTO_INCREMENT=12 DEFAULT CHARSET=latin1
-- t1 --
Version: Any
Fragment type: 9
K Value: 6
Min load factor: 78
Max load factor: 80
Temporary table: no
Number of attributes: 12
Number of primary keys: 1
Length of frm data: XXX
Row Checksum: 1
Row GCI: 1
SingleUserMode: 0
ForceVarPart: 1
FragmentCount: 2
TableStatus: Retrieved
-- Attributes -- 
i Int PRIMARY KEY DISTRIBUTION KEY AT=FIXED ST=MEMORY AUTO_INCR
j Int NULL AT=FIXED ST=MEMORY DEFAULT 6
f Float NOT NULL AT=FIXED ST=MEMORY DEFAULT 6.600000
d Double NULL AT=FIXED ST=MEMORY DEFAULT 8.800000
d2 Double NOT NULL AT=FIXED ST=MEMORY
ch Char(19;latin1_swedish_ci) NULL AT=FIXED ST=MEMORY DEFAULT "aaa"
vch Varchar(19;latin1_swedish_ci) NULL AT=SHORT_VAR ST=MEMORY DEFAULT "bbb"
b Binary(19) NULL AT=FIXED ST=MEMORY DEFAULT 0x636363
vb Varbinary(19) NULL AT=SHORT_VAR ST=MEMORY DEFAULT 0x646464
blob1 Blob(256,2000,0) NULL AT=MEDIUM_VAR ST=MEMORY BV=2 BT=NDB$BLOB_XX_9
text1 Text(256,2000,0;latin1_swedish_ci) NULL AT=MEDIUM_VAR ST=MEMORY BV=2 BT=NDB$BLOB_XX_10
timestamp_c Timestamp NOT NULL AT=FIXED ST=MEMORY

-- Indexes -- 
PRIMARY KEY(i) - UniqueHashIndex
Index


NDBT_ProgramExit: 0 - OK

INSERT INTO t1 VALUES();
UPDATE t1 SET ch = "RESTORE FROM 6.3" WHERE i = 12;
REPLACE INTO t1(i, j, ch) VALUES(20, 20, "RESTORE FROM 6.3");
SELECT i, j, f, d, d2, ch, vch, HEX(b), HEX(vb), HEX(blob1), text1, timestamp_c FROM t1 ORDER BY i;
i	j	f	d	d2	ch	vch	HEX(b)	HEX(vb)	HEX(blob1)	text1	timestamp_c
1	6	6.6	8.8	0	aaa	bbb	63636300000000000000000000000000000000	646464	NULL	NULL	CURRENT_TIMESTAMP
2	6	6.6	8.8	0	aaa	bbb	63636300000000000000000000000000000000	646464	NULL	NULL	CURRENT_TIMESTAMP
10	10	10	10	10	nnnnn	nnnnn	6E6E6E6E6E0000000000000000000000000000	6E6E6E6E6E	6E6E6E6E6E	nnnnn	CURRENT_TIMESTAMP
11	6	6.6	8.8	0	mmm	bbb	63636300000000000000000000000000000000	646464	NULL	NULL	CURRENT_TIMESTAMP
12	6	6.6	8.8	0	RESTORE FROM 6.3	bbb	63636300000000000000000000000000000000	646464	NULL	NULL	CURRENT_TIMESTAMP
20	20	6.6	8.8	0	RESTORE FROM 6.3	bbb	63636300000000000000000000000000000000	646464	NULL	NULL	CURRENT_TIMESTAMP
INSERT INTO bit1 VALUES();
UPDATE bit1 SET b5=b'1111111' WHERE pk = 1;
REPLACE INTO bit1(pk, b3) VALUES(6, B'110011');
SELECT pk,BIN(b1),BIN(b2),BIN(b3),BIN(b4),BIN(b5) FROM bit1 ORDER BY pk;
pk	BIN(b1)	BIN(b2)	BIN(b3)	BIN(b4)	BIN(b5)
1	111	101	110	11	1111111
2	101	101	110	111	101011
3	111	101	110	11	101011
6	111	101	110011	11	101011
INSERT INTO t1(i, ch) VALUES(99, "native default support");
SELECT i, j, f, d, d2, ch, vch, HEX(b), HEX(vb), HEX(blob1), text1, timestamp_c FROM t1 ORDER BY i;
i	j	f	d	d2	ch	vch	HEX(b)	HEX(vb)	HEX(blob1)	text1	timestamp_c
1	6	6.6	8.8	0	aaa	bbb	63636300000000000000000000000000000000	646464	NULL	NULL	CURRENT_TIMESTAMP
2	6	6.6	8.8	0	aaa	bbb	63636300000000000000000000000000000000	646464	NULL	NULL	CURRENT_TIMESTAMP
10	10	10	10	10	nnnnn	nnnnn	6E6E6E6E6E0000000000000000000000000000	6E6E6E6E6E	6E6E6E6E6E	nnnnn	CURRENT_TIMESTAMP
11	6	6.6	8.8	0	mmm	bbb	63636300000000000000000000000000000000	646464	NULL	NULL	CURRENT_TIMESTAMP
12	6	6.6	8.8	0	RESTORE FROM 6.3	bbb	63636300000000000000000000000000000000	646464	NULL	NULL	CURRENT_TIMESTAMP
20	20	6.6	8.8	0	RESTORE FROM 6.3	bbb	63636300000000000000000000000000000000	646464	NULL	NULL	CURRENT_TIMESTAMP
99	6	6.6	8.8	0	native default supp	bbb	63636300000000000000000000000000000000	646464	NULL	NULL	CURRENT_TIMESTAMP
DROP TABLE IF EXISTS t1, bit1;
*************************************************************
* Test adding a unique index to a column with a default value
*************************************************************
CREATE TABLE t2(
i INT NOT NULL AUTO_INCREMENT PRIMARY KEY,
j INT DEFAULT 6,
f FLOAT NOT NULL DEFAULT 6.6,
d DOUBLE DEFAULT 8.8,
UNIQUE INDEX t2_unique_index(j) 
)ENGINE =NDB;
INSERT INTO t2 VALUES();
INSERT INTO t2 VALUES();
ERROR 23000: Duplicate entry '6' for key 't2_unique_index'
INSERT INTO t2 VALUES(10, 10, 10.0, 10.0);
SELECT * FROM t2 ORDER BY i;
i	j	f	d
1	6	6.6	8.8
10	10	10	10
*************************************************************
* Test offline alter of default values
*************************************************************
ALTER TABLE t2 MODIFY COLUMN j INT DEFAULT 666;
-- t2 --
Version: Any
Fragment type: 9
K Value: 6
Min load factor: 78
Max load factor: 80
Temporary table: no
Number of attributes: 4
Number of primary keys: 1
Length of frm data: XXX
Row Checksum: 1
Row GCI: 1
SingleUserMode: 0
ForceVarPart: 1
FragmentCount: 2
TableStatus: Retrieved
-- Attributes -- 
i Int PRIMARY KEY DISTRIBUTION KEY AT=FIXED ST=MEMORY AUTO_INCR
j Int NULL AT=FIXED ST=MEMORY DEFAULT 666
f Float NOT NULL AT=FIXED ST=MEMORY DEFAULT 6.600000
d Double NULL AT=FIXED ST=MEMORY DEFAULT 8.800000

-- Indexes -- 
PRIMARY KEY(i) - UniqueHashIndex
Index
Index
Index


NDBT_ProgramExit: 0 - OK

INSERT INTO t2 VALUES();
SELECT * FROM t2 ORDER BY i;
i	j	f	d
1	6	6.6	8.8
10	10	10	10
11	666	6.6	8.8
*************************************************************
* Test that online alter of default values fails
*************************************************************
ALTER ONLINE TABLE t2 MODIFY COLUMN j INT DEFAULT 888;
ERROR 42000: This version of MySQL doesn't yet support 'ALTER ONLINE TABLE t2 MODIFY COLUMN j INT DEFAULT 888'
DROP TABLE IF EXISTS t2;
**************************************************************
* Test not null-after-defaults example that failed previously
**************************************************************
CREATE TABLE t1 (a int primary key, b int default 12, c char not null) engine=ndb;
-- t1 --
Version: Any
Fragment type: 9
K Value: 6
Min load factor: 78
Max load factor: 80
Temporary table: no
Number of attributes: 3
Number of primary keys: 1
Length of frm data: XXX
Row Checksum: 1
Row GCI: 1
SingleUserMode: 0
ForceVarPart: 1
FragmentCount: 2
TableStatus: Retrieved
-- Attributes -- 
a Int PRIMARY KEY DISTRIBUTION KEY AT=FIXED ST=MEMORY
b Int NULL AT=FIXED ST=MEMORY DEFAULT 12
c Char(1;latin1_swedish_ci) NOT NULL AT=FIXED ST=MEMORY

-- Indexes -- 
PRIMARY KEY(a) - UniqueHashIndex
PRIMARY(a) - OrderedIndex


NDBT_ProgramExit: 0 - OK

DROP TABLE t1;
**************************************************************
* Test mix of null, not-null, default etc..
**************************************************************
CREATE TABLE t1 (a int primary key, 
b int default 12, 
c char not null, 
d varchar(6) default 'Daniel',
e char(3) default 'Stu',
f enum('NBFry','Kebab') default 'NBFry',
g set('Chips','Pie','Fish') default 'Fish,Chips',
h enum('Pig','Lion') not null,
i char(2) default '66') engine=ndb;
-- t1 --
Version: Any
Fragment type: 9
K Value: 6
Min load factor: 78
Max load factor: 80
Temporary table: no
Number of attributes: 9
Number of primary keys: 1
Length of frm data: XXX
Row Checksum: 1
Row GCI: 1
SingleUserMode: 0
ForceVarPart: 1
FragmentCount: 2
TableStatus: Retrieved
-- Attributes -- 
a Int PRIMARY KEY DISTRIBUTION KEY AT=FIXED ST=MEMORY
b Int NULL AT=FIXED ST=MEMORY DEFAULT 12
c Char(1;latin1_swedish_ci) NOT NULL AT=FIXED ST=MEMORY
d Varchar(6;latin1_swedish_ci) NULL AT=SHORT_VAR ST=MEMORY DEFAULT "Daniel"
e Char(3;latin1_swedish_ci) NULL AT=FIXED ST=MEMORY DEFAULT "Stu"
f Char(1;binary) NULL AT=FIXED ST=MEMORY DEFAULT "0x01"
g Char(1;binary) NULL AT=FIXED ST=MEMORY DEFAULT "0x05"
h Char(1;binary) NOT NULL AT=FIXED ST=MEMORY
i Char(2;latin1_swedish_ci) NULL AT=FIXED ST=MEMORY DEFAULT "66"

-- Indexes -- 
PRIMARY KEY(a) - UniqueHashIndex
PRIMARY(a) - OrderedIndex


NDBT_ProgramExit: 0 - OK

DROP TABLE t1;
******************************************
* Test binary default with null char value
******************************************
CREATE TABLE t1 (a int primary key,
b binary(10) default 0x4142430045464748494a,
c varbinary(100) default 0x4142430045464748494a) engine=ndb;
SHOW CREATE TABLE t1;
Table	Create Table
t1	CREATE TABLE `t1` (
  `a` int(11) NOT NULL,
  `b` binary(10) DEFAULT 'ABC\0EFGHIJ',
  `c` varbinary(100) DEFAULT 'ABC\0EFGHIJ',
  PRIMARY KEY (`a`)
) ENGINE=ndbcluster DEFAULT CHARSET=latin1
-- t1 --
Version: Any
Fragment type: 9
K Value: 6
Min load factor: 78
Max load factor: 80
Temporary table: no
Number of attributes: 3
Number of primary keys: 1
Length of frm data: XXX
Row Checksum: 1
Row GCI: 1
SingleUserMode: 0
ForceVarPart: 1
FragmentCount: 2
TableStatus: Retrieved
-- Attributes -- 
a Int PRIMARY KEY DISTRIBUTION KEY AT=FIXED ST=MEMORY
b Binary(10) NULL AT=FIXED ST=MEMORY DEFAULT 0x4142430045464748494A
c Varbinary(100) NULL AT=SHORT_VAR ST=MEMORY DEFAULT 0x4142430045464748494A

-- Indexes -- 
PRIMARY KEY(a) - UniqueHashIndex
PRIMARY(a) - OrderedIndex


NDBT_ProgramExit: 0 - OK

DROP TABLE t1;
***********************************
* Test timestamp column weirdness
http://dev.mysql.com/doc/refman/5.1/en/timestamp.html
***********************************
Timestamp updated on insert + update
CREATE TABLE variant (a int primary key,
b timestamp) engine =ndb;
SHOW CREATE TABLE variant;
Table	Create Table
variant	CREATE TABLE `variant` (
  `a` int(11) NOT NULL,
  `b` timestamp NOT NULL DEFAULT CURRENT_TIMESTAMP ON UPDATE CURRENT_TIMESTAMP,
  PRIMARY KEY (`a`)
) ENGINE=ndbcluster DEFAULT CHARSET=latin1
-- variant --
Version: Any
Fragment type: 9
K Value: 6
Min load factor: 78
Max load factor: 80
Temporary table: no
Number of attributes: 2
Number of primary keys: 1
Length of frm data: XXX
Row Checksum: 1
Row GCI: 1
SingleUserMode: 0
ForceVarPart: 1
FragmentCount: 2
TableStatus: Retrieved
-- Attributes -- 
a Int PRIMARY KEY DISTRIBUTION KEY AT=FIXED ST=MEMORY
b Timestamp NOT NULL AT=FIXED ST=MEMORY

-- Indexes -- 
PRIMARY KEY(a) - UniqueHashIndex
PRIMARY(a) - OrderedIndex


NDBT_ProgramExit: 0 - OK

INSERT INTO variant (a) VALUES (1);
SELECT * from variant;
a	b
1	CURRENT_TIMESTAMP
DROP TABLE variant;
Full syntax for update on insert + update
CREATE TABLE variant (a int primary key,
b timestamp DEFAULT CURRENT_TIMESTAMP ON UPDATE CURRENT_TIMESTAMP) engine =ndb;
SHOW CREATE TABLE variant;
Table	Create Table
variant	CREATE TABLE `variant` (
  `a` int(11) NOT NULL,
  `b` timestamp NOT NULL DEFAULT CURRENT_TIMESTAMP ON UPDATE CURRENT_TIMESTAMP,
  PRIMARY KEY (`a`)
) ENGINE=ndbcluster DEFAULT CHARSET=latin1
-- variant --
Version: Any
Fragment type: 9
K Value: 6
Min load factor: 78
Max load factor: 80
Temporary table: no
Number of attributes: 2
Number of primary keys: 1
Length of frm data: XXX
Row Checksum: 1
Row GCI: 1
SingleUserMode: 0
ForceVarPart: 1
FragmentCount: 2
TableStatus: Retrieved
-- Attributes -- 
a Int PRIMARY KEY DISTRIBUTION KEY AT=FIXED ST=MEMORY
b Timestamp NOT NULL AT=FIXED ST=MEMORY

-- Indexes -- 
PRIMARY KEY(a) - UniqueHashIndex
PRIMARY(a) - OrderedIndex


NDBT_ProgramExit: 0 - OK

INSERT INTO variant (a) VALUES (1);
SELECT * from variant;
a	b
1	CURRENT_TIMESTAMP
DROP TABLE variant;
Default on insert only
CREATE TABLE variant (a int primary key,
b timestamp DEFAULT CURRENT_TIMESTAMP) engine = ndb;
SHOW CREATE TABLE variant;
Table	Create Table
variant	CREATE TABLE `variant` (
  `a` int(11) NOT NULL,
  `b` timestamp NOT NULL DEFAULT CURRENT_TIMESTAMP,
  PRIMARY KEY (`a`)
) ENGINE=ndbcluster DEFAULT CHARSET=latin1
-- variant --
Version: Any
Fragment type: 9
K Value: 6
Min load factor: 78
Max load factor: 80
Temporary table: no
Number of attributes: 2
Number of primary keys: 1
Length of frm data: XXX
Row Checksum: 1
Row GCI: 1
SingleUserMode: 0
ForceVarPart: 1
FragmentCount: 2
TableStatus: Retrieved
-- Attributes -- 
a Int PRIMARY KEY DISTRIBUTION KEY AT=FIXED ST=MEMORY
b Timestamp NOT NULL AT=FIXED ST=MEMORY

-- Indexes -- 
PRIMARY KEY(a) - UniqueHashIndex
PRIMARY(a) - OrderedIndex


NDBT_ProgramExit: 0 - OK

INSERT INTO variant (a) VALUES (1);
SELECT * from variant;
a	b
1	CURRENT_TIMESTAMP
DROP TABLE variant;
Set on update only
CREATE TABLE variant (a int primary key,
b timestamp DEFAULT 0 ON UPDATE CURRENT_TIMESTAMP,
c int) engine = ndb;
SHOW CREATE TABLE variant;
Table	Create Table
variant	CREATE TABLE `variant` (
  `a` int(11) NOT NULL,
  `b` timestamp NOT NULL DEFAULT '0000-00-00 00:00:00' ON UPDATE CURRENT_TIMESTAMP,
  `c` int(11) DEFAULT NULL,
  PRIMARY KEY (`a`)
) ENGINE=ndbcluster DEFAULT CHARSET=latin1
-- variant --
Version: Any
Fragment type: 9
K Value: 6
Min load factor: 78
Max load factor: 80
Temporary table: no
Number of attributes: 3
Number of primary keys: 1
Length of frm data: XXX
Row Checksum: 1
Row GCI: 1
SingleUserMode: 0
ForceVarPart: 1
FragmentCount: 2
TableStatus: Retrieved
-- Attributes -- 
a Int PRIMARY KEY DISTRIBUTION KEY AT=FIXED ST=MEMORY
b Timestamp NOT NULL AT=FIXED ST=MEMORY
c Int NULL AT=FIXED ST=MEMORY

-- Indexes -- 
PRIMARY KEY(a) - UniqueHashIndex
PRIMARY(a) - OrderedIndex


NDBT_ProgramExit: 0 - OK

INSERT INTO variant (a,c) VALUES (1,1);
SELECT * from variant;
a	b	c
1	0000-00-00 00:00:00	1
UPDATE variant SET c=2;
SELECT * from variant;
a	b	c
1	CURRENT_TIMESTAMP	2
DROP TABLE variant;
No auto-set default 0
CREATE TABLE variant (a int primary key,
b timestamp DEFAULT 0) engine = ndb;
SHOW CREATE TABLE variant;
Table	Create Table
variant	CREATE TABLE `variant` (
  `a` int(11) NOT NULL,
  `b` timestamp NOT NULL DEFAULT '0000-00-00 00:00:00',
  PRIMARY KEY (`a`)
) ENGINE=ndbcluster DEFAULT CHARSET=latin1
-- variant --
Version: Any
Fragment type: 9
K Value: 6
Min load factor: 78
Max load factor: 80
Temporary table: no
Number of attributes: 2
Number of primary keys: 1
Length of frm data: XXX
Row Checksum: 1
Row GCI: 1
SingleUserMode: 0
ForceVarPart: 1
FragmentCount: 2
TableStatus: Retrieved
-- Attributes -- 
a Int PRIMARY KEY DISTRIBUTION KEY AT=FIXED ST=MEMORY
b Timestamp NOT NULL AT=FIXED ST=MEMORY DEFAULT 0

-- Indexes -- 
PRIMARY KEY(a) - UniqueHashIndex
PRIMARY(a) - OrderedIndex


NDBT_ProgramExit: 0 - OK

INSERT INTO variant (a) VALUES (1);
SELECT * from variant;
a	b
1	0000-00-00 00:00:00
DROP TABLE variant;
No auto-set default non-zero
CREATE TABLE variant (a int primary key,
b timestamp DEFAULT 19770623000001) engine = ndb;
SHOW CREATE TABLE variant;
Table	Create Table
variant	CREATE TABLE `variant` (
  `a` int(11) NOT NULL,
  `b` timestamp NOT NULL DEFAULT '1977-06-23 00:00:01',
  PRIMARY KEY (`a`)
) ENGINE=ndbcluster DEFAULT CHARSET=latin1
-- variant --
Version: Any
Fragment type: 9
K Value: 6
Min load factor: 78
Max load factor: 80
Temporary table: no
Number of attributes: 2
Number of primary keys: 1
Length of frm data: XXX
Row Checksum: 1
Row GCI: 1
SingleUserMode: 0
ForceVarPart: 1
FragmentCount: 2
TableStatus: Retrieved
-- Attributes -- 
a Int PRIMARY KEY DISTRIBUTION KEY AT=FIXED ST=MEMORY
b Timestamp NOT NULL AT=FIXED ST=MEMORY DEFAULT 235861201

-- Indexes -- 
PRIMARY KEY(a) - UniqueHashIndex
PRIMARY(a) - OrderedIndex


NDBT_ProgramExit: 0 - OK

INSERT INTO variant (a) VALUES (1);
SELECT * from variant;
a	b
1	1977-06-23 00:00:01
DROP TABLE variant;
Non-first timestamp default insert value
CREATE TABLE variant (a int primary key,
b timestamp DEFAULT 19770623000001,
c timestamp DEFAULT CURRENT_TIMESTAMP) engine = ndb;
SHOW CREATE TABLE variant;
Table	Create Table
variant	CREATE TABLE `variant` (
  `a` int(11) NOT NULL,
  `b` timestamp NOT NULL DEFAULT '1977-06-23 00:00:01',
  `c` timestamp NOT NULL DEFAULT CURRENT_TIMESTAMP,
  PRIMARY KEY (`a`)
) ENGINE=ndbcluster DEFAULT CHARSET=latin1
-- variant --
Version: Any
Fragment type: 9
K Value: 6
Min load factor: 78
Max load factor: 80
Temporary table: no
Number of attributes: 3
Number of primary keys: 1
Length of frm data: XXX
Row Checksum: 1
Row GCI: 1
SingleUserMode: 0
ForceVarPart: 1
FragmentCount: 2
TableStatus: Retrieved
-- Attributes -- 
a Int PRIMARY KEY DISTRIBUTION KEY AT=FIXED ST=MEMORY
b Timestamp NOT NULL AT=FIXED ST=MEMORY DEFAULT 235861201
c Timestamp NOT NULL AT=FIXED ST=MEMORY

-- Indexes -- 
PRIMARY KEY(a) - UniqueHashIndex
PRIMARY(a) - OrderedIndex


NDBT_ProgramExit: 0 - OK

INSERT INTO variant (a) VALUES (1);
SELECT * from variant;
a	b	c
1	1977-06-23 00:00:01	CURRENT_TIMESTAMP
DROP TABLE variant;
Non-first timestamp default update value
CREATE TABLE variant (a int primary key,
b timestamp DEFAULT 19770623000001,
c timestamp ON UPDATE CURRENT_TIMESTAMP) engine = ndb;
SHOW CREATE TABLE variant;
Table	Create Table
variant	CREATE TABLE `variant` (
  `a` int(11) NOT NULL,
  `b` timestamp NOT NULL DEFAULT '1977-06-23 00:00:01',
  `c` timestamp NOT NULL DEFAULT '0000-00-00 00:00:00' ON UPDATE CURRENT_TIMESTAMP,
  PRIMARY KEY (`a`)
) ENGINE=ndbcluster DEFAULT CHARSET=latin1
-- variant --
Version: Any
Fragment type: 9
K Value: 6
Min load factor: 78
Max load factor: 80
Temporary table: no
Number of attributes: 3
Number of primary keys: 1
Length of frm data: XXX
Row Checksum: 1
Row GCI: 1
SingleUserMode: 0
ForceVarPart: 1
FragmentCount: 2
TableStatus: Retrieved
-- Attributes -- 
a Int PRIMARY KEY DISTRIBUTION KEY AT=FIXED ST=MEMORY
b Timestamp NOT NULL AT=FIXED ST=MEMORY DEFAULT 235861201
c Timestamp NOT NULL AT=FIXED ST=MEMORY

-- Indexes -- 
PRIMARY KEY(a) - UniqueHashIndex
PRIMARY(a) - OrderedIndex


NDBT_ProgramExit: 0 - OK

INSERT INTO variant (a) VALUES (1);
SELECT * from variant;
a	b	c
1	1977-06-23 00:00:01	0000-00-00 00:00:00
UPDATE variant SET b=20100603000001;
SELECT * from variant;
a	b	c
1	2010-06-03 00:00:01	CURRENT_TIMESTAMP
DROP TABLE variant;
Non-first timestamp set on insert+update
CREATE TABLE variant (a int primary key,
b timestamp DEFAULT 19770623000001,
c timestamp DEFAULT CURRENT_TIMESTAMP ON UPDATE CURRENT_TIMESTAMP) engine = ndb;
SHOW CREATE TABLE variant;
Table	Create Table
variant	CREATE TABLE `variant` (
  `a` int(11) NOT NULL,
  `b` timestamp NOT NULL DEFAULT '1977-06-23 00:00:01',
  `c` timestamp NOT NULL DEFAULT CURRENT_TIMESTAMP ON UPDATE CURRENT_TIMESTAMP,
  PRIMARY KEY (`a`)
) ENGINE=ndbcluster DEFAULT CHARSET=latin1
-- variant --
Version: Any
Fragment type: 9
K Value: 6
Min load factor: 78
Max load factor: 80
Temporary table: no
Number of attributes: 3
Number of primary keys: 1
Length of frm data: XXX
Row Checksum: 1
Row GCI: 1
SingleUserMode: 0
ForceVarPart: 1
FragmentCount: 2
TableStatus: Retrieved
-- Attributes -- 
a Int PRIMARY KEY DISTRIBUTION KEY AT=FIXED ST=MEMORY
b Timestamp NOT NULL AT=FIXED ST=MEMORY DEFAULT 235861201
c Timestamp NOT NULL AT=FIXED ST=MEMORY

-- Indexes -- 
PRIMARY KEY(a) - UniqueHashIndex
PRIMARY(a) - OrderedIndex


NDBT_ProgramExit: 0 - OK

INSERT INTO variant (a) VALUES (1);
SELECT * from variant;
a	b	c
1	1977-06-23 00:00:01	CURRENT_TIMESTAMP
DROP TABLE variant;
Nullable timestamp no default
CREATE TABLE variant (a int primary key,
b timestamp NULL) engine = ndb;
SHOW CREATE TABLE variant;
Table	Create Table
variant	CREATE TABLE `variant` (
  `a` int(11) NOT NULL,
  `b` timestamp NULL DEFAULT NULL,
  PRIMARY KEY (`a`)
) ENGINE=ndbcluster DEFAULT CHARSET=latin1
-- variant --
Version: Any
Fragment type: 9
K Value: 6
Min load factor: 78
Max load factor: 80
Temporary table: no
Number of attributes: 2
Number of primary keys: 1
Length of frm data: XXX
Row Checksum: 1
Row GCI: 1
SingleUserMode: 0
ForceVarPart: 1
FragmentCount: 2
TableStatus: Retrieved
-- Attributes -- 
a Int PRIMARY KEY DISTRIBUTION KEY AT=FIXED ST=MEMORY
b Timestamp NULL AT=FIXED ST=MEMORY

-- Indexes -- 
PRIMARY KEY(a) - UniqueHashIndex
PRIMARY(a) - OrderedIndex


NDBT_ProgramExit: 0 - OK

INSERT INTO variant (a) VALUES (1);
SELECT * from variant;
a	b
1	NULL
DROP TABLE variant;
Nullable timestamp default zero
CREATE TABLE variant (a int primary key,
b timestamp NULL DEFAULT 0) engine = ndb;
SHOW CREATE TABLE variant;
Table	Create Table
variant	CREATE TABLE `variant` (
  `a` int(11) NOT NULL,
  `b` timestamp NULL DEFAULT '0000-00-00 00:00:00',
  PRIMARY KEY (`a`)
) ENGINE=ndbcluster DEFAULT CHARSET=latin1
-- variant --
Version: Any
Fragment type: 9
K Value: 6
Min load factor: 78
Max load factor: 80
Temporary table: no
Number of attributes: 2
Number of primary keys: 1
Length of frm data: XXX
Row Checksum: 1
Row GCI: 1
SingleUserMode: 0
ForceVarPart: 1
FragmentCount: 2
TableStatus: Retrieved
-- Attributes -- 
a Int PRIMARY KEY DISTRIBUTION KEY AT=FIXED ST=MEMORY
b Timestamp NULL AT=FIXED ST=MEMORY DEFAULT 0

-- Indexes -- 
PRIMARY KEY(a) - UniqueHashIndex
PRIMARY(a) - OrderedIndex


NDBT_ProgramExit: 0 - OK

INSERT INTO variant (a) VALUES (1);
SELECT * from variant;
a	b
1	0000-00-00 00:00:00
DROP TABLE variant;
Nullable timestamp default non-zero
CREATE TABLE variant (a int primary key,
b timestamp NULL DEFAULT 19770623000001) engine = ndb;
SHOW CREATE TABLE variant;
Table	Create Table
variant	CREATE TABLE `variant` (
  `a` int(11) NOT NULL,
  `b` timestamp NULL DEFAULT '1977-06-23 00:00:01',
  PRIMARY KEY (`a`)
) ENGINE=ndbcluster DEFAULT CHARSET=latin1
-- variant --
Version: Any
Fragment type: 9
K Value: 6
Min load factor: 78
Max load factor: 80
Temporary table: no
Number of attributes: 2
Number of primary keys: 1
Length of frm data: XXX
Row Checksum: 1
Row GCI: 1
SingleUserMode: 0
ForceVarPart: 1
FragmentCount: 2
TableStatus: Retrieved
-- Attributes -- 
a Int PRIMARY KEY DISTRIBUTION KEY AT=FIXED ST=MEMORY
b Timestamp NULL AT=FIXED ST=MEMORY DEFAULT 235861201

-- Indexes -- 
PRIMARY KEY(a) - UniqueHashIndex
PRIMARY(a) - OrderedIndex


NDBT_ProgramExit: 0 - OK

INSERT INTO variant (a) VALUES (1);
SELECT * from variant;
a	b
1	1977-06-23 00:00:01
DROP TABLE variant;
Nullable timestamp auto insert val
CREATE TABLE variant (a int primary key,
b timestamp NULL DEFAULT CURRENT_TIMESTAMP) engine = ndb;
SHOW CREATE TABLE variant;
Table	Create Table
variant	CREATE TABLE `variant` (
  `a` int(11) NOT NULL,
  `b` timestamp NULL DEFAULT CURRENT_TIMESTAMP,
  PRIMARY KEY (`a`)
) ENGINE=ndbcluster DEFAULT CHARSET=latin1
-- variant --
Version: Any
Fragment type: 9
K Value: 6
Min load factor: 78
Max load factor: 80
Temporary table: no
Number of attributes: 2
Number of primary keys: 1
Length of frm data: XXX
Row Checksum: 1
Row GCI: 1
SingleUserMode: 0
ForceVarPart: 1
FragmentCount: 2
TableStatus: Retrieved
-- Attributes -- 
a Int PRIMARY KEY DISTRIBUTION KEY AT=FIXED ST=MEMORY
b Timestamp NULL AT=FIXED ST=MEMORY

-- Indexes -- 
PRIMARY KEY(a) - UniqueHashIndex
PRIMARY(a) - OrderedIndex


NDBT_ProgramExit: 0 - OK

INSERT INTO variant (a) VALUES (1);
SELECT * from variant;
a	b
1	CURRENT_TIMESTAMP
DROP TABLE variant;
Nullable timestamp auto update val
CREATE TABLE variant (a int primary key,
b timestamp NULL ON UPDATE CURRENT_TIMESTAMP,
c int) engine = ndb;
SHOW CREATE TABLE variant;
Table	Create Table
variant	CREATE TABLE `variant` (
  `a` int(11) NOT NULL,
  `b` timestamp NULL DEFAULT NULL ON UPDATE CURRENT_TIMESTAMP,
  `c` int(11) DEFAULT NULL,
  PRIMARY KEY (`a`)
) ENGINE=ndbcluster DEFAULT CHARSET=latin1
-- variant --
Version: Any
Fragment type: 9
K Value: 6
Min load factor: 78
Max load factor: 80
Temporary table: no
Number of attributes: 3
Number of primary keys: 1
Length of frm data: XXX
Row Checksum: 1
Row GCI: 1
SingleUserMode: 0
ForceVarPart: 1
FragmentCount: 2
TableStatus: Retrieved
-- Attributes -- 
a Int PRIMARY KEY DISTRIBUTION KEY AT=FIXED ST=MEMORY
b Timestamp NULL AT=FIXED ST=MEMORY
c Int NULL AT=FIXED ST=MEMORY

-- Indexes -- 
PRIMARY KEY(a) - UniqueHashIndex
PRIMARY(a) - OrderedIndex


NDBT_ProgramExit: 0 - OK

INSERT INTO variant (a,c) VALUES (1,1);
SELECT * from variant;
a	b	c
1	NULL	1
UPDATE variant SET c=2;
SELECT * from variant;
a	b	c
1	CURRENT_TIMESTAMP	2
DROP TABLE variant;
Nullable timestamp auto insert+update val
CREATE TABLE variant (a int primary key,
b timestamp NULL DEFAULT CURRENT_TIMESTAMP ON UPDATE CURRENT_TIMESTAMP) engine = ndb;
SHOW CREATE TABLE variant;
Table	Create Table
variant	CREATE TABLE `variant` (
  `a` int(11) NOT NULL,
  `b` timestamp NULL DEFAULT CURRENT_TIMESTAMP ON UPDATE CURRENT_TIMESTAMP,
  PRIMARY KEY (`a`)
) ENGINE=ndbcluster DEFAULT CHARSET=latin1
-- variant --
Version: Any
Fragment type: 9
K Value: 6
Min load factor: 78
Max load factor: 80
Temporary table: no
Number of attributes: 2
Number of primary keys: 1
Length of frm data: XXX
Row Checksum: 1
Row GCI: 1
SingleUserMode: 0
ForceVarPart: 1
FragmentCount: 2
TableStatus: Retrieved
-- Attributes -- 
a Int PRIMARY KEY DISTRIBUTION KEY AT=FIXED ST=MEMORY
b Timestamp NULL AT=FIXED ST=MEMORY

-- Indexes -- 
PRIMARY KEY(a) - UniqueHashIndex
PRIMARY(a) - OrderedIndex


NDBT_ProgramExit: 0 - OK

INSERT INTO variant (a) VALUES (1);
SELECT * from variant;
a	b
1	CURRENT_TIMESTAMP
DROP TABLE variant;
<<<<<<< HEAD
=======
*************************************************************
* Restore data-only from old backup without native defaults *
*************************************************************
Create schema manually with differences for ndb_restore to 
deal with.  See the backup (or above) for the original schema.
- J changed from Int -> Bigint, and default changed from 6 to 6006
requires --promote-attribute AND default ignoring
- ch default changed from 'aaa' to 'aaaAAA', requires default ignoring
- vch missing in DB schema, requires --exclude-missing-columns
- timestamp_c default changed from CURRENT_TIMESTAMP to a const default (native)
requires default ignoring
- newOne is a new column with a default value, requires --exclude-missing-columns
- newTwo is a new nullable column with no default value, requires --exclude-missing-columns
CREATE TABLE t1 (  
`i` int(11) NOT NULL AUTO_INCREMENT,
`j` bigint(20) NOT NULL DEFAULT '6006', 
`f` float NOT NULL DEFAULT '6.6',
`d` double DEFAULT '8.8',
`d2` double NOT NULL,
`ch` char(19) DEFAULT 'aaaAAA',
`b` binary(19) DEFAULT 'ccc\0\0\0\0\0\0\0\0\0\0\0\0\0\0\0\0',
`vb` varbinary(19) DEFAULT 'ddd',
`blob1` blob,
`text1` text,
`timestamp_c` timestamp NOT NULL DEFAULT '2010-06-07 13:06:22',
`newOne` varchar(255) DEFAULT 'Comment field default',
`newTwo` bigint(20) DEFAULT NULL,
PRIMARY KEY (`i`)
) ENGINE=ndbcluster AUTO_INCREMENT=18446744073709551615 DEFAULT CHARSET=latin1;
CREATE TABLE bit1 (
`pk` int(11) NOT NULL AUTO_INCREMENT,
`b1` bit(3) DEFAULT b'111',
`b2` bit(9) DEFAULT b'101',
`b3` bit(23) DEFAULT b'110',
`b4` bit(37) DEFAULT b'11',
`b5` bit(63) DEFAULT b'101011',
PRIMARY KEY (`pk`)
) ENGINE=ndbcluster AUTO_INCREMENT=3 DEFAULT CHARSET=latin1;
SHOW CREATE TABLE t1;
Table	Create Table
t1	CREATE TABLE `t1` (
  `i` int(11) NOT NULL AUTO_INCREMENT,
  `j` bigint(20) NOT NULL DEFAULT '6006',
  `f` float NOT NULL DEFAULT '6.6',
  `d` double DEFAULT '8.8',
  `d2` double NOT NULL,
  `ch` char(19) DEFAULT 'aaaAAA',
  `b` binary(19) DEFAULT 'ccc\0\0\0\0\0\0\0\0\0\0\0\0\0\0\0\0',
  `vb` varbinary(19) DEFAULT 'ddd',
  `blob1` blob,
  `text1` text,
  `timestamp_c` timestamp NOT NULL DEFAULT '2010-06-07 13:06:22',
  `newOne` varchar(255) DEFAULT 'Comment field default',
  `newTwo` bigint(20) DEFAULT NULL,
  PRIMARY KEY (`i`)
) ENGINE=ndbcluster AUTO_INCREMENT=18446744073709551615 DEFAULT CHARSET=latin1
-- t1 --
Version: Any
Fragment type: 9
K Value: 6
Min load factor: 78
Max load factor: 80
Temporary table: no
Number of attributes: 13
Number of primary keys: 1
Length of frm data: XXX
Row Checksum: 1
Row GCI: 1
SingleUserMode: 0
ForceVarPart: 1
FragmentCount: 2
TableStatus: Retrieved
-- Attributes -- 
i Int PRIMARY KEY DISTRIBUTION KEY AT=FIXED ST=MEMORY AUTO_INCR
j Bigint NOT NULL AT=FIXED ST=MEMORY DEFAULT 6006
f Float NOT NULL AT=FIXED ST=MEMORY DEFAULT 6.600000
d Double NULL AT=FIXED ST=MEMORY DEFAULT 8.800000
d2 Double NOT NULL AT=FIXED ST=MEMORY
ch Char(19;latin1_swedish_ci) NULL AT=FIXED ST=MEMORY DEFAULT "aaaAAA"
b Binary(19) NULL AT=FIXED ST=MEMORY DEFAULT 0x636363
vb Varbinary(19) NULL AT=SHORT_VAR ST=MEMORY DEFAULT 0x646464
blob1 Blob(256,2000,0) NULL AT=MEDIUM_VAR ST=MEMORY BV=2 BT=NDB$BLOB_XX_8
text1 Text(256,2000,0;latin1_swedish_ci) NULL AT=MEDIUM_VAR ST=MEMORY BV=2 BT=NDB$BLOB_XX_9
timestamp_c Timestamp NOT NULL AT=FIXED ST=MEMORY DEFAULT 1275905182
newOne Varchar(255;latin1_swedish_ci) NULL AT=SHORT_VAR ST=MEMORY DEFAULT "Comment field default"
newTwo Bigint NULL AT=FIXED ST=MEMORY

-- Indexes -- 
PRIMARY KEY(i) - UniqueHashIndex
Index


NDBT_ProgramExit: 0 - OK

SELECT i, j, f, d, d2, ch, HEX(b), HEX(vb), HEX(blob1), text1, timestamp_c, newOne, newTwo from t1 order by i;
i	j	f	d	d2	ch	HEX(b)	HEX(vb)	HEX(blob1)	text1	timestamp_c	newOne	newTwo
1	6	6.6	8.8	0	aaa	63636300000000000000000000000000000000	646464	NULL	NULL	2008-12-18 17:41:02	Comment field default	NULL
2	6	6.6	8.8	0	aaa	63636300000000000000000000000000000000	646464	NULL	NULL	2008-12-18 17:41:02	Comment field default	NULL
10	10	10	10	10	nnnnn	6E6E6E6E6E0000000000000000000000000000	6E6E6E6E6E	6E6E6E6E6E	nnnnn	2008-11-16 08:13:32	Comment field default	NULL
11	6	6.6	8.8	0	mmm	63636300000000000000000000000000000000	646464	NULL	NULL	2008-12-18 17:41:20	Comment field default	NULL
drop table bit1;
Now backup the current data and restore data-only to a different schema
drop table t1;
CREATE TABLE t1 (  
`i` int(11) NOT NULL AUTO_INCREMENT,
`j` bigint NOT NULL DEFAULT '6', 
`f` float NOT NULL DEFAULT '6.6',
`d` double DEFAULT '8.8',
`d2` double NOT NULL,
`ch` char(19) DEFAULT 'aaa',
`b` binary(19) DEFAULT 'ccc\0\0\0\0\0\0\0\0\0\0\0\0\0\0\0\0',
`vb` varbinary(19) DEFAULT 'ddd',
`blob1` blob,
`text1` text,
`timestamp_c` timestamp NOT NULL DEFAULT CURRENT_TIMESTAMP,
`newOne` varchar(256) DEFAULT 'Comment field default',
PRIMARY KEY (`i`)
) ENGINE=ndbcluster AUTO_INCREMENT=18446744073709551615 DEFAULT CHARSET=latin1;
SELECT i, j, f, d, d2, ch, HEX(b), HEX(vb), HEX(blob1), text1, timestamp_c, newOne from t1 order by i;
i	j	f	d	d2	ch	HEX(b)	HEX(vb)	HEX(blob1)	text1	timestamp_c	newOne
1	6	6.6	8.8	0	aaa	63636300000000000000000000000000000000	646464	NULL	NULL	2008-12-18 17:41:02	Comment field default
2	6	6.6	8.8	0	aaa	63636300000000000000000000000000000000	646464	NULL	NULL	2008-12-18 17:41:02	Comment field default
10	10	10	10	10	nnnnn	6E6E6E6E6E0000000000000000000000000000	6E6E6E6E6E	6E6E6E6E6E	nnnnn	2008-11-16 08:13:32	Comment field default
11	6	6.6	8.8	0	mmm	63636300000000000000000000000000000000	646464	NULL	NULL	2008-12-18 17:41:20	Comment field default
Now backup the current data then restore data-only to a schema with different defaults and no special ndb_restore options
drop table t1;
CREATE TABLE t1 (  
`i` int(11) NOT NULL AUTO_INCREMENT,
`j` bigint NOT NULL DEFAULT '20', 
`f` float NOT NULL DEFAULT '6.66',
`d` double DEFAULT '8.88',
`d2` double NOT NULL DEFAULT '9.99',
`ch` char(19) DEFAULT 'aaaZZZ',
`b` binary(19) DEFAULT 'ccccc\0\0\0\0\0\0\0\0\0\0\0\0\0\0',
`vb` varbinary(19) DEFAULT 'dddDDDddd',
`blob1` blob,
`text1` text,
`timestamp_c` timestamp NOT NULL DEFAULT 20100608133131,
`newOne` varchar(256),
PRIMARY KEY (`i`)
) ENGINE=ndbcluster AUTO_INCREMENT=18446744073709551615 DEFAULT CHARSET=latin1;
SELECT i, j, f, d, d2, ch, HEX(b), HEX(vb), HEX(blob1), text1, timestamp_c, newOne from t1 order by i;
i	j	f	d	d2	ch	HEX(b)	HEX(vb)	HEX(blob1)	text1	timestamp_c	newOne
1	6	6.6	8.8	0	aaa	63636300000000000000000000000000000000	646464	NULL	NULL	2008-12-18 17:41:02	Comment field default
2	6	6.6	8.8	0	aaa	63636300000000000000000000000000000000	646464	NULL	NULL	2008-12-18 17:41:02	Comment field default
10	10	10	10	10	nnnnn	6E6E6E6E6E0000000000000000000000000000	6E6E6E6E6E	6E6E6E6E6E	nnnnn	2008-11-16 08:13:32	Comment field default
11	6	6.6	8.8	0	mmm	63636300000000000000000000000000000000	646464	NULL	NULL	2008-12-18 17:41:20	Comment field default
drop table t1;
>>>>>>> e36eda35
End of ndb native default support test<|MERGE_RESOLUTION|>--- conflicted
+++ resolved
@@ -1262,8 +1262,6 @@
 a	b
 1	CURRENT_TIMESTAMP
 DROP TABLE variant;
-<<<<<<< HEAD
-=======
 *************************************************************
 * Restore data-only from old backup without native defaults *
 *************************************************************
@@ -1412,5 +1410,4 @@
 10	10	10	10	10	nnnnn	6E6E6E6E6E0000000000000000000000000000	6E6E6E6E6E	6E6E6E6E6E	nnnnn	2008-11-16 08:13:32	Comment field default
 11	6	6.6	8.8	0	mmm	63636300000000000000000000000000000000	646464	NULL	NULL	2008-12-18 17:41:20	Comment field default
 drop table t1;
->>>>>>> e36eda35
 End of ndb native default support test