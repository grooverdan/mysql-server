--source include/have_ndb.inc
--source include/have_case_sensitive_file_system.inc
# This test requires case sensitive file system as the database TEST_DB
# is in upper case

# BUG 11758430 - NDB_SHOW_TABLES SHOULD REQUIRE A DATABASE WHEN TABLE IS SUPPLIED

--echo # BUG 11758430
--echo "NDB_SHOW_TABLES SHOULD REQUIRE A DATABASE WHEN TABLE IS SUPPLIED"

CREATE TABLE test.t1 (
  a int primary key,
  b int
)engine=ndbcluster;
--echo "Table exists in user db and db specified in ndb_show_tables command"
--replace_regex /[^ ][0-9]+/XX/
--exec $NDB_SHOW_TABLES --no-defaults -dtest t1
--echo "Table doesn't exist in TEST_DB and no db specified in ndb_show_tables command"
--error 1
--exec $NDB_SHOW_TABLES --no-defaults t1

CREATE DATABASE TEST_DB;
CREATE TABLE TEST_DB.t1 (
  d int primary key,
  e int
)engine=ndbcluster;
--echo "Table exists in TEST_DB and no db specified in ndb_show_tables command"
--replace_regex /[^ ][0-9]+/XX/
--exec $NDB_SHOW_TABLES --no-defaults t1

DROP TABLE test.t1;
--echo "Table doesn't exist in user db and db specified in ndb_show_tables command"
--error 1
--exec $NDB_SHOW_TABLES --no-defaults -dtest t1

DROP TABLE TEST_DB.t1;
--echo "Table doesn't exist in TEST_DB and no db specified in ndb_show_tables command"
--error 1
--exec $NDB_SHOW_TABLES --no-defaults t1
DROP DATABASE TEST_DB;

# BUG #24383742 NDB : NDB_SHOW_TABLES MISSING TYPE NAME TEXT FOR SOME TYPES

# Create fully replicated table which will also create a fully replicated
# trigger
create table t1 (
 id1 int primary key
)engine=ndb comment='NDB_TABLE=FULLY_REPLICATED=1,PARTITION_BALANCE=FOR_RA_BY_NODE';

# Create temporary table to store ndb_show_tables result
create temporary table if not exists ndb_show_tables_results (
 id int,
 type varchar(20),
 state varchar(20),
 logging varchar(20),
 _database varchar(255),
 _schema varchar(20),
 name varchar(255)
);

--source ndb_show_tables_result.inc

# Check type of HashMap
select type from ndb_show_tables_results
where type like '%HashMap%'
limit 1;

<<<<<<< HEAD
# Check type of FullyReplicatedTrigger
select type from ndb_show_tables_results
where type like '%FullyRepTrigger%'
limit 1;

drop table t1,ndb_show_tables_results;
=======
drop table ndb_show_tables_results;


# Check working of --fully-qualified and --unqualified
CREATE TABLE test.t1 (
  a int primary key,
  b int
)engine=ndbcluster;
--replace_regex /[^ ][0-9]+/XX/
--exec $NDB_SHOW_TABLES --no-defaults --fully-qualified -dtest t1
--replace_regex /[^ ][0-9]+/XX/
--exec $NDB_SHOW_TABLES --no-defaults --unqualified=0 -dtest t1
# Cleanup
DROP TABLE test.t1;
>>>>>>> e86effb2
<|MERGE_RESOLUTION|>--- conflicted
+++ resolved
@@ -65,16 +65,12 @@
 where type like '%HashMap%'
 limit 1;
 
-<<<<<<< HEAD
 # Check type of FullyReplicatedTrigger
 select type from ndb_show_tables_results
 where type like '%FullyRepTrigger%'
 limit 1;
 
 drop table t1,ndb_show_tables_results;
-=======
-drop table ndb_show_tables_results;
-
 
 # Check working of --fully-qualified and --unqualified
 CREATE TABLE test.t1 (
@@ -86,5 +82,4 @@
 --replace_regex /[^ ][0-9]+/XX/
 --exec $NDB_SHOW_TABLES --no-defaults --unqualified=0 -dtest t1
 # Cleanup
-DROP TABLE test.t1;
->>>>>>> e86effb2
+DROP TABLE test.t1;