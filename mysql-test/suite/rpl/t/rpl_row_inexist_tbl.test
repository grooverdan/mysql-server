# ==== Purpose ====
#
# Verify that slave gives an error message if master updates a table
# that slave does not have.
#
# ==== Method ====
#
# Create a table on master, wait till it's on slave, remove it from
# slave.  Then update the table on master.

--source include/have_binlog_format_row.inc

source include/master-slave.inc;

--echo ==== Setup table on master but not on slave ====
--echo [on master]
CREATE TABLE t1 (a INT);

--echo [on slave]
sync_slave_with_master;
DROP TABLE t1;

--echo ==== Modify table on master ====
--echo [on master]
connection master;
INSERT INTO t1 VALUES (1);

--echo ==== Verify error on slave ====
--echo [on slave]
connection slave;
# slave should have stopped because can't find table t1
<<<<<<< HEAD
--source include/wait_for_slave_sql_to_stop.inc
# see if we have a good error message:
let $err= query_get_value(SHOW SLAVE STATUS, Last_SQL_Error, 1);
let $err= `SELECT SUBSTRING("$err" FROM 17)`;
--echo Last_SQL_Error = $err
=======
# 1146 = ER_NO_SUCH_TABLE
--let $slave_sql_errno= 1146
--source include/wait_for_slave_sql_error.inc
>>>>>>> e37c86de

--echo ==== Clean up ====
source include/stop_slave_io.inc;
RESET SLAVE;

--echo [on master]
connection master;
DROP TABLE t1;
--let $rpl_only_running_threads= 1
--source include/rpl_end.inc<|MERGE_RESOLUTION|>--- conflicted
+++ resolved
@@ -29,17 +29,9 @@
 --echo [on slave]
 connection slave;
 # slave should have stopped because can't find table t1
-<<<<<<< HEAD
---source include/wait_for_slave_sql_to_stop.inc
-# see if we have a good error message:
-let $err= query_get_value(SHOW SLAVE STATUS, Last_SQL_Error, 1);
-let $err= `SELECT SUBSTRING("$err" FROM 17)`;
---echo Last_SQL_Error = $err
-=======
 # 1146 = ER_NO_SUCH_TABLE
 --let $slave_sql_errno= 1146
 --source include/wait_for_slave_sql_error.inc
->>>>>>> e37c86de
 
 --echo ==== Clean up ====
 source include/stop_slave_io.inc;
