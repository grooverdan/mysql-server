--- conflicted
+++ resolved
@@ -68,11 +68,7 @@
 t2
 DROP TABLE t2;
 SET SESSION debug="-d,fault_injection_init_name";
-<<<<<<< HEAD
 # restart
-SET SESSION debug="";
-SET GLOBAL binlog_error_action= ABORT_SERVER;
-=======
 Test case9
 CREATE TABLE t1(i INT);
 SET SESSION debug="+d,simulate_error_during_flush_cache_to_file";
@@ -86,5 +82,6 @@
 include/assert.inc [Count of elements in t1 should be 1.]
 DROP table t1;
 SET SESSION debug="-d,simulate_error_during_flush_cache_to_file";
+# restart
 SET SESSION debug="";
->>>>>>> 3b6b4bf8
+SET GLOBAL binlog_error_action= ABORT_SERVER;