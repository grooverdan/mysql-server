include/master-slave.inc
Warnings:
Note	####	Sending passwords in plain text without SSL/TLS is extremely insecure.
Note	####	Storing MySQL user name or password information in the master info repository is not secure and is therefore not recommended. Please consider using the USER and PASSWORD connection options for START SLAVE; see the 'START SLAVE Syntax' in the MySQL Manual for more information.
[connection master]
**** On Master ****
drop table if exists test.marker;
create table test.marker(a int) engine=innodb;
insert into test.marker values (1);
select * from test.marker;
a
1
truncate table performance_schema.events_waits_history_long;
truncate table performance_schema.events_statements_summary_by_digest;
update performance_schema.setup_instruments
set enabled='YES', timed='YES';
**** On Slave ****
truncate table performance_schema.events_waits_history_long;
truncate table performance_schema.events_statements_summary_by_digest;
update performance_schema.setup_instruments
set enabled='YES', timed='NO';
**** On Master ****
select * from performance_schema.setup_instruments
where timed='NO';
NAME	ENABLED	TIMED
select "This better be in the master" as in_master_digest;
in_master_digest
This better be in the master
insert into performance_schema.setup_objects
values ('TABLE', 'master', 'foo', 'YES', 'YES');
select * from performance_schema.setup_objects
order by object_type, object_schema, object_name;
OBJECT_TYPE	OBJECT_SCHEMA	OBJECT_NAME	ENABLED	TIMED
EVENT	%	%	YES	YES
EVENT	information_schema	%	NO	NO
EVENT	mysql	%	NO	NO
EVENT	performance_schema	%	NO	NO
FUNCTION	%	%	YES	YES
FUNCTION	information_schema	%	NO	NO
FUNCTION	mysql	%	NO	NO
FUNCTION	performance_schema	%	NO	NO
PROCEDURE	%	%	YES	YES
PROCEDURE	information_schema	%	NO	NO
PROCEDURE	mysql	%	NO	NO
PROCEDURE	performance_schema	%	NO	NO
TABLE	%	%	YES	YES
TABLE	information_schema	%	NO	NO
TABLE	master	foo	YES	YES
TABLE	mysql	%	NO	NO
TABLE	performance_schema	%	NO	NO
TRIGGER	%	%	YES	YES
TRIGGER	information_schema	%	NO	NO
TRIGGER	mysql	%	NO	NO
TRIGGER	performance_schema	%	NO	NO
select digest, digest_text, count_star
from performance_schema.events_statements_summary_by_digest
where digest_text like "%in_%_digest%";
digest	digest_text	count_star
<<<<<<< HEAD
99511772d2a04dbda3b09958aecd3177	SELECT ? AS in_master_digest 	1
=======
176a0bc2f94b08c6e4c8b696d63071fa	SELECT ? AS in_master_digest 	1
>>>>>>> d2609a70
insert into test.marker values (2);
**** On Slave ****
select * from test.marker;
a
1
2
select * from performance_schema.setup_instruments
where timed='YES';
NAME	ENABLED	TIMED
select "This better be in the slave" as in_slave_digest;
in_slave_digest
This better be in the slave
insert into performance_schema.setup_objects
values ('TABLE', 'slave', 'foo', 'YES', 'YES');
select * from performance_schema.setup_objects
order by object_type, object_schema, object_name;
OBJECT_TYPE	OBJECT_SCHEMA	OBJECT_NAME	ENABLED	TIMED
EVENT	%	%	YES	YES
EVENT	information_schema	%	NO	NO
EVENT	mysql	%	NO	NO
EVENT	performance_schema	%	NO	NO
FUNCTION	%	%	YES	YES
FUNCTION	information_schema	%	NO	NO
FUNCTION	mysql	%	NO	NO
FUNCTION	performance_schema	%	NO	NO
PROCEDURE	%	%	YES	YES
PROCEDURE	information_schema	%	NO	NO
PROCEDURE	mysql	%	NO	NO
PROCEDURE	performance_schema	%	NO	NO
TABLE	%	%	YES	YES
TABLE	information_schema	%	NO	NO
TABLE	mysql	%	NO	NO
TABLE	performance_schema	%	NO	NO
TABLE	slave	foo	YES	YES
TRIGGER	%	%	YES	YES
TRIGGER	information_schema	%	NO	NO
TRIGGER	mysql	%	NO	NO
TRIGGER	performance_schema	%	NO	NO
select digest, digest_text, count_star
from performance_schema.events_statements_summary_by_digest
where digest_text like "%in_%_digest%";
digest	digest_text	count_star
<<<<<<< HEAD
60cd0ef877d25db8213c25611bdb0610	SELECT ? AS in_slave_digest 	1
=======
c9e17d52ab1d3a423ab1eec7a0a38927	SELECT ? AS in_slave_digest 	1
>>>>>>> d2609a70
**** On Master ****
delete from performance_schema.setup_objects
where object_schema='master';
**** On Slave ****
delete from performance_schema.setup_objects
where object_schema='slave';
select * from performance_schema.setup_objects;
OBJECT_TYPE	OBJECT_SCHEMA	OBJECT_NAME	ENABLED	TIMED
EVENT	mysql	%	NO	NO
EVENT	performance_schema	%	NO	NO
EVENT	information_schema	%	NO	NO
EVENT	%	%	YES	YES
FUNCTION	mysql	%	NO	NO
FUNCTION	performance_schema	%	NO	NO
FUNCTION	information_schema	%	NO	NO
FUNCTION	%	%	YES	YES
PROCEDURE	mysql	%	NO	NO
PROCEDURE	performance_schema	%	NO	NO
PROCEDURE	information_schema	%	NO	NO
PROCEDURE	%	%	YES	YES
TABLE	mysql	%	NO	NO
TABLE	performance_schema	%	NO	NO
TABLE	information_schema	%	NO	NO
TABLE	%	%	YES	YES
TRIGGER	mysql	%	NO	NO
TRIGGER	performance_schema	%	NO	NO
TRIGGER	information_schema	%	NO	NO
TRIGGER	%	%	YES	YES
include/rpl_end.inc<|MERGE_RESOLUTION|>--- conflicted
+++ resolved
@@ -56,11 +56,7 @@
 from performance_schema.events_statements_summary_by_digest
 where digest_text like "%in_%_digest%";
 digest	digest_text	count_star
-<<<<<<< HEAD
-99511772d2a04dbda3b09958aecd3177	SELECT ? AS in_master_digest 	1
-=======
-176a0bc2f94b08c6e4c8b696d63071fa	SELECT ? AS in_master_digest 	1
->>>>>>> d2609a70
+d27cb12e815f35427681cd004c5ffded	SELECT ? AS in_master_digest 	1
 insert into test.marker values (2);
 **** On Slave ****
 select * from test.marker;
@@ -103,11 +99,7 @@
 from performance_schema.events_statements_summary_by_digest
 where digest_text like "%in_%_digest%";
 digest	digest_text	count_star
-<<<<<<< HEAD
-60cd0ef877d25db8213c25611bdb0610	SELECT ? AS in_slave_digest 	1
-=======
-c9e17d52ab1d3a423ab1eec7a0a38927	SELECT ? AS in_slave_digest 	1
->>>>>>> d2609a70
+dd72d4b277f9154932ef6e88e55028cb	SELECT ? AS in_slave_digest 	1
 **** On Master ****
 delete from performance_schema.setup_objects
 where object_schema='master';
