include/master-slave.inc
Warnings:
Note	####	Sending passwords in plain text without SSL/TLS is extremely insecure.
Note	####	Storing MySQL user name or password information in the master info repository is not secure and is therefore not recommended. Please consider using the USER and PASSWORD connection options for START SLAVE; see the 'START SLAVE Syntax' in the MySQL Manual for more information.
[connection master]
**** On Master ****
drop table if exists test.marker;
create table test.marker(a int) engine=innodb;
insert into test.marker values (1);
select * from test.marker;
a
1
truncate table performance_schema.events_waits_history_long;
truncate table performance_schema.events_statements_summary_by_digest;
update performance_schema.setup_instruments
set enabled='YES', timed='YES';
**** On Slave ****
truncate table performance_schema.events_waits_history_long;
truncate table performance_schema.events_statements_summary_by_digest;
update performance_schema.setup_instruments
set enabled='YES', timed='NO';
**** On Master ****
select * from performance_schema.setup_instruments
where timed='NO';
NAME	ENABLED	TIMED
select "This better be in the master" as in_master_digest;
in_master_digest
This better be in the master
insert into performance_schema.setup_objects
values ('TABLE', 'master', 'foo', 'YES', 'YES');
select * from performance_schema.setup_objects
order by object_type, object_schema, object_name;
OBJECT_TYPE	OBJECT_SCHEMA	OBJECT_NAME	ENABLED	TIMED
EVENT	%	%	YES	YES
EVENT	information_schema	%	NO	NO
EVENT	mysql	%	NO	NO
EVENT	performance_schema	%	NO	NO
FUNCTION	%	%	YES	YES
FUNCTION	information_schema	%	NO	NO
FUNCTION	mysql	%	NO	NO
FUNCTION	performance_schema	%	NO	NO
PROCEDURE	%	%	YES	YES
PROCEDURE	information_schema	%	NO	NO
PROCEDURE	mysql	%	NO	NO
PROCEDURE	performance_schema	%	NO	NO
TABLE	%	%	YES	YES
TABLE	information_schema	%	NO	NO
TABLE	master	foo	YES	YES
TABLE	mysql	%	NO	NO
TABLE	performance_schema	%	NO	NO
TRIGGER	%	%	YES	YES
TRIGGER	information_schema	%	NO	NO
TRIGGER	mysql	%	NO	NO
TRIGGER	performance_schema	%	NO	NO
select digest, digest_text, count_star
from performance_schema.events_statements_summary_by_digest
where digest_text like "%in_%_digest%";
digest	digest_text	count_star
<<<<<<< HEAD
f5b97179e4a0fc557fa9ebf3929eac9c	SELECT ? AS in_master_digest 	1
=======
80d5de03373ac50865c79eb6db060faa	SELECT ? AS in_master_digest 	1
>>>>>>> f23056e3
insert into test.marker values (2);
**** On Slave ****
select * from test.marker;
a
1
2
select * from performance_schema.setup_instruments
where timed='YES';
NAME	ENABLED	TIMED
select "This better be in the slave" as in_slave_digest;
in_slave_digest
This better be in the slave
insert into performance_schema.setup_objects
values ('TABLE', 'slave', 'foo', 'YES', 'YES');
select * from performance_schema.setup_objects
order by object_type, object_schema, object_name;
OBJECT_TYPE	OBJECT_SCHEMA	OBJECT_NAME	ENABLED	TIMED
EVENT	%	%	YES	YES
EVENT	information_schema	%	NO	NO
EVENT	mysql	%	NO	NO
EVENT	performance_schema	%	NO	NO
FUNCTION	%	%	YES	YES
FUNCTION	information_schema	%	NO	NO
FUNCTION	mysql	%	NO	NO
FUNCTION	performance_schema	%	NO	NO
PROCEDURE	%	%	YES	YES
PROCEDURE	information_schema	%	NO	NO
PROCEDURE	mysql	%	NO	NO
PROCEDURE	performance_schema	%	NO	NO
TABLE	%	%	YES	YES
TABLE	information_schema	%	NO	NO
TABLE	mysql	%	NO	NO
TABLE	performance_schema	%	NO	NO
TABLE	slave	foo	YES	YES
TRIGGER	%	%	YES	YES
TRIGGER	information_schema	%	NO	NO
TRIGGER	mysql	%	NO	NO
TRIGGER	performance_schema	%	NO	NO
select digest, digest_text, count_star
from performance_schema.events_statements_summary_by_digest
where digest_text like "%in_%_digest%";
digest	digest_text	count_star
<<<<<<< HEAD
78e6cb5acf24ad95afbe37e79b2067e6	SELECT ? AS in_slave_digest 	1
=======
075a5220d157b59fb76c6a53869763be	SELECT ? AS in_slave_digest 	1
>>>>>>> f23056e3
**** On Master ****
delete from performance_schema.setup_objects
where object_schema='master';
**** On Slave ****
delete from performance_schema.setup_objects
where object_schema='slave';
select * from performance_schema.setup_objects;
OBJECT_TYPE	OBJECT_SCHEMA	OBJECT_NAME	ENABLED	TIMED
EVENT	mysql	%	NO	NO
EVENT	performance_schema	%	NO	NO
EVENT	information_schema	%	NO	NO
EVENT	%	%	YES	YES
FUNCTION	mysql	%	NO	NO
FUNCTION	performance_schema	%	NO	NO
FUNCTION	information_schema	%	NO	NO
FUNCTION	%	%	YES	YES
PROCEDURE	mysql	%	NO	NO
PROCEDURE	performance_schema	%	NO	NO
PROCEDURE	information_schema	%	NO	NO
PROCEDURE	%	%	YES	YES
TABLE	mysql	%	NO	NO
TABLE	performance_schema	%	NO	NO
TABLE	information_schema	%	NO	NO
TABLE	%	%	YES	YES
TRIGGER	mysql	%	NO	NO
TRIGGER	performance_schema	%	NO	NO
TRIGGER	information_schema	%	NO	NO
TRIGGER	%	%	YES	YES
include/rpl_end.inc<|MERGE_RESOLUTION|>--- conflicted
+++ resolved
@@ -56,11 +56,7 @@
 from performance_schema.events_statements_summary_by_digest
 where digest_text like "%in_%_digest%";
 digest	digest_text	count_star
-<<<<<<< HEAD
-f5b97179e4a0fc557fa9ebf3929eac9c	SELECT ? AS in_master_digest 	1
-=======
-80d5de03373ac50865c79eb6db060faa	SELECT ? AS in_master_digest 	1
->>>>>>> f23056e3
+f95205dba32e0cf39adcf2c733cf9ba4	SELECT ? AS in_master_digest 	1
 insert into test.marker values (2);
 **** On Slave ****
 select * from test.marker;
@@ -103,11 +99,7 @@
 from performance_schema.events_statements_summary_by_digest
 where digest_text like "%in_%_digest%";
 digest	digest_text	count_star
-<<<<<<< HEAD
-78e6cb5acf24ad95afbe37e79b2067e6	SELECT ? AS in_slave_digest 	1
-=======
-075a5220d157b59fb76c6a53869763be	SELECT ? AS in_slave_digest 	1
->>>>>>> f23056e3
+ef297350932ddadf4c2b1141e58d0127	SELECT ? AS in_slave_digest 	1
 **** On Master ****
 delete from performance_schema.setup_objects
 where object_schema='master';
