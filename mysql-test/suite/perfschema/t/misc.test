# Tests for PERFORMANCE_SCHEMA
# Miscelaneous

--source include/not_embedded.inc
--source include/have_perfschema.inc

#
# Bug#12790483 OBJECTS_SUMMARY_GLOBAL_BY_TYPE AND RENAME TABLE
#
# Rename table leaves old tables names behind in
# performance_schema.objects_summary_global_by_type
#
SELECT object_schema, object_name FROM performance_schema.objects_summary_global_by_type
  WHERE object_schema='test';

CREATE TABLE test.t_before(a INT);
INSERT INTO test.t_before VALUES (1);

# The new table should appear in OBJECTS_SUMMARY_GLOBAL_BY_TYPE.

SELECT object_schema, object_name FROM performance_schema.objects_summary_global_by_type
  WHERE object_schema='test';

RENAME TABLE test.t_before TO test.t_after;

# The renamed table should appear in OBJECTS_SUMMARY_GLOBAL_BY_TYPE, but only
# after it is accessed.

SELECT COUNT(*) FROM test.t_after;

SELECT object_schema, object_name FROM performance_schema.objects_summary_global_by_type
  WHERE object_schema='test';

DROP TABLE test.t_after;

# The renamed table should not appear in OBJECTS_SUMMARY_GLOBAL_BY_TYPE.

SELECT object_schema, object_name FROM performance_schema.objects_summary_global_by_type
  WHERE object_schema='test';

#
# Verify table views are ignored by the table io instrumentation.
#

CREATE TABLE test.t1(a INT);
INSERT INTO test.t1 VALUES (1);
CREATE VIEW test.v1 AS SELECT * FROM test.t1;
SELECT COUNT(*) FROM test.v1;

# Verify that a PFS table share was not created for the view.
SELECT object_schema, object_name FROM performance_schema.objects_summary_global_by_type
  WHERE object_schema='test';

DROP VIEW test.v1;
DROP TABLE test.t1;

SELECT object_schema, object_name FROM performance_schema.objects_summary_global_by_type
  WHERE object_schema='test';


#
# Bug#45496 Performance schema: assertion fails in
# ha_perfschema::rnd_init:223
#

--disable_result_log
SELECT EVENT_ID FROM performance_schema.events_waits_current
WHERE THREAD_ID IN
  (SELECT THREAD_ID FROM performance_schema.threads)
AND EVENT_NAME IN
  (SELECT NAME FROM performance_schema.setup_instruments
   WHERE NAME LIKE "wait/synch/%")
LIMIT 1;
--enable_result_log

#
# Bug#45088 Should not be able to create tables of engine PERFORMANCE_SCHEMA
#

--error ER_WRONG_PERFSCHEMA_USAGE
create table test.t1(a int) engine=performance_schema;

# The table should not appear in OBJECTS_SUMMARY_GLOBAL_BY_TYPE

SELECT object_schema, object_name FROM performance_schema.objects_summary_global_by_type
  WHERE object_schema='test';

#
# Bug#44897 Performance Schema: can create a ghost table in another database
#

--error ER_WRONG_PERFSCHEMA_USAGE
create table test.t1 like performance_schema.events_waits_current;

# The table should not appear in OBJECTS_SUMMARY_GLOBAL_BY_TYPE

SELECT object_schema, object_name FROM performance_schema.objects_summary_global_by_type
  WHERE object_schema='test';

#
# Bug#44898 PerformanceSchema: can create a table in db performance_schema, cannot insert
#

--error ER_TABLEACCESS_DENIED_ERROR
create table performance_schema.t1(a int);

# The table should not appear in OBJECTS_SUMMARY_GLOBAL_BY_TYPE

SELECT object_schema, object_name FROM performance_schema.objects_summary_global_by_type
  WHERE object_schema='test';

#
# Bug#51447 performance schema evil twin files
#

--disable_warnings
drop table if exists test.ghost;
--enable_warnings

create table test.ghost (a int, b int);
alter table test.ghost add index index_a(a);
alter table test.ghost add index index_b(b);
insert into test.ghost values (1, 3);
insert into test.ghost values (2, 4);
select * from test.ghost;

drop table test.ghost;

# Shoud return nothing
select * from performance_schema.file_instances
  where file_name like "%ghost%";

#
# Bug#52586 Misleading error message on attempt to access
#           a P_S table using a wrong name

--error ER_NO_SUCH_TABLE
select * from performance_schema.no_such_table;

#
# Bug#12370950 - 60905: TABLE_IO_WAITS_SUMMARY_BY_INDEX_USAGE AGGREGATES NON-INSERT DML WRONGLY
#

--disable_warnings
DROP TABLE IF EXISTS t_60905;
--enable_warnings
CREATE TABLE t_60905 (i INT, j INT, KEY(i)) ENGINE = InnoDB;
INSERT INTO t_60905 VALUES
(1,2), (3,4), (5,6), (7,8), (9,10);

# should delete with a "single" PRIMARY lookup (2 PRIMARY fetch, 1 PRIMARY delete)
DELETE FROM t_60905 WHERE i = 1;

# should delete with a full scan (5 NULL fetch, 1 NULL delete)
DELETE FROM t_60905 WHERE j = 8;

# show the instrument data.
SELECT object_schema,
       object_name,
       index_name,
       count_fetch,
       count_insert,
       count_update,
       count_delete
  FROM performance_schema.table_io_waits_summary_by_index_usage
 WHERE object_schema = 'test'
   AND object_name = 't_60905';

DROP TABLE t_60905;

<<<<<<< HEAD
#
# Bug#71278 NUMBER OF ROWS IN PERFORMANCE SCHEMA TABLES
#

show global variables like "performance_schema_max_thread_instances";
explain select * from performance_schema.threads;

#
# Bug #73082 SHOW EVENTS in performance_schema gives Access Denied
#

use performance_schema;
show events;
show events from performance_schema;
show events where Db= 'performance_schema';
use test;
=======

#
# Bug#11929832 - EVENTS_STATEMENTS_HISTORY HAS ERRORS=0 WHEN THERE ARE ERRORS
#
# Verify that SQL errors are properly counted.

use test;
truncate performance_schema.events_statements_history;
truncate performance_schema.events_statements_history_long;

--error ER_NO_SUCH_TABLE
select * from t1;

--echo 
select sql_text, mysql_errno, returned_sqlstate, message_text, errors, warnings
  from performance_schema.events_statements_history where errors > 0;
  
--echo
select sql_text, mysql_errno, returned_sqlstate, message_text, errors, warnings from 
  performance_schema.events_statements_history_long where errors > 0;
>>>>>>> d7b0c4fb
<|MERGE_RESOLUTION|>--- conflicted
+++ resolved
@@ -168,7 +168,6 @@
 
 DROP TABLE t_60905;
 
-<<<<<<< HEAD
 #
 # Bug#71278 NUMBER OF ROWS IN PERFORMANCE SCHEMA TABLES
 #
@@ -185,7 +184,7 @@
 show events from performance_schema;
 show events where Db= 'performance_schema';
 use test;
-=======
+
 
 #
 # Bug#11929832 - EVENTS_STATEMENTS_HISTORY HAS ERRORS=0 WHEN THERE ARE ERRORS
@@ -205,5 +204,4 @@
   
 --echo
 select sql_text, mysql_errno, returned_sqlstate, message_text, errors, warnings from 
-  performance_schema.events_statements_history_long where errors > 0;
->>>>>>> d7b0c4fb
+  performance_schema.events_statements_history_long where errors > 0;