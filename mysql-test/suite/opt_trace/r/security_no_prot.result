set @old_size = @@global.optimizer_trace_max_mem_size;
set global optimizer_trace_max_mem_size=1048576;
select user();
user()
root@localhost
create database somedb;
use somedb;
create table t1(a varchar(100));
insert into t1 values("first");
create table t2(a varchar(100));
insert into t2 values("first");
create table t3(a varchar(100));
insert into t3 values("first");
SET sql_mode = 'ONLY_FULL_GROUP_BY,NO_ENGINE_SUBSTITUTION';
Warnings:
Warning	3090	Changing sql mode 'NO_AUTO_CREATE_USER' is deprecated. It will be removed in a future release.
create procedure p1() sql security definer
begin
declare b int;
if (select count(*) from t1)
then
select 22 into b from dual;
end if;
select a into b from t1 limit 1;
insert into t1 values(current_user());
end|
create function f1() returns int sql security definer
begin
declare b int;
select 48 into b from dual;
select a into b from t1 limit 1;
insert into t1 values(current_user());
return 36;
end|
create trigger trg2 before insert on t2 for each row 
begin
insert into t3 select * from t3;
end|
SET sql_mode = default;
create sql security definer view v1 as select * from t1;
create user user1@localhost identified by '';
grant all on *.* to user1@localhost with grant option;

select user();
user()
user1@localhost
set optimizer_trace="enabled=on";
show grants;
Grants for user1@localhost
GRANT ALL PRIVILEGES ON *.* TO 'user1'@'localhost' WITH GRANT OPTION

# ==========================================================
# Part A.
# Test that security context changes are allowed when, and only
# when, invoker has all global privileges.
# ==========================================================

# Because invoker has all global privileges, all traces are visible:
set optimizer_trace_offset=0,optimizer_trace_limit=100;
call p1();
select QUERY, length(TRACE), INSUFFICIENT_PRIVILEGES from information_schema.OPTIMIZER_TRACE;
QUERY	length(TRACE)	INSUFFICIENT_PRIVILEGES
call p1()	20	0
set b@0 NULL	20	0
jump_if_not 3(3) (select count(0) from `somedb`.`t1`)	706	0
select 22 into b from dual	407	0
select a into b from t1 limit 1	2164	0
insert into t1 values(current_user())	20	0
# this SET always purges all remembered traces
set optimizer_trace_offset=0,optimizer_trace_limit=100;
select f1();
f1()
36
select QUERY, length(TRACE), INSUFFICIENT_PRIVILEGES from information_schema.OPTIMIZER_TRACE;
QUERY	length(TRACE)	INSUFFICIENT_PRIVILEGES
select f1()	413	0
set b@0 NULL	20	0
select 48 into b from dual	407	0
select a into b from t1 limit 1	2164	0
insert into t1 values(current_user())	20	0
freturn 3 36	20	0
set optimizer_trace_offset=0,optimizer_trace_limit=100;
select * from v1;
a
first
root@localhost
root@localhost
select QUERY, length(TRACE), INSUFFICIENT_PRIVILEGES from information_schema.OPTIMIZER_TRACE;
QUERY	length(TRACE)	INSUFFICIENT_PRIVILEGES
select * from v1	2831	0
set optimizer_trace_offset=0,optimizer_trace_limit=100;
insert into t2 values(current_user());
select QUERY, length(TRACE), INSUFFICIENT_PRIVILEGES from information_schema.OPTIMIZER_TRACE;
QUERY	length(TRACE)	INSUFFICIENT_PRIVILEGES
insert into t2 values(current_user())	20	0
insert into t3 select * from t3	2532	0

# Show that really all global privileges are needed: let root
# revoke just one from user1. Because user1 does not have all global
# privileges anymore, security context changes are forbidden,
# thus there is no trace.

select user();
user()
root@localhost
revoke shutdown on *.* from user1@localhost;

select user();
user()
user1@localhost
set optimizer_trace="enabled=on";
show grants;
Grants for user1@localhost
GRANT SELECT, INSERT, UPDATE, DELETE, CREATE, DROP, RELOAD, PROCESS, FILE, REFERENCES, INDEX, ALTER, SHOW DATABASES, SUPER, CREATE TEMPORARY TABLES, LOCK TABLES, EXECUTE, REPLICATION SLAVE, REPLICATION CLIENT, CREATE VIEW, SHOW VIEW, CREATE ROUTINE, ALTER ROUTINE, CREATE USER, EVENT, TRIGGER, CREATE TABLESPACE ON *.* TO 'user1'@'localhost' WITH GRANT OPTION
set optimizer_trace_offset=0,optimizer_trace_limit=100;
call p1();
# In CALL we execute stored procedure and notice a security
# context change. The context change is probably only relevant
# for substatements, but we still hide CALL. This is to be
# consistent with what we do when routine body should not be
# exposed. And it also feels safer to disable I_S output as
# soon as possible.
# Ps-protocol-specific note: mysqltest uses normal protocol for CALL
select QUERY, length(TRACE), INSUFFICIENT_PRIVILEGES from information_schema.OPTIMIZER_TRACE;
QUERY	length(TRACE)	INSUFFICIENT_PRIVILEGES
	0	1
set optimizer_trace_offset=0,optimizer_trace_limit=100;
select f1();
f1()
36
select QUERY, TRACE, INSUFFICIENT_PRIVILEGES from information_schema.OPTIMIZER_TRACE;
QUERY	TRACE	INSUFFICIENT_PRIVILEGES
		1
set optimizer_trace_offset=0,optimizer_trace_limit=100;
select * from v1;
a
first
root@localhost
root@localhost
root@localhost
root@localhost
select QUERY, length(TRACE), INSUFFICIENT_PRIVILEGES from information_schema.OPTIMIZER_TRACE;
QUERY	length(TRACE)	INSUFFICIENT_PRIVILEGES
	0	1
set optimizer_trace_offset=0,optimizer_trace_limit=100;
insert into t2 values(current_user());
select QUERY, TRACE, INSUFFICIENT_PRIVILEGES from information_schema.OPTIMIZER_TRACE;
QUERY	TRACE	INSUFFICIENT_PRIVILEGES
		1

# Verify that user1 cannot circumvent security checks by
# setting @@optimizer_trace_offset so that I_S output is disabled
# before the object (routine) is checked, and enabled in the
# middle of object usage, when 'offset' is passed.

set optimizer_trace_offset=2,optimizer_trace_limit=1;
call p1();
# Even though the routine's execution started before
# 'offset', it detected the security context changes. So the
# trace of CALL gets the "missing privilege" mark but we don't
# see it as CALL was before 'offset'.
select QUERY, TRACE, INSUFFICIENT_PRIVILEGES from information_schema.OPTIMIZER_TRACE;
QUERY	TRACE	INSUFFICIENT_PRIVILEGES

# Finally, verify that if the routine's definer does modify
# @@optimizer_trace from "enabled=off" to "enabled=on", in the
# body of the routine, then tracing works. This is no security
# issue, as it was done by the routine's definer.

select user();
user()
root@localhost
create procedure p2() sql security definer
begin
declare b int;
set optimizer_trace="enabled=on";
select 22 into b from dual;
end|

select user();
user()
user1@localhost
set optimizer_trace="enabled=off";
set optimizer_trace_offset=0,optimizer_trace_limit=100;
call p2();
select QUERY, TRACE, INSUFFICIENT_PRIVILEGES from information_schema.OPTIMIZER_TRACE;
QUERY	TRACE	INSUFFICIENT_PRIVILEGES
select 22 into b from dual	{
  "steps": [
    {
      "join_preparation": {
        "select#": 1,
        "steps": [
          {
            "expanded_query": "/* select#1 */ select 22 AS `22`"
          }
        ]
      }
    },
    {
      "join_optimization": {
        "select#": 1,
        "steps": [
        ]
      }
    },
    {
      "join_execution": {
        "select#": 1,
        "steps": [
        ]
      }
    }
  ]
}	0
# Variable is as set by the routine
select @@optimizer_trace;
@@optimizer_trace
enabled=on,one_line=off

# ==========================================================
# Part B.
# Do same tests but with SQL SECURITY INVOKER objects, to verify that
# the restriction on security context changes is not present.
# ==========================================================

select user();
user()
root@localhost
alter procedure p1 sql security invoker;
alter function f1 sql security invoker;
alter sql security invoker view v1 as select * from t1;
# Triggers cannot be SQL SECURITY INVOKER so we don't test
# them here.
alter procedure p2 sql security invoker;
delete from t1 where a<>"first";

select user();
user()
user1@localhost
set optimizer_trace_offset=0,optimizer_trace_limit=100;
call p1();
select QUERY, length(TRACE), INSUFFICIENT_PRIVILEGES from information_schema.OPTIMIZER_TRACE;
QUERY	length(TRACE)	INSUFFICIENT_PRIVILEGES
call p1()	20	0
set b@0 NULL	20	0
jump_if_not 3(3) (select count(0) from `somedb`.`t1`)	706	0
select 22 into b from dual	407	0
select a into b from t1 limit 1	2164	0
insert into t1 values(current_user())	20	0
set optimizer_trace_offset=0,optimizer_trace_limit=100;
select f1();
f1()
36
select QUERY, length(TRACE), INSUFFICIENT_PRIVILEGES from information_schema.OPTIMIZER_TRACE;
QUERY	length(TRACE)	INSUFFICIENT_PRIVILEGES
select f1()	413	0
set b@0 NULL	20	0
select 48 into b from dual	407	0
select a into b from t1 limit 1	2164	0
insert into t1 values(current_user())	20	0
freturn 3 36	20	0
set optimizer_trace_offset=0,optimizer_trace_limit=100;
select * from v1;
a
first
user1@localhost
user1@localhost
select QUERY, length(TRACE), INSUFFICIENT_PRIVILEGES from information_schema.OPTIMIZER_TRACE;
QUERY	length(TRACE)	INSUFFICIENT_PRIVILEGES
select * from v1	2831	0
set optimizer_trace_offset=2,optimizer_trace_limit=1;
call p1();
select QUERY, length(TRACE), INSUFFICIENT_PRIVILEGES from information_schema.OPTIMIZER_TRACE;
QUERY	length(TRACE)	INSUFFICIENT_PRIVILEGES
jump_if_not 3(3) (select count(0) from `somedb`.`t1`)	706	0
set optimizer_trace="enabled=off";
set optimizer_trace_offset=0,optimizer_trace_limit=100;
call p2();
# SELECT substatement is traced (no security context change)
select QUERY, TRACE, INSUFFICIENT_PRIVILEGES from information_schema.OPTIMIZER_TRACE;
QUERY	TRACE	INSUFFICIENT_PRIVILEGES
select 22 into b from dual	{
  "steps": [
    {
      "join_preparation": {
        "select#": 1,
        "steps": [
          {
            "expanded_query": "/* select#1 */ select 22 AS `22`"
          }
        ]
      }
    },
    {
      "join_optimization": {
        "select#": 1,
        "steps": [
        ]
      }
    },
    {
      "join_execution": {
        "select#": 1,
        "steps": [
        ]
      }
    }
  ]
}	0
select @@optimizer_trace;
@@optimizer_trace
enabled=on,one_line=off

# ==========================================================
# Part C.
# User1 got traces. Determine the minimum set of privileges he
# needed for that.
# ==========================================================

drop procedure p2;
select user();
user()
root@localhost
revoke all privileges, grant option from user1@localhost;
# Grant minimum privileges to use the routines and views,
# without considering optimizer trace:
grant execute on procedure p1 to user1@localhost;
grant execute on function f1 to user1@localhost;
grant select (a) on v1 to user1@localhost;
# Objects above are SQL SECURITY INVOKER, so invoker needs
# privileges on objects used internally:
grant select (a) on t1 to user1@localhost;
grant insert (a) on t1 to user1@localhost;
delete from t1 where a<>"first";

select user();
user()
user1@localhost
set optimizer_trace="enabled=on";
show grants;
Grants for user1@localhost
GRANT EXECUTE ON FUNCTION `somedb`.`f1` TO 'user1'@'localhost'
GRANT EXECUTE ON PROCEDURE `somedb`.`p1` TO 'user1'@'localhost'
GRANT SELECT (a) ON `somedb`.`v1` TO 'user1'@'localhost'
GRANT SELECT (a), INSERT (a) ON `somedb`.`t1` TO 'user1'@'localhost'
GRANT USAGE ON *.* TO 'user1'@'localhost'

# Those privileges are not enough to see traces:
set optimizer_trace_offset=0,optimizer_trace_limit=100;
call p1();
# In CALL we execute stored procedure and notice that body should
# not be exposed. The trace of this CALL would not expose the
# body. Trace of substatements would. But, due to
# implementation, CALL is hidden.
select QUERY, length(TRACE), INSUFFICIENT_PRIVILEGES from information_schema.OPTIMIZER_TRACE;
QUERY	length(TRACE)	INSUFFICIENT_PRIVILEGES
	0	1
set optimizer_trace_offset=0,optimizer_trace_limit=100;
select f1();
f1()
36
# SELECT is hidden (same reason as for CALL).
# Ps-protocol-specific note: preparation of SELECT above does not
# execute f1, so does not risk exposing body, so its trace is
# visible.
select QUERY, TRACE, INSUFFICIENT_PRIVILEGES from information_schema.OPTIMIZER_TRACE;
QUERY	TRACE	INSUFFICIENT_PRIVILEGES
		1
set optimizer_trace_offset=0,optimizer_trace_limit=100;
select * from v1;
a
first
user1@localhost
user1@localhost
# Cannot see anything as it would expose body of view
select QUERY, length(TRACE), INSUFFICIENT_PRIVILEGES from information_schema.OPTIMIZER_TRACE;
QUERY	length(TRACE)	INSUFFICIENT_PRIVILEGES
	0	1

# C.0) Add more privileges:

select user();
user()
root@localhost
# - for use of t1 in routines and view:
grant select on t1 to user1@localhost;
# - for use of routines:
grant select on mysql.proc to user1@localhost;
# - for use of view:
grant select, show view on v1 to user1@localhost;
delete from t1 where a<>"first";

select user();
user()
user1@localhost
set optimizer_trace_offset=0,optimizer_trace_limit=100;
call p1();
select QUERY, length(TRACE), INSUFFICIENT_PRIVILEGES from information_schema.OPTIMIZER_TRACE;
QUERY	length(TRACE)	INSUFFICIENT_PRIVILEGES
call p1()	20	0
set b@0 NULL	20	0
jump_if_not 3(3) (select count(0) from `somedb`.`t1`)	706	0
select 22 into b from dual	407	0
select a into b from t1 limit 1	2164	0
insert into t1 values(current_user())	20	0
# Trace exposed body of routine, and content of t1, which we
# could see anyway:
show create procedure p1;
Procedure	sql_mode	Create Procedure	character_set_client	collation_connection	Database Collation
p1	ONLY_FULL_GROUP_BY,NO_ENGINE_SUBSTITUTION	CREATE DEFINER=`root`@`localhost` PROCEDURE `p1`()
    SQL SECURITY INVOKER
begin
declare b int;
if (select count(*) from t1)
then
select 22 into b from dual;
end if;
select a into b from t1 limit 1;
insert into t1 values(current_user());
end	latin1	latin1_swedish_ci	latin1_swedish_ci
select * from t1 limit 1;
a
first
set optimizer_trace_offset=0,optimizer_trace_limit=100;
select f1();
f1()
36
select QUERY, length(TRACE), INSUFFICIENT_PRIVILEGES from information_schema.OPTIMIZER_TRACE;
QUERY	length(TRACE)	INSUFFICIENT_PRIVILEGES
select f1()	413	0
set b@0 NULL	20	0
select 48 into b from dual	407	0
select a into b from t1 limit 1	2164	0
insert into t1 values(current_user())	20	0
freturn 3 36	20	0
# Trace exposed body of routine, and content of t1, which we
# could see anyway:
show create function f1;
Function	sql_mode	Create Function	character_set_client	collation_connection	Database Collation
f1	ONLY_FULL_GROUP_BY,NO_ENGINE_SUBSTITUTION	CREATE DEFINER=`root`@`localhost` FUNCTION `f1`() RETURNS int(11)
    SQL SECURITY INVOKER
begin
declare b int;
select 48 into b from dual;
select a into b from t1 limit 1;
insert into t1 values(current_user());
return 36;
end	latin1	latin1_swedish_ci	latin1_swedish_ci
set optimizer_trace_offset=0,optimizer_trace_limit=100;
select * from v1;
a
first
user1@localhost
user1@localhost
select QUERY, length(TRACE), INSUFFICIENT_PRIVILEGES from information_schema.OPTIMIZER_TRACE;
QUERY	length(TRACE)	INSUFFICIENT_PRIVILEGES
select * from v1	2831	0
# Trace exposed body of view, and content of t1, which we
# could see anyway:
show create view v1;
View	Create View	character_set_client	collation_connection
v1	CREATE ALGORITHM=UNDEFINED DEFINER=`root`@`localhost` SQL SECURITY INVOKER VIEW `v1` AS select `t1`.`a` AS `a` from `t1`	latin1	latin1_swedish_ci

# Now remove each privilege to verify that it was needed:
# C.1) remove table-level SELECT privilege on t1

select user();
user()
root@localhost
revoke select on t1 from user1@localhost;
grant select (a) on t1 to user1@localhost;
delete from t1 where a<>"first";

select user();
user()
user1@localhost
set optimizer_trace_offset=0,optimizer_trace_limit=100;
call p1();
# Cannot see those substatements which use t1
select QUERY, TRACE, INSUFFICIENT_PRIVILEGES from information_schema.OPTIMIZER_TRACE;
QUERY	TRACE	INSUFFICIENT_PRIVILEGES
call p1()	{
  "steps": [
  ]
}	0
set b@0 NULL	{
  "steps": [
  ]
}	0
		1
select 22 into b from dual	{
  "steps": [
    {
      "join_preparation": {
        "select#": 1,
        "steps": [
          {
            "expanded_query": "/* select#1 */ select 22 AS `22`"
          }
        ]
      }
    },
    {
      "join_optimization": {
        "select#": 1,
        "steps": [
        ]
      }
    },
    {
      "join_execution": {
        "select#": 1,
        "steps": [
        ]
      }
    }
  ]
}	0
		1
		1
set optimizer_trace_offset=0,optimizer_trace_limit=100;
select f1();
f1()
36
# Cannot see those substatements which use t1
select QUERY, length(TRACE), INSUFFICIENT_PRIVILEGES from information_schema.OPTIMIZER_TRACE;
QUERY	length(TRACE)	INSUFFICIENT_PRIVILEGES
select f1()	413	0
set b@0 NULL	20	0
select 48 into b from dual	407	0
	0	1
	0	1
freturn 3 36	20	0
# Trace exposed body of routine, which we could see anyway:
set optimizer_trace="enabled=off";
show create function f1;
Function	sql_mode	Create Function	character_set_client	collation_connection	Database Collation
f1	ONLY_FULL_GROUP_BY,NO_ENGINE_SUBSTITUTION	CREATE DEFINER=`root`@`localhost` FUNCTION `f1`() RETURNS int(11)
    SQL SECURITY INVOKER
begin
declare b int;
select 48 into b from dual;
select a into b from t1 limit 1;
insert into t1 values(current_user());
return 36;
end	latin1	latin1_swedish_ci	latin1_swedish_ci
set optimizer_trace="enabled=on";
set optimizer_trace_offset=0,optimizer_trace_limit=100;
select * from v1;
a
first
user1@localhost
user1@localhost
# Cannot see anything as it might expose some data from columns
# of t1
select QUERY, length(TRACE), INSUFFICIENT_PRIVILEGES from information_schema.OPTIMIZER_TRACE;
QUERY	length(TRACE)	INSUFFICIENT_PRIVILEGES
	0	1

# C.2) remove table-level SELECT privilege on mysql.proc

select user();
user()
root@localhost
# Put back privilege removed in C.1
grant select on t1 to user1@localhost;
# And remove a next one:
revoke select on mysql.proc from user1@localhost;
delete from t1 where a<>"first";

select user();
user()
user1@localhost
# We have no right to see routines' bodies:
set optimizer_trace="enabled=off";
show create procedure p1;
Procedure	sql_mode	Create Procedure	character_set_client	collation_connection	Database Collation
p1	ONLY_FULL_GROUP_BY,NO_ENGINE_SUBSTITUTION	NULL	latin1	latin1_swedish_ci	latin1_swedish_ci
show create function f1;
Function	sql_mode	Create Function	character_set_client	collation_connection	Database Collation
f1	ONLY_FULL_GROUP_BY,NO_ENGINE_SUBSTITUTION	NULL	latin1	latin1_swedish_ci	latin1_swedish_ci
# Verify that optimizer trace does not influence the privilege
# checking in SHOW CREATE:
set optimizer_trace="enabled=on";
show create procedure p1;
Procedure	sql_mode	Create Procedure	character_set_client	collation_connection	Database Collation
p1	ONLY_FULL_GROUP_BY,NO_ENGINE_SUBSTITUTION	NULL	latin1	latin1_swedish_ci	latin1_swedish_ci
show create function f1;
Function	sql_mode	Create Function	character_set_client	collation_connection	Database Collation
f1	ONLY_FULL_GROUP_BY,NO_ENGINE_SUBSTITUTION	NULL	latin1	latin1_swedish_ci	latin1_swedish_ci
set optimizer_trace_offset=0,optimizer_trace_limit=100;
call p1();
# Cannot see anything as it would expose body of routine
select QUERY, length(TRACE), INSUFFICIENT_PRIVILEGES from information_schema.OPTIMIZER_TRACE;
QUERY	length(TRACE)	INSUFFICIENT_PRIVILEGES
	0	1
set optimizer_trace_offset=0,optimizer_trace_limit=100;
select f1();
f1()
36
select QUERY, TRACE, INSUFFICIENT_PRIVILEGES from information_schema.OPTIMIZER_TRACE;
QUERY	TRACE	INSUFFICIENT_PRIVILEGES
		1

# C.3) remove table-level SELECT privilege on view

select user();
user()
root@localhost
# Put back privilege removed in C.2
grant select on mysql.proc to user1@localhost;
# And remove a next one:
revoke select on v1 from user1@localhost;
grant select (a) on v1 to user1@localhost;
delete from t1 where a<>"first";

select user();
user()
user1@localhost
set optimizer_trace_offset=0,optimizer_trace_limit=100;
select * from v1;
a
first
# Cannot see anything as it might expose some data from columns
# of v1
select QUERY, length(TRACE), INSUFFICIENT_PRIVILEGES from information_schema.OPTIMIZER_TRACE;
QUERY	length(TRACE)	INSUFFICIENT_PRIVILEGES
	0	1

# C.4) remove SHOW VIEW privilege on view

select user();
user()
root@localhost
# Put back privilege removed in C.3
grant select on v1 to user1@localhost;
# And remove a next one:
revoke show view on v1 from user1@localhost;
delete from t1 where a<>"first";

select user();
user()
user1@localhost
set optimizer_trace="enabled=off";
# We have no right to see view's body:
show create view v1;
ERROR 42000: SHOW VIEW command denied to user 'user1'@'localhost' for table 'v1'
set optimizer_trace="enabled=on";
# Verify that optimizer trace does not influence the privilege
# checking in SHOW CREATE:
show create view v1;
ERROR 42000: SHOW VIEW command denied to user 'user1'@'localhost' for table 'v1'
set optimizer_trace_offset=0,optimizer_trace_limit=100;
select * from v1;
a
first
# Cannot see anything as it would expose body of view
select QUERY, TRACE, INSUFFICIENT_PRIVILEGES from information_schema.OPTIMIZER_TRACE;
QUERY	TRACE	INSUFFICIENT_PRIVILEGES
		1

# ==========================================================
# Part D.
# Like Part C, but instead of SQL SECURITY INVOKER objects
# created by root and used by User1, let's have SQL SECURITY
# DEFINER objects created and used by User1. Determine the
# minimum set of privileges he needs for that.
# ==========================================================

select user();
user()
root@localhost
drop procedure p1;
drop function f1;
drop view v1;
drop trigger trg2;
revoke all privileges, grant option from user1@localhost;
# Grant minimum privileges to create and use objects,
# without considering optimizer trace:
grant create routine on somedb.* to user1@localhost;
grant trigger on t2 to user1@localhost;
grant create view on somedb.* to user1@localhost;
grant select (a) on t1 to user1@localhost;
grant insert (a) on t1 to user1@localhost;
grant insert (a) on t2 to user1@localhost;
grant select (a) on t3 to user1@localhost;
grant insert (a) on t3 to user1@localhost;
delete from t1 where a<>"first";

select user();
user()
user1@localhost
set optimizer_trace="enabled=on";
SET sql_mode = 'ONLY_FULL_GROUP_BY,NO_ENGINE_SUBSTITUTION';
Warnings:
Warning	3090	Changing sql mode 'NO_AUTO_CREATE_USER' is deprecated. It will be removed in a future release.
create procedure p1() sql security definer
begin
declare b int;
if (select count(*) from t1)
then
select 22 into b from dual;
end if;
select a into b from t1 limit 1;
insert into t1 values(current_user());
end|
create function f1() returns int sql security definer
begin
declare b int;
select 48 into b from dual;
select a into b from t1 limit 1;
insert into t1 values(current_user());
return 36;
end|
create trigger trg2 before insert on t2 for each row 
begin
insert into t3 select * from t3;
end|
create sql security definer view v1 as select * from t1;
SET sql_mode = default;
# Creating a view is not enough to be able to SELECT it...
select user();
user()
root@localhost
grant select (a) on v1 to user1@localhost;

select user();
user()
user1@localhost
# Those privileges are not enough to see traces:
set optimizer_trace_offset=0,optimizer_trace_limit=100;
call p1();
# Can see body of routine (as definer), but not statements using t1
select QUERY, length(TRACE), INSUFFICIENT_PRIVILEGES from information_schema.OPTIMIZER_TRACE;
QUERY	length(TRACE)	INSUFFICIENT_PRIVILEGES
call p1()	20	0
set b@0 NULL	20	0
	0	1
select 22 into b from dual	407	0
	0	1
	0	1
set optimizer_trace_offset=0,optimizer_trace_limit=100;
select f1();
f1()
36
# Can see body of routine (as definer), but not statements using t1
select QUERY, length(TRACE), INSUFFICIENT_PRIVILEGES from information_schema.OPTIMIZER_TRACE;
QUERY	length(TRACE)	INSUFFICIENT_PRIVILEGES
select f1()	413	0
set b@0 NULL	20	0
select 48 into b from dual	407	0
	0	1
	0	1
freturn 3 36	20	0
show create function f1;
Function	sql_mode	Create Function	character_set_client	collation_connection	Database Collation
f1	ONLY_FULL_GROUP_BY,NO_ENGINE_SUBSTITUTION	CREATE DEFINER=`user1`@`localhost` FUNCTION `f1`() RETURNS int(11)
begin
declare b int;
select 48 into b from dual;
select a into b from t1 limit 1;
insert into t1 values(current_user());
return 36;
end	latin1	latin1_swedish_ci	latin1_swedish_ci
set optimizer_trace_offset=0,optimizer_trace_limit=100;
select * from v1;
a
first
user1@localhost
user1@localhost
# Cannot see anything as it might expose some data from columns
# of t1
select QUERY, length(TRACE), INSUFFICIENT_PRIVILEGES from information_schema.OPTIMIZER_TRACE;
QUERY	length(TRACE)	INSUFFICIENT_PRIVILEGES
	0	1
set optimizer_trace_offset=0,optimizer_trace_limit=100;
insert into t2 values(current_user());
# Cannot see anything as it might expose some data from
# columns of t2
select QUERY, length(TRACE), INSUFFICIENT_PRIVILEGES from information_schema.OPTIMIZER_TRACE;
QUERY	length(TRACE)	INSUFFICIENT_PRIVILEGES
	0	1
# Also test a query accessing t1 in FROM clause:
set optimizer_trace_offset=0,optimizer_trace_limit=100;
select a from (select a from t1 where a like "f%") as tt where a like "fi%";
a
first
select QUERY, length(TRACE), INSUFFICIENT_PRIVILEGES from information_schema.OPTIMIZER_TRACE;
QUERY	length(TRACE)	INSUFFICIENT_PRIVILEGES
	0	1

# D.0) Add more privileges:

select user();
user()
root@localhost
# - for use of t1 in routines and view:
grant select on t1 to user1@localhost;
# - for use of view:
grant select, show view on v1 to user1@localhost;
# - for use of trigger
grant select on t2 to user1@localhost;
grant select on t3 to user1@localhost;
delete from t1 where a<>"first";

select user();
user()
user1@localhost
set optimizer_trace_offset=0,optimizer_trace_limit=100;
call p1();
select QUERY, length(TRACE), INSUFFICIENT_PRIVILEGES from information_schema.OPTIMIZER_TRACE;
QUERY	length(TRACE)	INSUFFICIENT_PRIVILEGES
call p1()	20	0
set b@0 NULL	20	0
jump_if_not 3(3) (select count(0) from `somedb`.`t1`)	706	0
select 22 into b from dual	407	0
select a into b from t1 limit 1	2164	0
insert into t1 values(current_user())	20	0
# Trace exposed body of routine, and content of t1, which we
# could see anyway:
show create procedure p1;
Procedure	sql_mode	Create Procedure	character_set_client	collation_connection	Database Collation
p1	ONLY_FULL_GROUP_BY,NO_ENGINE_SUBSTITUTION	CREATE DEFINER=`user1`@`localhost` PROCEDURE `p1`()
begin
declare b int;
if (select count(*) from t1)
then
select 22 into b from dual;
end if;
select a into b from t1 limit 1;
insert into t1 values(current_user());
end	latin1	latin1_swedish_ci	latin1_swedish_ci
select * from t1 limit 1;
a
first
set optimizer_trace_offset=0,optimizer_trace_limit=100;
select f1();
f1()
36
select QUERY, length(TRACE), INSUFFICIENT_PRIVILEGES from information_schema.OPTIMIZER_TRACE;
QUERY	length(TRACE)	INSUFFICIENT_PRIVILEGES
select f1()	413	0
set b@0 NULL	20	0
select 48 into b from dual	407	0
select a into b from t1 limit 1	2164	0
insert into t1 values(current_user())	20	0
freturn 3 36	20	0
# Trace exposed body of routine, and content of t1, which we
# could see anyway:
show create function f1;
Function	sql_mode	Create Function	character_set_client	collation_connection	Database Collation
f1	ONLY_FULL_GROUP_BY,NO_ENGINE_SUBSTITUTION	CREATE DEFINER=`user1`@`localhost` FUNCTION `f1`() RETURNS int(11)
begin
declare b int;
select 48 into b from dual;
select a into b from t1 limit 1;
insert into t1 values(current_user());
return 36;
end	latin1	latin1_swedish_ci	latin1_swedish_ci
set optimizer_trace_offset=0,optimizer_trace_limit=100;
select * from v1;
a
first
user1@localhost
user1@localhost
select QUERY, length(TRACE), INSUFFICIENT_PRIVILEGES from information_schema.OPTIMIZER_TRACE;
QUERY	length(TRACE)	INSUFFICIENT_PRIVILEGES
select * from v1	2831	0
# Trace exposed body of view, and content of t1, which we
# could see anyway:
show create view v1;
View	Create View	character_set_client	collation_connection
v1	CREATE ALGORITHM=UNDEFINED DEFINER=`user1`@`localhost` SQL SECURITY DEFINER VIEW `v1` AS select `t1`.`a` AS `a` from `t1`	latin1	latin1_swedish_ci
set optimizer_trace_offset=0,optimizer_trace_limit=100;
insert into t2 values(current_user());
select QUERY, length(TRACE), INSUFFICIENT_PRIVILEGES from information_schema.OPTIMIZER_TRACE;
QUERY	length(TRACE)	INSUFFICIENT_PRIVILEGES
insert into t2 values(current_user())	20	0
insert into t3 select * from t3	2532	0
# Trace exposed body of trigger, and content of t2/t3, which we
# could see anyway:
show create trigger trg2;
Trigger	sql_mode	SQL Original Statement	character_set_client	collation_connection	Database Collation	Created
trg2	ONLY_FULL_GROUP_BY,NO_ENGINE_SUBSTITUTION	CREATE DEFINER=`user1`@`localhost` trigger trg2 before insert on t2 for each row 
begin
insert into t3 select * from t3;
end	latin1	latin1_swedish_ci	latin1_swedish_ci	#
select * from t2, t3 limit 1;
a	a
first	first
# Trace exposed content of t1 which we could see anyway:
set optimizer_trace_offset=0,optimizer_trace_limit=100;
select a from (select a from t1 where a like "f%") as tt where a like "fi%";
a
first
select QUERY, length(TRACE), INSUFFICIENT_PRIVILEGES from information_schema.OPTIMIZER_TRACE;
QUERY	length(TRACE)	INSUFFICIENT_PRIVILEGES
<<<<<<< HEAD
select a from (select a from t1 where a like "f%") as tt where a like "fi%"	4063	0
=======
select a from (select a from t1 where a like "f%") as tt where a like "fi%"	4062	0
>>>>>>> 23032807

# For routines, as they only use t1 and we added only one
# privilege on t1, we have nothing to remove.

# Now remove each privilege to verify that it was needed for
# the view.
# D.1) remove table-level SELECT privilege on v1

select user();
user()
root@localhost
revoke select on v1 from user1@localhost;
grant select (a) on v1 to user1@localhost;

select user();
user()
user1@localhost
set optimizer_trace_offset=0,optimizer_trace_limit=100;
select * from v1;
a
first
user1@localhost
user1@localhost
# Cannot see anything as it might expose some data from columns
# of v1
select QUERY, length(TRACE), INSUFFICIENT_PRIVILEGES from information_schema.OPTIMIZER_TRACE;
QUERY	length(TRACE)	INSUFFICIENT_PRIVILEGES
	0	1

# D.2) remove table-level SHOW VIEW privilege on v1

select user();
user()
root@localhost
# Put back privilege removed in D.1
grant select on v1 to user1@localhost;
# And remove a next one:
revoke show view on v1 from user1@localhost;

select user();
user()
user1@localhost
# We have no right to see view's body:
show create view v1;
ERROR 42000: SHOW VIEW command denied to user 'user1'@'localhost' for table 'v1'
set optimizer_trace_offset=0,optimizer_trace_limit=100;
select * from v1;
a
first
user1@localhost
user1@localhost
# Cannot see anything as it would expose body of view
select QUERY, TRACE, INSUFFICIENT_PRIVILEGES from information_schema.OPTIMIZER_TRACE;
QUERY	TRACE	INSUFFICIENT_PRIVILEGES
		1

# D.3) remove table-level SELECT privilege on t1

select user();
user()
root@localhost
# Put back privilege removed in D.2
grant show view on v1 to user1@localhost;
# And remove a next one:
revoke select on t1 from user1@localhost;
grant select (a) on t1 to user1@localhost;

select user();
user()
user1@localhost
set optimizer_trace_offset=0,optimizer_trace_limit=100;
select * from v1;
a
first
user1@localhost
user1@localhost
# Cannot see anything as it might expose some data from columns
# of t1
select QUERY, length(TRACE), INSUFFICIENT_PRIVILEGES from information_schema.OPTIMIZER_TRACE;
QUERY	length(TRACE)	INSUFFICIENT_PRIVILEGES
	0	1

# Now remove each privilege to verify that it was needed for
# the trigger:
# D.4) remove table-level SELECT privilege on t2

select user();
user()
root@localhost
revoke select on t2 from user1@localhost;
grant select (a) on t2 to user1@localhost;

select user();
user()
user1@localhost
set optimizer_trace_offset=0,optimizer_trace_limit=100;
insert into t2 values(current_user());
# Cannot see anything as it might expose some data from
# columns of t2
select QUERY, length(TRACE), INSUFFICIENT_PRIVILEGES from information_schema.OPTIMIZER_TRACE;
QUERY	length(TRACE)	INSUFFICIENT_PRIVILEGES
	0	1

# D.5) remove table-level SELECT privilege on t3


select user();
user()
root@localhost
# Put back privilege removed in D.4
grant select on t2 to user1@localhost;
# And remove a next one:
revoke select on t3 from user1@localhost;
grant select (a) on t3 to user1@localhost;

select user();
user()
user1@localhost
set optimizer_trace_offset=0,optimizer_trace_limit=100;
insert into t2 values(current_user());
# Cannot see substatement as it might expose some data from
# columns of t3
select QUERY, length(TRACE), INSUFFICIENT_PRIVILEGES from information_schema.OPTIMIZER_TRACE;
QUERY	length(TRACE)	INSUFFICIENT_PRIVILEGES
insert into t2 values(current_user())	20	0
	0	1

# Cleanup
select user();
user()
root@localhost
drop user user1@localhost;

# ==========================================================
# Part E.
# Misc tests.
# ==========================================================

select user();
user()
root@localhost
drop view v1;
create sql security definer view v1 as select * from t1 where 'secret';
create user user1@localhost identified by '';
grant create, insert, select on somedb.* to user1@localhost;
grant create routine on somedb.* to user1@localhost;

select user();
user()
user1@localhost
user1 cannot see view's body:
show create view v1;
ERROR 42000: SHOW VIEW command denied to user 'user1'@'localhost' for table 'v1'
SET sql_mode = 'ONLY_FULL_GROUP_BY,NO_ENGINE_SUBSTITUTION';
Warnings:
Warning	3090	Changing sql mode 'NO_AUTO_CREATE_USER' is deprecated. It will be removed in a future release.
user1 creates a procedure
create procedure proc() sql security definer
begin
set optimizer_trace="enabled=on";
set optimizer_trace_offset=0,optimizer_trace_limit=100;
select * from v1 limit 0;
create table leak select * from information_schema.optimizer_trace;
set optimizer_trace="enabled=off";
end|
SET sql_mode = default;
select user();
user()
root@localhost
root runs procedure, without fear of risk as it is SQL SECURITY DEFINER
call proc();
a

select user();
user()
user1@localhost
user1 cannot see view's body:
select * from leak;
QUERY	TRACE	MISSING_BYTES_BEYOND_MAX_MEM_SIZE	INSUFFICIENT_PRIVILEGES

# Cleanup
select user();
user()
root@localhost
drop database somedb;
drop user user1@localhost;
set @@global.optimizer_trace_max_mem_size = @old_size;<|MERGE_RESOLUTION|>--- conflicted
+++ resolved
@@ -896,11 +896,7 @@
 first
 select QUERY, length(TRACE), INSUFFICIENT_PRIVILEGES from information_schema.OPTIMIZER_TRACE;
 QUERY	length(TRACE)	INSUFFICIENT_PRIVILEGES
-<<<<<<< HEAD
-select a from (select a from t1 where a like "f%") as tt where a like "fi%"	4063	0
-=======
 select a from (select a from t1 where a like "f%") as tt where a like "fi%"	4062	0
->>>>>>> 23032807
 
 # For routines, as they only use t1 and we added only one
 # privilege on t1, we have nothing to remove.
