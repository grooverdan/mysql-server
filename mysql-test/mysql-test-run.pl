--- conflicted
+++ resolved
@@ -2255,13 +2255,6 @@
 		  ["storage/ndb/tools", "bin"],
 		  "ndb_show_tables");
 
-<<<<<<< HEAD
-    $ENV{'NDB_TOOLS_DIR'}=
-      my_find_dir($bindir,
-		  ["storage/ndb/tools", "bin"]);
-
-=======
->>>>>>> cc3b0b06
     $ENV{'NDB_EXAMPLES_DIR'}=
       my_find_dir($basedir,
 		  ["storage/ndb/ndbapi-examples", "bin"]);
