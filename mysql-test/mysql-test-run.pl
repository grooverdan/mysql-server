#!/usr/bin/perl
# -*- cperl -*-

# Copyright (c) 2004, 2016, Oracle and/or its affiliates. All rights reserved.
#
# This program is free software; you can redistribute it and/or modify
# it under the terms of the GNU General Public License as published by
# the Free Software Foundation; version 2 of the License.
#
# This program is distributed in the hope that it will be useful,
# but WITHOUT ANY WARRANTY; without even the implied warranty of
# MERCHANTABILITY or FITNESS FOR A PARTICULAR PURPOSE.  See the
# GNU General Public License for more details.
#
# You should have received a copy of the GNU General Public License
# along with this program; if not, write to the Free Software
# Foundation, Inc., 51 Franklin St, Fifth Floor, Boston, MA  02110-1301  USA

#
##############################################################################
#
#  mysql-test-run.pl
#
#  Tool used for executing a suite of .test files
#
#  See the "MySQL Test framework manual" for more information
#  http://dev.mysql.com/doc/mysqltest/en/index.html
#
#
##############################################################################

use strict;
use warnings;

BEGIN {
  # Check that mysql-test-run.pl is started from mysql-test/
  unless ( -f "mysql-test-run.pl" )
  {
    print "**** ERROR **** ",
      "You must start mysql-test-run from the mysql-test/ directory\n";
    exit(1);
  }
  # Check that lib exist
  unless ( -d "lib/" )
  {
    print "**** ERROR **** ",
      "Could not find the lib/ directory \n";
    exit(1);
  }
}

BEGIN {
  # Check backward compatibility support
  # By setting the environment variable MTR_VERSION
  # it's possible to use a previous version of
  # mysql-test-run.pl
  my $version= $ENV{MTR_VERSION} || 2;
  if ( $version == 1 )
  {
    print "ERROR: Version 1 of mysql-test-run is not supported!\n";
    exit(1);
  }
  elsif ( $version == 2 )
  {
    # This is the current version, just continue
    ;
  }
  else
  {
    print "ERROR: Version $version of mysql-test-run does not exist!\n";
    exit(1);
  }
}

use lib "lib";

use Cwd;
use Getopt::Long;
use My::File::Path; # Patched version of File::Path
use File::Basename;
use File::Copy;
use File::Find;
use File::Temp qw/tempdir/;
use File::Spec::Functions qw/splitdir/;
use My::Platform;
use My::SafeProcess;
use My::ConfigFactory;
use My::Options;
use My::Find;
use My::SysInfo;
use My::CoreDump;
use mtr_cases;
use mtr_cases_from_list;
use mtr_report;
use mtr_match;
use mtr_unique;
use mtr_results;
use IO::Socket::INET;
use IO::Select;

push @INC, ".";

require "lib/mtr_process.pl";
require "lib/mtr_io.pl";
require "lib/mtr_gcov.pl";
require "lib/mtr_gprof.pl";
require "lib/mtr_misc.pl";

$SIG{INT}= sub { mtr_error("Got ^C signal"); };

our $mysql_version_id;
my $mysql_version_extra;
our $glob_mysql_test_dir;
our $basedir;
our $bindir;

our $path_charsetsdir;
our $path_client_bindir;
our $path_client_libdir;
our $path_language;
our $suitedir;
our $path_current_testlog;
our $path_testlog;

our $default_vardir;
our $opt_vardir;                # Path to use for var/ dir
my $path_vardir_trace;          # unix formatted opt_vardir for trace files
my $opt_tmpdir;                 # Path to use for tmp/ dir
my $opt_tmpdir_pid;
my $opt_start;
my $opt_start_dirty;
my $opt_start_exit;
our $start_only;

our $num_tests_for_report;      # for test-progress option
our $remaining;

my $auth_plugin;                # the path to the authentication test plugin

END {
  if ( defined $opt_tmpdir_pid and $opt_tmpdir_pid == $$ )
  {
    if (!$opt_start_exit)
    {
      # Remove the tempdir this process has created
      mtr_verbose("Removing tmpdir $opt_tmpdir");
      rmtree($opt_tmpdir);
    }
    else
    {
      mtr_warning("tmpdir $opt_tmpdir should be removed after the server has finished");
    }
  }
}

sub env_or_val($$) { defined $ENV{$_[0]} ? $ENV{$_[0]} : $_[1] }

my $path_config_file;           # The generated config file, var/my.cnf

# Visual Studio produces executables in different sub-directories based on the
# configuration used to build them.  To make life easier, an environment
# variable or command-line option may be specified to control which set of
# executables will be used by the test suite.
our $opt_vs_config = $ENV{'MTR_VS_CONFIG'};

# If you add a new suite, please check TEST_DIRS in Makefile.am.
#
my $DEFAULT_SUITES= "main,sys_vars,binlog,binlog_gtid,binlog_nogtid,federated,gis,rpl,rpl_gtid,rpl_nogtid,innodb,innodb_gis,innodb_fts,innodb_zip,innodb_undo,perfschema,funcs_1,opt_trace,parts,auth_sec,query_rewrite_plugins,gcol,sysschema,test_service_sql_api,json,connection_control";
my $opt_suites;

our $opt_verbose= 0;  # Verbose output, enable with --verbose
our $exe_mysql;
our $exe_mysqladmin;
our $exe_mysqltest;
our $exe_libtool;
our $exe_mysql_embedded;
our $exe_mysql_ssl_rsa_setup;

our $opt_big_test= 0;

our @opt_combinations;

our @opt_extra_mysqld_opt;
our @opt_mysqld_envs;

our @opt_extra_mysqltest_opt;

our @opt_extra_bootstrap_opt;

my $opt_stress;

my $opt_compress;
my $opt_ssl;
my $opt_skip_ssl;
my @opt_skip_test_list;
my $opt_do_test_list= "";
my $opt_do_suite;
our $opt_ssl_supported;
my $opt_ps_protocol;
my $opt_sp_protocol;
my $opt_cursor_protocol;
my $opt_view_protocol;
my $opt_trace_protocol;
my $opt_explain_protocol;
my $opt_json_explain_protocol;

our $opt_debug;
my $debug_d= "d";
my $opt_debug_common;
our $opt_debug_server;
our @opt_cases;                  # The test cases names in argv
our $opt_embedded_server;
# -1 indicates use default, override with env.var.
our $opt_ctest= env_or_val(MTR_UNIT_TESTS => -1);
our $opt_ctest_report;
# Unit test report stored here for delayed printing
my $ctest_report;

# Options used when connecting to an already running server
my %opts_extern;
sub using_extern { return (keys %opts_extern > 0);};

our $opt_fast= 0;
our $opt_force;
our $opt_mem= $ENV{'MTR_MEM'};
our $opt_clean_vardir= $ENV{'MTR_CLEAN_VARDIR'};

our $opt_gcov;
our $opt_gcov_exe= "gcov";
our $opt_gcov_err= "mysql-test-gcov.err";
our $opt_gcov_msg= "mysql-test-gcov.msg";

our $opt_gprof;
our %gprof_dirs;

our $glob_debugger= 0;
our $opt_gdb;
our $opt_lldb;
our $opt_client_gdb;
our $opt_client_lldb;
my $opt_boot_gdb;
our $opt_dbx;
our $opt_client_dbx;
my $opt_boot_dbx;
our $opt_ddd;
our $opt_client_ddd;
my $opt_boot_ddd;
our $opt_manual_gdb;
our $opt_manual_boot_gdb;
our $opt_manual_lldb;
our $opt_manual_dbx;
our $opt_manual_ddd;
our $opt_manual_debug;
our $opt_debugger;
our $opt_client_debugger;

my $config; # The currently running config
my $current_config_name; # The currently running config file template

our @opt_experimentals;
our $experimental_test_cases= [];

my $baseport;
my $mysqlx_baseport;

my $opt_mysqlx_baseport = $ENV{'MYSQLXPLUGIN_PORT'} || "auto";
# $opt_build_thread may later be set from $opt_port_base
my $opt_build_thread= $ENV{'MTR_BUILD_THREAD'} || "auto";
my $opt_port_base= $ENV{'MTR_PORT_BASE'} || "auto";
my $build_thread= 0;

my $ports_per_thread= 10;
our $group_replication= 0;
our $xplugin= 0;

my $opt_record;
my $opt_report_features;

our $opt_resfile= $ENV{'MTR_RESULT_FILE'} || 0;

my $opt_skip_core;

our $opt_check_testcases= 1;
our $opt_fail_check_testcases= 1;
my $opt_mark_progress;
our $opt_test_progress;
my $opt_max_connections;
our $opt_report_times= 0;

my $opt_sleep;

my $opt_testcase_timeout= $ENV{MTR_TESTCASE_TIMEOUT} ||  15; # minutes
my $opt_suite_timeout   = $ENV{MTR_SUITE_TIMEOUT}    || 300; # minutes
my $opt_shutdown_timeout= $ENV{MTR_SHUTDOWN_TIMEOUT} ||  10; # seconds
my $opt_start_timeout   = $ENV{MTR_START_TIMEOUT}    || 180; # seconds
my $opt_ctest_timeout   = $ENV{MTR_CTEST_TIMEOUT}    || 120; # seconds

sub suite_timeout { return $opt_suite_timeout * 60; };

my $opt_wait_all;
my $opt_user_args;
my $opt_repeat= 1;
my $opt_retry= 3;
my $opt_retry_failure= env_or_val(MTR_RETRY_FAILURE => 2);
my $opt_reorder= 1;
my $opt_force_restart= 0;

our $opt_suite_opt;
our $opt_no_skip;
our $excluded_string;

my $opt_strace_client;
my $opt_strace_server;

our $opt_user = "root";

our $opt_valgrind= 0;
my $opt_discover= 0;
my $opt_sanitize= 0;
my $opt_valgrind_mysqld= 0;
my $opt_valgrind_clients= 0;
my $opt_valgrind_mysqltest= 0;
my @valgrind_args;
my $opt_valgrind_path;
my $valgrind_reports= 0;
my $opt_callgrind;
my $opt_helgrind;
my %mysqld_logs;
my $opt_debug_sync_timeout= 600; # Default timeout for WAIT_FOR actions.
my $daemonize_mysqld= 0;

sub testcase_timeout ($) {
  my ($tinfo)= @_;
  if (exists $tinfo->{'case-timeout'}) {
    # Return test specific timeout if *longer* that the general timeout
    my $test_to= $tinfo->{'case-timeout'};
    $test_to*= 10 if $opt_valgrind;
    return $test_to * 60 if $test_to > $opt_testcase_timeout;
  }
  return $opt_testcase_timeout * 60;
}

sub check_timeout ($) { return testcase_timeout($_[0]) / 10; }

our $opt_warnings= 1;

our $ndbcluster_enabled= 0;
my $opt_include_ndbcluster= 0;
my $opt_skip_ndbcluster= 0;

my $opt_skip_sys_schema= 0;

my $exe_ndbd;
my $exe_ndbmtd;
my $exe_ndb_mgmd;
my $exe_ndb_waiter;
my $exe_ndb_mgm;

our $debug_compiled_binaries;

our %mysqld_variables;

my $source_dist= 0;

my $opt_max_save_core= env_or_val(MTR_MAX_SAVE_CORE => 5);
my $opt_max_save_datadir= env_or_val(MTR_MAX_SAVE_DATADIR => 20);
my $opt_max_test_fail= env_or_val(MTR_MAX_TEST_FAIL => 10);

our $opt_parallel= $ENV{MTR_PARALLEL};

our $opt_run_non_parallel_tests;

our $opt_summary_report;
our $opt_xml_report;

select(STDOUT);
$| = 1; # Automatically flush STDOUT

main();


sub main {
  # Default, verbosity on
  report_option('verbose', 0);

  # This is needed for test log evaluation in "gen-build-status-page"
  # in all cases where the calling tool does not log the commands
  # directly before it executes them, like "make test-force-pl" in RPM builds.
  mtr_report("Logging: $0 ", join(" ", @ARGV));

  command_line_setup();

  # --help will not reach here, so now it's safe to assume we have binaries
  My::SafeProcess::find_bin();

  if ( $opt_gcov ) {
    gcov_prepare($basedir);
  }

  # New: collect suites and test cases from test list (file containing suite.testcase on each line)
  #      and put suites to $opt_suites and test case to @opt_cases.
  if ($opt_do_test_list ne "") {
      	collect_test_cases_from_list(\$opt_suites, \@opt_cases, $opt_do_test_list,\$opt_ctest);
  }
  if (!$opt_suites) {
    $opt_suites= $DEFAULT_SUITES;
  }
  if ($opt_skip_sys_schema) {
    $opt_suites =~ s/,sysschema//;
  }

  my $mtr_suites= $opt_suites;
  # Skip the suites that doesn't match --do-suite filter
  if ($opt_do_suite)
  {
    my $opt_do_suite_reg= init_pattern($opt_do_suite, "--do-suite");
    for my $suite (split(",", $opt_suites))
    {
      if ($opt_do_suite_reg and not $suite =~ /$opt_do_suite_reg/)
      {
        $opt_suites =~ s/$suite,?//;
      }
    }

    # Removing ',' at the end of $opt_suites if exists
    $opt_suites =~ s/,$//;
  }

  if ($opt_suites)
  {
    mtr_report("Using suites: $opt_suites") unless @opt_cases;
  }
  else
  {
    if ($opt_do_suite)
    {
      mtr_error("The PREFIX/REGEX '$opt_do_suite' doesn't match any of ".
                "'$mtr_suites' suite(s)");
    }
  }

  init_timers();

  mtr_report("Collecting tests...");
  my $tests= collect_test_cases($opt_reorder, $opt_suites, \@opt_cases, \@opt_skip_test_list);
  mark_time_used('collect');

  if ( $opt_report_features ) {
    # Put "report features" as the first test to run
    my $tinfo = My::Test->new
      (
       name           => 'report_features',
       # No result_file => Prints result
       path           => 'include/report-features.test',
       template_path  => "include/default_my.cnf",
       master_opt     => [],
       slave_opt      => [],
      );
    unshift(@$tests, $tinfo);
  }

  initialize_servers();

  #######################################################################
  my $num_tests= @$tests;
  
  $num_tests_for_report = $num_tests * $opt_repeat;
  $remaining= $num_tests_for_report;

  if ( $opt_parallel eq "auto" ) {
    # Try to find a suitable value for number of workers
    my $sys_info= My::SysInfo->new();

    $opt_parallel= $sys_info->num_cpus();
    for my $limit (2000, 1500, 1000, 500){
      $opt_parallel-- if ($sys_info->min_bogomips() < $limit);
    }
    if(defined $ENV{MTR_MAX_PARALLEL}) {
      my $max_par= $ENV{MTR_MAX_PARALLEL};
      $opt_parallel= $max_par if ($opt_parallel > $max_par);
    }
    $opt_parallel= 1 if ($opt_parallel < 1);
  }
  # Limit parallel workers to number of tests to avoid idle workers
  $opt_parallel= $num_tests if ($num_tests > 0 and $opt_parallel > $num_tests);
  $ENV{MTR_PARALLEL} = $opt_parallel;
  mtr_report("Using parallel: $opt_parallel");

  my $is_option_mysqlx_port_set= $opt_mysqlx_baseport ne "auto";
  if ($opt_parallel > 1 && ($opt_start_exit || $opt_stress || $is_option_mysqlx_port_set)) {
    mtr_warning("Parallel cannot be used neither with --start-and-exit nor --stress nor --mysqlx_port\n" .
               "Setting parallel to 1");
    $opt_parallel= 1;
  }

  # Create server socket on any free port
  my $server = new IO::Socket::INET
    (
     LocalAddr => 'localhost',
     Proto => 'tcp',
     Listen => $opt_parallel,
    );
  mtr_error("Could not create testcase server port: $!") unless $server;
  my $server_port = $server->sockport();

  if ($opt_resfile) {
    resfile_init("$opt_vardir/mtr-results.txt");
    print_global_resfile();
  }

  if ($opt_summary_report) {
    mtr_summary_file_init($opt_summary_report);
  }
  if ($opt_xml_report) {
    mtr_xml_init($opt_xml_report);
  }

  # --------------------------------------------------------------------------
  # Read definitions from include/plugin.defs
  #
  read_plugin_defs("include/plugin.defs");

  # Also read from any plugin local or suite specific plugin.defs
  for (glob "$basedir/plugin/*/tests/mtr/plugin.defs".
            " $basedir/internal/plugin/*/tests/mtr/plugin.defs".
            " $basedir/rapid/plugin/*/tests/mtr/plugin.defs".
            " suite/*/plugin.defs") {
    read_plugin_defs($_);
  }

  # Simplify reference to semisync plugins
  $ENV{'SEMISYNC_PLUGIN_OPT'}= $ENV{'SEMISYNC_MASTER_PLUGIN_OPT'};

  if (IS_WINDOWS) {
    $ENV{'PLUGIN_SUFFIX'}= "dll";
  }
  else {
    $ENV{'PLUGIN_SUFFIX'}= "so";
  }

  if ($group_replication)
  {
    $ports_per_thread= $ports_per_thread + 10;
  }

  if ($xplugin)
  {
    $ports_per_thread= $ports_per_thread + 10;
  }

  # Create child processes
  my %children;
  for my $child_num (1..$opt_parallel){
    my $child_pid= My::SafeProcess::Base::_safe_fork();
    if ($child_pid == 0){
      $server= undef; # Close the server port in child
      $tests= {}; # Don't need the tests list in child

      # Use subdir of var and tmp unless only one worker
      if ($opt_parallel > 1) {
	set_vardir("$opt_vardir/$child_num");
	$opt_tmpdir= "$opt_tmpdir/$child_num";
      }

      init_timers();
      run_worker($server_port, $child_num);
      exit(1);
    }

    $children{$child_pid}= 1;
  }
  #######################################################################

  mtr_report();
  mtr_print_thick_line();
  mtr_print_header($opt_parallel > 1);

  mark_time_used('init');

  my $completed= run_test_server($server, $tests, $opt_parallel);

  exit(0) if $opt_start_exit;

  # Send Ctrl-C to any children still running
  kill("INT", keys(%children));

  if (!IS_WINDOWS) { 
    # Wait for children to exit
    foreach my $pid (keys %children)
    {
      my $ret_pid= waitpid($pid, 0);
      if ($ret_pid != $pid){
        mtr_report("Unknown process $ret_pid exited");
      }
      else {
        delete $children{$ret_pid};
      }
    }
  }

  if ( not $completed ) {
    mtr_error("Test suite aborted");
  }

  if ( @$completed != $num_tests){

    if ($opt_force){
      # All test should have been run, print any that are still in $tests
      #foreach my $test ( @$tests ){
      #  $test->print_test();
      #}
    }

    # Not all tests completed, failure
    mtr_report();
    mtr_report("Only ", int(@$completed), " of $num_tests completed.");
    mtr_error("Not all tests completed");
  }

  mark_time_used('init');

  push @$completed, run_ctest() if $opt_ctest;

  if ($opt_valgrind_mysqld or $opt_sanitize) {
    # Create minimalistic "test" for the reporting
    my $tinfo = My::Test->new
      (
       name => $opt_valgrind_mysqld ? 'valgrind_report' : 'sanitize_report',
      );
    # Set dummy worker id to align report with normal tests
    $tinfo->{worker} = 0 if $opt_parallel > 1;
    if ($valgrind_reports) {
      $tinfo->{result}= 'MTR_RES_FAILED';
      if ($opt_valgrind_mysqld) {
	$tinfo->{comment}= "Valgrind reported failures at shutdown, see above";
      } else {
	$tinfo->{comment}= "Sanitizer reported failures at shutdown, see above";
      }
      $tinfo->{failures}= 1;
    } else {
      $tinfo->{result}= 'MTR_RES_PASSED';
    }
    mtr_report_test($tinfo);
    push @$completed, $tinfo;
  }

  mtr_print_line();

  if ( $opt_gcov ) {
    gcov_collect($bindir, $opt_gcov_exe,
		 $opt_gcov_msg, $opt_gcov_err);
  }

  if ($ctest_report) {
    print "$ctest_report\n";
    mtr_print_line();
  }

  print_total_times($opt_parallel) if $opt_report_times;

  mtr_report_stats("Completed", $completed);

  remove_vardir_subs() if $opt_clean_vardir;

  exit(0);
}


sub run_test_server ($$$) {
  my ($server, $tests, $childs) = @_;

  my $num_saved_cores= 0;  # Number of core files saved in vardir/log/ so far.
  my $num_saved_datadir= 0;  # Number of datadirs saved in vardir/log/ so far.
  my $num_failed_test= 0; # Number of tests failed so far

  # Scheduler variables
  my $max_ndb= $ENV{MTR_MAX_NDB} || $childs / 2;
  $max_ndb = $childs if $max_ndb > $childs;
  $max_ndb = 1 if $max_ndb < 1;
  my $num_ndb_tests= 0;

  my $completed= [];
  my %running;
  my $result;
  my $exe_mysqld= find_mysqld($basedir) || ""; # Used as hint to CoreDump

  my $suite_timeout= start_timer(suite_timeout());

  my $s= IO::Select->new();
  $s->add($server);
  while (1) {
    mark_time_used('admin');
    my @ready = $s->can_read(1); # Wake up once every second
    mark_time_idle();
    foreach my $sock (@ready) {
      if ($sock == $server) {
	# New client connected
	my $child= $sock->accept();
	mtr_verbose("Client connected");
	$s->add($child);
	print $child "HELLO\n";
      }
      else {
	my $line= <$sock>;
	if (!defined $line) {
	  # Client disconnected
	  mtr_verbose("Child closed socket");
	  $s->remove($sock);
	  if (--$childs == 0){
	    return $completed;
	  }
	  next;
	}
	chomp($line);

	if ($line eq 'TESTRESULT'){
	  $result= My::Test::read_test($sock);
	  # $result->print_test();

	  # Report test status
	  mtr_report_test($result);

	  if ( $result->is_failed() ) {

	    # Save the workers "savedir" in var/log
	    my $worker_savedir= $result->{savedir};
	    my $worker_savename= basename($worker_savedir);
	    my $savedir= "$opt_vardir/log/$worker_savename";

	    if ($opt_max_save_datadir > 0 &&
		$num_saved_datadir >= $opt_max_save_datadir)
	    {
	      mtr_report(" - skipping '$worker_savedir/'");
	      rmtree($worker_savedir);
	    }
	    else {
	      rename($worker_savedir, $savedir);
              #look for the test.log file and put in savedir
	      my $logf= "$result->{shortname}" . ".log";
              my $logfilepath= dirname($worker_savedir); 
              move($logfilepath . "/" . $logf, $savedir);
	      mtr_report(" - the logfile can be found in '$savedir/$logf'");
	      # Move any core files from e.g. mysqltest
	      foreach my $coref (glob("core*"), glob("*.dmp"))
	      {
		mtr_report(" - found '$coref', moving it to '$savedir'");
                move($coref, $savedir);
              }
	      if ($opt_max_save_core > 0) {
		# Limit number of core files saved
		find({ no_chdir => 1,
		       wanted => sub {
			 my $core_file= $File::Find::name;
			 my $core_name= basename($core_file);

			 # Name beginning with core, not ending in .gz
			 if (($core_name =~ /^core/ and $core_name !~ /\.gz$/)
			     or (IS_WINDOWS and $core_name =~ /\.dmp$/)){
                                                       # Ending with .dmp
			   mtr_report(" - found '$core_name'",
				      "($num_saved_cores/$opt_max_save_core)");

			   My::CoreDump->show($core_file, $exe_mysqld, $opt_parallel);

			   if ($num_saved_cores >= $opt_max_save_core) {
			     mtr_report(" - deleting it, already saved",
					"$opt_max_save_core");
			     unlink("$core_file");
			   } else {
			     mtr_compress_file($core_file) unless @opt_cases;
			   }
			   ++$num_saved_cores;
			 }
		       }
		     },
		     $savedir);
	      }
	    }
	    resfile_print_test();
	    $num_saved_datadir++;
	    $num_failed_test++ unless ($result->{retries} ||
                                       $result->{exp_fail});

	    if ( !$opt_force ) {
	      # Test has failed, force is off
	      push(@$completed, $result);
	      return $completed unless $result->{'dont_kill_server'};
	      # Prevent kill of server, to get valgrind report
	      print $sock "BYE\n";
	      next;
	    }
	    elsif ($opt_max_test_fail > 0 and
		   $num_failed_test >= $opt_max_test_fail) {
	      push(@$completed, $result);
	      mtr_report_stats("Too many failed", $completed, 1);
	      mtr_report("Too many tests($num_failed_test) failed!",
			 "Terminating...");
	      return undef;
	    }
	  }

	  resfile_print_test();
	  # Retry test run after test failure
	  my $retries= $result->{retries} || 2;
	  my $test_has_failed= $result->{failures} || 0;
	  if ($test_has_failed and $retries <= $opt_retry){
	    # Test should be run one more time unless it has failed
	    # too many times already
	    my $tname= $result->{name};
	    my $failures= $result->{failures};
	    if ($opt_retry > 1 and $failures >= $opt_retry_failure){
	      mtr_report("\nTest $tname has failed $failures times,",
			 "no more retries!\n");
	    }
	    else {
	      mtr_report("\nRetrying test $tname, ".
			 "attempt($retries/$opt_retry)...\n");
              #saving the log file as filename.failed in case of retry
              if ( $result->is_failed() ) {
                my $worker_logdir= $result->{savedir};
                my $log_file_name=dirname($worker_logdir)."/".$result->{shortname}.".log";
                rename $log_file_name,$log_file_name.".failed";
              }
	      delete($result->{result});
	      $result->{retries}= $retries+1;
	      $result->write_test($sock, 'TESTCASE');
	      next;
	    }
	  }

	  # Repeat test $opt_repeat number of times
	  my $repeat= $result->{repeat} || 1;
	  # Don't repeat if test was skipped
	  if ($repeat < $opt_repeat && $result->{'result'} ne 'MTR_RES_SKIPPED')
	  {
	    $result->{retries}= 0;
	    $result->{rep_failures}++ if $result->{failures};
	    $result->{failures}= 0;
	    delete($result->{result});
	    $result->{repeat}= $repeat+1;
	    $result->write_test($sock, 'TESTCASE');
	    next;
	  }

	  # Remove from list of running
	  mtr_error("'", $result->{name},"' is not known to be running")
	    unless delete $running{$result->key()};

	  # Update scheduler variables
	  $num_ndb_tests-- if ($result->{ndb_test});

	  # Save result in completed list
	  push(@$completed, $result);

	}
	elsif ($line eq 'START'){
	  ; # Send first test
	}
	elsif ($line =~ /^SPENT/) {
	  add_total_times($line);
	}
	elsif ($line eq 'VALGREP' && ($opt_valgrind or $opt_sanitize)) {
	  $valgrind_reports= 1;
	}
	else {
	  mtr_error("Unknown response: '$line' from client");
	}

	# Find next test to schedule
	# - Try to use same configuration as worker used last time
	# - Limit number of parallel ndb tests

	my $next;
	my $second_best;
	for(my $i= 0; $i <= @$tests; $i++)
	{
	  my $t= $tests->[$i];

	  last unless defined $t;

	  if (run_testcase_check_skip_test($t)){
	    # Move the test to completed list
	    #mtr_report("skip - Moving test $i to completed");
	    push(@$completed, splice(@$tests, $i, 1));

	    # Since the test at pos $i was taken away, next
	    # test will also be at $i -> redo
	    redo;
	  }

	  # Limit number of parallell NDB tests
	  if ($t->{ndb_test} and $num_ndb_tests >= $max_ndb){
	    #mtr_report("Skipping, num ndb is already at max, $num_ndb_tests");
	    next;
	  }

	  # Second best choice is the first that does not fulfill
	  # any of the above conditions
	  if (!defined $second_best){
	    #mtr_report("Setting second_best to $i");
	    $second_best= $i;
	  }

	  # Smart allocation of next test within this thread.

	  if ($opt_reorder and $opt_parallel > 1 and defined $result)
	  {
	    my $wid= $result->{worker};
	    # Reserved for other thread, try next
	    next if (defined $t->{reserved} and $t->{reserved} != $wid);
	    if (! defined $t->{reserved})
	    {
	      # Force-restart not relevant when comparing *next* test
	      $t->{criteria} =~ s/force-restart$/no-restart/;
	      my $criteria= $t->{criteria};
	      # Reserve similar tests for this worker, but not too many
	      my $maxres= (@$tests - $i) / $opt_parallel + 1;
	      for (my $j= $i+1; $j <= $i + $maxres; $j++)
	      {
		my $tt= $tests->[$j];
		last unless defined $tt;
		last if $tt->{criteria} ne $criteria;
		$tt->{reserved}= $wid;
	      }
	    }
	  }

	  # At this point we have found next suitable test
	  $next= splice(@$tests, $i, 1);
	  last;
	}

	# Use second best choice if no other test has been found
	if (!$next and defined $second_best){
	  #mtr_report("Take second best choice $second_best");
	  mtr_error("Internal error, second best too large($second_best)")
	    if $second_best >  $#$tests;
	  $next= splice(@$tests, $second_best, 1);
	  delete $next->{reserved};
	}

	if ($next) {
	  # We don't need this any more
	  delete $next->{criteria};
	  $next->write_test($sock, 'TESTCASE');
	  $running{$next->key()}= $next;
	  $num_ndb_tests++ if ($next->{ndb_test});
	}
	else {
	  # No more test, tell child to exit
	  #mtr_report("Saying BYE to child");
	  print $sock "BYE\n";
	}
      }
    }

    # ----------------------------------------------------
    # Check if test suite timer expired
    # ----------------------------------------------------
    if ( has_expired($suite_timeout) )
    {
      mtr_report_stats("Timeout", $completed, 1);
      mtr_report("Test suite timeout! Terminating...");
      return undef;
    }
  }
}


sub run_worker ($) {
  my ($server_port, $thread_num)= @_;

  $SIG{INT}= sub { exit(1); };

  # Connect to server
  my $server = new IO::Socket::INET
    (
     PeerAddr => 'localhost',
     PeerPort => $server_port,
     Proto    => 'tcp'
    );
  mtr_error("Could not connect to server at port $server_port: $!")
    unless $server;

  # --------------------------------------------------------------------------
  # Set worker name
  # --------------------------------------------------------------------------
  report_option('name',"worker[$thread_num]");

  # --------------------------------------------------------------------------
  # Set different ports per thread
  # --------------------------------------------------------------------------
  set_build_thread_ports($thread_num);

  # --------------------------------------------------------------------------
  # Turn off verbosity in workers, unless explicitly specified
  # --------------------------------------------------------------------------
  report_option('verbose', undef) if ($opt_verbose == 0);

  environment_setup();

  # Read hello from server which it will send when shared
  # resources have been setup
  my $hello= <$server>;

  setup_vardir();
  check_running_as_root();

  if ( using_extern() ) {
    create_config_file_for_extern(%opts_extern);
  }

  # Ask server for first test
  print $server "START\n";

  mark_time_used('init');

  while (my $line= <$server>){
    chomp($line);
    if ($line eq 'TESTCASE'){
      my $test= My::Test::read_test($server);
      #$test->print_test();

      # Don't use configurations of the first test case when using --start
      if ( $start_only and !@opt_cases )
      {
        my $default_cnf = "$suitedir/my.cnf";
        if (! -f $default_cnf )
        {
          $default_cnf = "include/default_my.cnf";
        }
        $test->{'template_path'} = $default_cnf;
      }
      # Clear comment and logfile, to avoid
      # reusing them from previous test
      delete($test->{'comment'});
      delete($test->{'logfile'});

      # A sanity check. Should this happen often we need to look at it.
      if (defined $test->{reserved} && $test->{reserved} != $thread_num) {
	my $tres= $test->{reserved};
	mtr_warning("Test reserved for w$tres picked up by w$thread_num");
      }
      $test->{worker} = $thread_num if $opt_parallel > 1;

      run_testcase($test);
      #$test->{result}= 'MTR_RES_PASSED';
      # Send it back, now with results set
      #$test->print_test();
      $test->write_test($server, 'TESTRESULT');
      mark_time_used('restart');
    }
    elsif ($line eq 'BYE'){
      mtr_report("Server said BYE");
      stop_all_servers($opt_shutdown_timeout);
      mark_time_used('restart');
      my $valgrind_reports= 0;
      if ($opt_valgrind_mysqld or $opt_sanitize) {
        $valgrind_reports= valgrind_exit_reports();
	print $server "VALGREP\n" if $valgrind_reports;
      }
      if ( $opt_gprof ) {
	gprof_collect (find_mysqld($basedir), keys %gprof_dirs);
      }
      mark_time_used('admin');
      print_times_used($server, $thread_num);
      exit($valgrind_reports);
    }
    else {
      mtr_error("Could not understand server, '$line'");
    }
  }

  stop_all_servers();

  exit(1);
}


sub ignore_option {
  my ($opt, $value)= @_;
  mtr_report("Ignoring option '$opt'");
}



# Setup any paths that are $opt_vardir related
sub set_vardir {
  my ($vardir)= @_;

  $opt_vardir= $vardir;

  $path_vardir_trace= $opt_vardir;
  # Chop off any "c:", DBUG likes a unix path ex: c:/src/... => /src/...
  $path_vardir_trace=~ s/^\w://;

  # Location of my.cnf that all clients use
  $path_config_file= "$opt_vardir/my.cnf";

  $path_testlog=         "$opt_vardir/log/mysqltest.log";
  $path_current_testlog= "$opt_vardir/log/current_test";

}


sub print_global_resfile {
  resfile_global("start_time", isotime $^T);
  resfile_global("user_id", $<);
  resfile_global("embedded-server", $opt_embedded_server ? 1 : 0);
  resfile_global("ps-protocol", $opt_ps_protocol ? 1 : 0);
  resfile_global("sp-protocol", $opt_sp_protocol ? 1 : 0);
  resfile_global("view-protocol", $opt_view_protocol ? 1 : 0);
  resfile_global("cursor-protocol", $opt_cursor_protocol ? 1 : 0);
  resfile_global("ssl", $opt_ssl ? 1 : 0);
  resfile_global("compress", $opt_compress ? 1 : 0);
  resfile_global("parallel", $opt_parallel);
  resfile_global("check-testcases", $opt_check_testcases ? 1 : 0);
  resfile_global("fail-check-testcases", $opt_fail_check_testcases ? 1 : 0);
  resfile_global("mysqld", \@opt_extra_mysqld_opt);
  resfile_global("bootstrap", \@opt_extra_bootstrap_opt);
  resfile_global("mysqltest", \@opt_extra_mysqltest_opt);
  resfile_global("debug", $opt_debug ? 1 : 0);
  resfile_global("gcov", $opt_gcov ? 1 : 0);
  resfile_global("gprof", $opt_gprof ? 1 : 0);
  resfile_global("valgrind", $opt_valgrind ? 1 : 0);
  resfile_global("discover", $opt_discover ? 1 : 0);
  resfile_global("sanitize", $opt_sanitize ? 1 : 0);
  resfile_global("callgrind", $opt_callgrind ? 1 : 0);
  resfile_global("helgrind", $opt_helgrind ? 1 : 0);
  resfile_global("mem", $opt_mem ? 1 : 0);
  resfile_global("tmpdir", $opt_tmpdir);
  resfile_global("vardir", $opt_vardir);
  resfile_global("fast", $opt_fast ? 1 : 0);
  resfile_global("force-restart", $opt_force_restart ? 1 : 0);
  resfile_global("reorder", $opt_reorder ? 1 : 0);
  resfile_global("suite-opt", $opt_suite_opt);
  resfile_global("sleep", $opt_sleep);
  resfile_global("repeat", $opt_repeat);
  resfile_global("user", $opt_user);
  resfile_global("testcase-timeout", $opt_testcase_timeout);
  resfile_global("suite-timeout", $opt_suite_timeout);
  resfile_global("shutdown-timeout", $opt_shutdown_timeout ? 1 : 0);
  resfile_global("warnings", $opt_warnings ? 1 : 0);
  resfile_global("test-progress", $opt_test_progress ? 1 : 0);
  resfile_global("max-connections", $opt_max_connections);
  resfile_global("no-skip", $opt_no_skip ? 1 : 0);
#  resfile_global("default-myisam", $opt_default_myisam ? 1 : 0);
  resfile_global("product", "MySQL");
  resfile_global("xml-report", $opt_xml_report);
  resfile_global("summary-report", $opt_summary_report);
  # Somewhat hacky code to convert numeric version back to dot notation
  my $v1= int($mysql_version_id / 10000);
  my $v2= int(($mysql_version_id % 10000)/100);
  my $v3= $mysql_version_id % 100;
  resfile_global("version", "$v1.$v2.$v3");
}



sub command_line_setup {
  my $opt_comment;
  my $opt_usage;
  my $opt_list_options;

  # Read the command line options
  # Note: Keep list in sync with usage at end of this file
  Getopt::Long::Configure("pass_through");
  my %options=(
             # Control what engine/variation to run
             'embedded-server'          => \$opt_embedded_server,
             'ps-protocol'              => \$opt_ps_protocol,
             'sp-protocol'              => \$opt_sp_protocol,
             'view-protocol'            => \$opt_view_protocol,
             'opt-trace-protocol'       => \$opt_trace_protocol,
             'explain-protocol'         => \$opt_explain_protocol,
             'json-explain-protocol'    => \$opt_json_explain_protocol,
             'cursor-protocol'          => \$opt_cursor_protocol,
             'ssl|with-openssl'         => \$opt_ssl,
             'skip-ssl'                 => \$opt_skip_ssl,
             'compress'                 => \$opt_compress,
             'vs-config=s'              => \$opt_vs_config,

	     # Max number of parallel threads to use
	     'parallel=s'               => \$opt_parallel,

             # Option to run the tests having 'not_parallel.inc' file
             'run-non-parallel-tests'   => \$opt_run_non_parallel_tests,

             # Config file to use as template for all tests
	     'defaults-file=s'          => \&collect_option,
	     # Extra config file to append to all generated configs
	     'defaults-extra-file=s'    => \&collect_option,

             # Control what test suites or cases to run
             'force'                    => \$opt_force,
             'with-ndbcluster-only'     => \&collect_option,
             'ndb|include-ndbcluster'   => \$opt_include_ndbcluster,
             'skip-ndbcluster|skip-ndb' => \$opt_skip_ndbcluster,
             'suite|suites=s'           => \$opt_suites,
             'skip-rpl'                 => \&collect_option,
             'skip-test=s'              => \&collect_option,
             'do-test=s'                => \&collect_option,
             'do-suite=s'               => \$opt_do_suite,
             'start-from=s'             => \&collect_option,
             'big-test'                 => \$opt_big_test,
	     'combination=s'            => \@opt_combinations,
             'skip-combinations'        => \&collect_option,
             'experimental=s'           => \@opt_experimentals,
             'skip-sys-schema'          => \$opt_skip_sys_schema,
             'no-skip'                  => \$opt_no_skip,
	     # skip-im is deprecated and silently ignored
	     'skip-im'                  => \&ignore_option,

             # Specify ports
             'build-thread|mtr-build-thread=i' => \$opt_build_thread,
             'mysqlx-port=i'                   => \$opt_mysqlx_baseport,
             'port-base|mtr-port-base=i'       => \$opt_port_base,

             # Test case authoring
             'record'                   => \$opt_record,
             'check-testcases!'         => \$opt_check_testcases,
             'fail-check-testcases!'    => \$opt_fail_check_testcases,
             'mark-progress'            => \$opt_mark_progress,
             'test-progress'            => \$opt_test_progress,

             # Extra options used when starting mysqld
             'mysqld=s'                 => \@opt_extra_mysqld_opt,
             'mysqld-env=s'             => \@opt_mysqld_envs,

             # Extra options used when bootstrapping mysqld
             'bootstrap=s'                 => \@opt_extra_bootstrap_opt,

             # Run test on running server
             'extern=s'                  => \%opts_extern, # Append to hash

             # Extra options used when running test clients
             'mysqltest=s'               => \@opt_extra_mysqltest_opt,

             # Debugging
             'debug'                    => \$opt_debug,
             'debug-common'             => \$opt_debug_common,
             'debug-server'             => \$opt_debug_server,
             'gdb'                      => \$opt_gdb,
             'lldb'                     => \$opt_lldb,
             'client-gdb'               => \$opt_client_gdb,
             'client-lldb'              => \$opt_client_lldb,
             'manual-gdb'               => \$opt_manual_gdb,
             'manual-boot-gdb'          => \$opt_manual_boot_gdb,
             'manual-lldb'              => \$opt_manual_lldb,
	     'boot-gdb'                 => \$opt_boot_gdb,
             'manual-debug'             => \$opt_manual_debug,
             'ddd'                      => \$opt_ddd,
             'client-ddd'               => \$opt_client_ddd,
             'manual-ddd'               => \$opt_manual_ddd,
	     'boot-ddd'                 => \$opt_boot_ddd,
             'dbx'                      => \$opt_dbx,
	     'client-dbx'               => \$opt_client_dbx,
	     'manual-dbx'               => \$opt_manual_dbx,
	     'debugger=s'               => \$opt_debugger,
	     'boot-dbx'                 => \$opt_boot_dbx,
	     'client-debugger=s'        => \$opt_client_debugger,
             'strace-server'            => \$opt_strace_server,
             'strace-client'            => \$opt_strace_client,
             'max-save-core=i'          => \$opt_max_save_core,
             'max-save-datadir=i'       => \$opt_max_save_datadir,
             'max-test-fail=i'          => \$opt_max_test_fail,

             # Coverage, profiling etc
             'gcov'                     => \$opt_gcov,
             'gprof'                    => \$opt_gprof,
             'discover'                 => \$opt_discover,
             'sanitize'                 => \$opt_sanitize,
             'valgrind|valgrind-all'    => \$opt_valgrind,
	     'valgrind-clients'         => \$opt_valgrind_clients,
             'valgrind-mysqltest'       => \$opt_valgrind_mysqltest,
             'valgrind-mysqld'          => \$opt_valgrind_mysqld,
             'valgrind-options=s'       => sub {
	       my ($opt, $value)= @_;
	       # Deprecated option unless it's what we know pushbuild uses
	       if (option_equals($value,"--gen-suppressions=all --show-reachable=yes")) {
		 push(@valgrind_args, $_) for (split(' ', $value));
		 return;
	       }
	       die("--valgrind-options=s is deprecated. Use ",
		   "--valgrind-option=s, to be specified several",
		   " times if necessary");
	     },
             'valgrind-option=s'        => \@valgrind_args,
             'valgrind-path=s'          => \$opt_valgrind_path,
	     'callgrind'                => \$opt_callgrind,
	     'helgrind'                 => \$opt_helgrind,
	     'debug-sync-timeout=i'     => \$opt_debug_sync_timeout,

	     # Directories
             'tmpdir=s'                 => \$opt_tmpdir,
             'vardir=s'                 => \$opt_vardir,
             'mem'                      => \$opt_mem,
	     'clean-vardir'             => \$opt_clean_vardir,
             'client-bindir=s'          => \$path_client_bindir,
             'client-libdir=s'          => \$path_client_libdir,

             # Misc
             'report-features'          => \$opt_report_features,
             'comment=s'                => \$opt_comment,
             'fast'                     => \$opt_fast,
	     'force-restart'            => \$opt_force_restart,
             'reorder!'                 => \$opt_reorder,
             'enable-disabled'          => \&collect_option,
             'verbose+'                 => \$opt_verbose,
             'verbose-restart'          => \&report_option,
             'sleep=i'                  => \$opt_sleep,
             'start-dirty'              => \$opt_start_dirty,
             'start-and-exit'           => \$opt_start_exit,
             'start'                    => \$opt_start,
	     'user-args'                => \$opt_user_args,
             'wait-all'                 => \$opt_wait_all,
	     'print-testcases'          => \&collect_option,
	     'repeat=i'                 => \$opt_repeat,
	     'retry=i'                  => \$opt_retry,
	     'retry-failure=i'          => \$opt_retry_failure,
             'timer!'                   => \&report_option,
             'user=s'                   => \$opt_user,
             'testcase-timeout=i'       => \$opt_testcase_timeout,
             'suite-timeout=i'          => \$opt_suite_timeout,
             'shutdown-timeout=i'       => \$opt_shutdown_timeout,
             'warnings!'                => \$opt_warnings,
	     'timestamp'                => \&report_option,
	     'timediff'                 => \&report_option,
	     'max-connections=i'        => \$opt_max_connections,
	     'default-myisam!'          => \&collect_option,
	     'report-times'             => \$opt_report_times,
	     'result-file'              => \$opt_resfile,
	     'unit-tests!'              => \$opt_ctest,
	     'unit-tests-report!'	=> \$opt_ctest_report,
	     'stress=s'                 => \$opt_stress,
             'suite-opt=s'              => \$opt_suite_opt,

             'help|h'                   => \$opt_usage,
	     # list-options is internal, not listed in help
	     'list-options'             => \$opt_list_options,
             'skip-test-list=s'         => \@opt_skip_test_list,
             'do-test-list=s'           => \$opt_do_test_list,
             'xml-report=s'             => \$opt_xml_report,
             'summary-report=s'         => \$opt_summary_report
           );

  GetOptions(%options) or usage("Can't read options");

  usage("") if $opt_usage;
  list_options(\%options) if $opt_list_options;

  # --------------------------------------------------------------------------
  # Setup verbosity
  # --------------------------------------------------------------------------
  if ($opt_verbose != 0){
    report_option('verbose', $opt_verbose);
  }

  if ( -d "../sql" )
  {
    $source_dist=  1;
  }

  # Find the absolute path to the test directory
  $glob_mysql_test_dir= cwd();
  if ($glob_mysql_test_dir =~ / /)
  {
    die("Working directory \"$glob_mysql_test_dir\" contains space\n".
	"Bailing out, cannot function properly with space in path");
  }
  if (IS_CYGWIN)
  {
    # Use mixed path format i.e c:/path/to/
    $glob_mysql_test_dir= mixed_path($glob_mysql_test_dir);
  }

  # In most cases, the base directory we find everything relative to,
  # is the parent directory of the "mysql-test" directory. For source
  # distributions, TAR binary distributions and some other packages.
  $basedir= dirname($glob_mysql_test_dir);

  # In the RPM case, binaries and libraries are installed in the
  # default system locations, instead of having our own private base
  # directory. And we install "/usr/share/mysql-test". Moving up one
  # more directory relative to "mysql-test" gives us a usable base
  # directory for RPM installs.
  if ( ! $source_dist and ! -d "$basedir/bin" )
  {
    $basedir= dirname($basedir);
  }
  
  # Respect MTR_BINDIR variable, which is typically set in to the 
  # build directory in out-of-source builds.
  $bindir=$ENV{MTR_BINDIR}||$basedir;
  
  # Look for the client binaries directory
  if ($path_client_bindir)
  {
    # --client-bindir=path set on command line, check that the path exists
    $path_client_bindir= mtr_path_exists($path_client_bindir);
  }
  else
  {
    $path_client_bindir= mtr_path_exists("$bindir/client_release",
					 "$bindir/client_debug",
					 vs_config_dirs('client', ''),
					 "$bindir/client",
					 "$bindir/bin");
  }

  # Look for language files and charsetsdir, use same share
  $path_language=   mtr_path_exists("$bindir/share/mysql",
                                    "$bindir/sql/share",
                                    "$bindir/share");
  my $path_share= $path_language;
  $path_charsetsdir =   mtr_path_exists("$basedir/share/mysql/charsets",
                                    "$basedir/sql/share/charsets",
                                    "$basedir/share/charsets");

  ($auth_plugin)= find_plugin("auth_test_plugin", "plugin/auth");

  # --debug[-common] implies we run debug server
  $opt_debug_server= 1 if $opt_debug || $opt_debug_common;

  if (using_extern())
  {
    # Connect to the running mysqld and find out what it supports
    collect_mysqld_features_from_running_server();
  }
  else
  {
    # Run the mysqld to find out what features are available
    collect_mysqld_features();
  }

  if ( $opt_comment )
  {
    mtr_report();
    mtr_print_thick_line('#');
    mtr_report("# $opt_comment");
    mtr_print_thick_line('#');
  }

  if ( @opt_experimentals )
  {
    # $^O on Windows considered not generic enough
    my $plat= (IS_WINDOWS) ? 'windows' : $^O;

    # read the list of experimental test cases from the files specified on
    # the command line
    $experimental_test_cases = [];
    foreach my $exp_file (@opt_experimentals)
    {
      open(FILE, "<", $exp_file)
	or mtr_error("Can't read experimental file: $exp_file");
      mtr_report("Using experimental file: $exp_file");
      while(<FILE>) {
	chomp;
	# remove comments (# foo) at the beginning of the line, or after a 
	# blank at the end of the line
	s/(\s+|^)#.*$//;
	# If @ platform specifier given, use this entry only if it contains
	# @<platform> or @!<xxx> where xxx != platform
	if (/\@.*/)
	{
	  next if (/\@!$plat/);
	  next unless (/\@$plat/ or /\@!/);
	  # Then remove @ and everything after it
	  s/\@.*$//;
	}
	# remove whitespace
	s/^\s+//;
	s/\s+$//;
	# if nothing left, don't need to remember this line
	if ( $_ eq "" ) {
	  next;
	}
	# remember what is left as the name of another test case that should be
	# treated as experimental
	print " - $_\n";
	push @$experimental_test_cases, $_;
      }
      close FILE;
    }
  }

  foreach my $arg ( @ARGV )
  {
    if ( $arg =~ /^--skip-/ )
    {
      push(@opt_extra_mysqld_opt, $arg);
    }
    elsif ( $arg =~ /^--$/ )
    {
      # It is an effect of setting 'pass_through' in option processing
      # that the lone '--' separating options from arguments survives,
      # simply ignore it.
    }
    elsif ( $arg =~ /^-/ )
    {
      usage("Invalid option \"$arg\"");
    }
    else
    {
      push(@opt_cases, $arg);
    }
  }

  # disable syslog / EventLog in normal (non-bootstrap) operation.
  push(@opt_extra_mysqld_opt, "--log-syslog=0");

  # --------------------------------------------------------------------------
  # Find out type of logging that are being used
  # --------------------------------------------------------------------------
  foreach my $arg ( @opt_extra_mysqld_opt )
  {
    if ( $arg =~ /binlog[-_]format=(\S+)/ )
    {
      # Save this for collect phase
      collect_option('binlog-format', $1);
      mtr_report("Using binlog format '$1'");
    }
  }

# ---------------------------------------
# Read the file and store it in a string.
# ----------------------------------------

  if($opt_no_skip)
  {
     $excluded_string = '';
     my @noskip_exclude_lists = ('include/excludenoskip.list');
     my $i_noskip_exclude_list =
     '../internal/mysql-test/include/i_excludenoskip.list';
     push (@noskip_exclude_lists,$i_noskip_exclude_list)
       if ( -e $i_noskip_exclude_list);
     foreach my $excludedList (@noskip_exclude_lists)
     {
       open(my $fh, '<', $excludedList)
	 or die "no-skip option cannot run without '$excludedList' $!";
       while(<$fh>)
	 {
	   chomp $_;
	   $excluded_string .= $_."," unless ($_=~ /^\s*$/ or $_=~ /^#/);
	 }
       close $fh;
     }
     chop $excluded_string;
  }

  # --------------------------------------------------------------------------
  # Find out default storage engine being used(if any)
  # --------------------------------------------------------------------------
  foreach my $arg ( @opt_extra_mysqld_opt )
  {
    if ( $arg =~ /default[-_]storage[-_]engine=(\S+)/ )
    {
      # Save this for collect phase
      collect_option('default-storage-engine', $1);
      mtr_report("Using default engine '$1'")
    }
    if ( $arg =~ /default[-_]tmp-storage[-_]engine=(\S+)/ )
    {
      # Save this for collect phase
      collect_option('default-tmp-storage-engine', $1);
      mtr_report("Using default tmp engine '$1'")
    }
  }

  if (IS_WINDOWS and defined $opt_mem) {
    mtr_report("--mem not supported on Windows, ignored");
    $opt_mem= undef;
  }

  if ($opt_port_base ne "auto")
  {
    if (my $rem= $opt_port_base % 10)
    {
      mtr_warning ("Port base $opt_port_base rounded down to multiple of 10");
      $opt_port_base-= $rem;
    }
    $opt_build_thread= $opt_port_base / 10 - 1000;
  }

  # --------------------------------------------------------------------------
  # Check if both fail-check-testcases and no-check-testcases were used
  # simultaneously
  # --------------------------------------------------------------------------
  if ( $opt_fail_check_testcases and !$opt_check_testcases )
  {
    # Turn OFF fail-check-testcases
    mtr_report("Turning off --fail-check-testcases ");
    $opt_fail_check_testcases= 0;
  }

  # --------------------------------------------------------------------------
  # Check if we should speed up tests by trying to run on tmpfs
  # --------------------------------------------------------------------------
  if ( defined $opt_mem)
  {
    mtr_error("Can't use --mem and --vardir at the same time ")
      if $opt_vardir;
    mtr_error("Can't use --mem and --tmpdir at the same time ")
      if $opt_tmpdir;

    # Search through list of locations that are known
    # to be "fast disks" to find a suitable location
    # Use --mem=<dir> as first location to look.
    my @tmpfs_locations= ($opt_mem, "/dev/shm", "/tmp");

    foreach my $fs (@tmpfs_locations)
    {
      if ( -d $fs )
      {
	my $template= "var_${opt_build_thread}_XXXX";
	$opt_mem= tempdir( $template, DIR => $fs, CLEANUP => 0);
	last;
      }
    }
  }

  # --------------------------------------------------------------------------
  # Set the "var/" directory, the base for everything else
  # --------------------------------------------------------------------------
  if(defined $ENV{MTR_BINDIR})
  {
    $default_vardir= "$ENV{MTR_BINDIR}/mysql-test/var";
  }
  else
  {
    $default_vardir= "$glob_mysql_test_dir/var";
  }
  if ( ! $opt_vardir )
  {
    $opt_vardir= $default_vardir;
  }

  # We make the path absolute, as the server will do a chdir() before usage
  unless ( $opt_vardir =~ m,^/, or
           (IS_WINDOWS and $opt_vardir =~ m,^[a-z]:[/\\],i) )
  {
    # Make absolute path, relative test dir
    $opt_vardir= "$glob_mysql_test_dir/$opt_vardir";
  }

  set_vardir($opt_vardir);

  # Check if both "parallel" and "run-non-parallel-tests" options are set
  if ( $opt_parallel )
  {
    if ( $opt_run_non_parallel_tests )
    {
      mtr_error("Can't use --parallel with --run-non-parallel-tests");
    }
  }
  else
  {
    $opt_parallel= 1;
  }

  # --------------------------------------------------------------------------
  # Set the "tmp" directory
  # --------------------------------------------------------------------------
  if ( ! $opt_tmpdir )
  {
    $opt_tmpdir=       "$opt_vardir/tmp" unless $opt_tmpdir;

    if (check_socket_path_length("$opt_tmpdir/mysql_testsocket.sock",$opt_parallel))
    {
      mtr_report("Too long tmpdir path '$opt_tmpdir'",
		 " creating a shorter one...");

      # Create temporary directory in standard location for temporary files
      $opt_tmpdir= tempdir( TMPDIR => 1, CLEANUP => 0 );
      mtr_report(" - using tmpdir: '$opt_tmpdir'\n");

      # Remember pid that created dir so it's removed by correct process
      $opt_tmpdir_pid= $$;
    }
  }
  $opt_tmpdir =~ s,/+$,,;       # Remove ending slash if any

  # --------------------------------------------------------------------------
  # fast option
  # --------------------------------------------------------------------------
  if ($opt_fast){
    $opt_shutdown_timeout= 0; # Kill processes instead of nice shutdown
  }

  # --------------------------------------------------------------------------
  # Check parallel value
  # --------------------------------------------------------------------------
  if ($opt_parallel ne "auto" && $opt_parallel < 1)
  {
    mtr_error("0 or negative parallel value makes no sense, use 'auto' or positive number");
  }

  # --------------------------------------------------------------------------
  # Record flag
  # --------------------------------------------------------------------------
  if ( $opt_record and ! @opt_cases )
  {
    mtr_error("Will not run in record mode without a specific test case");
  }

  if ( $opt_record ) {
    # Use only one worker with --record
    $opt_parallel= 1;
  }

  # --------------------------------------------------------------------------
  # Embedded server flag
  # --------------------------------------------------------------------------
  if ( $opt_embedded_server )
  {
    if ( IS_WINDOWS )
    {
      # Add the location for libmysqld.dll to the path.
      my $separator= ";";
      my $lib_mysqld=
        mtr_path_exists("$bindir/lib", vs_config_dirs('libmysqld',''));
      if ( IS_CYGWIN )
      {
	$lib_mysqld= posix_path($lib_mysqld);
	$separator= ":";
      }
      $ENV{'PATH'}= "$ENV{'PATH'}".$separator.$lib_mysqld;
    }
    $opt_skip_ssl= 1;              # Turn off use of SSL

    # Turn off use of bin log
    push(@opt_extra_mysqld_opt, "--skip-log-bin");

    if ( using_extern() )
    {
      mtr_error("Can't use --extern with --embedded-server");
    }


    if ($opt_gdb)
    {
      mtr_warning("Silently converting --gdb to --client-gdb in embedded mode");
      $opt_client_gdb= $opt_gdb;
      $opt_gdb= undef;
    }

    if ($opt_lldb)
    {
      mtr_warning("Silently converting --lldb to --client-lldb in embedded mode");
      $opt_client_lldb= $opt_lldb;
      $opt_lldb= undef;
    }

    if ($opt_ddd)
    {
      mtr_warning("Silently converting --ddd to --client-ddd in embedded mode");
      $opt_client_ddd= $opt_ddd;
      $opt_ddd= undef;
    }

    if ($opt_dbx) {
      mtr_warning("Silently converting --dbx to --client-dbx in embedded mode");
      $opt_client_dbx= $opt_dbx;
      $opt_dbx= undef;
    }

    if ($opt_debugger)
    {
      mtr_warning("Silently converting --debugger to --client-debugger in embedded mode");
      $opt_client_debugger= $opt_debugger;
      $opt_debugger= undef;
    }

    if ( $opt_gdb || $opt_ddd || $opt_manual_gdb || $opt_manual_lldb || 
         $opt_manual_ddd || $opt_manual_debug || $opt_debugger || $opt_dbx || 
         $opt_lldb || $opt_manual_dbx || $opt_manual_boot_gdb )
    {
      mtr_error("You need to use the client debug options for the",
		"embedded server. Ex: --client-gdb");
    }
  }

  # --------------------------------------------------------------------------
  # Big test flags
  # --------------------------------------------------------------------------
   if ( $opt_big_test )
   {
     $ENV{'BIG_TEST'}= 1;
   }

  # --------------------------------------------------------------------------
  # Gcov flag
  # --------------------------------------------------------------------------
  if ( ($opt_gcov or $opt_gprof) and ! $source_dist )
  {
    mtr_error("Coverage test needs the source - please use source dist");
  }

  # --------------------------------------------------------------------------
  # Check debug related options
  # --------------------------------------------------------------------------
  if ( $opt_gdb || $opt_client_gdb || $opt_ddd || $opt_client_ddd || 
       $opt_manual_gdb || $opt_manual_lldb || $opt_manual_ddd || 
       $opt_manual_debug || $opt_dbx || $opt_client_dbx || $opt_manual_dbx || 
       $opt_debugger || $opt_client_debugger || $opt_manual_boot_gdb )
  {
    # Indicate that we are using debugger
    $glob_debugger= 1;
    if ( using_extern() )
    {
      mtr_error("Can't use --extern when using debugger");
    }
    # Set one week timeout (check-testcase timeout will be 1/10th)
    $opt_testcase_timeout= 7 * 24 * 60;
    $opt_suite_timeout= 7 * 24 * 60;
    # One day to shutdown
    $opt_shutdown_timeout= 24 * 60;
    # One day for PID file creation (this is given in seconds not minutes)
    $opt_start_timeout= 24 * 60 * 60;
  }

  # --------------------------------------------------------------------------
  # Modified behavior with --start options
  # --------------------------------------------------------------------------
  if ($opt_start or $opt_start_dirty or $opt_start_exit) {
    collect_option ('quick-collect', 1);
    $start_only= 1;
  }

  # --------------------------------------------------------------------------
  # Check use of user-args
  # --------------------------------------------------------------------------

  if ($opt_user_args) {
    mtr_error("--user-args only valid with --start options")
      unless $start_only;
    mtr_error("--user-args cannot be combined with named suites or tests")
      if $opt_suites || @opt_cases;
  }

  # --------------------------------------------------------------------------
  # Set default values for opt_ctest (--unit-tests)
  # --------------------------------------------------------------------------

  if ($opt_ctest == -1) {
    if (defined $opt_ctest_report && $opt_ctest_report) {
      # Turn on --unit-tests by default if --unit-tests-report is used
      $opt_ctest= 1;
    } elsif ($opt_suites || @opt_cases) {
      # Don't run ctest if tests or suites named
      $opt_ctest= 0;
    } elsif (defined $ENV{PB2WORKDIR}) {
      # Override: disable if running in the PB test environment
      $opt_ctest= 0;
    }
  }

  # --------------------------------------------------------------------------
  # Check use of wait-all
  # --------------------------------------------------------------------------

  if ($opt_wait_all && ! $start_only)
  {
    mtr_error("--wait-all can only be used with --start options");
  }

  # --------------------------------------------------------------------------
  # Gather stress-test options and modify behavior
  # --------------------------------------------------------------------------

  if ($opt_stress)
  {
    $opt_stress=~ s/,/ /g;
    $opt_user_args= 1;
    mtr_error("--stress cannot be combined with named ordinary suites or tests")
      if $opt_suites || @opt_cases;
    $opt_suites="stress";
    @opt_cases= ("wrapper");
    $ENV{MST_OPTIONS}= $opt_stress;
    $opt_ctest= 0;
  }

  # --------------------------------------------------------------------------
  # Check timeout arguments
  # --------------------------------------------------------------------------

  mtr_error("Invalid value '$opt_testcase_timeout' supplied ".
	    "for option --testcase-timeout")
    if ($opt_testcase_timeout <= 0);
  mtr_error("Invalid value '$opt_suite_timeout' supplied ".
	    "for option --testsuite-timeout")
    if ($opt_suite_timeout <= 0);

  # --------------------------------------------------------------------------
  # Check trace protocol option
  # --------------------------------------------------------------------------
  if ( $opt_trace_protocol )
  {
    push(@opt_extra_mysqld_opt, "--optimizer_trace=enabled=on,one_line=off");
    # Some queries yield big traces:
    push(@opt_extra_mysqld_opt, "--optimizer-trace-max-mem-size=1000000");
  }

  # --------------------------------------------------------------------------
  # Check valgrind arguments
  # --------------------------------------------------------------------------
  if ( $opt_valgrind or $opt_valgrind_path or @valgrind_args)
  {
    mtr_report("Turning on valgrind for all executables");
    $opt_valgrind= 1;
    $opt_valgrind_mysqld= 1;
    # Enable this when mysqlpump and mysqlbinlog are fixed.
    # $opt_valgrind_clients= 1;
    $opt_valgrind_mysqltest= 1;

    # Increase the timeouts when running with valgrind
    $opt_testcase_timeout*= 10;
    $opt_suite_timeout*= 6;
    $opt_start_timeout*= 10;
    $opt_debug_sync_timeout*= 10;
  }
  elsif ( $opt_valgrind_mysqld )
  {
    mtr_report("Turning on valgrind for mysqld(s) only");
    $opt_valgrind= 1;
  }
  elsif ( $opt_valgrind_clients )
  {
    mtr_report("Turning on valgrind for test clients");
    $opt_valgrind= 1;
  }
  elsif ( $opt_valgrind_mysqltest )
  {
    mtr_report("Turning on valgrind for mysqltest and mysql_client_test only");
    $opt_valgrind= 1;
  }

  if ( $opt_callgrind )
  {
    mtr_report("Turning on valgrind with callgrind for mysqld(s)");
    $opt_valgrind= 1;
    $opt_valgrind_mysqld= 1;

    push(@valgrind_args, "--tool=callgrind", "--trace-children=yes");

    # Increase the timeouts when running with callgrind
    $opt_testcase_timeout*= 10;
    $opt_suite_timeout*= 6;
    $opt_start_timeout*= 10;
    $opt_debug_sync_timeout*= 10;
  }

  if ( $opt_helgrind )
  {
    mtr_report("Turning on valgrind with helgrind for mysqld(s)");
    $opt_valgrind= 1;
    $opt_valgrind_mysqld= 1;

    push(@valgrind_args, "--tool=helgrind");

    # Checking for warnings takes too long time currently.
    mtr_report("Turning off --warnings to save time when helgrinding");
    $opt_warnings = 0;
  }

  if ($opt_valgrind)
  {
    # Default to --tool=memcheck if no other tool has been explicitly
    # specified. From >= 2.1.2, this option is needed
    if (!@valgrind_args or !grep(/^--tool=/, @valgrind_args))
    {
      # Set default valgrind options for memcheck, can be overriden by user
      unshift(@valgrind_args, ("--tool=memcheck", "--num-callers=16",
                               "--show-reachable=yes"));
    }

    # Add suppression file if not specified
    if (!grep(/^--suppressions=/, @valgrind_args))
    {
      push(@valgrind_args,"--suppressions=${glob_mysql_test_dir}/valgrind.supp")
           if -f "$glob_mysql_test_dir/valgrind.supp";
    }

    # Don't add --quiet; you will loose the summary reports.
    mtr_report("Running valgrind with options \"",
               join(" ", @valgrind_args), "\"");

    # Turn off check testcases to save time
    mtr_report("Turning off --check-testcases to save time when valgrinding");
    $opt_check_testcases = 0;
    $opt_fail_check_testcases= 0;
  }

  if ($opt_debug_common)
  {
    $opt_debug= 1;
    $debug_d= "d,query,info,error,enter,exit";
  }

  if ( $opt_strace_server && ($^O ne "linux") )
  {
    $opt_strace_server=0;
    mtr_warning("Strace only supported in Linux ");
  }

  if ( $opt_strace_client && ($^O ne "linux") )
  {
    $opt_strace_client=0;
    mtr_warning("Strace only supported in Linux ");
  }


  mtr_report("Checking supported features...");

  check_ndbcluster_support(\%mysqld_variables);
  check_ssl_support(\%mysqld_variables);
  check_debug_support(\%mysqld_variables);

  executable_setup();
}


#
# To make it easier for different devs to work on the same host,
# an environment variable can be used to control all ports. A small
# number is to be used, 0 - 16 or similar.
#
# Note the MASTER_MYPORT has to be set the same in all 4.x and 5.x
# versions of this script, else a 4.0 test run might conflict with a
# 5.1 test run, even if different MTR_BUILD_THREAD is used. This means
# all port numbers might not be used in this version of the script.
#
# Also note the limitation of ports we are allowed to hand out. This
# differs between operating systems and configuration, see
# http://www.ncftp.com/ncftpd/doc/misc/ephemeral_ports.html
# But a fairly safe range seems to be 5001 - 32767
#
sub set_build_thread_ports($) {
  my $thread= shift || 0;

  # Number of unique build threads needed per MTR thread.
  my $build_threads_per_thread= int($ports_per_thread / 10);

  if ( lc($opt_build_thread) eq 'auto' )
  {
    my $found_free = 0;
    # Start attempts from here
    $build_thread = 300;

    my $max_parallel= $opt_parallel * $build_threads_per_thread;
    my $build_thread_upper = $build_thread + ($max_parallel > 39
                             ? $max_parallel + int($max_parallel / 4)
                             : 49);

    while (!$found_free)
    {
      $build_thread= mtr_get_unique_id($build_thread, $build_thread_upper,
                                       $build_threads_per_thread);

      if (!defined $build_thread)
      {
        mtr_error("Could not get a unique build thread id");
      }

      for(my $i= 0; $i < $build_threads_per_thread; $i++)
      {
        $found_free= check_ports_free($build_thread + $i);
        last if !$found_free;
      }

      # If not free, release and try from next number
      if (!$found_free)
      {
        mtr_release_unique_id();
        $build_thread++;
      }
    }
  }
  else
  {
    $build_thread = $opt_build_thread + ($thread - 1) * $build_threads_per_thread;
    for (my $i= 0; $i < $build_threads_per_thread; $i++)
    {
      if (!check_ports_free($build_thread + $i))
      {
        # Some port was not free(which one has already been printed)
        mtr_error("Some port(s) was not free")
      }
    }
  }

  $ENV{MTR_BUILD_THREAD}= $build_thread;

  # Calculate baseport
  $baseport= $build_thread * 10 + 10000;

  if (lc($opt_mysqlx_baseport) eq "auto")
  {
    if ($ports_per_thread > 10)
    {
      # Reserving last 10 ports in the current port range for X plugin.
      $mysqlx_baseport= $baseport + $ports_per_thread - 10;
    }
    else
    {
      # Reserving the last port in the range for X plugin
      $mysqlx_baseport= $baseport + 9;
    }
  }
  else
  {
    $mysqlx_baseport= $opt_mysqlx_baseport;
  }

  if ($baseport < 5001 or $baseport + $ports_per_thread - 1 >= 32767)
  {
    mtr_error("MTR_BUILD_THREAD number results in a port",
              "outside 5001 - 32767",
              "($baseport - $baseport + $ports_per_thread - 1)");
  }

  mtr_report("Using MTR_BUILD_THREAD $build_thread,",
	     "with reserved ports $baseport..".($baseport + $ports_per_thread - 1));
}


sub collect_mysqld_features {
  my $found_variable_list_start= 0;
  my $use_tmpdir;
  if ( defined $opt_tmpdir and -d $opt_tmpdir){
    # Create the tempdir in $opt_tmpdir
    $use_tmpdir= $opt_tmpdir;
  }
  my $tmpdir= tempdir(CLEANUP => 0, # Directory removed by this function
		      DIR => $use_tmpdir);

  #
  # Execute "mysqld --no-defaults --help --verbose" to get a
  # list of all features and settings
  #
  # --no-defaults and --skip-grant-tables are to avoid loading
  # system-wide configs and plugins
  #
  # --datadir must exist, mysqld will chdir into it
  #
  my $args;
  mtr_init_args(\$args);
  mtr_add_arg($args, "--no-defaults");
  mtr_add_arg($args, "--log-syslog=0");
  mtr_add_arg($args, "--datadir=%s", mixed_path($tmpdir));
  mtr_add_arg($args, "--secure-file-priv=\"\"");
  mtr_add_arg($args, "--lc-messages-dir=%s", $path_language);
  mtr_add_arg($args, "--skip-grant-tables");
  mtr_add_arg($args, "--verbose");
  mtr_add_arg($args, "--help");

  # Need --user=root if running as *nix root user
  if (!IS_WINDOWS and $> == 0)
  {
    mtr_add_arg($args, "--user=root");
  }

  my $exe_mysqld= find_mysqld($basedir);
  my $cmd= join(" ", $exe_mysqld, @$args);
  my $list= `$cmd`;

  foreach my $line (split('\n', $list))
  {
    # First look for version
    if ( !$mysql_version_id )
    {
      # Look for version
      my $exe_name= basename($exe_mysqld);
      mtr_verbose("exe_name: $exe_name");
      if ( $line =~ /^\S*$exe_name\s\sVer\s([0-9]*)\.([0-9]*)\.([0-9]*)([^\s]*)/ )
      {
	#print "Major: $1 Minor: $2 Build: $3\n";
	$mysql_version_id= $1*10000 + $2*100 + $3;
	#print "mysql_version_id: $mysql_version_id\n";
	mtr_report("MySQL Version $1.$2.$3");
	$mysql_version_extra= $4;
      }
    }
    else
    {
      if (!$found_variable_list_start)
      {
	# Look for start of variables list
	if ( $line =~ /[\-]+\s[\-]+/ )
	{
	  $found_variable_list_start= 1;
	}
      }
      else
      {
	# Put variables into hash
	if ( $line =~ /^([\S]+)[ \t]+(.*?)\r?$/ )
	{
	  # print "$1=\"$2\"\n";
	  $mysqld_variables{$1}= $2;
	}
	else
	{
	  # The variable list is ended with a blank line
	  if ( $line =~ /^[\s]*$/ )
	  {
	    last;
	  }
	  else
	  {
	    # Send out a warning, we should fix the variables that has no
	    # space between variable name and it's value
	    # or should it be fixed width column parsing? It does not
	    # look like that in function my_print_variables in my_getopt.c
	    mtr_warning("Could not parse variable list line : $line");
	  }
	}
      }
    }
  }
  rmtree($tmpdir);
  mtr_error("Could not find version of MySQL") unless $mysql_version_id;
  mtr_error("Could not find variabes list") unless $found_variable_list_start;

  # InnoDB is always enabled as of 5.7.
  $mysqld_variables{'innodb'}= "ON";

}



sub collect_mysqld_features_from_running_server ()
{
  my $mysql= mtr_exe_exists("$path_client_bindir/mysql");

  my $args;
  mtr_init_args(\$args);

  mtr_add_arg($args, "--no-defaults");
  mtr_add_arg($args, "--user=%s", $opt_user);

  while (my ($option, $value)= each( %opts_extern )) {
    mtr_add_arg($args, "--$option=$value");
  }

  mtr_add_arg($args, "--silent"); # Tab separated output
  mtr_add_arg($args, "-e '%s'", "use mysql; SHOW GLOBAL VARIABLES");
  my $cmd= "$mysql " . join(' ', @$args);
  mtr_verbose("cmd: $cmd");

  my $list = `$cmd` or
    mtr_error("Could not connect to extern server using command: '$cmd'");
  foreach my $line (split('\n', $list ))
  {
    # Put variables into hash
    if ( $line =~ /^([\S]+)[ \t]+(.*?)\r?$/ )
    {
      # print "$1=\"$2\"\n";
      $mysqld_variables{$1}= $2;
    }
  }

  # InnoDB is always enabled as of 5.7.
  $mysqld_variables{'innodb'}= "ON";

  # Parse version
  my $version_str= $mysqld_variables{'version'};
  if ( $version_str =~ /^([0-9]*)\.([0-9]*)\.([0-9]*)([^\s]*)/ )
  {
    #print "Major: $1 Minor: $2 Build: $3\n";
    $mysql_version_id= $1*10000 + $2*100 + $3;
    #print "mysql_version_id: $mysql_version_id\n";
    mtr_report("MySQL Version $1.$2.$3");
    $mysql_version_extra= $4;
  }
  mtr_error("Could not find version of MySQL") unless $mysql_version_id;
}

sub find_mysqld {

  my ($mysqld_basedir)= $ENV{MTR_BINDIR}|| @_;

  my @mysqld_names= ("mysqld", "mysqld-max-nt", "mysqld-max",
		     "mysqld-nt");

  if ( $opt_debug_server ){
    # Put mysqld-debug first in the list of binaries to look for
    mtr_verbose("Adding mysqld-debug first in list of binaries to look for");
    unshift(@mysqld_names, "mysqld-debug");
  }

  return my_find_bin($mysqld_basedir,
		     ["sql", "libexec", "sbin", "bin"],
		     [@mysqld_names]);
}


sub executable_setup () {

  #
  # Check if libtool is available in this distribution/clone
  # we need it when valgrinding or debugging non installed binary
  # Otherwise valgrind will valgrind the libtool wrapper or bash
  # and gdb will not find the real executable to debug
  #
  if ( -x "../libtool")
  {
    $exe_libtool= "../libtool";
    if ($opt_valgrind or $glob_debugger)
    {
      mtr_report("Using \"$exe_libtool\" when running valgrind or debugger");
    }
  }

  # Look for the client binaries
  $exe_mysqladmin=     mtr_exe_exists("$path_client_bindir/mysqladmin");
  $exe_mysql=          mtr_exe_exists("$path_client_bindir/mysql");
  $exe_mysql_ssl_rsa_setup= mtr_exe_exists("$path_client_bindir/mysql_ssl_rsa_setup");

  $exe_mysql_embedded=
    mtr_exe_maybe_exists(vs_config_dirs('libmysqld/examples','mysql_embedded'),
                         "$bindir/libmysqld/examples/mysql_embedded",
                         "$bindir/bin/mysql_embedded");

  if ( $ndbcluster_enabled )
  {
    # Look for single threaded NDB
    $exe_ndbd=
      my_find_bin($bindir,
		  ["storage/ndb/src/kernel", "libexec", "sbin", "bin"],
		  "ndbd");

    # Look for multi threaded NDB
    $exe_ndbmtd=
      my_find_bin($bindir,
		  ["storage/ndb/src/kernel", "libexec", "sbin", "bin"],
		  "ndbmtd", NOT_REQUIRED);
    if ($exe_ndbmtd)
    {
      my $mtr_ndbmtd = $ENV{MTR_NDBMTD};
      if ($mtr_ndbmtd)
      {
	mtr_report(" - multi threaded ndbd found, will be used always");
	$exe_ndbd = $exe_ndbmtd;
      }
      else
      {
	mtr_report(" - multi threaded ndbd found, will be ".
		   "used \"round robin\"");
      }
    }

    $exe_ndb_mgmd=
      my_find_bin($bindir,
		  ["storage/ndb/src/mgmsrv", "libexec", "sbin", "bin"],
		  "ndb_mgmd");

    $exe_ndb_mgm=
      my_find_bin($bindir,
                  ["storage/ndb/src/mgmclient", "bin"],
                  "ndb_mgm");

    $exe_ndb_waiter=
      my_find_bin($bindir,
		  ["storage/ndb/tools/", "bin"],
		  "ndb_waiter");

  }

  # Look for mysqltest executable
  if ( $opt_embedded_server )
  {
    $exe_mysqltest=
      mtr_exe_exists(vs_config_dirs('libmysqld/examples','mysqltest_embedded'),
                     "$basedir/libmysqld/examples/mysqltest_embedded",
                     "$path_client_bindir/mysqltest_embedded");
  }
  else
  {
    if ( defined $ENV{'MYSQL_TEST'} )
    {
      $exe_mysqltest=$ENV{'MYSQL_TEST'};
      print "===========================================================\n";
      print "WARNING:The mysqltest binary is fetched from $exe_mysqltest\n";
      print "===========================================================\n";
    }
    else
    {
      $exe_mysqltest= mtr_exe_exists("$path_client_bindir/mysqltest");
    }
  }

}


sub client_debug_arg($$) {
  my ($args, $client_name)= @_;

  # Workaround for Bug #50627: drop any debug opt
  return if $client_name =~ /^mysqlbinlog/;

  if ( $opt_debug ) {
    mtr_add_arg($args,
		"--loose-debug=$debug_d:t:A,%s/log/%s.trace",
		$path_vardir_trace, $client_name)
  }
}


sub client_arguments ($;$) {
  my $client_name= shift;
  my $group_suffix= shift;
  my $client_exe= mtr_exe_exists("$path_client_bindir/$client_name");

  my $args;
  mtr_init_args(\$args);
  if ( $opt_valgrind_clients )
  {
    valgrind_client_arguments($args, \$client_exe);
  }
  mtr_add_arg($args, "--defaults-file=%s", $path_config_file);
  if (defined($group_suffix)) {
    mtr_add_arg($args, "--defaults-group-suffix=%s", $group_suffix);
    client_debug_arg($args, "$client_name-$group_suffix");
  }
  else
  {
    client_debug_arg($args, $client_name);
  }
  return mtr_args2str($client_exe, @$args);
}

sub client_arguments_no_grp_suffix($) {
  my $client_name= shift;
  my $client_exe= mtr_exe_exists("$path_client_bindir/$client_name");
  my $args;
  mtr_init_args(\$args);
  if ( $opt_valgrind_clients )
  {
    valgrind_client_arguments($args, \$client_exe);
  }
  return mtr_args2str($client_exe, @$args);
}


sub mysqlslap_arguments () {
  my $exe= mtr_exe_maybe_exists("$path_client_bindir/mysqlslap");
  if ( $exe eq "" ) {
    # mysqlap was not found

    if (defined $mysql_version_id and $mysql_version_id >= 50100 ) {
      mtr_error("Could not find the mysqlslap binary");
    }
    return ""; # Don't care about mysqlslap
  }

  my $args;
  mtr_init_args(\$args);
  if ( $opt_valgrind_clients )
  {
    valgrind_client_arguments($args, \$exe);
  }
  mtr_add_arg($args, "--defaults-file=%s", $path_config_file);
  client_debug_arg($args, "mysqlslap");
  return mtr_args2str($exe, @$args);
}


sub mysqldump_arguments ($) {
  my($group_suffix) = @_;
  my $exe= mtr_exe_exists("$path_client_bindir/mysqldump");

  my $args;
  mtr_init_args(\$args);
  if ( $opt_valgrind_clients )
  {
    valgrind_client_arguments($args, \$exe);
  }
  mtr_add_arg($args, "--defaults-file=%s", $path_config_file);
  mtr_add_arg($args, "--defaults-group-suffix=%s", $group_suffix);
  client_debug_arg($args, "mysqldump-$group_suffix");
  return mtr_args2str($exe, @$args);
}


sub mysql_client_test_arguments(){
  my $exe;
  # mysql_client_test executable may _not_ exist
  $exe= mtr_exe_maybe_exists(vs_config_dirs('testclients', 'mysql_client_test'),
			     "$basedir/testclients/mysql_client_test",
			     "$basedir/bin/mysql_client_test");
  return "" unless $exe;
  my $args;
  mtr_init_args(\$args);
  if ( $opt_valgrind_mysqltest ) {
    valgrind_arguments($args, \$exe);
  }
  mtr_add_arg($args, "--defaults-file=%s", $path_config_file);
  mtr_add_arg($args, "--testcase");
  mtr_add_arg($args, "--vardir=$opt_vardir");
  client_debug_arg($args,"mysql_client_test");

  return mtr_args2str($exe, @$args);
}

sub mysqlxtest_arguments(){
  my $exe;
  # mysql_client_test executable may _not_ exist
  $exe= mtr_exe_maybe_exists(vs_config_dirs('plugin', 'mysqlxtest'),
                             "$bindir/rapid/plugin/x/mysqlxtest",
                             "$bindir/rapid/plugin/x/Debug/mysqlxtest",
                             "$bindir/rapid/plugin/x/Release/mysqlxtest",
                             "$bindir/rapid/plugin/x/RelWithDebInfo/mysqlxtest",
                             "$bindir/bin/mysqlxtest");
  return "" unless $exe;

  my $args;
  mtr_init_args(\$args);
  
  if ( $opt_valgrind_clients )
  {
    valgrind_client_arguments($args, \$exe);
  }
  
  # Let user provide username and password to command.
  #mtr_add_arg($args, "-u root");
  #mtr_add_arg($args, "--password=");
  mtr_add_arg($args, "--port=%d",$mysqlx_baseport);

   return mtr_args2str($exe, @$args);
 }

sub mysqlpump_arguments ($) {
  my($group_suffix) = @_;
  my $exe= mtr_exe_exists(vs_config_dirs('client/dump','mysqlpump'),
                          "$basedir/client/mysqlpump",
                          "$path_client_bindir/mysqlpump");

  my $args;
  mtr_init_args(\$args);
  if ( $opt_valgrind_clients )
  {
    valgrind_client_arguments($args, \$exe);
  }
  mtr_add_arg($args, "--defaults-file=%s", $path_config_file);
  mtr_add_arg($args, "--defaults-group-suffix=%s", $group_suffix);
  client_debug_arg($args, "mysqlpump-$group_suffix");
  return mtr_args2str($exe, @$args);
}
#
# Set environment to be used by childs of this process for
# things that are constant during the whole lifetime of mysql-test-run
#

sub find_plugin($$)
{
  my ($plugin, $location)  = @_;
  my $plugin_filename;

  if (IS_WINDOWS)
  {
     $plugin_filename = $plugin.".dll"; 
  }
  else 
  {
     $plugin_filename = $plugin.".so";
  }

  my $lib_plugin=
    mtr_file_exists(vs_config_dirs($location,$plugin_filename),
                    "$basedir/lib/plugin/".$plugin_filename,
                    "$basedir/lib64/plugin/".$plugin_filename,
                    "$basedir/lib/mysql/plugin/".$plugin_filename,
                    "$basedir/lib64/mysql/plugin/".$plugin_filename,
                    );
  return $lib_plugin;
}

#
# Read plugin defintions file
#

sub read_plugin_defs($)
{
  my ($defs_file)= @_;
  my $running_debug= 0;

  open(PLUGDEF, '<', $defs_file)
    or mtr_error("Can't read plugin defintions file $defs_file");

  # Need to check if we will be running mysqld-debug
  if ($opt_debug_server) {
    $running_debug= 1 if find_mysqld($basedir) =~ /mysqld-debug/;
  }

  while (<PLUGDEF>) {
    next if /^#/;
    my ($plug_file, $plug_loc, $plug_var, $plug_names)= split;
    # Allow empty lines
    next unless $plug_file;
    mtr_error("Lines in $defs_file must have 3 or 4 items") unless $plug_var;

    # If running debug server, plugins will be in 'debug' subdirectory
    $plug_file= "debug/$plug_file" if $running_debug && !$source_dist;

    my ($plugin)= find_plugin($plug_file, $plug_loc);
    
    if (!$plugin) {
      ($plugin)= find_plugin($plug_file, "rapid/$plug_loc");
    }
    
    # Set env. variables that tests may use, set to empty if plugin
    # listed in def. file but not found.

    if ($plugin) {
      $ENV{$plug_var}= basename($plugin);
      $ENV{$plug_var.'_DIR'}= dirname($plugin);
      $ENV{$plug_var.'_OPT'}= "--plugin-dir=".dirname($plugin);
      if ($plug_names) {
	my $lib_name= basename($plugin);
	my $load_var= "--plugin_load=";
	my $load_add_var= "--plugin_load_add=";
	my $semi= '';
	foreach my $plug_name (split (',', $plug_names)) {
	  $load_var .= $semi . "$plug_name=$lib_name";
	  $load_add_var .= $semi . "$plug_name=$lib_name";
	  $semi= ';';
	}
	$ENV{$plug_var.'_LOAD'}= $load_var;
	$ENV{$plug_var.'_LOAD_ADD'}= $load_add_var;
      }
    } else {
      $ENV{$plug_var}= "";
      $ENV{$plug_var.'_DIR'}= "";
      $ENV{$plug_var.'_OPT'}= "";
      $ENV{$plug_var.'_LOAD'}= "" if $plug_names;
      $ENV{$plug_var.'_LOAD_ADD'}= "" if $plug_names;
    }
  }
  close PLUGDEF;
}

sub environment_setup {

  umask(022);

  my @ld_library_paths;

  if ($path_client_libdir)
  {
    # Use the --client-libdir passed on commandline
    push(@ld_library_paths, "$path_client_libdir");
  }

  # --------------------------------------------------------------------------
  # Add the path where libndbclient can be found
  # --------------------------------------------------------------------------
  if ( $ndbcluster_enabled )
  {
    push(@ld_library_paths,  
	 "$basedir/storage/ndb/src");
  }

  # Plugin settings should no longer be added here, instead
  # place definitions in include/plugin.defs.
  # See comment in that file for details.
  if ( @ld_library_paths )
  {
    $ENV{'LD_LIBRARY_PATH'}= join(":", @ld_library_paths,
				  $ENV{'LD_LIBRARY_PATH'} ?
				  split(':', $ENV{'LD_LIBRARY_PATH'}) : ());
    mtr_warning("LD_LIBRARY_PATH: $ENV{'LD_LIBRARY_PATH'}");

    $ENV{'DYLD_LIBRARY_PATH'}= join(":", @ld_library_paths,
				    $ENV{'DYLD_LIBRARY_PATH'} ?
				    split(':', $ENV{'DYLD_LIBRARY_PATH'}) : ());
    mtr_debug("DYLD_LIBRARY_PATH: $ENV{'DYLD_LIBRARY_PATH'}");
  }
  $ENV{'UMASK'}=              "0660"; # The octal *string*
  $ENV{'UMASK_DIR'}=          "0770"; # The octal *string*

  #
  # MySQL tests can produce output in various character sets
  # (especially, ctype_xxx.test). To avoid confusing Perl
  # with output which is incompatible with the current locale
  # settings, we reset the current values of LC_ALL and LC_CTYPE to "C".
  # For details, please see
  # Bug#27636 tests fails if LC_* variables set to *_*.UTF-8
  #
  $ENV{'LC_ALL'}=             "C";
  $ENV{'LC_CTYPE'}=           "C";
  $ENV{'LC_COLLATE'}=         "C";
  $ENV{'USE_RUNNING_SERVER'}= using_extern();
  $ENV{'MYSQL_TEST_DIR'}=     $glob_mysql_test_dir;
  $ENV{'ABS_MYSQL_TEST_DIR'}= getcwd();
  $ENV{'DEFAULT_MASTER_PORT'}= $mysqld_variables{'port'};
  $ENV{'MYSQL_TMP_DIR'}=      $opt_tmpdir;
  $ENV{'MYSQLTEST_VARDIR'}=   $opt_vardir;
  $ENV{'MYSQL_BINDIR'}=       "$bindir";
  $ENV{'MYSQL_SHAREDIR'}=     $path_language;
  $ENV{'MYSQL_CHARSETSDIR'}=  $path_charsetsdir;
  
  if (IS_WINDOWS)
  {
    $ENV{'SECURE_LOAD_PATH'}= $glob_mysql_test_dir."\\std_data";
    $ENV{'MYSQL_TEST_LOGIN_FILE'}=
                              $opt_tmpdir . "\\.mylogin.cnf";
  }
  else
  {
    $ENV{'SECURE_LOAD_PATH'}= $glob_mysql_test_dir."/std_data";
    $ENV{'MYSQL_TEST_LOGIN_FILE'}=
                              $opt_tmpdir . "/.mylogin.cnf";
  }
    

  # ----------------------------------------------------
  # Setup env for NDB
  # ----------------------------------------------------
  if ( $ndbcluster_enabled )
  {
    $ENV{'NDB_MGM'}=
      my_find_bin($bindir,
		  ["storage/ndb/src/mgmclient", "bin"],
		  "ndb_mgm");

    $ENV{'NDB_WAITER'}= $exe_ndb_waiter;

    $ENV{'NDB_RESTORE'}=
      my_find_bin($bindir,
		  ["storage/ndb/tools", "bin"],
		  "ndb_restore");

    $ENV{'NDB_CONFIG'}=
      my_find_bin($bindir,
		  ["storage/ndb/tools", "bin"],
		  "ndb_config");

    $ENV{'NDB_SELECT_ALL'}=
      my_find_bin($bindir,
		  ["storage/ndb/tools", "bin"],
		  "ndb_select_all");

    $ENV{'NDB_DROP_TABLE'}=
      my_find_bin($bindir,
		  ["storage/ndb/tools", "bin"],
		  "ndb_drop_table");

    $ENV{'NDB_DESC'}=
      my_find_bin($bindir,
		  ["storage/ndb/tools", "bin"],
		  "ndb_desc");

    $ENV{'NDB_SHOW_TABLES'}=
      my_find_bin($bindir,
		  ["storage/ndb/tools", "bin"],
		  "ndb_show_tables");

      
    my $ndbapi_examples_binary =
      my_find_bin($bindir,
		  ["storage/ndb/ndbapi-examples", "bin"],
		  "ndb_ndbapi_simple", NOT_REQUIRED);

    if($ndbapi_examples_binary)
    {    
      $ENV{'NDB_EXAMPLES_BINARY'} = $ndbapi_examples_binary;
      $ENV{'NDB_EXAMPLES_DIR'} = dirname($ndbapi_examples_binary);
      mtr_debug("NDB_EXAMPLES_DIR: $ENV{'NDB_EXAMPLES_DIR'}");
    }
    else
    {
    }

    my $path_ndb_testrun_log= "$opt_vardir/tmp/ndb_testrun.log";
    $ENV{'NDB_TOOLS_OUTPUT'}=         $path_ndb_testrun_log;
  }

  # ----------------------------------------------------
  # mysql clients
  # ----------------------------------------------------
  $ENV{'MYSQL_CHECK'}=                 client_arguments("mysqlcheck");
  $ENV{'MYSQL_DUMP'}=                  mysqldump_arguments(".1");
  $ENV{'MYSQL_DUMP_SLAVE'}=            mysqldump_arguments(".2");
  $ENV{'MYSQL_SLAP'}=                  mysqlslap_arguments();
  $ENV{'MYSQL_IMPORT'}=                client_arguments("mysqlimport");
  $ENV{'MYSQL_SHOW'}=                  client_arguments("mysqlshow");
  $ENV{'MYSQL_CONFIG_EDITOR'}=         client_arguments_no_grp_suffix("mysql_config_editor");
  $ENV{'MYSQL_PUMP'}=                  mysqlpump_arguments(".1");
  $ENV{'MYSQL_BINLOG'}=                client_arguments("mysqlbinlog");
  $ENV{'MYSQL'}=                       client_arguments("mysql");
  $ENV{'MYSQL_SLAVE'}=                 client_arguments("mysql", ".2");
  $ENV{'MYSQL_UPGRADE'}=               client_arguments("mysql_upgrade");
  $ENV{'MYSQL_SECURE_INSTALLATION'}=   "$path_client_bindir/mysql_secure_installation";
  $ENV{'MYSQLADMIN'}=                  native_path($exe_mysqladmin);
  $ENV{'MYSQL_CLIENT_TEST'}=           mysql_client_test_arguments();
  $ENV{'MYSQLXTEST'}=                  mysqlxtest_arguments();
  $ENV{'EXE_MYSQL'}=                   $exe_mysql;
  $ENV{'MYSQL_EMBEDDED'}=              $exe_mysql_embedded;
  $ENV{'PATH_CONFIG_FILE'}=            $path_config_file;
  $ENV{'MYSQL_SSL_RSA_SETUP'}=         $exe_mysql_ssl_rsa_setup;

  my $exe_mysqld= find_mysqld($basedir);
  $ENV{'MYSQLD'}= $exe_mysqld;
  my $extra_opts= join (" ", @opt_extra_mysqld_opt);
  $ENV{'MYSQLD_CMD'}= "$exe_mysqld --defaults-group-suffix=.1 ".
    "--defaults-file=$path_config_file $extra_opts";

  # ----------------------------------------------------
  # bug25714 executable may _not_ exist in
  # some versions, test using it should be skipped
  # ----------------------------------------------------
  my $exe_bug25714=
      mtr_exe_maybe_exists(vs_config_dirs('testclients', 'bug25714'),
                           "$basedir/testclients/bug25714");
  $ENV{'MYSQL_BUG25714'}=  native_path($exe_bug25714);

  # ----------------------------------------------------
  # Get the bin dir
  # ----------------------------------------------------
  $ENV{'MYSQL_BIN_PATH'}=  native_path($bindir);

  # ----------------------------------------------------
  # mysql_fix_privilege_tables.sql
  # ----------------------------------------------------
  my $file_mysql_fix_privilege_tables=
    mtr_file_exists("$basedir/scripts/mysql_fix_privilege_tables.sql",
		    "$basedir/share/mysql_fix_privilege_tables.sql",
		    "$basedir/share/mysql/mysql_fix_privilege_tables.sql",
                    "$bindir/scripts/mysql_fix_privilege_tables.sql",
		    "$bindir/share/mysql_fix_privilege_tables.sql",
		    "$bindir/share/mysql/mysql_fix_privilege_tables.sql");
  $ENV{'MYSQL_FIX_PRIVILEGE_TABLES'}=  $file_mysql_fix_privilege_tables;

  # ----------------------------------------------------
  # my_print_defaults
  # ----------------------------------------------------
  my $exe_my_print_defaults=
    mtr_exe_exists(vs_config_dirs('extra', 'my_print_defaults'),
		   "$path_client_bindir/my_print_defaults",
		   "$basedir/extra/my_print_defaults");
  $ENV{'MYSQL_MY_PRINT_DEFAULTS'}= native_path($exe_my_print_defaults);

  # ----------------------------------------------------
  # Setup env so childs can execute innochecksum
  # ----------------------------------------------------
  my $exe_innochecksum=
    mtr_exe_exists(vs_config_dirs('extra', 'innochecksum'),
                   "$path_client_bindir/innochecksum",
                   "$basedir/extra/innochecksum");
  $ENV{'INNOCHECKSUM'}= native_path($exe_innochecksum);
  if ( $opt_valgrind_clients )
  {
    my $args;
    mtr_init_args(\$args);
    valgrind_client_arguments($args, \$exe_innochecksum);
    $ENV{'INNOCHECKSUM'}= mtr_args2str($exe_innochecksum, @$args);
  }

 # ----------------------------------------------------
  # Setup env so childs can execute ibd2sdi
  # ----------------------------------------------------
  my $exe_ibd2sdi=
    mtr_exe_exists(vs_config_dirs('extra', 'ibd2sdi'),
                   "$path_client_bindir/ibd2sdi",
                   "$basedir/extra/ibd2sdi");
  $ENV{'IBD2SDI'}= native_path($exe_ibd2sdi);

  if ( $opt_valgrind_clients )
  {
    my $args;
    mtr_init_args(\$args);
    valgrind_client_arguments($args, \$exe_ibd2sdi);
    $ENV{'IBD2SDI'}= mtr_args2str($exe_ibd2sdi, @$args);
   }
  # ----------------------------------------------------
  # Setup env so childs can execute myisampack and myisamchk
  # ----------------------------------------------------
  $ENV{'MYISAMCHK'}= native_path(mtr_exe_exists(
                       vs_config_dirs('storage/myisam', 'myisamchk'),
                       vs_config_dirs('myisam', 'myisamchk'),
                       "$path_client_bindir/myisamchk",
                       "$basedir/storage/myisam/myisamchk",
                       "$basedir/myisam/myisamchk"));
  $ENV{'MYISAMPACK'}= native_path(mtr_exe_exists(
                        vs_config_dirs('storage/myisam', 'myisampack'),
                        vs_config_dirs('myisam', 'myisampack'),
                        "$path_client_bindir/myisampack",
                        "$basedir/storage/myisam/myisampack",
                        "$basedir/myisam/myisampack"));

  # ----------------------------------------------------
  # mysqld_safe
  # ----------------------------------------------------
  my $mysqld_safe=
    mtr_pl_maybe_exists("$bindir/scripts/mysqld_safe") ||
    mtr_pl_maybe_exists("$path_client_bindir/mysqld_safe");
  if ($mysqld_safe)
  {
    $ENV{'MYSQLD_SAFE'}= $mysqld_safe;
  }


  # ----------------------------------------------------
  # perror
  # ----------------------------------------------------
  my $exe_perror= mtr_exe_exists(vs_config_dirs('extra', 'perror'),
				 "$basedir/extra/perror",
				 "$path_client_bindir/perror");
  $ENV{'MY_PERROR'}= native_path($exe_perror);


  # ----------------------------------------------------
  # mysql_tzinfo_to_sql
  # ----------------------------------------------------
  # mysql_tzinfo_to_sql is not used on Windows, but vs_config_dirs
  # is needed when building with Xcode on OSX
  my $exe_mysql_tzinfo_to_sql= 
    mtr_exe_exists(vs_config_dirs('sql', 'mysql_tzinfo_to_sql'),
                   "$basedir/bin/mysql_tzinfo_to_sql");
  $ENV{'MYSQL_TZINFO_TO_SQL'}= native_path($exe_mysql_tzinfo_to_sql);


  # ----------------------------------------------------
  # replace
  # ----------------------------------------------------
  my $exe_replace= mtr_exe_exists(vs_config_dirs('extra', 'replace'),
                                 "$basedir/extra/replace",
                                 "$path_client_bindir/replace");
  $ENV{'REPLACE'}= native_path($exe_replace);

  # ----------------------------------------------------
  # lz4_decompress
  # ----------------------------------------------------
  my $exe_lz4_decompress= mtr_exe_maybe_exists(vs_config_dirs('extra', 'lz4_decompress'),
                                 "$basedir/extra/lz4_decompress",
                                 "$path_client_bindir/lz4_decompress");
  $ENV{'LZ4_DECOMPRESS'}= native_path($exe_lz4_decompress);

  # ----------------------------------------------------
  # zlib_decompress
  # ----------------------------------------------------
  my $exe_zlib_decompress= mtr_exe_maybe_exists(vs_config_dirs('extra', 'zlib_decompress'),
                                 "$basedir/extra/zlib_decompress",
                                 "$path_client_bindir/zlib_decompress");
  $ENV{'ZLIB_DECOMPRESS'}= native_path($exe_zlib_decompress);

  # Create an environment variable to make it possible
  # to detect that valgrind is being used from test cases
  $ENV{'VALGRIND_TEST'}= $opt_valgrind;

  # Create an environment variable to make it possible
  # to detect if valgrind is being used on the server
  # for test cases
  $ENV{'VALGRIND_SERVER_TEST'}= $opt_valgrind_mysqld;

  # Ask UBSAN to print stack traces
  $ENV{'UBSAN_OPTIONS'}= "print_stacktrace=1" if $opt_sanitize;

  # Make sure LeakSanitizer exits if leaks are found
  $ENV{'LSAN_OPTIONS'}= "exitcode=42" if $opt_sanitize;

  # Make sure discover exits if failures are found
  # Disabled here for now, the -w option only supports '%p'
  #   we need another wildcard to substitute the name of the executable.
  # $ENV{'SUNW_DISCOVER_OPTIONS'}= "-X -f" if $opt_discover;
  # $ENV{'LD_PRELOAD_64'}=
  #    "/opt/developerstudio12.5/lib/compilers/sparcv9/libdiscoverADI.so"
  #      if $opt_discover;
  # Tell tests that we are running --discover
  $ENV{'RUNNING_SUNW_DISCOVER'} = 1 if $opt_discover;

  # Add dir of this perl to aid mysqltest in finding perl
  my $perldir= dirname($^X);
  my $pathsep= ":";
  $pathsep= ";" if IS_WINDOWS && ! IS_CYGWIN;
  $ENV{'PATH'}= "$ENV{'PATH'}".$pathsep.$perldir;
}


sub remove_vardir_subs() {
  foreach my $sdir ( glob("$opt_vardir/*") ) {
    mtr_verbose("Removing subdir $sdir");
    rmtree($sdir);
  }
}

#
# Remove var and any directories in var/ created by previous
# tests
#
sub remove_stale_vardir () {

  mtr_report("Removing old var directory...");

  # Safety!
  mtr_error("No, don't remove the vardir when running with --extern")
    if using_extern();

  mtr_verbose("opt_vardir: $opt_vardir");
  if ( $opt_vardir eq $default_vardir )
  {
    #
    # Running with "var" in mysql-test dir
    #
    if ( -l $opt_vardir)
    {
      # var is a symlink

      if ( $opt_mem )
      {
	# Remove the directory which the link points at
	mtr_verbose("Removing " . readlink($opt_vardir));
	rmtree(readlink($opt_vardir));

	# Remove the "var" symlink
	mtr_verbose("unlink($opt_vardir)");
	unlink($opt_vardir);
      }
      else
      {
	# Some users creates a soft link in mysql-test/var to another area
	# - allow it, but remove all files in it

	mtr_report(" - WARNING: Using the 'mysql-test/var' symlink");

	# Make sure the directory where it points exist
	mtr_error("The destination for symlink $opt_vardir does not exist")
	  if ! -d readlink($opt_vardir);

	remove_vardir_subs();
      }
    }
    else
    {
      # Remove the entire "var" dir
      mtr_verbose("Removing $opt_vardir/");
      rmtree("$opt_vardir/");
    }

    if ( $opt_mem )
    {
      # A symlink from var/ to $opt_mem will be set up
      # remove the $opt_mem dir to assure the symlink
      # won't point at an old directory
      mtr_verbose("Removing $opt_mem");
      rmtree($opt_mem);
    }

  }
  else
  {
    #
    # Running with "var" in some other place
    #

    # Remove the var/ dir in mysql-test dir if any
    # this could be an old symlink that shouldn't be there
    mtr_verbose("Removing $default_vardir");
    rmtree($default_vardir);

    # Remove the "var" dir
    mtr_verbose("Removing $opt_vardir/");
    rmtree("$opt_vardir/");
  }
  # Remove the "tmp" dir
  mtr_verbose("Removing $opt_tmpdir/");
  rmtree("$opt_tmpdir/");
}



#
# Create var and the directories needed in var
#
sub setup_vardir() {
  mtr_report("Creating var directory '$opt_vardir'...");

  if ( $opt_vardir eq $default_vardir )
  {
    #
    # Running with "var" in mysql-test dir
    #
    if ( -l $opt_vardir )
    {
      #  it's a symlink

      # Make sure the directory where it points exist
      mtr_error("The destination for symlink $opt_vardir does not exist")
	if ! -d readlink($opt_vardir);
    }
    elsif ( $opt_mem )
    {
      # Runinng with "var" as a link to some "memory" location, normally tmpfs
      mtr_verbose("Creating $opt_mem");
      mkpath($opt_mem);

      mtr_report(" - symlinking 'var' to '$opt_mem'");
      symlink($opt_mem, $opt_vardir);
    }
  }

  if ( ! -d $opt_vardir )
  {
    mtr_verbose("Creating $opt_vardir");
    mkpath($opt_vardir);
  }

  # Ensure a proper error message if vardir couldn't be created
  unless ( -d $opt_vardir and -w $opt_vardir )
  {
    mtr_error("Writable 'var' directory is needed, use the " .
	      "'--vardir=<path>' option");
  }

  mkpath("$opt_vardir/log");
  mkpath("$opt_vardir/run");

  # Create var/tmp and tmp - they might be different
  mkpath("$opt_vardir/tmp");
  mkpath($opt_tmpdir) if ($opt_tmpdir ne "$opt_vardir/tmp");

  # On some operating systems, there is a limit to the length of a
  # UNIX domain socket's path far below PATH_MAX.
  # Don't allow that to happen
  if (check_socket_path_length("$opt_tmpdir/mysql_testsocket.sock",$opt_parallel)) {
    mtr_error("Socket path '$opt_tmpdir' too long, it would be ",
	      "truncated and thus not possible to use for connection to ",
	      "MySQL Server. Set a shorter with --tmpdir=<path> option");
  }

  # copy all files from std_data into var/std_data
  # and make them world readable
  copytree("$glob_mysql_test_dir/std_data", "$opt_vardir/std_data", "0022");

  # Remove old log files
  foreach my $name (glob("r/*.progress r/*.log r/*.warnings"))
  {
    unlink($name);
  }
}


#
# Check if running as root
# i.e a file can be read regardless what mode we set it to
#
sub  check_running_as_root () {
  my $test_file= "$opt_vardir/test_running_as_root.txt";
  mtr_tofile($test_file, "MySQL");
  chmod(oct("0000"), $test_file);

  my $result="";
  if (open(FILE,"<",$test_file))
  {
    $result= join('', <FILE>);
    close FILE;
  }

  # Some filesystems( for example CIFS) allows reading a file
  # although mode was set to 0000, but in that case a stat on
  # the file will not return 0000
  my $file_mode= (stat($test_file))[2] & 07777;

  mtr_verbose("result: $result, file_mode: $file_mode");
  if ($result eq "MySQL" && $file_mode == 0)
  {
    mtr_warning("running this script as _root_ will cause some " .
                "tests to be skipped");
    $ENV{'MYSQL_TEST_ROOT'}= "YES";
  }

  chmod(oct("0755"), $test_file);
  unlink($test_file);
}


sub check_ssl_support ($) {
  my $mysqld_variables= shift;

  if ($opt_skip_ssl)
  {
    mtr_report(" - skipping SSL");
    $opt_ssl_supported= 0;
    $opt_ssl= 0;
    return;
  }

  if ( ! ($mysqld_variables->{'ssl'} || $mysqld_variables->{'have_ssl'} ))
  {
    if ( $opt_ssl)
    {
      mtr_error("Couldn't find support for SSL");
      return;
    }
    mtr_report(" - skipping SSL, mysqld not compiled with SSL");
    $opt_ssl_supported= 0;
    $opt_ssl= 0;
    return;
  }
  mtr_report(" - SSL connections supported");
  $opt_ssl_supported= 1;
}


sub check_debug_support ($) {
  my $mysqld_variables= shift;

  if ( ! $mysqld_variables->{'debug'} )
  {
    #mtr_report(" - binaries are not debug compiled");
    $debug_compiled_binaries= 0;

    if ( $opt_debug )
    {
      mtr_error("Can't use --debug, binary does not support it");
    }
    if ( $opt_debug_server )
    {
      mtr_warning("Ignoring --debug-server, binary does not support it");
    }
    return;
  }
  mtr_report(" - binaries are debug compiled");
  $debug_compiled_binaries= 1;
}


#
# Helper function to handle configuration-based subdirectories which Visual
# Studio uses for storing binaries.  If opt_vs_config is set, this returns
# a path based on that setting; if not, it returns paths for the default
# /release/ and /debug/ subdirectories.
#
# $exe can be undefined, if the directory itself will be used
#
sub vs_config_dirs ($$) {
  my ($path_part, $exe) = @_;

  $exe = "" if not defined $exe;
  if ($opt_vs_config)
  {
    return ("$bindir/$path_part/$opt_vs_config/$exe");
  }

  return ("$bindir/$path_part/Release/$exe",
          "$bindir/$path_part/RelWithDebinfo/$exe",
          "$bindir/$path_part/Debug/$exe",
          "$bindir/$path_part/$exe");
}


sub check_ndbcluster_support ($) {
  my $mysqld_variables= shift;

  my $ndbcluster_supported = 0;
  if ($mysqld_variables{'ndb-connectstring'})
  {
    $ndbcluster_supported = 1;
  }

  if ($opt_skip_ndbcluster && $opt_include_ndbcluster)
  {
    # User is ambivalent. Theoretically the arg which was
    # given last on command line should win, but that order is
    # unknown at this time.
    mtr_error("Ambigous command, both --include-ndbcluster " .
	      " and --skip-ndbcluster was specified");
  }

  # Check if this is MySQL Cluster, ie. mysql version string ends
  # with -ndb-Y.Y.Y[-status]
  if ( defined $mysql_version_extra &&
       $mysql_version_extra =~ /-ndb-([0-9]*)\.([0-9]*)\.([0-9]*)/ )
  {
    # MySQL Cluster tree
    mtr_report(" - MySQL Cluster detected");

    if ($opt_skip_ndbcluster)
    {
      mtr_report(" - skipping ndbcluster(--skip-ndbcluster)");
      return;
    }

    if (!$ndbcluster_supported)
    {
      # MySQL Cluster tree, but mysqld was not compiled with
      # ndbcluster -> fail unless --skip-ndbcluster was used
      mtr_error("This is MySQL Cluster but mysqld does not " .
		"support ndbcluster. Use --skip-ndbcluster to " .
		"force mtr to run without it.");
    }

    # mysqld was compiled with ndbcluster -> auto enable
  }
  else
  {
    # Not a MySQL Cluster tree
    if (!$ndbcluster_supported)
    {
      if ($opt_include_ndbcluster)
      {
	mtr_error("Could not detect ndbcluster support ".
                  "requested with --[ndb|include-ndbcluster]");
      }

      # Silently skip, mysqld was compiled without ndbcluster
      # which is the default case
      return;
    }

    if ($opt_skip_ndbcluster)
    {
      # Compiled with ndbcluster but ndbcluster skipped
      mtr_report(" - skipping ndbcluster(--skip-ndbcluster)");
      return;
    }


    if (!$opt_include_ndbcluster)
    {
      # Add only the test suite for ndbcluster integration check
      mtr_report(" - enabling ndbcluster(for integration checks)");
      $ndbcluster_enabled= 1;
      $DEFAULT_SUITES.=",ndbcluster";
      return;
    }
  }

  mtr_report(" - enabling ndbcluster");
  $ndbcluster_enabled= 1;
  # Add MySQL Cluster test suites
  $DEFAULT_SUITES.=",ndb,ndb_binlog,rpl_ndb,ndb_rpl,ndb_memcache,ndbcluster,ndb_ddl,gcol_ndb";
  return;
}


sub ndbcluster_wait_started($$){
  my $cluster= shift;
  my $ndb_waiter_extra_opt= shift;
  my $path_waitlog= join('/', $opt_vardir, $cluster->name(), "ndb_waiter.log");

  my $args;
  mtr_init_args(\$args);
  mtr_add_arg($args, "--defaults-file=%s", $path_config_file);
  mtr_add_arg($args, "--defaults-group-suffix=%s", $cluster->suffix());
  mtr_add_arg($args, "--timeout=%d", $opt_start_timeout);

  if ($ndb_waiter_extra_opt)
  {
    mtr_add_arg($args, "$ndb_waiter_extra_opt");
  }

  # Start the ndb_waiter which will connect to the ndb_mgmd
  # and poll it for state of the ndbd's, will return when
  # all nodes in the cluster is started

  my $res= My::SafeProcess->run
    (
     name          => "ndb_waiter ".$cluster->name(),
     path          => $exe_ndb_waiter,
     args          => \$args,
     output        => $path_waitlog,
     error         => $path_waitlog,
     append        => 1,
    );

  # Check that ndb_mgmd(s) are still alive
  foreach my $ndb_mgmd ( in_cluster($cluster, ndb_mgmds()) )
  {
    my $proc= $ndb_mgmd->{proc};
    if ( ! $proc->wait_one(0) )
    {
      mtr_warning("$proc died");
      return 2;
    }
  }

  # Check that all started ndbd(s) are still alive
  foreach my $ndbd ( in_cluster($cluster, ndbds()) )
  {
    my $proc= $ndbd->{proc};
    next unless defined $proc;
    if ( ! $proc->wait_one(0) )
    {
      mtr_warning("$proc died");
      return 3;
    }
  }

  if ($res)
  {
    mtr_verbose("ndbcluster_wait_started failed");
    return 1;
  }
  return 0;
}


sub ndbcluster_dump($) {
  my ($cluster)= @_;

  print "\n== Dumping cluster log files\n\n";

  # ndb_mgmd(s)
  foreach my $ndb_mgmd ( in_cluster($cluster, ndb_mgmds()) )
  {
    my $datadir = $ndb_mgmd->value('DataDir');

    # Should find ndb_<nodeid>_cluster.log and ndb_mgmd.log
    foreach my $file ( glob("$datadir/ndb*.log") )
    {
      print "$file:\n";
      mtr_printfile("$file");
      print "\n";
    }
  }

  # ndb(s)
  foreach my $ndbd ( in_cluster($cluster, ndbds()) )
  {
    my $datadir = $ndbd->value('DataDir');

    # Should find ndbd.log
    foreach my $file ( glob("$datadir/ndbd.log") )
    {
      print "$file:\n";
      mtr_printfile("$file");
      print "\n";
    }
  }
}


sub ndb_mgmd_wait_started($) {
  my ($cluster)= @_;

  my $retries= 100;
  while ($retries)
  {
    my $result= ndbcluster_wait_started($cluster, "--no-contact");
    if ($result == 0)
    {
      # ndb_mgmd is started
      mtr_verbose("ndb_mgmd is started");
      return 0;
    }
    elsif ($result > 1)
    {
      mtr_warning("Cluster process failed while waiting for start");
      return $result;
    }

    mtr_milli_sleep(100);
    $retries--;
  }

  return 1;
}

sub ndb_mgmd_stop{
  my $ndb_mgmd= shift or die "usage: ndb_mgmd_stop(<ndb_mgmd>)";

  my $host=$ndb_mgmd->value('HostName');
  my $port=$ndb_mgmd->value('PortNumber');
  mtr_verbose("Stopping cluster '$host:$port'");

  my $args;
  mtr_init_args(\$args);
  mtr_add_arg($args, "--ndb-connectstring=%s:%s", $host,$port);
  mtr_add_arg($args, "-e");
  mtr_add_arg($args, "shutdown");

  My::SafeProcess->run
    (
     name          => "ndb_mgm shutdown $host:$port",
     path          => $exe_ndb_mgm,
     args          => \$args,
     output         => "/dev/null",
    );
}

sub ndb_mgmd_start ($$) {
  my ($cluster, $ndb_mgmd)= @_;

  mtr_verbose("ndb_mgmd_start");

  my $dir= $ndb_mgmd->value("DataDir");
  mkpath($dir) unless -d $dir;

  my $args;
  mtr_init_args(\$args);
  mtr_add_arg($args, "--defaults-file=%s", $path_config_file);
  mtr_add_arg($args, "--defaults-group-suffix=%s", $cluster->suffix());
  mtr_add_arg($args, "--mycnf");
  mtr_add_arg($args, "--nodaemon");
  mtr_add_arg($args, "--configdir=%s", "$dir");

  my $path_ndb_mgmd_log= "$dir/ndb_mgmd.log";

  $ndb_mgmd->{'proc'}= My::SafeProcess->new
    (
     name          => $ndb_mgmd->after('cluster_config.'),
     path          => $exe_ndb_mgmd,
     args          => \$args,
     output        => $path_ndb_mgmd_log,
     error         => $path_ndb_mgmd_log,
     append        => 1,
     verbose       => $opt_verbose,
     shutdown      => sub { ndb_mgmd_stop($ndb_mgmd) },
    );
  mtr_verbose("Started $ndb_mgmd->{proc}");

  # FIXME Should not be needed
  # Unfortunately the cluster nodes will fail to start
  # if ndb_mgmd has not started properly
  if (ndb_mgmd_wait_started($cluster))
  {
    mtr_warning("Failed to wait for start of ndb_mgmd");
    return 1;
  }

  return 0;
}

sub ndbd_stop {
  # Intentionally left empty, ndbd nodes will be shutdown
  # by sending "shutdown" to ndb_mgmd
}

my $exe_ndbmtd_counter= 0;

sub ndbd_start {
  my ($cluster, $ndbd)= @_;

  mtr_verbose("ndbd_start");

  my $dir= $ndbd->value("DataDir");
  mkpath($dir) unless -d $dir;

  my $args;
  mtr_init_args(\$args);
  mtr_add_arg($args, "--defaults-file=%s", $path_config_file);
  mtr_add_arg($args, "--defaults-group-suffix=%s", $cluster->suffix());
  mtr_add_arg($args, "--nodaemon");

# > 5.0 { 'character-sets-dir' => \&fix_charset_dir },

  my $exe= $exe_ndbd;
  if ($exe_ndbmtd)
  { if ($ENV{MTR_NDBMTD})
    {
      # ndbmtd forced by env var MTR_NDBMTD
      $exe= $exe_ndbmtd;
    }
    if (($exe_ndbmtd_counter++ % 2) == 0)
    {
      # Use ndbmtd every other time
      $exe= $exe_ndbmtd;
    }
  }

  my $path_ndbd_log= "$dir/ndbd.log";
  my $proc= My::SafeProcess->new
    (
     name          => $ndbd->after('cluster_config.'),
     path          => $exe,
     args          => \$args,
     output        => $path_ndbd_log,
     error         => $path_ndbd_log,
     append        => 1,
     verbose       => $opt_verbose,
     shutdown      => sub { ndbd_stop($ndbd) },
    );
  mtr_verbose("Started $proc");

  $ndbd->{proc}= $proc;

  return;
}

# Start memcached with the special ndb_engine.so plugin
# making it use NDB as backend.
sub memcached_start {
  my ($cluster, $memcached) = @_;

  my $name = $memcached->name();
  mtr_verbose("memcached_start '$name'");

  # Clear env used by include/have_memcached.inc
  $ENV{'NDB_MEMCACHED_STARTED'} = 0;

  # Look for the ndb_engine.so memcache plugin
  my $found_so = my_find_file($bindir,
    ["storage/ndb/memcache",        # source or build
     "lib", "lib64"],               # install
    "ndb_engine.so", NOT_REQUIRED);
  if ($found_so eq "")
  {
    # The ndb_engine memcache plugin is not a mandatory
    # component, silently skip to start memcached if it's not
    # found
    mtr_verbose("Could not find the ndb_engine memcache plugin");
    return;
  }
  mtr_verbose("Found memcache plugin: '$found_so'");
 
  # Look for the generated perl script which tells
  # location of memcached etc.
  my $found_perl_source = my_find_file($bindir,
     ["storage/ndb/memcache",        # source
      "mysql-test/lib",              # install
      "share/mysql-test/lib"],       # install
      "memcached_path.pl");
  mtr_verbose("Found memcache script: '$found_perl_source'");

  # Source the found perl script which tells
  # location of memcached etc.
  require "$found_perl_source";

  if(! memcached_is_available())
  {
    mtr_error("Memcached not available.");
  }
  my $exe = "";
  if(memcached_is_bundled())
  {
    # The bundled memcached has been built
    # and made part of the package, find where
    # it ended up and use it.
    $exe = my_find_bin($bindir,
      ["libexec",
       "sbin",
       "bin",
       "storage/ndb/memcache/extra/memcached"],
      "memcached");
    mtr_verbose("Found bundled memcached '$exe'");
  }
  else
  {
    # External memcached has been used to build ndb_engine.so
    # The path to that memcached has been hardcoded in
    # memcached_path.pl, use that path.
    # This requires same machine as build or memcached
    # also installed in same location as when it was built.
    $exe = get_memcached_exe_path();
    if ($exe eq "" or ! -x $exe)
    {
      mtr_error("Failed to find memcached binary '$exe'");
    }
    mtr_verbose("Using memcached binary '$exe'");
  }


  my $args;
  mtr_init_args(\$args);
  # TCP port number to listen on
  mtr_add_arg($args, "-p %d", $memcached->value('port'));
  # Max simultaneous connections
  mtr_add_arg($args, "-c %d", $memcached->value('max_connections'));
  # Load engine as storage engine, ie. /path/ndb_engine.so
  mtr_add_arg($args, "-E");
  mtr_add_arg($args, $found_so);
  # Config options for loaded storage engine
  {
    my @opts;
    push(@opts, "connectstring=" . $memcached->value('ndb_connectstring'));
    push(@opts, $memcached->if_exist("options"));
    mtr_add_arg($args, "-e");
    mtr_add_arg($args, join(";", @opts));
  }

  if($opt_gdb)
  {
    gdb_arguments(\$args, \$exe, "memcached");
  }

  my $proc = My::SafeProcess->new
  ( name     =>  $name,
    path     =>  $exe,
    args     => \$args,
    output   =>  "$opt_vardir/log/$name.out",
    error    =>  "$opt_vardir/log/$name.out",
    append   =>  1,
    verbose  => $opt_verbose,
  );
  mtr_verbose("Started $proc");

  $memcached->{proc} = $proc;
  
  # Set env used by include/have_memcached.inc
  $ENV{'NDB_MEMCACHED_STARTED'} = 1;

  return;
}


sub memcached_load_metadata($) {
  my $cluster= shift;

  foreach my $mysqld (mysqlds())
  {
    if(-d $mysqld->value('datadir') . "/" . "ndbmemcache")
    {
      mtr_verbose("skipping memcache metadata (already stored)");
      return;
    }
  }

  my $sql_script= my_find_file($bindir,
                              ["share/mysql/memcache-api", # RPM install
                               "share/memcache-api",       # Other installs
                               "scripts"                   # Build tree
                              ],
                              "ndb_memcache_metadata.sql", NOT_REQUIRED);
  mtr_verbose("memcached_load_metadata: '$sql_script'");
  if (-f $sql_script )
  {
    my $args;
    mtr_init_args(\$args);
    mtr_add_arg($args, "--defaults-file=%s", $path_config_file);
    mtr_add_arg($args, "--defaults-group-suffix=%s", $cluster->suffix());
    mtr_add_arg($args, "--connect-timeout=20");
    if ( My::SafeProcess->run(
           name   => "ndbmemcache config loader",
           path   => $exe_mysql,
           args   => \$args,
           input  => $sql_script,
           output => "$opt_vardir/log/memcache_config.log",
           error  => "$opt_vardir/log/memcache_config.log"
       ) != 0)
    {
      mtr_error("Could not load ndb_memcache_metadata.sql file");
    }
  }
}


sub ndbcluster_start ($) {
  my $cluster= shift;

  mtr_verbose("ndbcluster_start '".$cluster->name()."'");

  foreach my $ndb_mgmd ( in_cluster($cluster, ndb_mgmds()) )
  {
    next if started($ndb_mgmd);
    ndb_mgmd_start($cluster, $ndb_mgmd);
  }

  foreach my $ndbd ( in_cluster($cluster, ndbds()) )
  {
    next if started($ndbd);
    ndbd_start($cluster, $ndbd);
  }

  return 0;
}


sub create_config_file_for_extern {
  my %opts=
    (
     socket     => '/tmp/mysqld.sock',
     port       => 3306,
     user       => $opt_user,
     password   => '',
     @_
    );

  mtr_report("Creating my.cnf file for extern server...");
  my $F= IO::File->new($path_config_file, "w")
    or mtr_error("Can't write to $path_config_file: $!");

  print $F "[client]\n";
  while (my ($option, $value)= each( %opts )) {
    print $F "$option= $value\n";
    mtr_report(" $option= $value");
  }

  print $F <<EOF

# binlog reads from [client] and [mysqlbinlog]
[mysqlbinlog]
character-sets-dir= $path_charsetsdir
local-load= $opt_tmpdir

EOF
;

  $F= undef; # Close file
}


#
# Kill processes left from previous runs, normally
# there should be none so make sure to warn
# if there is one
#
sub kill_leftovers ($) {
  my $rundir= shift;
  return unless ( -d $rundir );

  mtr_report("Checking leftover processes...");

  # Scan the "run" directory for process id's to kill
  opendir(RUNDIR, $rundir)
    or mtr_error("kill_leftovers, can't open dir \"$rundir\": $!");
  while ( my $elem= readdir(RUNDIR) )
  {
    # Only read pid from files that end with .pid
    if ( $elem =~ /.*[.]pid$/ )
    {
      my $pidfile= "$rundir/$elem";
      next unless -f $pidfile;
      my $pid= mtr_fromfile($pidfile);
      unlink($pidfile);
      unless ($pid=~ /^(\d+)/){
	# The pid was not a valid number
	mtr_warning("Got invalid pid '$pid' from '$elem'");
	next;
      }
      mtr_report(" - found old pid $pid in '$elem', killing it...");

      my $ret= kill("KILL", $pid);
      if ($ret == 0) {
	mtr_report("   process did not exist!");
	next;
      }

      my $check_counter= 100;
      while ($ret > 0 and $check_counter--) {
	mtr_milli_sleep(100);
	$ret= kill(0, $pid);
      }
      mtr_report($check_counter ? "   ok!" : "   failed!");
    }
    else
    {
      mtr_warning("Found non pid file '$elem' in '$rundir'")
	if -f "$rundir/$elem";
    }
  }
  closedir(RUNDIR);
}

#
# Check that all the ports that are going to
# be used are free
#
sub check_ports_free ($)
{
  my $bthread= shift;
  my $portbase = $bthread * 10 + 10000;

  for ($portbase..$portbase + 9)
  {
    if (mtr_ping_port($_))
    {
      mtr_report(" - 'localhost:$_' was not free");
      # One port was not free
      return 0;
    }
  }

  # All ports free
  return 1;
}


sub initialize_servers {

  if ( using_extern() )
  {
    # Running against an already started server, if the specified
    # vardir does not already exist it should be created
    if ( ! -d $opt_vardir )
    {
      setup_vardir();
    }
    else
    {
      mtr_verbose("No need to create '$opt_vardir' it already exists");
    }
  }
  else
  {
    # Kill leftovers from previous run
    # using any pidfiles found in var/run
    kill_leftovers("$opt_vardir/run");

    if ( ! $opt_start_dirty )
    {
      remove_stale_vardir();
      setup_vardir();

      mysql_install_db(default_mysqld(), "$opt_vardir/data/");
    }
  }
}


#
# Remove all newline characters expect after semicolon
#
sub sql_to_bootstrap {
  my ($sql) = @_;
  my @lines= split(/\n/, $sql);
  my $result= "\n";
  my $delimiter= ';';

  foreach my $line (@lines) {

    # Change current delimiter if line starts with "delimiter"
    if ( $line =~ /^delimiter (.*)/ ) {
      my $new= $1;
      # Remove old delimiter from end of new
      $new=~ s/\Q$delimiter\E$//;
      $delimiter = $new;
      mtr_debug("changed delimiter to $delimiter");
      # No need to add the delimiter to result
      next;
    }

    # Add newline if line ends with $delimiter
    # and convert the current delimiter to semicolon
    if ( $line =~ /\Q$delimiter\E$/ ){
      $line =~ s/\Q$delimiter\E$/;/;
      $result.= "$line\n";
      mtr_debug("Added default delimiter");
      next;
    }

    # Remove comments starting with --
    if ( $line =~ /^\s*--/ ) {
      mtr_debug("Discarded $line");
      next;
    }

    # Replace @HOSTNAME with localhost
    $line=~ s/\'\@HOSTNAME\@\'/localhost/;

    # Default, just add the line without newline
    # but with a space as separator
    $result.= "$line ";

  }
  return $result;
}


sub default_mysqld {
  # Generate new config file from template
  my $config= My::ConfigFactory->new_config
    ( {
       basedir         => $basedir,
       testdir         => $glob_mysql_test_dir,
       template_path   => "include/default_my.cnf",
       vardir          => $opt_vardir,
       tmpdir          => $opt_tmpdir,
       baseport        => 0,
       user            => $opt_user,
       password        => '',
      }
    );

  my $mysqld= $config->group('mysqld.1')
    or mtr_error("Couldn't find mysqld.1 in default config");
  return $mysqld;
}


sub mysql_install_db {
  my ($mysqld, $datadir, $bootstrap_opts)= @_;

  my $install_datadir= $datadir || $mysqld->value('datadir');
  my $install_basedir= $mysqld->value('basedir');
  my $install_chsdir= $mysqld->value('character-sets-dir');

  mtr_report("Installing system database...");

  my $args;
  mtr_init_args(\$args);
  mtr_add_arg($args, "--no-defaults");
  mtr_add_arg($args, "--log-syslog=0");
  mtr_add_arg($args, "--initialize-insecure");
  mtr_add_arg($args, "--loose-skip-ndbcluster");
  mtr_add_arg($args, "--tmpdir=%s", "$opt_vardir/tmp/");
  mtr_add_arg($args, "--core-file");
  mtr_add_arg($args, "--basedir=%s", $mysqld->value('basedir'));
  mtr_add_arg($args, "--datadir=%s", "$install_datadir");
  mtr_add_arg($args, "--lc-messages-dir=%s", $mysqld->value('lc-messages-dir'));
  mtr_add_arg($args, "--secure-file-priv=%s", "$opt_vardir");
  # overwrite the buffer size to 24M for certain tests to pass
  mtr_add_arg($args, "--innodb_buffer_pool_size=24M");
  mtr_add_arg($args, "--innodb-log-file-size=5M");
  # overwrite innodb_autoextend_increment to 8 for reducing the ibdata1 file size
  mtr_add_arg($args, "--innodb_autoextend_increment=8");
  if ( $opt_embedded_server )
  {
    # Do not create performance_schema tables for embedded
    mtr_add_arg($args, "--loose-performance_schema=OFF");
  }

  if ( $opt_debug )
  {
    mtr_add_arg($args, "--debug=$debug_d:t:i:A,%s/log/bootstrap.trace",
		$path_vardir_trace);
  }

  mtr_add_arg($args, "--character-sets-dir=%s", $install_chsdir);

  # Do not generate SSL/RSA certificates automatically.
  mtr_add_arg($args, "--loose-auto_generate_certs=OFF");
  mtr_add_arg($args, "--loose-sha256_password_auto_generate_rsa_keys=OFF");

  # InnoDB arguments that affect file location and sizes may
  # need to be given to the bootstrap process as well as the
  # server process.
  foreach my $extra_opt ( @opt_extra_mysqld_opt ) {
    (my $temp_extra_opt=$extra_opt) =~ s/_/-/g;
    if ($temp_extra_opt =~ /--innodb-page-size/ || 
        $temp_extra_opt =~ /--innodb-log-file-size/ ||
        $temp_extra_opt =~ /--innodb-undo-tablespaces/) {
      mtr_add_arg($args, $extra_opt);
    }
  # Plugin arguments need to be given to the bootstrap 
  # process as well as the server process.
    if ($extra_opt =~ /--default-authentication-plugin/) {
      mtr_add_arg($args, $extra_opt);
    }
  }

  # Arguments to bootstrap process.
  foreach my $extra_opt ( @opt_extra_bootstrap_opt ) {
      mtr_add_arg($args, $extra_opt);
  }

  # Add bootstrap arguments from the opt file, if any
  push(@$args, @$bootstrap_opts) if $bootstrap_opts;

  # The user can set MYSQLD_BOOTSTRAP to the full path to a mysqld
  # to run a different mysqld during --initialize.
  my $exe_mysqld_bootstrap =
    $ENV{'MYSQLD_BOOTSTRAP'} || find_mysqld($install_basedir);

  # ----------------------------------------------------------------------
  # export MYSQLD_BOOTSTRAP_CMD variable containing <path>/mysqld <args>
  # ----------------------------------------------------------------------
  $ENV{'MYSQLD_BOOTSTRAP_CMD'}= "$exe_mysqld_bootstrap " . join(" ", @$args);


  # ----------------------------------------------------------------------
  # export MYSQLD_INSTALL_CMD variable containing <path>/mysqld <args>
  # ----------------------------------------------------------------------
  $ENV{'MYSQLD_INSTALL_CMD'}= "$exe_mysqld_bootstrap " . join(" ", @$args);

  # ----------------------------------------------------------------------
  # Create the bootstrap.sql file
  # ----------------------------------------------------------------------
  my $bootstrap_sql_file= "$opt_vardir/tmp/bootstrap.sql";

  #Add the init-file to --initialize-insecure process
  mtr_add_arg($args, "--init-file=$bootstrap_sql_file");

  if ($opt_boot_gdb || $opt_manual_boot_gdb) {
    gdb_arguments(\$args, \$exe_mysqld_bootstrap, $mysqld->name(),
		  $bootstrap_sql_file);
  }
  if ($opt_boot_dbx) {
    dbx_arguments(\$args, \$exe_mysqld_bootstrap, $mysqld->name(),
		  $bootstrap_sql_file);
  }
  if ($opt_boot_ddd) {
    ddd_arguments(\$args, \$exe_mysqld_bootstrap, $mysqld->name(),
		  $bootstrap_sql_file);
  }

  my $path_sql= my_find_file($install_basedir,
			     ["mysql", "sql/share", "share/mysql",
			      "share", "scripts"],
			      "mysql_system_tables.sql",
			     NOT_REQUIRED);

  if (-f $path_sql && -f "include/mtr_test_data_timezone.sql")
  {
    # Add the offical mysql system tables
    # for a production system
    mtr_tofile($bootstrap_sql_file, "use mysql;\n");
    mtr_appendfile_to_file($path_sql,
	                         $bootstrap_sql_file);


    # Add test data for timezone - this is just a subset, on a real
    # system these tables will be populated either by mysql_tzinfo_to_sql
    # or by downloading the timezone table package from our website
    mtr_appendfile_to_file("include/mtr_test_data_timezone.sql",
                           $bootstrap_sql_file);
  }
  else
  {
    mtr_error("Error: The test_data_timezone.sql not found".
              "in working directory.");
  }

  if ( $opt_skip_sys_schema || $opt_embedded_server )
  {
    # initialize creates sys schema in embedded mode
    # which it should not, hence dropping it.
    mtr_tofile($bootstrap_sql_file, "DROP DATABASE sys;\n");
  }

  # Make sure no anonymous accounts exists as a safety precaution
  mtr_tofile($bootstrap_sql_file,
	     "DELETE FROM mysql.user where user= '';\n");

  # Create test database
  mtr_tofile($bootstrap_sql_file,
	     "CREATE DATABASE test;\n");

  # Create mtr database
  mtr_tofile($bootstrap_sql_file,
	     "CREATE DATABASE mtr;\n");

  mtr_tofile($bootstrap_sql_file,
            "insert into mysql.db values('%','test','','Y','Y','Y','Y','Y',
            'Y','N','Y','Y','Y','Y','Y','Y','Y','Y','N','N','Y','Y'); \n");
 
  ##########################################################################
  #  inserting in acl table generates a timestamp and conventional way 
  #  generates a null timestamp
  ##########################################################################
  mtr_tofile($bootstrap_sql_file,
	     "DELETE FROM mysql.proxies_priv where user='root';\n");
  mtr_tofile($bootstrap_sql_file,
	     "INSERT INTO mysql.proxies_priv VALUES ('localhost', 'root', 
              '', '', TRUE, '', now());\n");

  # Add help tables and data for warning detection and supression
  mtr_tofile($bootstrap_sql_file,
             sql_to_bootstrap(mtr_grab_file("include/mtr_warnings.sql")));

  # Add procedures for checking server is restored after testcase
  mtr_tofile($bootstrap_sql_file,
             sql_to_bootstrap(mtr_grab_file("include/mtr_check.sql")));

  # Set blacklist option early so it works during bootstrap
  $ENV{'TSAN_OPTIONS'}= "suppressions=$basedir/mysql-test/tsan.supp" if $opt_sanitize;

  if ( $opt_manual_boot_gdb )
  {
    # The configuration has been set up and user has been prompted for
    # how to start the servers manually in the requested debugger.
    # At this time mtr.pl have no knowledge about the server processes
    # and thus can't wait for them to finish, mtr exits at this point.
    exit(0);
  }


  # Log bootstrap command
  my $path_bootstrap_log= "$opt_vardir/log/bootstrap.log";
  mtr_tofile($path_bootstrap_log,
	     "$exe_mysqld_bootstrap " . join(" ", @$args) . "\n");


  if ( My::SafeProcess->run
       (
        name          => "initialize",
        path          => $exe_mysqld_bootstrap,
	args          => \$args,
	input         => $bootstrap_sql_file,
	output        => $path_bootstrap_log,
	error         => $path_bootstrap_log,
	append        => 1,
	verbose       => $opt_verbose,
       ) != 0)
  {
    mtr_error("Error executing mysqld --initialize\n" .
              "Could not install system database from $bootstrap_sql_file\n" .
              "see $path_bootstrap_log for errors");
  }

  # Remove the auto.cnf so that a new auto.cnf is generated
  # for master and slaves when the server is restarted
  if (-f "$datadir/auto.cnf")
  {
    unlink "$datadir/auto.cnf";
  }
}


sub run_testcase_check_skip_test($)
{
  my ($tinfo)= @_;

  # ----------------------------------------------------------------------
  # If marked to skip, just print out and return.
  # Note that a test case not marked as 'skip' can still be
  # skipped later, because of the test case itself in cooperation
  # with the mysqltest program tells us so.
  # ----------------------------------------------------------------------

  if ( $tinfo->{'skip'} )
  {
    mtr_report_test_skipped($tinfo) unless $start_only;
    return 1;
  }

  return 0;
}


sub run_query {
  my ($tinfo, $mysqld, $query)= @_;

  my $args;
  mtr_init_args(\$args);
  mtr_add_arg($args, "--defaults-file=%s", $path_config_file);
  mtr_add_arg($args, "--defaults-group-suffix=%s", $mysqld->after('mysqld'));

  mtr_add_arg($args, "-e %s", $query);

  my $res= My::SafeProcess->run
    (
     name          => "run_query -> ".$mysqld->name(),
     path          => $exe_mysql,
     args          => \$args,
     output        => '/dev/null',
     error         => '/dev/null'
    );

  return $res
}


sub do_before_run_mysqltest($)
{
  my $tinfo= shift;

  # Remove old files produced by mysqltest
  my $base_file= mtr_match_extension($tinfo->{result_file},
				     "result"); # Trim extension
  if (defined $base_file ){
    unlink("$base_file.reject");
    unlink("$base_file.progress");
    unlink("$base_file.log");
    unlink("$base_file.warnings");
  }

  if ( $mysql_version_id < 50000 ) {
    # Set environment variable NDB_STATUS_OK to 1
    # if script decided to run mysqltest cluster _is_ installed ok
    $ENV{'NDB_STATUS_OK'} = "1";
  } elsif ( $mysql_version_id < 50100 ) {
    # Set environment variable NDB_STATUS_OK to YES
    # if script decided to run mysqltest cluster _is_ installed ok
    $ENV{'NDB_STATUS_OK'} = "YES";
  }
}


#
# Check all server for sideffects
#
# RETURN VALUE
#  0 ok
#  1 Check failed
#  >1 Fatal errro

sub check_testcase($$)
{
  my ($tinfo, $mode)= @_;
  my $tname= $tinfo->{name};

  # Start the mysqltest processes in parallel to save time
  # also makes it possible to wait for any process to exit during the check
  my %started;
  foreach my $mysqld ( mysqlds() )
  {
    # Skip if server has been restarted with additional options
    if ( defined $mysqld->{'proc'} && ! exists $mysqld->{'restart_opts'} )
    {
      my $proc= start_check_testcase($tinfo, $mode, $mysqld);
      $started{$proc->pid()}= $proc;
    }
  }

  # Return immediately if no check proceess was started
  return 0 unless ( keys %started );

  my $timeout= start_timer(check_timeout($tinfo));

  while (1){
    my $result;
    my $proc= My::SafeProcess->wait_any_timeout($timeout);
    mtr_report("Got $proc");

    if ( delete $started{$proc->pid()} ) {

      my $err_file= $proc->user_data();
      my $base_file= mtr_match_extension($err_file, "err"); # Trim extension

      # One check testcase process returned
      my $res= $proc->exit_status();

      if ( $res == 0){
	# Check completed without problem

	# Remove the .err file the check generated
	unlink($err_file);

	# Remove the .result file the check generated
	if ( $mode eq 'after' ){
	  unlink("$base_file.result");
	}

	if ( keys(%started) == 0){
	  # All checks completed
	  mark_time_used('check');
	  return 0;
	}
	# Wait for next process to exit
	next;
      }
      else
      {
	if ( $mode eq "after" and $res == 1 )
	{
	  # Test failed, grab the report mysqltest has created
	  my $report= mtr_grab_file($err_file);
          my $message =
	    "\nMTR's internal check of the test case '$tname' failed.
This means that the test case does not preserve the state that existed
before the test case was executed.  Most likely the test case did not
do a proper clean-up. It could also be caused by the previous test run
by this thread, if the server wasn't restarted.
This is the diff of the states of the servers before and after the
test case was executed:\n";
          if ($opt_fail_check_testcases) {
            $tinfo->{comment}.= $message;
            $tinfo->{comment}.= $report;
            # Do not grab the log file since the test actually passed
            $tinfo->{logfile}= "";
          }
          else {
            $tinfo->{check}.= $message;
            $tinfo->{check}.= $report;
          }

	  # Check failed, mark the test case with that info
	  $tinfo->{'check_testcase_failed'}= 1;
	  $result= 1;
	}
	elsif ( $res )
	{
	  my $report= mtr_grab_file($err_file);
	  $tinfo->{comment}.=
	    "Could not execute 'check-testcase' $mode ".
	      "testcase '$tname' (res: $res):\n";
	  $tinfo->{comment}.= $report;

	  $result= 2;
	}

	# Remove the .result file the check generated
	unlink("$base_file.result");

      }
    }
    elsif ( $proc->{timeout} ) {
      $tinfo->{comment}.= "Timeout for 'check-testcase' expired after "
	.check_timeout($tinfo)." seconds";
      $result= 4;
    }
    else {
      # Unknown process returned, most likley a crash, abort everything
      $tinfo->{comment}=
	"The server $proc crashed while running ".
	"'check testcase $mode test'".
	get_log_from_proc($proc, $tinfo->{name});
      $result= 3;
    }

    # Kill any check processes still running
    map($_->kill(), values(%started));

    mtr_warning("Check-testcase failed, this could also be caused by the" .
		" previous test run by this worker thread")
      if $result > 1 && $mode eq "before";
    mark_time_used('check');

    return $result;
  }

  mtr_error("INTERNAL_ERROR: check_testcase");
}


# Start run mysqltest on one server
#
# RETURN VALUE
#  0 OK
#  1 Check failed
#
sub start_run_one ($$) {
  my ($mysqld, $run)= @_;

  my $name= "$run-".$mysqld->name();

  my $args;
  mtr_init_args(\$args);

  mtr_add_arg($args, "--defaults-file=%s", $path_config_file);
  mtr_add_arg($args, "--defaults-group-suffix=%s", $mysqld->after('mysqld'));

  mtr_add_arg($args, "--silent");
  mtr_add_arg($args, "--test-file=%s", "include/$run.test");

  my $errfile= "$opt_vardir/tmp/$name.err";
  my $proc= My::SafeProcess->new
    (
     name          => $name,
     path          => $exe_mysqltest,
     error         => $errfile,
     output        => $errfile,
     args          => \$args,
     user_data     => $errfile,
     verbose       => $opt_verbose,
    );
  mtr_verbose("Started $proc");
  return $proc;
}


#
# Run script on all servers, collect results
#
# RETURN VALUE
#  0 ok
#  1 Failure

sub run_on_all($$)
{
  my ($tinfo, $run)= @_;

  # Start the mysqltest processes in parallel to save time
  # also makes it possible to wait for any process to exit during the check
  # and to have a timeout process
  my %started;
  foreach my $mysqld ( mysqlds() )
  {
    if ( defined $mysqld->{'proc'} )
    {
      my $proc= start_run_one($mysqld, $run);
      $started{$proc->pid()}= $proc;
    }
  }

  # Return immediately if no check proceess was started
  return 0 unless ( keys %started );

  my $timeout= start_timer(check_timeout($tinfo));

  while (1){
    my $result;
    my $proc= My::SafeProcess->wait_any_timeout($timeout);
    mtr_report("Got $proc");

    if ( delete $started{$proc->pid()} ) {

      # One mysqltest process returned
      my $err_file= $proc->user_data();
      my $res= $proc->exit_status();

      # Append the report from .err file
      $tinfo->{comment}.= " == $err_file ==\n";
      $tinfo->{comment}.= mtr_grab_file($err_file);
      $tinfo->{comment}.= "\n";

      # Remove the .err file
      unlink($err_file);

      if ( keys(%started) == 0){
	# All completed
	return 0;
      }

      # Wait for next process to exit
      next;
    }
    elsif ($proc->{timeout}) {
      $tinfo->{comment}.= "Timeout for '$run' expired after "
	.check_timeout($tinfo)." seconds\n";
    }
    else {
      # Unknown process returned, most likley a crash, abort everything
      $tinfo->{comment}.=
	"The server $proc crashed while running '$run'".
	get_log_from_proc($proc, $tinfo->{name});
    }

    # Kill any check processes still running
    map($_->kill(), values(%started));

    return 1;
  }
  mtr_error("INTERNAL_ERROR: run_on_all");
}


sub mark_log {
  my ($log, $tinfo)= @_;
  my $log_msg= "CURRENT_TEST: $tinfo->{name}\n";
  mtr_tofile($log, $log_msg);
}


sub find_testcase_skipped_reason($)
{
  my ($tinfo)= @_;

  # Set default message
  $tinfo->{'comment'}= "Detected by testcase(no log file)";

  # Open the test log file
  my $F= IO::File->new($path_current_testlog)
    or return;
  my $reason;

  while ( my $line= <$F> )
  {
    # Look for "reason: <reason for skipping test>"
    if ( $line =~ /reason: (.*)/ )
    {
      $reason= $1;
    }
  }

  if ( ! $reason )
  {
    mtr_warning("Could not find reason for skipping test in $path_current_testlog");
    $reason= "Detected by testcase(reason unknown) ";
  }
  $tinfo->{'comment'}= $reason;
}


sub find_analyze_request
{
  # Open the test log file
  my $F= IO::File->new($path_current_testlog)
    or return;
  my $analyze;

  while ( my $line= <$F> )
  {
    # Look for "reason: <reason for skipping test>"
    if ( $line =~ /analyze: (.*)/ )
    {
      $analyze= $1;
    }
  }

  return $analyze;
}


# The test can leave a file in var/tmp/ to signal
# that all servers should be restarted
sub restart_forced_by_test($)
{
  my $file = shift;
  my $restart = 0;
  foreach my $mysqld ( mysqlds() )
  {
    my $datadir = $mysqld->value('datadir');
    my $force_restart_file = "$datadir/mtr/$file";
    if ( -f $force_restart_file )
    {
      mtr_verbose("Restart of servers forced by test");
      $restart = 1;
      last;
    }
  }
  return $restart;
}


# Return timezone value of tinfo or default value
sub timezone {
  my ($tinfo)= @_;
  return $tinfo->{timezone} || "GMT-3";
}


# Storage for changed environment variables
my %old_env;

sub resfile_report_test ($) {
  my $tinfo=  shift;

  resfile_new_test();

  resfile_test_info("name", $tinfo->{name});
  resfile_test_info("variation", $tinfo->{combination})
    if $tinfo->{combination};
  resfile_test_info("start_time", isotime time);
}


#
# Run a single test case
#
# RETURN VALUE
#  0 OK
#  > 0 failure
#

sub run_testcase ($) {
  my $tinfo=  shift;

  my $print_freq=20;

  mtr_verbose("Running test:", $tinfo->{name});
  resfile_report_test($tinfo) if $opt_resfile;

  # Allow only alpanumerics pluss _ - + . in combination names,
  # or anything beginning with -- (the latter comes from --combination)
  my $combination= $tinfo->{combination};
  if ($combination && $combination !~ /^\w[-\w\.\+]+$/
                   && $combination !~ /^--/)
  {
    mtr_error("Combination '$combination' contains illegal characters");
  }
  # -------------------------------------------------------
  # Init variables that can change between each test case
  # -------------------------------------------------------
  my $timezone= timezone($tinfo);
  $ENV{'TZ'}= $timezone;
  mtr_verbose("Setting timezone: $timezone");

  # If there are bootstrap options in the opt file, add them
  my $bootstrap_opt = 0;
  foreach my $opt (@{$tinfo->{master_opt}})
  {
    if ($opt =~ /^--bootstrap=/)
    {
      $opt =~ s/--bootstrap=//;
      push(@{$tinfo->{bootstrap_opt}}, $opt);
    }
    elsif ($opt eq "--bootstrap")
    {
      $bootstrap_opt = 1;
      next;
    }
    elsif ($bootstrap_opt == 1)
    {
      push(@{$tinfo->{bootstrap_opt}}, $opt);
      $bootstrap_opt = 0;
    }
  }

  # The keyword "--bootstrap" is passed in the opt file to identify
  # the bootstrap variables. Remove this keyword before sending
  # these options to the server.
  @{$tinfo->{master_opt}} = grep {!/--bootstrap/} @{$tinfo->{master_opt}};

  if ( ! using_extern() )
  {
    my @restart= servers_need_restart($tinfo);
    if ( @restart != 0) {
      stop_servers($tinfo, @restart );
    }

    if ( started(all_servers()) == 0 )
    {

      # Remove old datadirs
      clean_datadir() unless $opt_start_dirty;

      # Restore old ENV
      while (my ($option, $value)= each( %old_env )) {
	if (defined $value){
	  mtr_verbose("Restoring $option to $value");
	  $ENV{$option}= $value;

	} else {
	  mtr_verbose("Removing $option");
	  delete($ENV{$option});
	}
      }
      %old_env= ();

      mtr_verbose("Generating my.cnf from '$tinfo->{template_path}'");

      # Generate new config file from template
      $config= My::ConfigFactory->new_config
	( {
	   basedir         => $basedir,
	   testdir         => $glob_mysql_test_dir,
	   template_path   => $tinfo->{template_path},
	   extra_template_path => $tinfo->{extra_template_path},
	   vardir          => $opt_vardir,
	   tmpdir          => $opt_tmpdir,
	   baseport        => $baseport,
           mysqlxbaseport  => $mysqlx_baseport,
	   #hosts          => [ 'host1', 'host2' ],
	   user            => $opt_user,
	   password        => '',
	   ssl             => $opt_ssl_supported,
	   embedded        => 1, # Always print out embedded section.
	  }
	);

      # Write the new my.cnf
      $config->save($path_config_file);

      # Remember current config so a restart can occur when a test need
      # to use a different one
      $current_config_name= $tinfo->{template_path};

      #
      # Set variables in the ENV section
      #
      foreach my $option ($config->options_in_group("ENV"))
      {
	# Save old value to restore it before next time
	$old_env{$option->name()}= $ENV{$option->name()};

	mtr_verbose($option->name(), "=",$option->value());
	$ENV{$option->name()}= $option->value();
      }
    }

    # Write start of testcase to log
    mark_log($path_current_testlog, $tinfo);

    if (start_servers($tinfo))
    {
      report_failure_and_restart($tinfo);
      return 1;
    }
  }
  mark_time_used('restart');

  # --------------------------------------------------------------------
  # If --start or --start-dirty given, stop here to let user manually
  # run tests
  # If --wait-all is also given, do the same, but don't die if one
  # server exits
  # ----------------------------------------------------------------------

  if ( $start_only )
  {
    mtr_print("\nStarted", started(all_servers()));
    mtr_print("Using config", $tinfo->{template_path});
    mtr_print("Port and socket path for server(s):");
    foreach my $mysqld ( mysqlds() )
    {
      mtr_print ($mysqld->name() . "  " . $mysqld->value('port') .
	      "  " . $mysqld->value('socket'));
    }
    if ( $opt_start_exit )
    {
      mtr_print("Server(s) started, not waiting for them to finish");
      if (IS_WINDOWS)
      {
	POSIX::_exit(0);	# exit hangs here in ActiveState Perl
      }
      else
      {
	exit(0);
      }
    }
    if ($opt_manual_gdb || $opt_manual_lldb || $opt_manual_ddd ||
        $opt_manual_debug || $opt_manual_dbx)
    {
      # The configuration has been set up and user has been prompted for
      # how to start the servers manually in the requested deugger.
      # At this time mtr.pl have no knowledge about the server processes
      # and thus can't wait for them to finish or antyhing. In order to make
      # it apparent to user what to do next, just print message and hang
      # around until user kills mtr.pl
      mtr_print("User prompted how to start server(s) manually in debugger");
      while (1)
      {
        mtr_milli_sleep(100);
      }
      exit(0); # Never reached
    }
    mtr_print("Waiting for server(s) to exit...");
    if ( $opt_wait_all ) {
      My::SafeProcess->wait_all();
      mtr_print( "All servers exited" );
      exit(1);
    }
    else {
      my $proc= My::SafeProcess->wait_any();
      if ( grep($proc eq $_, started(all_servers())) )
      {
        mtr_print("Server $proc died");
        exit(1);
      }
      mtr_print("Unknown process $proc died");
      exit(1);
    }
  }

  my $test_timeout= start_timer(testcase_timeout($tinfo));

  do_before_run_mysqltest($tinfo);

  mark_time_used('admin');

  if ( $opt_check_testcases and check_testcase($tinfo, "before") ){
    # Failed to record state of server or server crashed
    report_failure_and_restart($tinfo);

    return 1;
  }

  my $test= start_mysqltest($tinfo);
  # Set only when we have to keep waiting after expectedly died server
  my $keep_waiting_proc = 0;
  my $print_timeout= start_timer($print_freq * 60);

  while (1)
  {
    my $proc;
    if ($keep_waiting_proc)
    {
      # Any other process exited?
      $proc = My::SafeProcess->check_any();
      if ($proc)
      {
	mtr_verbose ("Found exited process $proc");
      }
      else
      {
	$proc = $keep_waiting_proc;
	# Also check if timer has expired, if so cancel waiting
	if ( has_expired($test_timeout) )
	{
	  $keep_waiting_proc = 0;
	}
      }
    }
    if (! $keep_waiting_proc)
    {
      if($test_timeout > $print_timeout)
      {
         $proc= My::SafeProcess->wait_any_timeout($print_timeout);
         if ( $proc->{timeout} )
         {
            #print out that the test is still on
            mtr_print("Test still running: $tinfo->{name}");
            #reset the timer
            $print_timeout= start_timer($print_freq * 60);
            next;
         }
      }
      else
      {
         $proc= My::SafeProcess->wait_any_timeout($test_timeout);
      }
    }

    # Will be restored if we need to keep waiting
    $keep_waiting_proc = 0;

    unless ( defined $proc )
    {
      mtr_error("wait_any failed");
    }
    mtr_verbose("Got $proc");

    mark_time_used('test');
    # ----------------------------------------------------
    # Was it the test program that exited
    # ----------------------------------------------------
    if ($proc eq $test)
    {
      my $res= $test->exit_status();

      if ($res == 0 and $opt_warnings and check_warnings($tinfo) )
      {
	# Test case suceeded, but it has produced unexpected
	# warnings, continue in $res == 1
	$res= 1;
	resfile_output($tinfo->{'warnings'}) if $opt_resfile;
      }

      my $check_res;

      if ( $opt_check_testcases and !restart_forced_by_test('force_restart') )
      {
        $check_res= check_testcase($tinfo, "after") if !$res;
        # Test succeeded but failed in check-test, failing the test in case
        # option --fail-check-testcases had been passed
        if (($res == 0) and $opt_fail_check_testcases) {
          if ($check_res == 1) {
            resfile_output($tinfo->{'comment'}) if $opt_resfile;
            $res= 1;
          }
        }
      }

      if ( $res == 0 )
      {
	if ( restart_forced_by_test('force_restart') )
	{
	  stop_all_servers($opt_shutdown_timeout);
	}
	elsif ( $opt_check_testcases and $check_res )
	{
	  if ($check_res == 1) {
	    # Test case had sideeffects, not fatal error, just continue
	    stop_all_servers($opt_shutdown_timeout);
	    mtr_report("Resuming tests...\n");
	    resfile_output($tinfo->{'check'}) if $opt_resfile;
	  }
	  else {
	    # Test case check failed fatally, probably a server crashed
	    report_failure_and_restart($tinfo);
	    return 1;
	  }
	}
	mtr_report_test_passed($tinfo);
      }
      elsif ( $res == 62 )
      {
	# Testcase itself tell us to skip this one
	$tinfo->{skip_detected_by_test}= 1;
	# Try to get reason from test log file
	find_testcase_skipped_reason($tinfo);
	mtr_report_test_skipped($tinfo);
	# Restart if skipped due to missing perl, it may have had side effects
	if ( restart_forced_by_test('force_restart_if_skipped') ||
             $tinfo->{'comment'} =~ /^perl not found/ )
	{
	  stop_all_servers($opt_shutdown_timeout);
	}
      }
      elsif ( $res == 65 )
      {
	# Testprogram killed by signal
	$tinfo->{comment}=
	  "testprogram crashed(returned code $res)";
	report_failure_and_restart($tinfo);
      }
      elsif ( $res == 1 )
      {
	# Check if the test tool requests that
	# an analyze script should be run
	my $analyze= find_analyze_request();
	if ($analyze){
	  run_on_all($tinfo, "analyze-$analyze");
	}

	# Wait a bit and see if a server died, if so report that instead
	mtr_milli_sleep(100);
	my $srvproc= My::SafeProcess::check_any();
	if ($srvproc && grep($srvproc eq $_, started(all_servers()))) {
	  $proc= $srvproc;
	  goto SRVDIED;
	}

	# Test case failure reported by mysqltest
	report_failure_and_restart($tinfo);
      }
      else
      {
	# mysqltest failed, probably crashed
	$tinfo->{comment}=
	  "mysqltest failed with unexpected return code $res\n";
	report_failure_and_restart($tinfo);
      }

      # Save info from this testcase run to mysqltest.log
      if( -f $path_current_testlog)
      {
	if ($opt_resfile && $res && $res != 62) {
	  resfile_output_file($path_current_testlog);
	}
	mtr_appendfile_to_file($path_current_testlog, $path_testlog);
	unlink($path_current_testlog);
      }

      # Remove testcase .log file produce in var/log/ to save space since
      # relevant part of logfile has already been appended to master log
      {
	my $log_file_name= $opt_vardir."/log/".$tinfo->{shortname}.".log";
	if (-e $log_file_name && ($tinfo->{'result'} ne 'MTR_RES_FAILED')) {
	  unlink($log_file_name);
	}
      }

      return ($res == 62) ? 0 : $res;

    }

    # ----------------------------------------------------
    # Check if it was an expected crash
    # ----------------------------------------------------
    my $check_crash = check_expected_crash_and_restart($proc);
    if ($check_crash)
    {
      # Keep waiting if it returned 2, if 1 don't wait or stop waiting.
      $keep_waiting_proc = 0 if $check_crash == 1;
      $keep_waiting_proc = $proc if $check_crash == 2;
      next;
    }

  SRVDIED:
    # ----------------------------------------------------
    # Stop the test case timer
    # ----------------------------------------------------
    $test_timeout= 0;

    # ----------------------------------------------------
    # Check if it was a server that died
    # ----------------------------------------------------
    if ( grep($proc eq $_, started(all_servers())) )
    {
      # Server failed, probably crashed
      $tinfo->{comment}=
	"Server $proc failed during test run" .
	get_log_from_proc($proc, $tinfo->{name});

      # ----------------------------------------------------
      # It's not mysqltest that has exited, kill it
      # ----------------------------------------------------
      mtr_report ("Killing mysqltest pid $test");
      $test->kill();

      report_failure_and_restart($tinfo);
      return 1;
    }

    if (!IS_WINDOWS)
    {
      # Try to dump core for mysqltest and all servers
      foreach my $proc ($test, started(all_servers()))
      {
        mtr_print("Trying to dump core for $proc");
        if ($proc->dump_core())
        {
	  $proc->wait_one(20);
        }
      }
    }
    else
    {
      if (-f $path_current_testlog and $proc->{timeout})
      {
        mtr_tofile($path_current_testlog, "Test case timeout, safe_process ".
                                          "and child process are aborted.");
      }

      # kill mysqltest process
      $test->kill();

      # Try to dump core for all servers
      foreach my $mysqld (mysqlds())
      {
        mtr_print("Trying to dump core for $mysqld->{'proc'}");

        # There is high a risk of MTR hanging by calling external programs
        # like 'cdb' on windows with multi-threaded runs(i.e $parallel > 1).
        # Calling cdb only if parallel value is 1.
        my $call_cdb= 1 if ($opt_parallel == 1);
        $mysqld->{'proc'}->dump_core_windows($mysqld, $call_cdb);
        $mysqld->{'proc'}->wait_one(20);
      }
    }

    # ----------------------------------------------------
    # It's not mysqltest that has exited, kill it
    # ----------------------------------------------------
    mtr_report ("Killing mysqltest pid $test");
    $test->kill();

    # ----------------------------------------------------
    # Check if testcase timer expired
    # ----------------------------------------------------
    if ( $proc->{timeout} )
    {
      my $log_file_name= $opt_vardir."/log/".$tinfo->{shortname}.".log";
      $tinfo->{comment}=
        "Test case timeout after ".testcase_timeout($tinfo).
	  " seconds\n\n";
      # Add 20 last executed commands from test case log file
      if  (-e $log_file_name)
      {
        $tinfo->{comment}.=
	   "== $log_file_name == \n".
	     mtr_lastlinesfromfile($log_file_name, 20)."\n";
      }
      $tinfo->{'timeout'}= testcase_timeout($tinfo); # Mark as timeout
      run_on_all($tinfo, 'analyze-timeout');

      report_failure_and_restart($tinfo);
      return 1;
    }

    mtr_error("Unhandled process $proc exited");
  }
  mtr_error("Should never come here");
}


# Extract server log from after the last occurrence of named test
# Return as an array of lines
#

sub extract_server_log ($$) {
  my ($error_log, $tname) = @_;

  # Open the servers .err log file and read all lines
  # belonging to current tets into @lines
  my $Ferr = IO::File->new($error_log)
    or mtr_error("Could not open file '$error_log' for reading: $!");

  my @lines;
  my $found_test= 0;		# Set once we've found the log of this test
  while ( my $line = <$Ferr> )
  {
    if ($found_test)
    {
      # If test wasn't last after all, discard what we found, test again.
      if ( $line =~ /^CURRENT_TEST:/)
      {
	@lines= ();
	$found_test= $line =~ /^CURRENT_TEST: $tname$/;
      }
      else
      {
	push(@lines, $line);
	if (scalar(@lines) > 1000000) {
	  $Ferr = undef;
	  mtr_warning("Too much log from test, bailing out from extracting");
	  return ();
	}
      }
    }
    else
    {
      # Search for beginning of test, until found
      $found_test= 1 if ($line =~ /^CURRENT_TEST: $tname$/);
    }
  }
  $Ferr = undef; # Close error log file

  return @lines;
}

# Get a subset of the lines from a log file
# Returns the first start_lines, and the last end_lines
# of the file, with a <  Snip  > line in the middle if
# there is a gap.
#

sub ndb_get_log_lines( $$$ )
{
  my ($log_file_name, $start_lines, $end_lines) = @_;

  my $log_file = IO::File->new($log_file_name)
    or mtr_error("Could not open file '$log_file_name' for reading: $!");

  my $total_lines = 0;

  # First pass, get number of lines in the file
  while ( my $line = <$log_file> )
  {
    $total_lines = $total_lines + 1;
  }
  undef $log_file;

  # Now take the lines we want
  my @log_lines;
  my $line_num = 0;

  $log_file = IO::File->new($log_file_name)
    or mtr_error("Could not open file '$log_file_name' for reading: $!");

  while ( my $line = <$log_file> )
  {
    if ($line_num < $start_lines)
    {
      # Start lines
      push(@log_lines, $line);
    }
    elsif ($line_num > ($total_lines - $end_lines))
    {
      # End lines
      push(@log_lines, $line);
    }
    elsif ($line_num == $start_lines)
    {
      # First line in the 'gap'
      my $gap_text = "<  Snip  >";
      push(@log_lines, $gap_text);
    }

    $line_num = $line_num + 1;
  }
  undef $log_file;

  return @log_lines;
}

# Get an ndb crash trace number from a crash trace file name
#

sub ndb_get_trace_num_from_filename ($) {
  my $trace_file_fq_name=  shift;

  # Format is : /basepath/ndb_<id>_trace.log.<trace num>[_t<thread_num>]
  my $trace_file_name = basename($trace_file_fq_name);
  my @parts = split(/\./, $trace_file_name);
  my $trace_num_and_thread = $parts[2];
  if ($trace_num_and_thread eq "next") {
    $trace_num_and_thread = 0;
  }

  my @trace_num_and_thread_parts = split(/_/, $trace_num_and_thread);
  my $trace_num = $trace_num_and_thread_parts[0];

  return $trace_num;
}

# Return array of lines containing failed ndbd log info
#

sub ndb_extract_ndbd_log_info($$) {
  my ($ndbd_log_path, $dump_out_file) = @_;

  my $ndbd_log = "";

  if ($dump_out_file) {
    my $ndbd_log_file_start_lines = 100;
    my $ndbd_log_file_end_lines = 200;
    my $ndbd_log_file_name = "$ndbd_log_path/ndbd.log";
    my @log_lines = ndb_get_log_lines($ndbd_log_file_name,
                                      $ndbd_log_file_start_lines,
                                      $ndbd_log_file_end_lines);
    $ndbd_log= $ndbd_log .
      "\nFailed data node output log ($ndbd_log_file_name):\n" .
      "-----------FAILED DATA NODE OUTPUT LOG START--------\n" .
      join ("", @log_lines) .
      "-----------FAILED DATA NODE OUTPUT LOG END----------\n";
  }

  # For all ndbds, we look for error and trace files
  #
  my @ndb_error_files = glob("$ndbd_log_path/ndb_*_error.log");
  my $num_error_files = scalar @ndb_error_files;
  if ($num_error_files) {
    # Found an error file, let's go further
    if ($num_error_files > 1) {
      mtr_error("More than one error file found : " . join(" ", @ndb_error_files));
    }

    my $ndbd_error_file_name = $ndb_error_files[0];
    my @log_lines = ndb_get_log_lines($ndbd_error_file_name,
                                      10000, 10000); # Get everything from the error file.
    $ndbd_log= $ndbd_log .
      "\nFound data node error log ($ndbd_error_file_name):\n" .
      "\n-----------DATA NODE ERROR LOG START--------\n". join ("", @log_lines) .
      "\n-----------DATA NODE ERROR LOG END----------\n";

    my @ndb_trace_files = glob("$ndbd_log_path/ndb_*_trace*");
    my $num_trace_files = scalar @ndb_trace_files;
    if ($num_trace_files) {
      $ndbd_log = $ndbd_log .
        "\nFound crash trace files :\n  " . join("\n  ", @ndb_trace_files) .
        "\n\n";

      # Now find most recent set of trace files..
      my $max_trace_num = 0;
      foreach my $trace_file (@ndb_trace_files) {
        my $trace_num = ndb_get_trace_num_from_filename($trace_file);
        if ($trace_num > $max_trace_num) {
          $max_trace_num = $trace_num;
        }
      }

      $ndbd_log = $ndbd_log . 
        "\nDumping excerpts from crash number $max_trace_num\n";

      # Now print a chunk of em
      foreach my $trace_file (@ndb_trace_files) {
        if (ndb_get_trace_num_from_filename($trace_file) eq $max_trace_num) {
          my $ndbd_trace_file_start_lines = 2500;
          my $ndbd_trace_file_end_lines = 0;
          @log_lines = ndb_get_log_lines($trace_file,
                                         $ndbd_trace_file_start_lines,
                                         $ndbd_trace_file_end_lines);

          $ndbd_log= $ndbd_log .
            "\nData node trace file : $trace_file\n" .
            "\n-----------DATA NODE TRACE LOG START--------\n". join ("", @log_lines) .
            "\n-----------DATA NODE TRACE LOG END----------\n";
        }
      }
    }
    else {
      $ndbd_log = $ndbd_log . 
        "\n No trace files! \n";
    }
  }

  return $ndbd_log;
}


# Get log from server identified from its $proc object, from named test
# Return as a single string
#

sub get_log_from_proc ($$) {
  my ($proc, $name)= @_;
  my $srv_log= "";

  foreach my $mysqld (mysqlds()) {
    if ($mysqld->{proc} eq $proc) {
      my @srv_lines= extract_server_log($mysqld->value('#log-error'), $name);
      $srv_log= "\nServer log from this test:\n" .
	"----------SERVER LOG START-----------\n". join ("", @srv_lines) .
	"----------SERVER LOG END-------------\n";
      last;
    }
  }

  # ndbds are started in a directory according to their
  # MTR process 'ids'.  Their ndbd.log files are
  # placed in these directories.
  # Then they allocate a nodeid from mgmd which is really
  # a race, and choose a datadirectory based on the nodeid
  # This can mean that they use a different ndbd.X directory
  # for their ndb_Z_fs files and error + trace log file writing.
  # This could be worked around by setting the ndbd node ids
  # up front, but in the meantime, we will attempt to 
  # find error and trace files here.
  #

  foreach my $ndbd (ndbds()) {
    my $ndbd_log_path = $ndbd->value('DataDir');

    my $dump_out_file = ($ndbd->{proc} eq $proc);
    my $ndbd_log_info = ndb_extract_ndbd_log_info($ndbd_log_path,
                                                  $dump_out_file);
    $srv_log = $srv_log . $ndbd_log_info;
  }

  return $srv_log;
}

# Perform a rough examination of the servers
# error log and write all lines that look
# suspicious into $error_log.warnings
#
sub extract_warning_lines ($$) {
  my ($error_log, $tname) = @_;

  my @lines= extract_server_log($error_log, $tname);

# Write all suspicious lines to $error_log.warnings file
  my $warning_log = "$error_log.warnings";
  my $Fwarn = IO::File->new($warning_log, "w")
    or die("Could not open file '$warning_log' for writing: $!");
  print $Fwarn "Suspicious lines from $error_log\n";

  my @patterns =
    (
     qr/^Warning:|mysqld: Warning|\[Warning\]/,
     qr/^Error:|\[ERROR\]/,
     qr/^==\d+==\s+\S/, # valgrind errors
     qr/InnoDB: Warning|InnoDB: Error/,
     qr/^safe_mutex:|allocated at line/,
     qr/missing DBUG_RETURN/,
     qr/Attempting backtrace/,
     qr/Assertion .* failed/,
    );
  my $skip_valgrind= 0;

  my $last_pat= "";
  my $num_rep= 0;

  foreach my $line ( @lines )
  {
    if ($opt_valgrind_mysqld) {
      # Skip valgrind summary from tests where server has been restarted
      # Should this contain memory leaks, the final report will find it
      # Use a generic pattern for summaries
      $skip_valgrind= 1 if $line =~ /^==\d+== [A-Z ]+ SUMMARY:/;
      $skip_valgrind= 0 unless $line =~ /^==\d+==/;
      next if $skip_valgrind;
    }
    foreach my $pat ( @patterns )
    {
      if ( $line =~ /$pat/ )
      {
	# Remove initial timestamp and look for consecutive identical lines
	my $line_pat= $line;
	$line_pat =~ s/^[0-9:\-\+\.TZ ]*//;
	if ($line_pat eq $last_pat) {
	  $num_rep++;
	} else {
	  # Previous line had been repeated, report that first
	  if ($num_rep) {
	    print $Fwarn ".... repeated $num_rep times: $last_pat";
	    $num_rep= 0;
	  }
	  $last_pat= $line_pat;
	  print $Fwarn $line;
	}
	last;
      }
    }
  }
  # Catch the case of last warning being repeated
  if ($num_rep) {
    print $Fwarn ".... repeated $num_rep times: $last_pat";
  }

  $Fwarn = undef; # Close file

}


# Run include/check-warnings.test
#
# RETURN VALUE
#  0 OK
#  1 Check failed
#
sub start_check_warnings ($$) {
  my $tinfo=    shift;
  my $mysqld=   shift;

  my $name= "warnings-".$mysqld->name();

  my $log_error= $mysqld->value('#log-error');
  # To be communicated to the test
  $ENV{MTR_LOG_ERROR}= $log_error;
  extract_warning_lines($log_error, $tinfo->{name});

  my $args;
  mtr_init_args(\$args);

  mtr_add_arg($args, "--defaults-file=%s", $path_config_file);
  mtr_add_arg($args, "--defaults-group-suffix=%s", $mysqld->after('mysqld'));
  mtr_add_arg($args, "--test-file=%s", "include/check-warnings.test");
  mtr_add_arg($args, "--logdir=%s/tmp", $opt_vardir);

  if ( $opt_embedded_server )
  {

    # Get the args needed for the embedded server
    # and append them to args prefixed
    # with --sever-arg=

    my $mysqld=  $config->group('embedded')
      or mtr_error("Could not get [embedded] section");

    my $mysqld_args;
    mtr_init_args(\$mysqld_args);
    my $extra_opts= get_extra_opts($mysqld, $tinfo);
    mysqld_arguments($mysqld_args, $mysqld, $extra_opts);
    mtr_add_arg($args, "--server-arg=%s", $_) for @$mysqld_args;
  }

  my $errfile= "$opt_vardir/tmp/$name.err";
  my $proc= My::SafeProcess->new
    (
     name          => $name,
     path          => $exe_mysqltest,
     error         => $errfile,
     output        => $errfile,
     args          => \$args,
     user_data     => $errfile,
     verbose       => $opt_verbose,
    );
  mtr_verbose("Started $proc");
  return $proc;
}


#
# Loop through our list of processes and check the error log
# for unexepcted errors and warnings
#
sub check_warnings ($) {
  my ($tinfo)= @_;
  my $res= 0;

  my $tname= $tinfo->{name};

  # Clear previous warnings
  delete($tinfo->{warnings});

  # Start the mysqltest processes in parallel to save time
  # also makes it possible to wait for any process to exit during the check
  my %started;
  foreach my $mysqld ( mysqlds() )
  {
    if ( defined $mysqld->{'proc'} )
    {
      my $proc= start_check_warnings($tinfo, $mysqld);
      $started{$proc->pid()}= $proc;
    }
  }

  # Return immediately if no check proceess was started
  return 0 unless ( keys %started );

  my $timeout= start_timer(check_timeout($tinfo));

  while (1){
    my $result= 0;
    my $proc= My::SafeProcess->wait_any_timeout($timeout);
    mtr_report("Got $proc");

    # Delete the 'check-warnings.log' file generated after
    # check-warnings.test run is completed
    my $check_warnings_log_file= "$opt_vardir/tmp/check-warnings.log";
    if (-e $check_warnings_log_file)
    {
      unlink($check_warnings_log_file)
    }

    if ( delete $started{$proc->pid()} ) {
      # One check warning process returned
      my $res= $proc->exit_status();
      my $err_file= $proc->user_data();

      if ( $res == 0 or $res == 62 ){

	if ( $res == 0 ) {
	  # Check completed with problem
	  my $report= mtr_grab_file($err_file);
	  # In rare cases on Windows, exit code 62 is lost, so check output
	  if (IS_WINDOWS and
	      $report =~ /^The test .* is not supported by this installation/) {
	    # Extra sanity check
	    if ($report =~ /^reason: OK$/m) {
	      $res= 62;
	      mtr_print("Seems to have lost exit code 62, assume no warn\n");
	      goto LOST62;
	    }
	  }
	  # Log to var/log/warnings file
	  mtr_tofile("$opt_vardir/log/warnings",
		     $tname."\n".$report);

	  $tinfo->{'warnings'}.= $report;
	  $result= 1;
	}
      LOST62:
	if ( $res == 62 ) {
	  # Test case was ok and called "skip"
	  # Remove the .err file the check generated
	  unlink($err_file);
	}

	if ( keys(%started) == 0){
	  # All checks completed
	  mark_time_used('ch-warn');
	  return $result;
	}
	# Wait for next process to exit
	next;
      }
      else
      {
	my $report= mtr_grab_file($err_file);
	$tinfo->{comment}.=
	  "Could not execute 'check-warnings' for ".
	    "testcase '$tname' (res: $res):\n";
	$tinfo->{comment}.= $report;

	$result= 2;
      }
    }
    elsif ( $proc->{timeout} ) {
      $tinfo->{comment}.= "Timeout for 'check warnings' expired after "
	.check_timeout($tinfo)." seconds";
      $result= 4;
    }
    else {
      # Unknown process returned, most likley a crash, abort everything
      $tinfo->{comment}=
	"The server $proc crashed while running 'check warnings'".
	get_log_from_proc($proc, $tinfo->{name});
      $result= 3;
    }

    # Kill any check processes still running
    map($_->kill(), values(%started));

    mark_time_used('ch-warn');
    return $result;
  }

  mtr_error("INTERNAL_ERROR: check_warnings");
}


#
# Loop through our list of processes and look for and entry
# with the provided pid, if found check for the file indicating
# expected crash and restart it.
#
sub check_expected_crash_and_restart {
  my ($proc)= @_;

  foreach my $mysqld ( mysqlds() )
  {
    next unless ( $mysqld->{proc} and $mysqld->{proc} eq $proc );

    # Check if crash expected by looking at the .expect file
    # in var/tmp
    my $expect_file= "$opt_vardir/tmp/".$mysqld->name().".expect";
    if ( -f $expect_file )
    {
      mtr_verbose("Crash was expected, file '$expect_file' exists");

      for (my $waits = 0;  $waits < 50;  mtr_milli_sleep(100), $waits++)
      {
	# Race condition seen on Windows: try again until file not empty
	next if -z $expect_file;
	# If last line in expect file starts with "wait"
	# sleep a little and try again, thus allowing the
	# test script to control when the server should start
	# up again. Keep trying for up to 5s at a time.
	my $last_line= mtr_lastlinesfromfile($expect_file, 1);
	if ($last_line =~ /^wait/ )
	{
	  mtr_verbose("Test says wait before restart") if $waits == 0;
	  next;
	}

	# Ignore any partial or unknown command
	next unless $last_line =~ /^restart/;
	# If last line begins "restart:", the rest of the line is read as
        # extra command line options to add to the restarted mysqld.
        # Anything other than 'wait' or 'restart:' (with a colon) will
        # result in a restart with original mysqld options.
	if ($last_line =~ /restart:(.+)/) {
	  my @rest_opt= split(' ', $1);
	  $mysqld->{'restart_opts'}= \@rest_opt;
	} else {
	  delete $mysqld->{'restart_opts'};
	}
	unlink($expect_file);

	# Start server with same settings as last time
	mysqld_start($mysqld, $mysqld->{'started_opts'});

	return 1;
      }
      # Loop ran through: we should keep waiting after a re-check
      return 2;
    }
  }

  # Not an expected crash
  return 0;
}


# Remove all files and subdirectories of a directory
sub clean_dir {
  my ($dir)= @_;
  mtr_verbose("clean_dir: $dir");
  finddepth(
	  { no_chdir => 1,
	    wanted => sub {
	      if (-d $_){
		# A dir
		if ($_ eq $dir){
		  # The dir to clean
		  return;
		} else {
		  mtr_verbose("rmdir: '$_'");
		  rmdir($_) or mtr_warning("rmdir($_) failed: $!");
		}
	      } else {
		# Hopefully a file
		mtr_verbose("unlink: '$_'");
		unlink($_) or mtr_warning("unlink($_) failed: $!");
	      }
	    }
	  },
	    $dir);
}


sub clean_datadir {

  mtr_verbose("Cleaning datadirs...");

  if (started(all_servers()) != 0){
    mtr_error("Trying to clean datadir before all servers stopped");
  }

  foreach my $cluster ( clusters() )
  {
    my $cluster_dir= "$opt_vardir/".$cluster->{name};
    mtr_verbose(" - removing '$cluster_dir'");
    rmtree($cluster_dir);

  }

  foreach my $mysqld ( mysqlds() )
  {
    my $mysqld_dir= dirname($mysqld->value('datadir'));
    if (-d $mysqld_dir ) {
      mtr_verbose(" - removing '$mysqld_dir'");
      rmtree($mysqld_dir);
    }
  }

  # Remove all files in tmp and var/tmp
  clean_dir("$opt_vardir/tmp");
  if ($opt_tmpdir ne "$opt_vardir/tmp"){
    clean_dir($opt_tmpdir);
  }
}


#
# Save datadir before it's removed
#
sub save_datadir_after_failure($$) {
  my ($dir, $savedir)= @_;

  mtr_report(" - saving '$dir'");
  my $dir_name= basename($dir);
  rename("$dir", "$savedir/$dir_name");
}


sub remove_ndbfs_from_ndbd_datadir {
  my ($ndbd_datadir)= @_;
  # Remove the ndb_*_fs directory from ndbd.X/ dir
  foreach my $ndbfs_dir ( glob("$ndbd_datadir/ndb_*_fs") )
  {
    next unless -d $ndbfs_dir; # Skip if not a directory
    rmtree($ndbfs_dir);
  }
}


sub after_failure ($) {
  my ($tinfo)= @_;

  mtr_report("Saving datadirs...");

  my $save_dir= "$opt_vardir/log/";
  $save_dir.= $tinfo->{name};
  # Add combination name if any
  $save_dir.= "-$tinfo->{combination}"
    if defined $tinfo->{combination};

  # Save savedir  path for server
  $tinfo->{savedir}= $save_dir;

  mkpath($save_dir) if ! -d $save_dir;

  # Save the used my.cnf file
  copy($path_config_file, $save_dir);

  # Copy the tmp dir
  copytree("$opt_vardir/tmp/", "$save_dir/tmp/");

  if ( clusters() ) {
    foreach my $cluster ( clusters() ) {
      my $cluster_dir= "$opt_vardir/".$cluster->{name};

      # Remove the fileystem of each ndbd
      foreach my $ndbd ( in_cluster($cluster, ndbds()) )
      {
        my $ndbd_datadir= $ndbd->value("DataDir");
        remove_ndbfs_from_ndbd_datadir($ndbd_datadir);
      }

      save_datadir_after_failure($cluster_dir, $save_dir);
    }
  }
  else {
    foreach my $mysqld ( mysqlds() ) {
      my $data_dir= $mysqld->value('datadir');
      save_datadir_after_failure(dirname($data_dir), $save_dir);
    }
  }
}


sub report_failure_and_restart ($) {
  my $tinfo= shift;

  if ($opt_valgrind_mysqld && ($tinfo->{'warnings'} || $tinfo->{'timeout'})) {
    # In these cases we may want valgrind report from normal termination
    $tinfo->{'dont_kill_server'}= 1;
  }
  # Shotdown properly if not to be killed (for valgrind)
  stop_all_servers($tinfo->{'dont_kill_server'} ? $opt_shutdown_timeout : 0);

  $tinfo->{'result'}= 'MTR_RES_FAILED';

  my $test_failures= $tinfo->{'failures'} || 0;
  $tinfo->{'failures'}=  $test_failures + 1;


  if ( $tinfo->{comment} )
  {
    # The test failure has been detected by mysql-test-run.pl
    # when starting the servers or due to other error, the reason for
    # failing the test is saved in "comment"
    ;
  }

  if ( !defined $tinfo->{logfile} )
  {
    my $logfile= $path_current_testlog;
    if ( defined $logfile )
    {
      if ( -f $logfile )
      {
	# Test failure was detected by test tool and its report
	# about what failed has been saved to file. Save the report
	# in tinfo
	$tinfo->{logfile}= mtr_fromfile($logfile);
	# If no newlines in the test log:
	# (it will contain the CURRENT_TEST written by mtr, so is not empty)
	if ($tinfo->{logfile} !~ /\n/)
	{
	  # Show how far it got before suddenly failing
          $tinfo->{comment}.= "mysqltest failed but provided no output\n";
	  my $log_file_name= $opt_vardir."/log/".$tinfo->{shortname}.".log";
	  if (-e $log_file_name) {
	    $tinfo->{comment}.=
	      "The result from queries just before the failure was:".
	      "\n< snip >\n".
	      mtr_lastlinesfromfile($log_file_name, 20)."\n";
	  }
	}
      }
      else
      {
	# The test tool report didn't exist, display an
	# error message
	$tinfo->{logfile}= "Could not open test tool report '$logfile'";
      }
    }
  }

  after_failure($tinfo);

  mtr_report_test($tinfo);

}


sub run_sh_script {
  my ($script)= @_;

  return 0 unless defined $script;

  mtr_verbose("Running '$script'");
  my $ret= system("/bin/sh $script") >> 8;
  return $ret;
}


sub mysqld_stop {
  my $mysqld= shift or die "usage: mysqld_stop(<mysqld>)";

  my $args;
  mtr_init_args(\$args);

  mtr_add_arg($args, "--no-defaults");
  mtr_add_arg($args, "--character-sets-dir=%s", $mysqld->value('character-sets-dir'));
  mtr_add_arg($args, "--user=%s", $opt_user);
  mtr_add_arg($args, "--password=");
  mtr_add_arg($args, "--port=%d", $mysqld->value('port'));
  mtr_add_arg($args, "--host=%s", $mysqld->value('#host'));
  mtr_add_arg($args, "--connect_timeout=20");
  mtr_add_arg($args, "--protocol=tcp");

  mtr_add_arg($args, "shutdown");

  My::SafeProcess->run
    (
     name          => "mysqladmin shutdown ".$mysqld->name(),
     path          => $exe_mysqladmin,
     args          => \$args,
     error         => "/dev/null",

    );
}

# This subroutine is added to handle option file options which always
# have to be passed before any other variables or command line options.
sub arrange_option_files_options
{
  my ($args, $mysqld, $extra_opts, @options)= @_;

  my @optionfile_options;
  foreach my $arg (@$extra_opts)
  {
    if ( grep { $arg =~ $_ } @options )
    {
      push (@optionfile_options, $arg );
    }
  }

  my $opt_no_defaults= grep(/^--no-defaults/, @optionfile_options);
  my $opt_defaults_extra= grep(/^--defaults-extra-file/, @optionfile_options);
  my $opt_defaults= grep(/^--defaults-file/, @optionfile_options);

  if ( !$opt_defaults_extra && !$opt_defaults && !$opt_no_defaults )
  {
    mtr_add_arg($args, "--defaults-file=%s",  $path_config_file);
  }

  push(@$args, @optionfile_options);

  # no-defaults has to be the first option provided to mysqld.
  if ( $opt_no_defaults )
  {
    @$args= grep {!/^--defaults-group-suffix/} @$args;
  }
}


sub mysqld_arguments ($$$) {
  my $args=              shift;
  my $mysqld=            shift;
  my $extra_opts=        shift;
  my @options= ("--no-defaults", "--defaults-extra-file", "--defaults-file",
                "--login-path", "--print-defaults");

  arrange_option_files_options($args, $mysqld, $extra_opts, @options);

  # When mysqld is run by a root user(euid is 0), it will fail
  # to start unless we specify what user to run as, see BUG#30630
  my $euid= $>;
  if (!IS_WINDOWS and $euid == 0 and
      (grep(/^--user/, @$extra_opts)) == 0) {
    mtr_add_arg($args, "--user=root");
  }

  if ( $opt_valgrind_mysqld )
  {
    if ( $mysql_version_id < 50100 )
    {
      mtr_add_arg($args, "--skip-bdb");
    }
  }

  # On some old linux kernels, aio on tmpfs is not supported
  # Remove this if/when Bug #58421 fixes this in the server
  if ($^O eq "linux" && $opt_mem)
  {
    mtr_add_arg($args, "--loose-skip-innodb-use-native-aio");
  }

  if ( $mysql_version_id >= 50106 && !$opt_user_args)
  {
    # Turn on logging to file
    mtr_add_arg($args, "--log-output=file");
  }

  # Indicate to mysqld it will be debugged in debugger
  if ( $glob_debugger )
  {
    mtr_add_arg($args, "--gdb");
  }

  # Enable the debug sync facility, set default wait timeout.
  # Facility stays disabled if timeout value is zero.
  mtr_add_arg($args, "--loose-debug-sync-timeout=%s",
              $opt_debug_sync_timeout) unless $opt_user_args;

  # Options specified in .opt files should be added last so they can
  # override defaults above.

  my $found_skip_core= 0;
  my $found_no_console= 0;
  my $found_log_error= 0;

  # Do not add console if log-error found in .cnf file for windows
  open (CONFIG_FILE, " < $path_config_file") or die ("Could not open output file $path_config_file");
  while ( <CONFIG_FILE> )
  {
    if ( m/^log[-_]error/ ) {
      $found_log_error= 1;
    }
  }
  close (CONFIG_FILE);

  foreach my $arg ( @$extra_opts )
  {
    # Skip option file options because they are handled above
    next if ( grep { $arg =~ $_ } @options);

    if ($arg =~ /--log[-_]error/)
    {
      $found_log_error= 1;
    }

    # Allow --skip-core-file to be set in <testname>-[master|slave].opt file
    if ($arg eq "--skip-core-file")
    {
      $found_skip_core= 1;
    }
    elsif ($arg eq "--no-console")
    {
        $found_no_console= 1;
    }
    elsif ($arg =~ /--loose[-_]skip[-_]log[-_]bin/ and
           $mysqld->option("log-slave-updates"))
    {
      ; # Dont add --skip-log-bin when mysqld have --log-slave-updates in config
    }
    elsif ($arg eq "")
    {
      # We can get an empty argument when  we set environment variables to ""
      # (e.g plugin not found). Just skip it.
    }
    elsif ($arg eq "--daemonize")
    {
      $mysqld->{'daemonize'}= 1;
      mtr_add_arg($args, "%s", $arg);
    }
    else
    {
      mtr_add_arg($args, "%s", $arg);
    }
  }

  $opt_skip_core = $found_skip_core;
  if (IS_WINDOWS && !$found_no_console && !$found_log_error)
  {
    # Trick the server to send output to stderr, with --console
    mtr_add_arg($args, "--console");
  }

  if ( !$found_skip_core && !$opt_user_args )
  {
    mtr_add_arg($args, "%s", "--core-file");
  }

  return $args;
}



sub mysqld_start ($$) {
  my $mysqld=            shift;
  my $extra_opts=        shift;

  mtr_verbose(My::Options::toStr("mysqld_start", @$extra_opts));

  my $exe= find_mysqld($mysqld->value('basedir'));
  my $wait_for_pid_file= 1;

  mtr_error("Internal error: mysqld should never be started for embedded")
    if $opt_embedded_server;

  my $args;
  mtr_init_args(\$args);
# implementation for strace-server
  if ( $opt_strace_server )
  {
    strace_server_arguments($args, \$exe, $mysqld->name());
  }

  foreach my $arg (@$extra_opts)
  {
    if ($arg eq "--daemonize")
    {
      $daemonize_mysqld= 1;
    }
  }

  if ( $opt_valgrind_mysqld )
  {
    valgrind_arguments($args, \$exe, $mysqld->name());
  }

  mtr_add_arg($args, "--defaults-group-suffix=%s", $mysqld->after('mysqld'));

  # Add any additional options from an in-test restart
  my @all_opts= @$extra_opts;
  if (exists $mysqld->{'restart_opts'}) {
    push (@all_opts, @{$mysqld->{'restart_opts'}});
    mtr_verbose(My::Options::toStr("mysqld_start restart",
				   @{$mysqld->{'restart_opts'}}));
  }
  mysqld_arguments($args,$mysqld,\@all_opts);

  if ( $opt_debug )
  {
    mtr_add_arg($args, "--debug=$debug_d:t:i:A,%s/log/%s.trace",
		$path_vardir_trace, $mysqld->name());
  }

  if (IS_WINDOWS)
  {
    mtr_add_arg($args, "--enable-named-pipe");
  }

  if ( $opt_gdb || $opt_manual_gdb )
  {
    gdb_arguments(\$args, \$exe, $mysqld->name());
  }
  elsif ( $opt_lldb || $opt_manual_lldb )
  {
    lldb_arguments(\$args, \$exe, $mysqld->name());
  }
  elsif ( $opt_ddd || $opt_manual_ddd )
  {
    ddd_arguments(\$args, \$exe, $mysqld->name());
  }
  elsif ( $opt_dbx || $opt_manual_dbx ) {
    dbx_arguments(\$args, \$exe, $mysqld->name());
  }
  elsif ( $opt_debugger )
  {
    debugger_arguments(\$args, \$exe, $mysqld->name());
  }
  elsif ( $opt_manual_debug )
  {
     print "\nStart " .$mysqld->name()." in your debugger\n" .
           "dir: $glob_mysql_test_dir\n" .
           "exe: $exe\n" .
	   "args:  " . join(" ", @$args)  . "\n\n" .
	   "Waiting ....\n";

     # Indicate the exe should not be started
    $exe= undef;
  }
  else
  {
    # Default to not wait until pid file has been created
    $wait_for_pid_file= 0;
  }

  # Remove the old pidfile if any
  unlink($mysqld->value('pid-file'));

  my $output= $mysqld->value('#log-error');
  # Remember this log file for valgrind error report search
  $mysqld_logs{$output}= 1 if $opt_valgrind or $opt_sanitize;
  # Remember data dir for gmon.out files if using gprof
  $gprof_dirs{$mysqld->value('datadir')}= 1 if $opt_gprof;

  if ( defined $exe )
  {
    if ($opt_discover)
    {
      # We do not want to monitor my_safe_process,
      # but we *do* want to monitor mysqld
      push(@opt_mysqld_envs,
	   "SUNW_DISCOVER_OPTIONS=-X -f -w $opt_vardir/log/mysqld.%p.txt");
      push(@opt_mysqld_envs,
	   "LD_PRELOAD_64=/opt/developerstudio12.5/lib/compilers/sparcv9/libdiscoverADI.so");
#      delete $ENV{'SUNW_DISCOVER_OPTIONS'};
#      delete $ENV{'LD_PRELOAD_64'}
    }
    $mysqld->{'proc'}= My::SafeProcess->new
      (
       name          => $mysqld->name(),
       path          => $exe,
       args          => \$args,
       output        => $output,
       error         => $output,
       append        => 1,
       verbose       => $opt_verbose,
       nocore        => $opt_skip_core,
       host          => undef,
       shutdown      => sub { mysqld_stop($mysqld) },
       envs          => \@opt_mysqld_envs,
       pid_file      => $mysqld->value('pid-file'),
       daemon_mode   => $mysqld->{'daemonize'}
      );
    mtr_verbose("Started $mysqld->{proc}");
  }

  if ( $wait_for_pid_file &&
       !sleep_until_file_created($mysqld->value('pid-file'),
				 $opt_start_timeout,
				 $mysqld->{'proc'}))
  {
    my $mname= $mysqld->name();
    mtr_error("Failed to start mysqld $mname with command $exe");
  }

  # Remember options used when starting
  $mysqld->{'started_opts'}= $extra_opts;

  return;
}


sub stop_all_servers () {
  my $shutdown_timeout = $_[0] or 0;

  mtr_verbose("Stopping all servers...");

  # Kill all started servers
  My::SafeProcess::shutdown($shutdown_timeout,
			    started(all_servers()));

  # Remove pidfiles
  foreach my $server ( all_servers() )
  {
    my $pid_file= $server->if_exist('pid-file');
    unlink($pid_file) if defined $pid_file;
  }

  # Mark servers as stopped
  map($_->{proc}= undef, all_servers());

}


sub is_slave {
  my ($server) = @_;
  # There isn't really anything in a configuration which tells if
  # a mysqld is master or slave. Best guess is to treat all which haven't
  # got '#!use-slave-opt' as masters.
  # At least be consistent
  return $server->option('#!use-slave-opt');
}

# Find out if server should be restarted for this test
sub server_need_restart {
  my ($tinfo, $server, $master_restarted)= @_;

  if ( using_extern() )
  {
    mtr_verbose_restart($server, "no restart for --extern server");
    return 0;
  }

  if ( $tinfo->{'force_restart'} ) {
    mtr_verbose_restart($server, "forced in .opt file");
    return 1;
  }

  if ( $opt_force_restart ) {
    mtr_verbose_restart($server, "forced restart turned on");
    return 1;
  }

  if ( $tinfo->{template_path} ne $current_config_name)
  {
    mtr_verbose_restart($server, "using different config file");
    return 1;
  }

  if ( $tinfo->{'master_sh'}  || $tinfo->{'slave_sh'} )
  {
    mtr_verbose_restart($server, "sh script to run");
    return 1;
  }

  if ( ! started($server) )
  {
    mtr_verbose_restart($server, "not started");
    return 1;
  }

  my $started_tinfo= $server->{'started_tinfo'};
  if ( defined $started_tinfo )
  {

    # Check if timezone of  test that server was started
    # with differs from timezone of next test
    if ( timezone($started_tinfo) ne timezone($tinfo) )
    {
      mtr_verbose_restart($server, "different timezone");
      return 1;
    }
  }

  my $is_mysqld= grep ($server eq $_, mysqlds());
  if ($is_mysqld)
  {

    # Check that running process was started with same options
    # as the current test requires
    my $extra_opts= get_extra_opts($server, $tinfo);
    my $started_opts= $server->{'started_opts'};

    # Also, always restart if server had been restarted with additional
    # options within test.
    if (!My::Options::same($started_opts, $extra_opts) ||
        exists $server->{'restart_opts'})
    {
      my $use_dynamic_option_switch= 0;
      if (!$use_dynamic_option_switch)
      {
	mtr_verbose_restart($server, "running with different options '" .
			    join(" ", @{$extra_opts}) . "' != '" .
			    join(" ", @{$started_opts}) . "'" );
	return 1;
      }

      mtr_verbose(My::Options::toStr("started_opts", @$started_opts));
      mtr_verbose(My::Options::toStr("extra_opts", @$extra_opts));

      # Get diff and check if dynamic switch is possible
      my @diff_opts= My::Options::diff($started_opts, $extra_opts);
      mtr_verbose(My::Options::toStr("diff_opts", @diff_opts));

      my $query= My::Options::toSQL(@diff_opts);
      mtr_verbose("Attempting dynamic switch '$query'");
      if (run_query($tinfo, $server, $query)){
	mtr_verbose("Restart: running with different options '" .
		    join(" ", @{$extra_opts}) . "' != '" .
		    join(" ", @{$started_opts}) . "'" );
	return 1;
      }

      # Remember the dynamically set options
      $server->{'started_opts'}= $extra_opts;
    }

    if (is_slave($server) && $master_restarted)
    {
      # At least one master restarted and this is a slave, restart
      mtr_verbose_restart($server, " master restarted");
      return 1;
    }
  }

  # Default, no restart
  return 0;
}


sub servers_need_restart($) {
  my ($tinfo)= @_;

  my @restart_servers;

  # Build list of master and slave mysqlds to be able to restart
  # all slaves whenever a master restarts.
  my @masters;
  my @slaves;
  foreach my $server (mysqlds())
  {
    if (is_slave($server))
    {
      push(@slaves, $server);
    }
    else
    {
      push(@masters, $server);
    }
  }

  # Check masters
  my $master_restarted = 0;
  foreach my $master (@masters)
  {
    if (server_need_restart($tinfo, $master, $master_restarted))
    {
      $master_restarted = 1;
      push(@restart_servers, $master);
    }
  }

  # Check slaves
  foreach my $slave (@slaves)
  {
    if (server_need_restart($tinfo, $slave, $master_restarted))
    {
      push(@restart_servers, $slave);
    }
  }

  # Check if any remaining servers need restart
  foreach my $server (ndb_mgmds(), ndbds(), memcacheds())
  {
    if (server_need_restart($tinfo, $server, $master_restarted))
    {
      push(@restart_servers, $server);
    }
  }

  return @restart_servers;
}



#
# Return list of specific servers
#  - there is no servers in an empty config
#
sub _like   { return $config ? $config->like($_[0]) : (); }
sub mysqlds { return _like('mysqld.'); }
sub ndbds   { return _like('cluster_config.ndbd.');}
sub ndb_mgmds { return _like('cluster_config.ndb_mgmd.'); }
sub clusters  { return _like('mysql_cluster.'); }
sub memcacheds { return _like('memcached.'); }
sub all_servers { return ( mysqlds(), ndb_mgmds(), ndbds(), memcacheds() ); }

#
# Filter a list of servers and return only those that are part
# of the specified cluster
#
sub in_cluster {
  my ($cluster)= shift;
  # Return only processes for a specific cluster
  return grep { $_->suffix() eq $cluster->suffix() } @_;
}



#
# Filter a list of servers and return the SafeProcess
# for only those that are started or stopped
#
sub started { return grep(defined $_, map($_->{proc}, @_));  }
sub stopped { return grep(!defined $_, map($_->{proc}, @_)); }


sub envsubst {
  my $string= shift;
# Check for the ? symbol in the var name and remove it.
  if ( $string =~ s/^\?// )
  {
    if ( ! defined $ENV{$string} )
    {
      return "";
    }
  }
  else
  {
    if ( ! defined $ENV{$string} )
    {
      mtr_error(".opt file references '$string' which is not set");
    }
  }

  return $ENV{$string};
}


sub get_extra_opts {
  # No extra options if --user-args
  return \@opt_extra_mysqld_opt if $opt_user_args;

  my ($mysqld, $tinfo)= @_;

  my $opts=
    $mysqld->option("#!use-slave-opt") ?
      $tinfo->{slave_opt} : $tinfo->{master_opt};

  # Expand environment variables
  foreach my $opt ( @$opts )
  {
    $opt =~ s/\$\{(\??\w+)\}/envsubst($1)/ge;
    $opt =~ s/\$(\??\w+)/envsubst($1)/ge;
  }
  return $opts;
}


sub stop_servers($$) {
  my ($tinfo, @servers)= @_;

  # Remember if we restarted for this test case (count restarts)
  $tinfo->{'restarted'}= 1;

  if ( join('|', @servers) eq join('|', all_servers()) )
  {
    # All servers are going down, use some kind of order to
    # avoid too many warnings in the log files

   mtr_report("Restarting all servers");

    #  mysqld processes
    My::SafeProcess::shutdown( $opt_shutdown_timeout, started(mysqlds()) );

    # cluster processes
    My::SafeProcess::shutdown( $opt_shutdown_timeout,
			       started(ndbds(), ndb_mgmds(), memcacheds()) );
  }
  else
  {
    mtr_report("Restarting ", started(@servers));

     # Stop only some servers
    My::SafeProcess::shutdown( $opt_shutdown_timeout,
			       started(@servers) );
  }

  foreach my $server (@servers)
  {
    # Mark server as stopped
    $server->{proc}= undef;

    # Forget history
    delete $server->{'started_tinfo'};
    delete $server->{'started_opts'};
    delete $server->{'started_cnf'};
    delete $server->{'restart_opts'};
  }
}


#
# start_servers
#
# Start servers not already started
#
# RETURN
#  0 OK
#  1 Start failed
#
sub start_servers($) {
  my ($tinfo)= @_;

  # Make sure the safe_process also exits from now on
  # Could not be done before, as we don't want this for the bootstrap
  if ($opt_start_exit) {
    My::SafeProcess->start_exit();
  }

  # Start clusters
  foreach my $cluster ( clusters() )
  {
    ndbcluster_start($cluster);
  }

  my $server_id= 0;

  # Start mysqlds
  foreach my $mysqld ( mysqlds() )
  {
    # Group Replication requires a local port to be open on
    # each server in order to receive messages from the group,
    # Store the reserved port in an environment variable
    # SERVER_GR_PORT_X(where X is the server number).
    $server_id++;
    my $xcom_server= "SERVER_GR_PORT_".$server_id;

    if (!$group_replication)
    {
      # Assigning error value '-1' to SERVER_GR_PORT_X environment variable,
      # since the number of ports reserved per thread is not enough for
      # allocating extra Group replication ports.
      $ENV{$xcom_server}= -1;
    }
    else
    {
      my $xcom_port= $baseport + 9 + $server_id;
      $ENV{$xcom_server}= $xcom_port;
    }

    if ( $mysqld->{proc} )
    {
      # Already started

      # Write start of testcase to log file
      mark_log($mysqld->value('#log-error'), $tinfo);

      next;
    }

    my $datadir= $mysqld->value('datadir');
    if ($opt_start_dirty)
    {
      # Don't delete anything if starting dirty
      ;
    }
    else
    {

      my @options= ('log-bin', 'relay-log');
      foreach my $option_name ( @options )  {
	next unless $mysqld->option($option_name);

	my $file_name= $mysqld->value($option_name);
	next unless
	  defined $file_name and
	    -e $file_name;

	mtr_debug(" -removing '$file_name'");
	unlink($file_name) or die ("unable to remove file '$file_name'");
      }

      if (-d $datadir ) {
	mtr_verbose(" - removing '$datadir'");
	rmtree($datadir);
      }
    }

    my $mysqld_basedir= $mysqld->value('basedir');
    if ( $basedir eq $mysqld_basedir )
    {
      if (!$opt_start_dirty)	# If dirty, keep possibly grown system db
      {
<<<<<<< HEAD
        my $install_db;
	# Copy datadir from installed system db
	for my $path ( "$opt_vardir", "$opt_vardir/..") {
         $install_db= "$path/data/";
         copytree($install_db, $datadir)
	    if -d $install_db;
	}
	mtr_error("Failed to copy system db to '$datadir'")
	  unless -d $datadir;
=======
        # Copy datadir from installed system db
        my $path= ($opt_parallel == 1) ? "$opt_vardir" : "$opt_vardir/..";
        my $install_db= "$path/install.db";
        copytree($install_db, $datadir) if -d $install_db;
        mtr_error("Failed to copy system db to '$datadir'")
          unless -d $datadir;
>>>>>>> af0afcc9
      }
    }
    else
    {
      mysql_install_db($mysqld); # For versional testing

      mtr_error("Failed to install system db to '$datadir'")
	unless -d $datadir;

    }

    # Reinitialize the data directory if there are bootstrap options in
    # the opt file.
    if ($tinfo->{bootstrap_opt})
    {
      clean_dir($datadir);
      mysql_install_db($mysqld, $datadir, $tinfo->{bootstrap_opt});
    }

    # Create the servers tmpdir
    my $tmpdir= $mysqld->value('tmpdir');
    mkpath($tmpdir) unless -d $tmpdir;

    # Write start of testcase to log file
    mark_log($mysqld->value('#log-error'), $tinfo);

    # Run <tname>-master.sh
    if ($mysqld->option('#!run-master-sh') and
       run_sh_script($tinfo->{master_sh}) )
    {
      $tinfo->{'comment'}= "Failed to execute '$tinfo->{master_sh}'";
      return 1;
    }

    # Run <tname>-slave.sh
    if ($mysqld->option('#!run-slave-sh') and
	run_sh_script($tinfo->{slave_sh}))
    {
      $tinfo->{'comment'}= "Failed to execute '$tinfo->{slave_sh}'";
      return 1;
    }

    if (!$opt_embedded_server)
    {
      my $extra_opts= get_extra_opts($mysqld, $tinfo);
      mysqld_start($mysqld,$extra_opts);

      # Save this test case information, so next can examine it
      $mysqld->{'started_tinfo'}= $tinfo;

    }

  }

  # Wait for clusters to start
  foreach my $cluster ( clusters() )
  {
    if (ndbcluster_wait_started($cluster, ""))
    {
      # failed to start
      $tinfo->{'comment'}= "Start of '".$cluster->name()."' cluster failed";

      #
      # Dump cluster log files to log file to help analyze the
      # cause of the failed start
      #
      ndbcluster_dump($cluster);

      return 1;
    }
  }

  # Wait for mysqlds to start
  foreach my $mysqld ( mysqlds() )
  {
    next if !started($mysqld);

    if (sleep_until_file_created($mysqld->value('pid-file'),
				 $opt_start_timeout,
				 $mysqld->{'proc'}) == 0) {
      $tinfo->{comment}=
	"Failed to start ".$mysqld->name();

      my $logfile= $mysqld->value('#log-error');
      if ( defined $logfile and -f $logfile )
      {
        my @srv_lines= extract_server_log($logfile, $tinfo->{name});
	$tinfo->{logfile}= "Server log is:\n" . join ("", @srv_lines);
      }
      else
      {
	$tinfo->{logfile}= "Could not open server logfile: '$logfile'";
      }
      return 1;
    }
  }

  # Start memcached(s) for each cluster
  foreach my $cluster ( clusters() )
  {
    next if !in_cluster($cluster, memcacheds());

    # Load the memcache metadata into this cluster
    memcached_load_metadata($cluster);

    # Start memcached(s)
    foreach my $memcached ( in_cluster($cluster, memcacheds()))
    {
      next if started($memcached);
      memcached_start($cluster, $memcached);
    }
  }

  return 0;
}


#
# Run include/check-testcase.test
# Before a testcase, run in record mode and save result file to var/tmp
# After testcase, run and compare with the recorded file, they should be equal!
#
# RETURN VALUE
#  The newly started process
#
sub start_check_testcase ($$$) {
  my $tinfo=    shift;
  my $mode=     shift;
  my $mysqld=   shift;

  my $name= "check-".$mysqld->name();
  # Replace dots in name with underscore to avoid that mysqltest
  # misinterpret's what the filename extension is :(
  $name=~ s/\./_/g;

  my $args;
  mtr_init_args(\$args);

  mtr_add_arg($args, "--defaults-file=%s", $path_config_file);
  mtr_add_arg($args, "--defaults-group-suffix=%s", $mysqld->after('mysqld'));
  mtr_add_arg($args, "--result-file=%s", "$opt_vardir/tmp/$name.result");
  mtr_add_arg($args, "--test-file=%s", "include/check-testcase.test");
  mtr_add_arg($args, "--verbose");
  mtr_add_arg($args, "--logdir=%s/tmp", $opt_vardir);

if (IS_WINDOWS)
  {
    mtr_add_arg($args, "--protocol=pipe");
  }

  if ( $mode eq "before" )
  {
    mtr_add_arg($args, "--record");
  }
  my $errfile= "$opt_vardir/tmp/$name.err";
  my $proc= My::SafeProcess->new
    (
     name          => $name,
     path          => $exe_mysqltest,
     error         => $errfile,
     output        => $errfile,
     args          => \$args,
     user_data     => $errfile,
     verbose       => $opt_verbose,
    );

  mtr_report("Started $proc");
  return $proc;
}


sub run_mysqltest ($) {
  my $proc= start_mysqltest(@_);
  $proc->wait();
}


sub start_mysqltest ($) {
  my ($tinfo)= @_;
  my $exe= $exe_mysqltest;
  my $args;

  mark_time_used('admin');

  mtr_init_args(\$args);

  if ( $opt_strace_client )
  {
    $exe=  "strace";
    mtr_add_arg($args, "-o");
    mtr_add_arg($args, "%s/log/mysqltest.strace", $opt_vardir);
    mtr_add_arg($args, "-f");
    mtr_add_arg($args, "$exe_mysqltest");
  }

  mtr_add_arg($args, "--defaults-file=%s", $path_config_file);
  mtr_add_arg($args, "--silent");
  mtr_add_arg($args, "--tmpdir=%s", $opt_tmpdir);
  mtr_add_arg($args, "--character-sets-dir=%s", $path_charsetsdir);
  mtr_add_arg($args, "--logdir=%s/log", $opt_vardir);
  if ($auth_plugin)
  {
    mtr_add_arg($args, "--plugin_dir=%s", dirname($auth_plugin));
  }

  # Log line number and time  for each line in .test file
  mtr_add_arg($args, "--mark-progress")
    if $opt_mark_progress;

  mtr_add_arg($args, "--database=test");

  if ( $opt_ps_protocol )
  {
    mtr_add_arg($args, "--ps-protocol");
  }

  if ( $opt_no_skip )
  {
    mtr_add_arg($args, "--no-skip");
    mtr_add_arg($args,"--no-skip-exclude-list=$excluded_string");
  }

  if ( $opt_sp_protocol )
  {
    mtr_add_arg($args, "--sp-protocol");
  }

  if ( $opt_explain_protocol )
  {
    mtr_add_arg($args, "--explain-protocol");
  }

  if ( $opt_json_explain_protocol )
  {
    mtr_add_arg($args, "--json-explain-protocol");
  }

  if ( $opt_view_protocol )
  {
    mtr_add_arg($args, "--view-protocol");
  }

  if ( $opt_trace_protocol )
  {
    mtr_add_arg($args, "--opt-trace-protocol");
  }

  if ( $opt_cursor_protocol )
  {
    mtr_add_arg($args, "--cursor-protocol");
  }


  mtr_add_arg($args, "--timer-file=%s/log/timer", $opt_vardir);

  if ( $opt_compress )
  {
    mtr_add_arg($args, "--compress");
  }

  if ( $opt_sleep )
  {
    mtr_add_arg($args, "--sleep=%d", $opt_sleep);
  }

  if ( $opt_ssl )
  {
    # Turn on SSL for _all_ test cases if option --ssl was used
    mtr_add_arg($args, "--ssl-mode=REQUIRED");
  }

  if ( $opt_max_connections ) {
    mtr_add_arg($args, "--max-connections=%d", $opt_max_connections);
  }

  if ( $opt_embedded_server )
  {

    # Get the args needed for the embedded server
    # and append them to args prefixed
    # with --sever-arg=

    my $mysqld=  $config->group('embedded')
      or mtr_error("Could not get [embedded] section");

    my $mysqld_args;
    mtr_init_args(\$mysqld_args);
    my $extra_opts= get_extra_opts($mysqld, $tinfo);
    mysqld_arguments($mysqld_args, $mysqld, $extra_opts);
    mtr_add_arg($args, "--server-arg=%s", $_) for @$mysqld_args;
  }

  foreach my $arg ( @opt_extra_mysqltest_opt ) {
    mtr_add_arg($args, $arg);
  }

  # ----------------------------------------------------------------------
  # export MYSQL_TEST variable containing <path>/mysqltest <args>
  # ----------------------------------------------------------------------
  $ENV{'MYSQL_TEST'}= mtr_args2str($exe_mysqltest, @$args);

  # ----------------------------------------------------------------------
  # Add arguments that should not go into the MYSQL_TEST env var
  # ----------------------------------------------------------------------
  if ( $opt_valgrind_mysqltest )
  {
    # Prefix the Valgrind options to the argument list.
    # We do this here, since we do not want to Valgrind the nested invocations
    # of mysqltest; that would mess up the stderr output causing test failure.
    my @args_saved = @$args;
    mtr_init_args(\$args);
    valgrind_arguments($args, \$exe);
    mtr_add_arg($args, "%s", $_) for @args_saved;
  }

  mtr_add_arg($args, "--test-file=%s", $tinfo->{'path'});

  # Number of lines of resut to include in failure report
  mtr_add_arg($args, "--tail-lines=20");

  if ( defined $tinfo->{'result_file'} ) {
    mtr_add_arg($args, "--result-file=%s", $tinfo->{'result_file'});
  }

  client_debug_arg($args, "mysqltest");

  if ( $opt_record )
  {
    mtr_add_arg($args, "--record");

    # When recording to a non existing result file
    # the name of that file is in "record_file"
    if ( defined $tinfo->{'record_file'} ) {
      mtr_add_arg($args, "--result-file=%s", $tinfo->{record_file});
    }
  }

  if ( $opt_client_gdb )
  {
    gdb_arguments(\$args, \$exe, "client");
  }
  elsif ( $opt_client_lldb )
  {
    lldb_arguments(\$args, \$exe, "client");
  }
  elsif ( $opt_client_ddd )
  {
    ddd_arguments(\$args, \$exe, "client");
  }
  if ( $opt_client_dbx ) {
    dbx_arguments(\$args, \$exe, "client");
  }
  elsif ( $opt_client_debugger )
  {
    debugger_arguments(\$args, \$exe, "client");
  }

  my $proc= My::SafeProcess->new
    (
     name          => "mysqltest",
     path          => $exe,
     args          => \$args,
     append        => 1,
     error         => $path_current_testlog,
     verbose       => $opt_verbose,
    );
  mtr_verbose("Started $proc");
  return $proc;
}

sub create_debug_statement {
  my $args= shift;
  my $input= shift;

  # Put $args into a single string
  my $str= join(" ", @$$args);
  my $runline= $input ? "run $str < $input" : "run $str";

  # add quotes to escape ; in plugin_load option
  my $pos1 = index($runline, "--plugin_load=");
  if ( $pos1 != -1 ) {
    my $pos2 = index($runline, " ",$pos1);
    substr($runline,$pos1+14,0) = "\"";
    substr($runline,$pos2+1,0) = "\"";
  }

  return $runline;
}

#
# Modify the exe and args so that program is run in gdb in xterm
#
sub gdb_arguments {
  my $args= shift;
  my $exe=  shift;
  my $type= shift;
  my $input= shift;

  my $gdb_init_file= "$opt_vardir/tmp/gdbinit.$type";

  # Remove the old gdbinit file
  unlink($gdb_init_file);

  my $runline=create_debug_statement($args,$input);

  # write init file for mysqld or client
  mtr_tofile($gdb_init_file,
	     "break main\n" .
	     $runline);

  if ( $opt_manual_gdb || $opt_manual_boot_gdb )
  {
     print "\nTo start gdb for $type, type in another window:\n";
     print "gdb -cd $glob_mysql_test_dir -x $gdb_init_file $$exe\n";

     # Indicate the exe should not be started
     $$exe= undef;
     return;
  }

  $$args= [];
  mtr_add_arg($$args, "-title");
  mtr_add_arg($$args, "$type");
  mtr_add_arg($$args, "-e");

  if ( $exe_libtool )
  {
    mtr_add_arg($$args, $exe_libtool);
    mtr_add_arg($$args, "--mode=execute");
  }

  mtr_add_arg($$args, "gdb");
  mtr_add_arg($$args, "-x");
  mtr_add_arg($$args, "$gdb_init_file");
  mtr_add_arg($$args, "$$exe");

  $$exe= "xterm";
}

 #
# Modify the exe and args so that program is run in lldb
#
sub lldb_arguments {
  my $args= shift;
  my $exe= shift;
  my $type= shift;
  my $input= shift;

  my $lldb_init_file= "$opt_vardir/tmp/$type.lldbinit";
  unlink($lldb_init_file);

  my $str= join(" ", @$$args);

  # write init file for mysqld or client
  mtr_tofile($lldb_init_file,
           "process launch --stop-at-entry -- " . $str);

  if ( $opt_manual_lldb )
  {
    print "\nTo start lldb for $type, type in another window:\n";
    print "cd $glob_mysql_test_dir && lldb -s $lldb_init_file $$exe\n";

    # Indicate the exe should not be started
    $$exe= undef;
    return;
  }

  $$args= [];
  mtr_add_arg($$args, "-title");
  mtr_add_arg($$args, "$type");
  mtr_add_arg($$args, "-e");

  mtr_add_arg($$args, "lldb");
  mtr_add_arg($$args, "-s");
  mtr_add_arg($$args, "$lldb_init_file");
  mtr_add_arg($$args, "$$exe");

  $$exe= "xterm";
}

#
# Modify the exe and args so that program is run in ddd
#
sub ddd_arguments {
  my $args= shift;
  my $exe=  shift;
  my $type= shift;
  my $input= shift;

  my $gdb_init_file= "$opt_vardir/tmp/gdbinit.$type";

  # Remove the old gdbinit file
  unlink($gdb_init_file);

  my $runline=create_debug_statement($args,$input);

  # write init file for mysqld or client
  mtr_tofile($gdb_init_file,
	     "file $$exe\n" .
	     "break main\n" .
	     $runline);

  if ( $opt_manual_ddd )
  {
     print "\nTo start ddd for $type, type in another window:\n";
     print "ddd -cd $glob_mysql_test_dir -x $gdb_init_file $$exe\n";

     # Indicate the exe should not be started
     $$exe= undef;
     return;
  }

  my $save_exe= $$exe;
  $$args= [];
  if ( $exe_libtool )
  {
    $$exe= $exe_libtool;
    mtr_add_arg($$args, "--mode=execute");
    mtr_add_arg($$args, "ddd");
  }
  else
  {
    $$exe= "ddd";
  }
  mtr_add_arg($$args, "--command=$gdb_init_file");
  mtr_add_arg($$args, "$save_exe");
}


#
# Modify the exe and args so that program is run in dbx in xterm
#
sub dbx_arguments {
  my $args= shift;
  my $exe=  shift;
  my $type= shift;
  my $input= shift;

  # Put $args into a single string
  my $str= join " ", @$$args;
  my $runline= $input ? "run $str < $input" : "run $str";

  if ( $opt_manual_dbx ) {
    print "\nTo start dbx for $type, type in another window:\n";
    print "cd $glob_mysql_test_dir; dbx -c \"stop in main; " .
          "$runline\" $$exe\n";

    # Indicate the exe should not be started
    $$exe= undef;
    return;
  }

  $$args= [];
  mtr_add_arg($$args, "-title");
  mtr_add_arg($$args, "$type");
  mtr_add_arg($$args, "-e");

  if ( $exe_libtool ) {
    mtr_add_arg($$args, $exe_libtool);
    mtr_add_arg($$args, "--mode=execute");
  }

  mtr_add_arg($$args, "dbx");
  mtr_add_arg($$args, "-c");
  mtr_add_arg($$args, "stop in main; $runline");
  mtr_add_arg($$args, "$$exe");

  $$exe= "xterm";
}


#
# Modify the exe and args so that program is run in the selected debugger
#
sub debugger_arguments {
  my $args= shift;
  my $exe=  shift;
  my $debugger= $opt_debugger || $opt_client_debugger;

  if ( $debugger =~ /vcexpress|vc|devenv/ )
  {
    # vc[express] /debugexe exe arg1 .. argn

    # Add name of the exe and /debugexe before args
    unshift(@$$args, "$$exe");
    unshift(@$$args, "/debugexe");

    # Set exe to debuggername
    $$exe= $debugger;

  }
  elsif ( $debugger =~ /windbg/ )
  {
    # windbg exe arg1 .. argn

    # Add name of the exe before args
    unshift(@$$args, "$$exe");

    # Set exe to debuggername
    $$exe= $debugger;

  }
  else
  {
    mtr_error("Unknown argument \"$debugger\" passed to --debugger");
  }
}

#
# Modify the exe and args so that program is run in strace 
#
sub strace_server_arguments {
  my $args= shift;
  my $exe=  shift;
  my $type= shift;

  mtr_add_arg($args, "-o");
  mtr_add_arg($args, "%s/log/%s.strace", $opt_vardir, $type);
  mtr_add_arg($args, "-f");
  mtr_add_arg($args, $$exe);
  $$exe= "strace";
}


#
# Modify the exe and args so that client program is run in valgrind
#
sub valgrind_client_arguments {
  my $args= shift;
  my $exe=  shift;
  mtr_add_arg($args, "--tool=memcheck");
  mtr_add_arg($args, "--quiet");
  mtr_add_arg($args, "--leak-check=full");
  mtr_add_arg($args, "--show-leak-kinds=definite,indirect");
  mtr_add_arg($args, "--errors-for-leak-kinds=definite,indirect");
  mtr_add_arg($args, "--num-callers=16");
  mtr_add_arg($args, "--suppressions=%s/valgrind.supp", $glob_mysql_test_dir)
    if -f "$glob_mysql_test_dir/valgrind.supp";
  mtr_add_arg($args, "--error-exitcode=42");

  mtr_add_arg($args, $$exe);
  $$exe= $opt_valgrind_path || "valgrind";
}


#
# Modify the exe and args so that program is run in valgrind
#
sub valgrind_arguments {
  my $args= shift;
  my $exe=  shift;
  my $report_prefix= shift;

  if (my @tool_list= grep(/^--tool=(memcheck|callgrind|massif)/, @valgrind_args))
  {
    # Get the value of the last specified --tool=<> argument to valgrind
    my ($tool_name)= $tool_list[-1] =~ /(memcheck|callgrind|massif)$/;
    if ($tool_name=~ /memcheck/)
    {
      $daemonize_mysqld ? mtr_add_arg($args, "--leak-check=no") :
                          mtr_add_arg($args, "--leak-check=yes") ;
    }
    else
    {
      $$exe=~ /.*[\/](.*)$/;
      my $report_prefix= defined $report_prefix ? $report_prefix : $1;
      mtr_add_arg($args, "--$tool_name-out-file=$opt_vardir/log/".
                         "$report_prefix"."_$tool_name.out.%%p");
    }
  }

  # Add valgrind options, can be overriden by user
  mtr_add_arg($args, '%s', $_) for (@valgrind_args);

  # Non-zero exit code, to ensure failure is reported.
  mtr_add_arg($args, "--error-exitcode=42");

  mtr_add_arg($args, $$exe);

  $$exe= $opt_valgrind_path || "valgrind";

  if ($exe_libtool)
  {
    # Add "libtool --mode-execute" before the test to execute
    # if running in valgrind(to avoid valgrinding bash)
    unshift(@$args, "--mode=execute", $$exe);
    $$exe= $exe_libtool;
  }
}

#
# Search server logs for valgrind reports printed at mysqld termination
# Also search for sanitize reports.
#

sub valgrind_exit_reports() {
  my $found_err= 0;

  foreach my $log_file (keys %mysqld_logs)
  {
    my @culprits= ();
    my $valgrind_rep= "";
    my $found_report= 0;
    my $err_in_report= 0;
    my $ignore_report= 0;
    my $tool_name= $opt_sanitize ? "Sanitizer" : "Valgrind";

    my $LOGF = IO::File->new($log_file)
      or mtr_error("Could not open file '$log_file' for reading: $!");

    while ( my $line = <$LOGF> )
    {
      if ($line =~ /^CURRENT_TEST: (.+)$/)
      {
        my $testname= $1;
        # If we have a report, report it if needed and start new list of tests
        if ($found_report)
        {
          if ($err_in_report)
          {
            mtr_print ("$tool_name report from $log_file after tests:\n",
                        @culprits);
            mtr_print_line();
            print ("$valgrind_rep\n");
            $found_err= 1;
            $err_in_report= 0;
          }
          # Make ready to collect new report
          @culprits= ();
          $found_report= 0;
          $valgrind_rep= "";
        }
        push (@culprits, $testname);
        next;
      }
      # This line marks a report to be ignored
      $ignore_report=1 if $line =~ /VALGRIND_DO_QUICK_LEAK_CHECK/;
      # This line marks the start of a valgrind report
      $found_report= 1 if $line =~ /^==\d+== .* SUMMARY:/;
      # This line marks the start of UBSAN memory leaks
      $found_report= 1 if $line =~ /^==\d+==ERROR:.*/;
      # Various UBSAN runtime errors
      $found_report= 1 if $line =~ /.*runtime error: .*/;
      # TSAN errors
      $found_report= 1 if $line =~ /^WARNING: ThreadSanitizer: .*/;

      if ($ignore_report && $found_report) {
        $ignore_report= 0;
        $found_report= 0;
      }

      if ($found_report) {
        $line=~ s/^==\d+== //;
        $valgrind_rep .= $line;
        $err_in_report= 1 if $line =~ /ERROR SUMMARY: [1-9]/;
        $err_in_report= 1 if $line =~ /^==\d+==ERROR:.*/;
        $err_in_report= 1 if $line =~ /definitely lost: [1-9]/;
        $err_in_report= 1 if $line =~ /possibly lost: [1-9]/;
        $err_in_report= 1 if $line =~ /still reachable: [1-9]/;
	$err_in_report= 1 if $line =~ /.*runtime error: .*/;
        $err_in_report= 1 if $line =~ /^WARNING: ThreadSanitizer: .*/;
      }
    }

    $LOGF= undef;

    if ($err_in_report) {
      mtr_print ("$tool_name report from $log_file after tests:\n", @culprits);
      mtr_print_line();
      print ("$valgrind_rep\n");
      $found_err= 1;
    }
  }

  return $found_err;
}

sub run_ctest() {
  my $olddir= getcwd();
  chdir ($bindir) or die ("Could not chdir to $bindir");
  my $tinfo;
  my $no_ctest= (IS_WINDOWS) ? 256 : -1;
  my $ctest_vs= "";

  # Just ignore if not configured/built to run ctest
  if (! -f "CTestTestfile.cmake") {
    mtr_report("No unit tests found.");
    chdir($olddir);
    return;
  }

  # Add vs-config option if needed
  $ctest_vs= "-C $opt_vs_config" if $opt_vs_config;

  # Also silently ignore if we don't have ctest and didn't insist
  # Special override: also ignore in Pushbuild, some platforms may not have it
  # Now, run ctest and collect output
  $ENV{CTEST_OUTPUT_ON_FAILURE} = 1;
  my $ctest_out= `ctest --test-timeout $opt_ctest_timeout $ctest_vs 2>&1`;
  if ($? == $no_ctest && ($opt_ctest == -1 || defined $ENV{PB2WORKDIR})) {
    chdir($olddir);
    return;
  }

  # Create minimalistic "test" for the reporting
  $tinfo = My::Test->new
    (
     name           => 'unit_tests',
    );
  # Set dummy worker id to align report with normal tests
  $tinfo->{worker} = 0 if $opt_parallel > 1;

  my $ctfail= 0;		# Did ctest fail?
  if ($?) {
    $ctfail= 1;
    $tinfo->{result}= 'MTR_RES_FAILED';
    $tinfo->{comment}= "ctest failed with exit code $?, see result below";
    $ctest_out= "" unless $ctest_out;
  }
  my $ctfile= "$opt_vardir/ctest.log";
  my $ctres= 0;			# Did ctest produce report summary?

  open (CTEST, " > $ctfile") or die ("Could not open output file $ctfile");

  $ctest_report .= $ctest_out if $opt_ctest_report;

  # Put ctest output in log file, while analyzing results
  for (split ('\n', $ctest_out)) {
    print CTEST "$_\n";
    if (/tests passed/) {
      $ctres= 1;
      $ctest_report .= "\nUnit tests: $_\n";
    }
    if ( /FAILED/ or /\(Failed\)/ ) {
      $ctfail= 1;
      $ctest_report .= "  $_\n";
    }
  }
  close CTEST;

  # Set needed 'attributes' for test reporting
  $tinfo->{comment}.= "\nctest did not pruduce report summary" if ! $ctres;
  $tinfo->{result}= ($ctres && !$ctfail)
    ? 'MTR_RES_PASSED' : 'MTR_RES_FAILED';
  $ctest_report .= "Report from unit tests in $ctfile";
  $tinfo->{failures}= ($tinfo->{result} eq 'MTR_RES_FAILED');

  mark_time_used('test');
  mtr_report_test($tinfo);
  chdir($olddir);
  return $tinfo;
}

#
# Usage
#
sub usage ($) {
  my ($message)= @_;

  if ( $message )
  {
    print STDERR "$message\n";
  }

  print <<HERE;

$0 [ OPTIONS ] [ TESTCASE ]

Options to control what engine/variation to run

  embedded-server       Use the embedded server, i.e. no mysqld daemons
  ps-protocol           Use the binary protocol between client and server
  cursor-protocol       Use the cursor protocol between client and server
                        (implies --ps-protocol)
  view-protocol         Create a view to execute all non updating queries
  opt-trace-protocol    Print optimizer trace
  explain-protocol      Run 'EXPLAIN EXTENDED' on all SELECT, INSERT,
                        REPLACE, UPDATE and DELETE queries.
  json-explain-protocol Run 'EXPLAIN FORMAT=JSON' on all SELECT, INSERT,
                        REPLACE, UPDATE and DELETE queries.
  sp-protocol           Create a stored procedure to execute all queries
  compress              Use the compressed protocol between client and server
  ssl                   Use ssl protocol between client and server
  skip-ssl              Dont start server with support for ssl connections
  vs-config             Visual Studio configuration used to create executables
                        (default: MTR_VS_CONFIG environment variable)

  defaults-file=<config template> Use fixed config template for all
                        tests
  defaults-extra-file=<config template> Extra config template to add to
                        all generated configs
  combination=<opt>     Use at least twice to run tests with specified 
                        options to mysqld
  skip-combinations     Ignore combination file (or options)

Options to control directories to use
  tmpdir=DIR            The directory where temporary files are stored
                        (default: ./var/tmp).
  vardir=DIR            The directory where files generated from the test run
                        is stored (default: ./var). Specifying a ramdisk or
                        tmpfs will speed up tests.
  mem                   Run testsuite in "memory" using tmpfs or ramdisk
                        Attempts to find a suitable location
                        using a builtin list of standard locations
                        for tmpfs (/dev/shm)
                        The option can also be set using environment
                        variable MTR_MEM=[DIR]
  clean-vardir          Clean vardir if tests were successful and if
                        running in "memory". Otherwise this option is ignored
  client-bindir=PATH    Path to the directory where client binaries are located
  client-libdir=PATH    Path to the directory where client libraries are located


Options to control what test suites or cases to run

  force                 Continue to run the suite after failure
  with-ndbcluster-only  Run only tests that include "ndb" in the filename
  skip-ndb[cluster]     Skip all tests that need cluster. Default.
  include-ndb[cluster]  Enable all tests that need cluster
  do-test=PREFIX or REGEX
                        Run test cases which name are prefixed with PREFIX
                        or fulfills REGEX
  do-suite=PREFIX or REGEX
                        Run tests from suites whose name is prefixed with
                        PREFIX or fulfills REGEX
  skip-test=PREFIX or REGEX
                        Skip test cases which name are prefixed with PREFIX
                        or fulfills REGEX
  start-from=PREFIX     Run test cases starting test prefixed with PREFIX where
                        prefix may be suite.testname or just testname
  suite[s]=NAME1,..,NAMEN
                        Collect tests in suites from the comma separated
                        list of suite names.
                        The default is: "$DEFAULT_SUITES"
  skip-rpl              Skip the replication test cases.
  big-test              Also run tests marked as "big"
  enable-disabled       Run also tests marked as disabled
  print-testcases       Don't run the tests but print details about all the
                        selected tests, in the order they would be run.
  do-test-list=FILE     Run the tests listed in FILE. Each line in the file
                        is an entry and should be formatted as:
                        <SUITE>.<TESTNAME> or <SUITE> <TESTNAME>.
                        "#" as first character marks a comment.
  skip-test-list=FILE   Skip the tests listed in FILE. Each line in the file
                        is an entry and should be formatted as: 
                        <TESTNAME> : <COMMENT>
  skip-sys-schema       Skip loading of the sys schema, and running the
                        sysschema test suite. An empty sys database is
                        still created

Options that specify ports

  mtr-port-base=#       Base for port numbers, ports from this number to
  port-base=#           number+9 are reserved. Should be divisible by 10;
                        if not it will be rounded down. May be set with
                        environment variable MTR_PORT_BASE. If this value is
                        set and is not "auto", it overrides build-thread.
  mtr-build-thread=#    Specify unique number to calculate port number(s) from.
  build-thread=#        Can be set in environment variable MTR_BUILD_THREAD.
                        Set  MTR_BUILD_THREAD="auto" to automatically aquire
                        a build thread id that is unique to current host
  mysqlx-port           Specify the port number to be used for mysqlxplugin.
                        Can be set in environment variable MYSQLXPLUGIN_PORT.
                        If not specified will create its own ports.
                        [NOTE]-- will not work for parallel servers.

Options for test case authoring

  record TESTNAME       (Re)genereate the result file for TESTNAME
  check-testcases       Check testcases for sideeffects
  fail-check-testcases  Fail testcases for sideeffects
  mark-progress         Log line number and elapsed time to <testname>.progress
  test-progress         Print the percentage of tests completed

Options that pass on options (these may be repeated)

  mysqld=ARGS           Specify additional arguments to "mysqld"
  mysqld-env=VAR=VAL    Specify additional environment settings for "mysqld"

Options for mysqltest
  mysqltest=ARGS        Extra options used when running test clients

Options to run test on running server

  extern option=value   Run only the tests against an already started server
                        the options to use for connection to the extern server
                        must be specified using name-value pair notation
                        For example:
                         ./$0 --extern socket=/tmp/mysqld.sock

Options for debugging the product

  boot-dbx              Start bootstrap server in dbx
  boot-ddd              Start bootstrap server in ddd
  boot-gdb              Start bootstrap server in gdb
  manual-boot-gdb       Let user manually start mysqld in gdb, during
                        initialize process
  client-dbx            Start mysqltest client in dbx
  client-ddd            Start mysqltest client in ddd
  client-debugger=NAME  Start mysqltest in the selected debugger
  client-gdb            Start mysqltest client in gdb
  client-lldb           Start mysqltest client in lldb
  dbx                   Start the mysqld(s) in dbx
  ddd                   Start the mysqld(s) in ddd
  debug                 Dump trace output for all servers and client programs
  debug-common          Same as debug, but sets 'd' debug flags to
                        "query,info,error,enter,exit"; you need this if you
                        want both to see debug printouts and to use
                        DBUG_EXECUTE_IF.
  debug-server          Use debug version of server, but without turning on
                        tracing
  debugger=NAME         Start mysqld in the selected debugger
  gdb                   Start the mysqld(s) in gdb
  lldb                  Start the mysqld(s) in lldb
  manual-debug          Let user manually start mysqld in debugger, before
                        running test(s)
  manual-gdb            Let user manually start mysqld in gdb, before running
                        test(s)
  manual-ddd            Let user manually start mysqld in ddd, before running
                        test(s)
  manual-dbx            Let user manually start mysqld in dbx, before running
                        test(s)
  manual-lldb           Let user manually start mysqld in lldb, before running 
                        test(s)
  strace-client         Create strace output for mysqltest client, 
  strace-server         Create strace output for mysqltest server, 
  max-save-core         Limit the number of core files saved (to avoid filling
                        up disks for heavily crashing server). Defaults to
                        $opt_max_save_core, set to 0 for no limit. Set
                        it's default with MTR_MAX_SAVE_CORE
  max-save-datadir      Limit the number of datadir saved (to avoid filling
                        up disks for heavily crashing server). Defaults to
                        $opt_max_save_datadir, set to 0 for no limit. Set
                        it's default with MTR_MAX_SAVE_DATDIR
  max-test-fail         Limit the number of test failurs before aborting
                        the current test run. Defaults to
                        $opt_max_test_fail, set to 0 for no limit. Set
                        it's default with MTR_MAX_TEST_FAIL

Options for valgrind

  valgrind              Run the "mysqltest" and "mysqld" executables using
                        valgrind with default options
  valgrind-all          Synonym for --valgrind
  valgrind-clients      Run clients started by .test files with valgrind
  valgrind-mysqltest    Run the "mysqltest" and "mysql_client_test" executable
                        with valgrind
  valgrind-mysqld       Run the "mysqld" executable with valgrind
  valgrind-options=ARGS Deprecated, use --valgrind-option
  valgrind-option=ARGS  Option to give valgrind, replaces default option(s),
                        can be specified more then once
  valgrind-path=<EXE>   Path to the valgrind executable
  callgrind             Instruct valgrind to use callgrind
  helgrind              Instruct valgrind to use helgrind

Misc options
  user=USER             User for connecting to mysqld(default: $opt_user)
  comment=STR           Write STR to the output
  timer                 Show test case execution time.
  verbose               More verbose output(use multiple times for even more)
  verbose-restart       Write when and why servers are restarted
  start                 Only initialize and start the servers. If a testcase is
                        mentioned server is started with startup settings of the testcase.
                        If a --suite option is specified the configurations of the
                        my.cnf of the specified suite is used. If no suite or testcase
                        is mentioned, settings from include/default_my.cnf is used
                        Example:
                         $0 --start alias &
  start-and-exit        Same as --start, but mysql-test-run terminates and
                        leaves just the server running
  start-dirty           Only start the servers (without initialization) for
                        the first specified test case
  user-args             In combination with start* and no test name, drops
                        arguments to mysqld except those specified with
                        --mysqld (if any)
  wait-all              If --start or --start-dirty option is used, wait for all
                        servers to exit before finishing the process
  fast                  Run as fast as possible, dont't wait for servers
                        to shutdown etc.
  force-restart         Always restart servers between tests
  parallel=N            Run tests in N parallel threads (default=1)
                        Use parallel=auto for auto-setting of N
  run-non-parallel-tests
                        Option to run the tests having 'not_parallel.inc' file
  repeat=N              Run each test N number of times
  retry=N               Retry tests that fail N times, limit number of failures
                        to $opt_retry_failure
  retry-failure=N       Limit number of retries for a failed test
  reorder               Reorder tests to get fewer server restarts
  help                  Get this help text

  testcase-timeout=MINUTES Max test case run time (default $opt_testcase_timeout)
  suite-timeout=MINUTES Max test suite run time (default $opt_suite_timeout)
  shutdown-timeout=SECONDS Max number of seconds to wait for server shutdown
                        before killing servers (default $opt_shutdown_timeout)
  warnings              Scan the log files for warnings. Use --nowarnings
                        to turn off.

  discover              Preload libdiscoverADI.so when starting mysqld.
                        Reports from discover in <vardir>/log/mysqld.%p.txt
                        Only supported on SPARC-M7 machines
  sanitize              Scan server log files for warnings from various
                        sanitizers. Assumes that you have built with
                        -DWITH_ASAN or -DWITH_UBSAN
  sleep=SECONDS         Passed to mysqltest, will be used as fixed sleep time
  debug-sync-timeout=NUM Set default timeout for WAIT_FOR debug sync
                        actions. Disable facility with NUM=0.
  gcov                  Collect coverage information after the test.
                        The result is a gcov file per source and header file.
  gprof                 Collect profiling information using gprof.
  experimental=<file>   Refer to list of tests considered experimental;
                        failures will be marked exp-fail instead of fail.
  report-features       First run a "test" that reports mysql features
  timestamp             Print timestamp before each test report line
  timediff              With --timestamp, also print time passed since
                        *previous* test started
  max-connections=N     Max number of open connection to server in mysqltest
  default-myisam        Set default storage engine to MyISAM for non-innodb
                        tests. This is needed after switching default storage
                        engine to InnoDB.
  report-times          Report how much time has been spent on different
                        phases of test execution.
  nounit-tests          Do not run unit tests. Normally run if configured
                        and if not running named tests/suites
  no-skip               This option is used to run all MTR tests even if the
                        condition required for running the test as specified
                        by inc files are not satisfied. The option mandatorily
                        requires an excluded list at include/excludenoskip.list
                        which contains inc files which should continue to skip.
  unit-tests            Run unit tests even if they would otherwise not be run
  unit-tests-report     Include report of every test included in unit tests.
  stress=ARGS           Run stress test, providing options to
                        mysql-stress-test.pl. Options are separated by comma.
  suite-opt             Run the particular file in the suite as the suite.opt.
  xml-report=FILE       Generate a XML report file compatible with JUnit.
  summary-report=FILE   Generate a plain text file of the test summary only,
                        suitable for sending by email.

Some options that control enabling a feature for normal test runs,
can be turned off by prepending 'no' to the option, e.g. --notimer.
This applies to reorder, timer, check-testcases and warnings.

HERE
  exit(1);

}

sub list_options ($) {
  my $hash= shift;

  for (keys %$hash) {
    s/([:=].*|[+!])$//;
    s/\|/\n--/g;
    print "--$_\n" unless /list-options/;
  }

  exit(1);
}
<|MERGE_RESOLUTION|>--- conflicted
+++ resolved
@@ -6608,24 +6608,12 @@
     {
       if (!$opt_start_dirty)	# If dirty, keep possibly grown system db
       {
-<<<<<<< HEAD
-        my $install_db;
 	# Copy datadir from installed system db
-	for my $path ( "$opt_vardir", "$opt_vardir/..") {
-         $install_db= "$path/data/";
-         copytree($install_db, $datadir)
-	    if -d $install_db;
-	}
+        my $path= ($opt_parallel == 1) ? "$opt_vardir" : "$opt_vardir/..";
+        my $install_db= "$path/data/";
+        copytree($install_db, $datadir) if -d $install_db;
 	mtr_error("Failed to copy system db to '$datadir'")
 	  unless -d $datadir;
-=======
-        # Copy datadir from installed system db
-        my $path= ($opt_parallel == 1) ? "$opt_vardir" : "$opt_vardir/..";
-        my $install_db= "$path/install.db";
-        copytree($install_db, $datadir) if -d $install_db;
-        mtr_error("Failed to copy system db to '$datadir'")
-          unless -d $datadir;
->>>>>>> af0afcc9
       }
     }
     else
