SET sql_mode = 'NO_ENGINE_SUBSTITUTION';
drop table if exists t1,t2,t3,t4,t5;
drop database if exists mysqltest;
drop view if exists v1;
create table t1 (b char(0));
insert into t1 values (""),(null);
select * from t1;
b

NULL
drop table if exists t1;
create table t1 (b char(0) not null);
create table if not exists t1 (b char(0) not null);
Warnings:
Note	1050	Table 't1' already exists
insert into t1 values (""),(null);
Warnings:
Warning	1048	Column 'b' cannot be null
select * from t1;
b


drop table t1;
create table t1 (a int not null auto_increment,primary key (a)) engine=heap;
drop table t1;
create table t2 engine=heap select * from t1;
ERROR 42S02: Table 'test.t1' doesn't exist
create table t2 select auto+1 from t1;
ERROR 42S02: Table 'test.t1' doesn't exist
drop table if exists t1,t2;
Warnings:
Note	1051	Unknown table 'test.t1'
Note	1051	Unknown table 'test.t2'
create table t1 (b char(0) not null, index(b));
ERROR 42000: The used storage engine can't index column 'b'
create table t1 (a int not null,b text) engine=heap;
ERROR 42000: The used table type doesn't support BLOB/TEXT columns
drop table if exists t1;
Warnings:
Note	1051	Unknown table 'test.t1'
create table t1 (ordid int(8) not null auto_increment, ord  varchar(50) not null, primary key (ord,ordid)) engine=heap;
ERROR 42000: Incorrect table definition; there can be only one auto column and it must be defined as a key
create table not_existing_database.test (a int);
ERROR 42000: Unknown database 'not_existing_database'
create temporary table not_existing_database.test (a int);
ERROR 42000: Unknown database 'not_existing_database'
create table `a/a` (a int);
show create table `a/a`;
Table	Create Table
a/a	CREATE TABLE `a/a` (
  `a` int(11) DEFAULT NULL
) ENGINE=InnoDB DEFAULT CHARSET=utf8mb4 COLLATE=utf8mb4_0900_ai_ci
create table t1 like `a/a`;
drop table `a/a`;
drop table `t1`;
create table `aaaaaaaaaaaaaaaaaaaaaaaaaaaaaaaaaaaaaaaaaaaaaaaaaaaaaaaaaaaaaaaaaaa` (aaaaaaaaaaaaaaaaaaaaaaaaaaaaaaaaaaaaaaaaaaaaaaaaaaaaaaaaaaaaaaaaaa int);
ERROR 42000: Identifier name 'aaaaaaaaaaaaaaaaaaaaaaaaaaaaaaaaaaaaaaaaaaaaaaaaaaaaaaaaaaaaaaaaaaa' is too long
create table a (`aaaaaaaaaaaaaaaaaaaaaaaaaaaaaaaaaaaaaaaaaaaaaaaaaaaaaaaaaaaaaaaaaa` int);
ERROR 42000: Identifier name 'aaaaaaaaaaaaaaaaaaaaaaaaaaaaaaaaaaaaaaaaaaaaaaaaaaaaaaaaaaaaaaaaaa' is too long
create table t1 (a int default 100 auto_increment);
ERROR 42000: Invalid default value for 'a'
create table t1 (a tinyint default 1000);
ERROR 42000: Invalid default value for 'a'
create table t1 (a varchar(5) default 'abcdef');
ERROR 42000: Invalid default value for 'a'
create table t1 (a varchar(5) default 'abcde');
insert into t1 values();
select * from t1;
a
abcde
alter table t1 alter column a set default 'abcdef';
ERROR 42000: Invalid default value for 'a'
drop table t1;
create table 1ea10 (1a20 int,1e int);
insert into 1ea10 values(1,1);
select 1ea10.1a20,1e+ 1e+10 from 1ea10;
1a20	1e+ 1e+10
1	10000000001
drop table 1ea10;
create table t1 (`index` int);
drop table t1;
drop database if exists mysqltest;
Warnings:
Note	1008	Can't drop database 'mysqltest'; database doesn't exist
create database mysqltest;
create table mysqltest.$test1 (a$1 int, $b int, c$ int);
insert into mysqltest.$test1 values (1,2,3);
select a$1, $b, c$ from mysqltest.$test1;
a$1	$b	c$
1	2	3
create table mysqltest.test2$ (a int);
drop table mysqltest.test2$;
drop database mysqltest;
create table `` (a int);
ERROR 42000: Incorrect table name ''
drop table if exists ``;
ERROR 42000: Incorrect table name ''
create table t1 (`` int);
ERROR 42000: Incorrect column name ''
create table t1 (i int, index `` (i));
ERROR 42000: Incorrect index name ''
create table t1 (i int);
lock tables t1 read;
create table t2 (j int);
ERROR HY000: Table 't2' was not locked with LOCK TABLES
create temporary table t2 (j int);
drop temporary table t2;
unlock tables;
drop table t1;
create table t1 (a int auto_increment not null primary key, B CHAR(20));
insert into t1 (b) values ("hello"),("my"),("world");
create table t2 (key (b)) select * from t1;
explain select * from t2 where b="world";
id	select_type	table	partitions	type	possible_keys	key	key_len	ref	rows	filtered	Extra
1	SIMPLE	t2	NULL	ref	B	B	81	const	1	100.00	Using index condition
Warnings:
Note	1003	/* select#1 */ select `test`.`t2`.`a` AS `a`,`test`.`t2`.`B` AS `B` from `test`.`t2` where (`test`.`t2`.`B` = 'world')
select * from t2 where b="world";
a	B
3	world
drop table t1,t2;
create table t1(x varchar(50) );
create table t2 select x from t1 where 1=2;
describe t1;
Field	Type	Null	Key	Default	Extra
x	varchar(50)	YES		NULL	
describe t2;
Field	Type	Null	Key	Default	Extra
x	varchar(50)	YES		NULL	
drop table t2;
create table t2 select now() as a , curtime() as b, curdate() as c , 1+1 as d , 1.0 + 1 as e , 33333333333333333 + 3 as f;
describe t2;
Field	Type	Null	Key	Default	Extra
a	datetime	NO		0000-00-00 00:00:00	
b	time	NO		00:00:00	
c	date	NO		0000-00-00	
d	int(3)	NO		0	
e	decimal(3,1)	NO		0.0	
f	bigint(19)	NO		0	
drop table t2;
create table t2 select CAST("2001-12-29" AS DATE) as d, CAST("20:45:11" AS TIME) as t, CAST("2001-12-29  20:45:11" AS DATETIME) as dt;
describe t2;
Field	Type	Null	Key	Default	Extra
d	date	YES		NULL	
t	time	YES		NULL	
dt	datetime	YES		NULL	
drop table t1,t2;
create table t1 (a tinyint);
create table t2 (a int) select * from t1;
describe t1;
Field	Type	Null	Key	Default	Extra
a	tinyint(4)	YES		NULL	
describe t2;
Field	Type	Null	Key	Default	Extra
a	int(11)	YES		NULL	
drop table if exists t2;
create table t2 (a int, a float) select * from t1;
ERROR 42S21: Duplicate column name 'a'
drop table if exists t2;
Warnings:
Note	1051	Unknown table 'test.t2'
create table t2 (a int) select a as b, a+1 as b from t1;
ERROR 42S21: Duplicate column name 'b'
drop table if exists t2;
Warnings:
Note	1051	Unknown table 'test.t2'
create table t2 (b int) select a as b, a+1 as b from t1;
ERROR 42S21: Duplicate column name 'b'
drop table if exists t1,t2;
Warnings:
Note	1051	Unknown table 'test.t2'
CREATE TABLE t1 (a int not null);
INSERT INTO t1 values (1),(2),(1);
CREATE TABLE t2 (primary key(a)) SELECT * FROM t1;
ERROR 23000: Duplicate entry '1' for key 'PRIMARY'
SELECT * from t2;
ERROR 42S02: Table 'test.t2' doesn't exist
DROP TABLE t1;
DROP TABLE IF EXISTS t2;
Warnings:
Note	1051	Unknown table 'test.t2'
create table t1 (a int not null, b int, primary key(a), key (b), key (b), key (b), key (b), key (b), key (b), key (b), key (b), key (b), key (b), key (b), key (b), key (b), key (b), key (b), key (b), key (b), key (b), key (b), key (b), key (b), key (b), key (b), key (b), key (b), key (b), key (b), key (b), key (b), key (b), key (b));
Warnings:
Warning	1831	Duplicate index 'b_2' defined on the table 'test.t1'. This is deprecated and will be disallowed in a future release.
Warning	1831	Duplicate index 'b_3' defined on the table 'test.t1'. This is deprecated and will be disallowed in a future release.
Warning	1831	Duplicate index 'b_4' defined on the table 'test.t1'. This is deprecated and will be disallowed in a future release.
Warning	1831	Duplicate index 'b_5' defined on the table 'test.t1'. This is deprecated and will be disallowed in a future release.
Warning	1831	Duplicate index 'b_6' defined on the table 'test.t1'. This is deprecated and will be disallowed in a future release.
Warning	1831	Duplicate index 'b_7' defined on the table 'test.t1'. This is deprecated and will be disallowed in a future release.
Warning	1831	Duplicate index 'b_8' defined on the table 'test.t1'. This is deprecated and will be disallowed in a future release.
Warning	1831	Duplicate index 'b_9' defined on the table 'test.t1'. This is deprecated and will be disallowed in a future release.
Warning	1831	Duplicate index 'b_10' defined on the table 'test.t1'. This is deprecated and will be disallowed in a future release.
Warning	1831	Duplicate index 'b_11' defined on the table 'test.t1'. This is deprecated and will be disallowed in a future release.
Warning	1831	Duplicate index 'b_12' defined on the table 'test.t1'. This is deprecated and will be disallowed in a future release.
Warning	1831	Duplicate index 'b_13' defined on the table 'test.t1'. This is deprecated and will be disallowed in a future release.
Warning	1831	Duplicate index 'b_14' defined on the table 'test.t1'. This is deprecated and will be disallowed in a future release.
Warning	1831	Duplicate index 'b_15' defined on the table 'test.t1'. This is deprecated and will be disallowed in a future release.
Warning	1831	Duplicate index 'b_16' defined on the table 'test.t1'. This is deprecated and will be disallowed in a future release.
Warning	1831	Duplicate index 'b_17' defined on the table 'test.t1'. This is deprecated and will be disallowed in a future release.
Warning	1831	Duplicate index 'b_18' defined on the table 'test.t1'. This is deprecated and will be disallowed in a future release.
Warning	1831	Duplicate index 'b_19' defined on the table 'test.t1'. This is deprecated and will be disallowed in a future release.
Warning	1831	Duplicate index 'b_20' defined on the table 'test.t1'. This is deprecated and will be disallowed in a future release.
Warning	1831	Duplicate index 'b_21' defined on the table 'test.t1'. This is deprecated and will be disallowed in a future release.
Warning	1831	Duplicate index 'b_22' defined on the table 'test.t1'. This is deprecated and will be disallowed in a future release.
Warning	1831	Duplicate index 'b_23' defined on the table 'test.t1'. This is deprecated and will be disallowed in a future release.
Warning	1831	Duplicate index 'b_24' defined on the table 'test.t1'. This is deprecated and will be disallowed in a future release.
Warning	1831	Duplicate index 'b_25' defined on the table 'test.t1'. This is deprecated and will be disallowed in a future release.
Warning	1831	Duplicate index 'b_26' defined on the table 'test.t1'. This is deprecated and will be disallowed in a future release.
Warning	1831	Duplicate index 'b_27' defined on the table 'test.t1'. This is deprecated and will be disallowed in a future release.
Warning	1831	Duplicate index 'b_28' defined on the table 'test.t1'. This is deprecated and will be disallowed in a future release.
Warning	1831	Duplicate index 'b_29' defined on the table 'test.t1'. This is deprecated and will be disallowed in a future release.
Warning	1831	Duplicate index 'b_30' defined on the table 'test.t1'. This is deprecated and will be disallowed in a future release.
Warning	1831	Duplicate index 'b_31' defined on the table 'test.t1'. This is deprecated and will be disallowed in a future release.
show create table t1;
Table	Create Table
t1	CREATE TABLE `t1` (
  `a` int(11) NOT NULL,
  `b` int(11) DEFAULT NULL,
  PRIMARY KEY (`a`),
  KEY `b` (`b`),
  KEY `b_2` (`b`),
  KEY `b_3` (`b`),
  KEY `b_4` (`b`),
  KEY `b_5` (`b`),
  KEY `b_6` (`b`),
  KEY `b_7` (`b`),
  KEY `b_8` (`b`),
  KEY `b_9` (`b`),
  KEY `b_10` (`b`),
  KEY `b_11` (`b`),
  KEY `b_12` (`b`),
  KEY `b_13` (`b`),
  KEY `b_14` (`b`),
  KEY `b_15` (`b`),
  KEY `b_16` (`b`),
  KEY `b_17` (`b`),
  KEY `b_18` (`b`),
  KEY `b_19` (`b`),
  KEY `b_20` (`b`),
  KEY `b_21` (`b`),
  KEY `b_22` (`b`),
  KEY `b_23` (`b`),
  KEY `b_24` (`b`),
  KEY `b_25` (`b`),
  KEY `b_26` (`b`),
  KEY `b_27` (`b`),
  KEY `b_28` (`b`),
  KEY `b_29` (`b`),
  KEY `b_30` (`b`),
  KEY `b_31` (`b`)
) ENGINE=InnoDB DEFAULT CHARSET=utf8mb4 COLLATE=utf8mb4_0900_ai_ci
drop table t1;
create table t1 select if(1,'1','0'), month("2002-08-02");
drop table t1;
create table t1 select if('2002'='2002','Y','N');
select * from t1;
if('2002'='2002','Y','N')
Y
drop table if exists t1;
SET SESSION default_storage_engine="heap";
SELECT @@default_storage_engine;
@@default_storage_engine
MEMORY
CREATE TABLE t1 (a int not null);
show create table t1;
Table	Create Table
t1	CREATE TABLE `t1` (
  `a` int(11) NOT NULL
) ENGINE=MEMORY DEFAULT CHARSET=utf8mb4 COLLATE=utf8mb4_0900_ai_ci
drop table t1;
SET SESSION default_storage_engine="gemini";
ERROR 42000: Unknown storage engine 'gemini'
SELECT @@default_storage_engine;
@@default_storage_engine
MEMORY
CREATE TABLE t1 (a int not null);
show create table t1;
Table	Create Table
t1	CREATE TABLE `t1` (
  `a` int(11) NOT NULL
) ENGINE=MEMORY DEFAULT CHARSET=utf8mb4 COLLATE=utf8mb4_0900_ai_ci
SET SESSION default_storage_engine=default;
drop table t1;
create table t1 ( k1 varchar(2), k2 int, primary key(k1,k2));
insert into t1 values ("a", 1), ("b", 2);
insert into t1 values ("c", NULL);
ERROR 23000: Column 'k2' cannot be null
insert into t1 values (NULL, 3);
ERROR 23000: Column 'k1' cannot be null
insert into t1 values (NULL, NULL);
ERROR 23000: Column 'k1' cannot be null
drop table t1;
create table t1 select x'4132';
drop table t1;
create table t1 select 1,2,3;
create table if not exists t1 select 1,2;
Warnings:
Note	1050	Table 't1' already exists
create table if not exists t1 select 1,2,3,4;
Warnings:
Note	1050	Table 't1' already exists
create table if not exists t1 select 1;
Warnings:
Note	1050	Table 't1' already exists
select * from t1;
1	2	3
1	2	3
drop table t1;
flush status;
create table t1 (a int not null, b int, primary key (a));
insert into t1 values (1,1);
create table if not exists t1 select 2;
Warnings:
Note	1050	Table 't1' already exists
select * from t1;
a	b
1	1
create table if not exists t1 select 3 as 'a',4 as 'b';
Warnings:
Note	1050	Table 't1' already exists
show warnings;
Level	Code	Message
Note	1050	Table 't1' already exists
show status like "Opened_tables";
Variable_name	Value
Opened_tables	1
select * from t1;
a	b
1	1
drop table t1;
create table `t1 `(a int);
ERROR 42000: Incorrect table name 't1 '
create database `db1 `;
ERROR 42000: Incorrect database name 'db1 '
create table t1(`a ` int);
ERROR 42000: Incorrect column name 'a '
create table t1 (a int,);
ERROR 42000: You have an error in your SQL syntax; check the manual that corresponds to your MySQL server version for the right syntax to use near ')' at line 1
create table t1 (a int,,b int);
ERROR 42000: You have an error in your SQL syntax; check the manual that corresponds to your MySQL server version for the right syntax to use near ',b int)' at line 1
create table t1 (,b int);
ERROR 42000: You have an error in your SQL syntax; check the manual that corresponds to your MySQL server version for the right syntax to use near ',b int)' at line 1
create table t1 (a int, key(a));
create table t2 (b int, foreign key(b) references t1(a), key(b));
drop table if exists t2,t1;
create table t1(id int not null, name char(20));
insert into t1 values(10,'mysql'),(20,'monty- the creator');
create table t2(id int not null);
insert into t2 values(10),(20);
create table t3 like t1;
show create table t3;
Table	Create Table
t3	CREATE TABLE `t3` (
  `id` int(11) NOT NULL,
  `name` char(20) DEFAULT NULL
) ENGINE=InnoDB DEFAULT CHARSET=utf8mb4 COLLATE=utf8mb4_0900_ai_ci
select * from t3;
id	name
create table if not exists t3 like t1;
Warnings:
Note	1050	Table 't3' already exists
select @@warning_count;
@@warning_count
1
create temporary table t3 like t2;
show create table t3;
Table	Create Table
t3	CREATE TEMPORARY TABLE `t3` (
  `id` int(11) NOT NULL
) ENGINE=TMP_TABLE_ENGINE DEFAULT CHARSET=utf8mb4 COLLATE=utf8mb4_0900_ai_ci
select * from t3;
id
drop table t3;
show create table t3;
Table	Create Table
t3	CREATE TABLE `t3` (
  `id` int(11) NOT NULL,
  `name` char(20) DEFAULT NULL
) ENGINE=InnoDB DEFAULT CHARSET=utf8mb4 COLLATE=utf8mb4_0900_ai_ci
select * from t3;
id	name
drop table t2, t3;
create database mysqltest;
create table mysqltest.t3 like t1;
create temporary table t3 like mysqltest.t3;
show create table t3;
Table	Create Table
t3	CREATE TEMPORARY TABLE `t3` (
  `id` int(11) NOT NULL,
  `name` char(20) DEFAULT NULL
) ENGINE=TMP_TABLE_ENGINE DEFAULT CHARSET=utf8mb4 COLLATE=utf8mb4_0900_ai_ci
create table t2 like t3;
show create table t2;
Table	Create Table
t2	CREATE TABLE `t2` (
  `id` int(11) NOT NULL,
  `name` char(20) DEFAULT NULL
) ENGINE=InnoDB DEFAULT CHARSET=utf8mb4 COLLATE=utf8mb4_0900_ai_ci
select * from t2;
id	name
create table t3 like t1;
create table t3 like mysqltest.t3;
ERROR 42S01: Table 't3' already exists
create table non_existing_database.t1 like t1;
ERROR 42000: Unknown database 'non_existing_database'
create table t3 like non_existing_table;
ERROR 42S02: Table 'test.non_existing_table' doesn't exist
create temporary table t3 like t1;
ERROR 42S01: Table 't3' already exists
drop table t1, t2, t3;
drop table t3;
drop database mysqltest;
create table t1 (i int);
create table t2 (j int);
lock tables t1 read;
create table t3 like t1;
ERROR HY000: Table 't3' was not locked with LOCK TABLES
create temporary table t3 like t1;
drop temporary table t3;
create temporary table t3 like t2;
ERROR HY000: Table 't2' was not locked with LOCK TABLES
unlock tables;
drop tables t1, t2;
SET SESSION default_storage_engine="heap";
SELECT @@default_storage_engine;
@@default_storage_engine
MEMORY
CREATE TABLE t1 (a int not null);
show create table t1;
Table	Create Table
t1	CREATE TABLE `t1` (
  `a` int(11) NOT NULL
) ENGINE=MEMORY DEFAULT CHARSET=utf8mb4 COLLATE=utf8mb4_0900_ai_ci
drop table t1;
SET SESSION default_storage_engine="gemini";
ERROR 42000: Unknown storage engine 'gemini'
SELECT @@default_storage_engine;
@@default_storage_engine
MEMORY
CREATE TABLE t1 (a int not null);
show create table t1;
Table	Create Table
t1	CREATE TABLE `t1` (
  `a` int(11) NOT NULL
) ENGINE=MEMORY DEFAULT CHARSET=utf8mb4 COLLATE=utf8mb4_0900_ai_ci
SET SESSION default_storage_engine=default;
drop table t1;
create table t1(a int,b int,c int unsigned,d date,e char,f datetime,g time,h blob);
insert into t1(a)values(1);
insert into t1(a,b,c,d,e,f,g,h)
values(2,-2,2,'1825-12-14','a','2003-1-1 3:2:1','4:3:2','binary data');
select * from t1;
a	b	c	d	e	f	g	h
1	NULL	NULL	NULL	NULL	NULL	NULL	NULL
2	-2	2	1825-12-14	a	2003-01-01 03:02:01	04:03:02	binary data
select a, 
ifnull(b,cast(-7 as signed)) as b, 
ifnull(c,cast(7 as unsigned)) as c, 
ifnull(d,cast('2000-01-01' as date)) as d, 
ifnull(e,cast('b' as char)) as e,
ifnull(f,cast('2000-01-01' as datetime)) as f, 
ifnull(g,cast('5:4:3' as time)) as g,
ifnull(h,cast('yet another binary data' as binary)) as h,
addtime(cast('1:0:0' as time),cast('1:0:0' as time)) as dd 
from t1;
a	b	c	d	e	f	g	h	dd
1	-7	7	2000-01-01	b	2000-01-01 00:00:00	05:04:03	yet another binary data	02:00:00
2	-2	2	1825-12-14	a	2003-01-01 03:02:01	04:03:02	binary data	02:00:00
create table t2
select
a, 
ifnull(b,cast(-7                        as signed))   as b,
ifnull(c,cast(7                         as unsigned)) as c,
ifnull(d,cast('2000-01-01'              as date))     as d,
ifnull(e,cast('b'                       as char))     as e,
ifnull(f,cast('2000-01-01'              as datetime)) as f,
ifnull(g,cast('5:4:3'                   as time))     as g,
ifnull(h,cast('yet another binary data' as binary))   as h,
addtime(cast('1:0:0' as time),cast('1:0:0' as time))  as dd
from t1;
explain t2;
Field	Type	Null	Key	Default	Extra
a	int(11)	YES		NULL	
b	bigint(11)	NO		0	
c	bigint(10) unsigned	NO		0	
d	date	YES		NULL	
e	varchar(1)	NO			
f	datetime	YES		NULL	
g	time	YES		NULL	
h	longblob	NO		NULL	
dd	time	YES		NULL	
select * from t2;
a	b	c	d	e	f	g	h	dd
1	-7	7	2000-01-01	b	2000-01-01 00:00:00	05:04:03	yet another binary data	02:00:00
2	-2	2	1825-12-14	a	2003-01-01 03:02:01	04:03:02	binary data	02:00:00
drop table t1, t2;
create table t1 (a tinyint, b smallint, c mediumint, d int, e bigint, f float(3,2), g double(4,3), h decimal(5,4), i year, j date, k timestamp NOT NULL DEFAULT CURRENT_TIMESTAMP ON UPDATE CURRENT_TIMESTAMP, l datetime, m enum('a','b'), n set('a','b'), o char(10));
create table t2 select ifnull(a,a), ifnull(b,b), ifnull(c,c), ifnull(d,d), ifnull(e,e), ifnull(f,f), ifnull(g,g), ifnull(h,h), ifnull(i,i), ifnull(j,j), ifnull(k,k), ifnull(l,l), ifnull(m,m), ifnull(n,n), ifnull(o,o) from t1;
show create table t2;
Table	Create Table
t2	CREATE TABLE `t2` (
  `ifnull(a,a)` tinyint(4) DEFAULT NULL,
  `ifnull(b,b)` smallint(6) DEFAULT NULL,
  `ifnull(c,c)` mediumint(9) DEFAULT NULL,
  `ifnull(d,d)` int(11) DEFAULT NULL,
  `ifnull(e,e)` bigint(20) DEFAULT NULL,
  `ifnull(f,f)` float(3,2) DEFAULT NULL,
  `ifnull(g,g)` double(22,3) DEFAULT NULL,
  `ifnull(h,h)` decimal(5,4) DEFAULT NULL,
  `ifnull(i,i)` year(4) DEFAULT NULL,
  `ifnull(j,j)` date DEFAULT NULL,
  `ifnull(k,k)` timestamp NOT NULL DEFAULT '0000-00-00 00:00:00',
  `ifnull(l,l)` datetime DEFAULT NULL,
  `ifnull(m,m)` varchar(1) DEFAULT NULL,
  `ifnull(n,n)` varchar(3) DEFAULT NULL,
  `ifnull(o,o)` varchar(10) DEFAULT NULL
) ENGINE=InnoDB DEFAULT CHARSET=utf8mb4 COLLATE=utf8mb4_0900_ai_ci
drop table t1,t2;
create table t1(str varchar(10) default 'def',strnull varchar(10),intg int default '10',rel double default '3.14');
insert into t1 values ('','',0,0.0);
describe t1;
Field	Type	Null	Key	Default	Extra
str	varchar(10)	YES		def	
strnull	varchar(10)	YES		NULL	
intg	int(11)	YES		10	
rel	double	YES		3.14	
create table t2 select default(str) as str, default(strnull) as strnull, default(intg) as intg, default(rel) as rel from t1;
describe t2;
Field	Type	Null	Key	Default	Extra
str	varchar(10)	YES		NULL	
strnull	varchar(10)	YES		NULL	
intg	int(11)	YES		NULL	
rel	double	YES		NULL	
drop table t1, t2;
create table t1(name varchar(10), age smallint default -1);
describe t1;
Field	Type	Null	Key	Default	Extra
name	varchar(10)	YES		NULL	
age	smallint(6)	YES		-1	
create table t2(name varchar(10), age smallint default - 1);
describe t2;
Field	Type	Null	Key	Default	Extra
name	varchar(10)	YES		NULL	
age	smallint(6)	YES		-1	
drop table t1, t2;
create table t1(cenum enum('a'), cset set('b'));
create table t2(cenum enum('a','a'), cset set('b','b'));
Warnings:
Note	1291	Column 'cenum' has duplicated value 'a' in ENUM
Note	1291	Column 'cset' has duplicated value 'b' in SET
create table t3(cenum enum('a','A','a','c','c'), cset set('b','B','b','d','d'));
Warnings:
Note	1291	Column 'cenum' has duplicated value 'a' in ENUM
Note	1291	Column 'cenum' has duplicated value 'A' in ENUM
Note	1291	Column 'cenum' has duplicated value 'c' in ENUM
Note	1291	Column 'cset' has duplicated value 'b' in SET
Note	1291	Column 'cset' has duplicated value 'B' in SET
Note	1291	Column 'cset' has duplicated value 'd' in SET
drop table t1, t2, t3;
create database mysqltest;
use mysqltest;
select database();
database()
mysqltest
drop database mysqltest;
select database();
database()
NULL
create user mysqltest_1;
select database(), user();
database()	user()
NULL	mysqltest_1@localhost
drop user mysqltest_1;
use test;
create table t1 (a int, index `primary` (a));
ERROR 42000: Incorrect index name 'primary'
create table t1 (a int, index `PRIMARY` (a));
ERROR 42000: Incorrect index name 'PRIMARY'
create table t1 (`primary` int, index(`primary`));
show create table t1;
Table	Create Table
t1	CREATE TABLE `t1` (
  `primary` int(11) DEFAULT NULL,
  KEY `primary_2` (`primary`)
) ENGINE=InnoDB DEFAULT CHARSET=utf8mb4 COLLATE=utf8mb4_0900_ai_ci
create table t2 (`PRIMARY` int, index(`PRIMARY`));
show create table t2;
Table	Create Table
t2	CREATE TABLE `t2` (
  `PRIMARY` int(11) DEFAULT NULL,
  KEY `PRIMARY_2` (`PRIMARY`)
) ENGINE=InnoDB DEFAULT CHARSET=utf8mb4 COLLATE=utf8mb4_0900_ai_ci
create table t3 (a int);
alter table t3 add index `primary` (a);
ERROR 42000: Incorrect index name 'primary'
alter table t3 add index `PRIMARY` (a);
ERROR 42000: Incorrect index name 'PRIMARY'
create table t4 (`primary` int);
alter table t4 add index(`primary`);
show create table t4;
Table	Create Table
t4	CREATE TABLE `t4` (
  `primary` int(11) DEFAULT NULL,
  KEY `primary_2` (`primary`)
) ENGINE=InnoDB DEFAULT CHARSET=utf8mb4 COLLATE=utf8mb4_0900_ai_ci
create table t5 (`PRIMARY` int);
alter table t5 add index(`PRIMARY`);
show create table t5;
Table	Create Table
t5	CREATE TABLE `t5` (
  `PRIMARY` int(11) DEFAULT NULL,
  KEY `PRIMARY_2` (`PRIMARY`)
) ENGINE=InnoDB DEFAULT CHARSET=utf8mb4 COLLATE=utf8mb4_0900_ai_ci
drop table t1, t2, t3, t4, t5;
CREATE TABLE t1(id varchar(10) NOT NULL PRIMARY KEY, dsc longtext);
INSERT INTO t1 VALUES ('5000000001', NULL),('5000000003', 'Test'),('5000000004', NULL);
CREATE TABLE t2(id varchar(15) NOT NULL, proc varchar(100) NOT NULL, runID varchar(16) NOT NULL, start datetime NOT NULL, PRIMARY KEY  (id,proc,runID,start));
INSERT INTO t2 VALUES ('5000000001', 'proc01', '20031029090650', '2003-10-29 13:38:40'),('5000000001', 'proc02', '20031029090650', '2003-10-29 13:38:51'),('5000000001', 'proc03', '20031029090650', '2003-10-29 13:38:11'),('5000000002', 'proc09', '20031024013310', '2003-10-24 01:33:11'),('5000000002', 'proc09', '20031024153537', '2003-10-24 15:36:04'),('5000000004', 'proc01', '20031024013641', '2003-10-24 01:37:29'),('5000000004', 'proc02', '20031024013641', '2003-10-24 01:37:39');
CREATE TABLE t3  SELECT t1.dsc,COUNT(DISTINCT t2.id) AS countOfRuns  FROM t1 LEFT JOIN t2 ON (t1.id=t2.id) GROUP BY t1.id;
SELECT * FROM t3;
dsc	countOfRuns
NULL	1
Test	0
NULL	1
drop table t1, t2, t3;
create table t1 (b bool not null default false);
create table t2 (b bool not null default true);
insert into t1 values ();
insert into t2 values ();
select * from t1;
b
0
select * from t2;
b
1
drop table t1,t2;
create table t1 (a int);
create table t1 select * from t1;
ERROR 42S01: Table 't1' already exists
create table t2 union = (t1) select * from t1;
ERROR HY000: 'test.t2' is not BASE TABLE
flush tables with read lock;
unlock tables;
drop table t1;
create table t1(column.name int);
ERROR 42000: You have an error in your SQL syntax; check the manual that corresponds to your MySQL server version for the right syntax to use near '.name int)' at line 1
create table t1(test.column.name int);
ERROR 42000: You have an error in your SQL syntax; check the manual that corresponds to your MySQL server version for the right syntax to use near '.column.name int)' at line 1
create table t1(xyz.t1.name int);
ERROR 42000: You have an error in your SQL syntax; check the manual that corresponds to your MySQL server version for the right syntax to use near '.t1.name int)' at line 1
create table t1(t1.name int);
ERROR 42000: You have an error in your SQL syntax; check the manual that corresponds to your MySQL server version for the right syntax to use near '.name int)' at line 1
create table t2(test.t2.name int);
ERROR 42000: You have an error in your SQL syntax; check the manual that corresponds to your MySQL server version for the right syntax to use near '.t2.name int)' at line 1
CREATE TABLE t1 (f1 VARCHAR(255) CHARACTER SET utf8);
Warnings:
Warning	3719	'utf8' is currently an alias for the character set UTF8MB3, but will be an alias for UTF8MB4 in a future release. Please consider using UTF8MB4 in order to be unambiguous.
CREATE TABLE t2 AS SELECT LEFT(f1,171) AS f2 FROM t1 UNION SELECT LEFT(f1,171) AS f2 FROM t1;
DESC t2;
Field	Type	Null	Key	Default	Extra
f2	varchar(171)	YES		NULL	
DROP TABLE t1,t2;
CREATE TABLE t12913 (f1 ENUM ('a','b')) AS SELECT 'a' AS f1;
SELECT * FROM t12913;
f1
a
DROP TABLE t12913;
create database mysqltest;
use mysqltest;
drop database mysqltest;
create table test.t1 like x;
ERROR 3D000: No database selected
drop table if exists test.t1;
create database mysqltest;
use mysqltest;
create view v1 as select 'foo' from dual;
create table t1 like v1;
ERROR HY000: 'mysqltest.v1' is not BASE TABLE
drop view v1;
drop database mysqltest;
create database mysqltest;
create database if not exists mysqltest character set latin2;
Warnings:
Note	1007	Can't create database 'mysqltest'; database exists
show create database mysqltest;
Database	Create Database
mysqltest	CREATE DATABASE `mysqltest` /*!40100 DEFAULT CHARACTER SET utf8mb4 COLLATE utf8mb4_0900_ai_ci */
drop database mysqltest;
use test;
create table t1 (a int);
create table if not exists t1 (a int);
Warnings:
Note	1050	Table 't1' already exists
drop table t1;
create table t1 (
a varchar(112) charset utf8 collate utf8_bin not null,
primary key (a)
) select 'test' as a ;
Warnings:
Warning	3719	'utf8' is currently an alias for the character set UTF8MB3, but will be an alias for UTF8MB4 in a future release. Please consider using UTF8MB4 in order to be unambiguous.
Warning	3778	'utf8_bin' is a collation of the deprecated character set UTF8MB3. Please consider using UTF8MB4 with an appropriate collation instead.
show create table t1;
Table	Create Table
t1	CREATE TABLE `t1` (
  `a` varchar(112) CHARACTER SET utf8 COLLATE utf8_bin NOT NULL,
  PRIMARY KEY (`a`)
) ENGINE=InnoDB DEFAULT CHARSET=utf8mb4 COLLATE=utf8mb4_0900_ai_ci
drop table t1;
CREATE TABLE t2 (
a int(11) default NULL
);
insert into t2 values(111);
create table t1 ( 
a varchar(12) charset utf8 collate utf8_bin not null, 
b int not null, primary key (a)
) select a, 1 as b from t2 ;
Warnings:
Warning	3719	'utf8' is currently an alias for the character set UTF8MB3, but will be an alias for UTF8MB4 in a future release. Please consider using UTF8MB4 in order to be unambiguous.
Warning	3778	'utf8_bin' is a collation of the deprecated character set UTF8MB3. Please consider using UTF8MB4 with an appropriate collation instead.
show create table t1;
Table	Create Table
t1	CREATE TABLE `t1` (
  `a` varchar(12) CHARACTER SET utf8 COLLATE utf8_bin NOT NULL,
  `b` int(11) NOT NULL,
  PRIMARY KEY (`a`)
) ENGINE=InnoDB DEFAULT CHARSET=utf8mb4 COLLATE=utf8mb4_0900_ai_ci
drop table t1;
create table t1 ( 
a varchar(12) charset utf8 collate utf8_bin not null, 
b int not null, primary key (a)
) select a, 1 as c from t2 ;
Warnings:
Warning	3719	'utf8' is currently an alias for the character set UTF8MB3, but will be an alias for UTF8MB4 in a future release. Please consider using UTF8MB4 in order to be unambiguous.
Warning	3778	'utf8_bin' is a collation of the deprecated character set UTF8MB3. Please consider using UTF8MB4 with an appropriate collation instead.
Warning	1364	Field 'b' doesn't have a default value
show create table t1;
Table	Create Table
t1	CREATE TABLE `t1` (
  `b` int(11) NOT NULL,
  `a` varchar(12) CHARACTER SET utf8 COLLATE utf8_bin NOT NULL,
  `c` int(1) NOT NULL DEFAULT '0',
  PRIMARY KEY (`a`)
) ENGINE=InnoDB DEFAULT CHARSET=utf8mb4 COLLATE=utf8mb4_0900_ai_ci
drop table t1;
create table t1 ( 
a varchar(12) charset utf8 collate utf8_bin not null, 
b int null, primary key (a)
) select a, 1 as c from t2 ;
Warnings:
Warning	3719	'utf8' is currently an alias for the character set UTF8MB3, but will be an alias for UTF8MB4 in a future release. Please consider using UTF8MB4 in order to be unambiguous.
Warning	3778	'utf8_bin' is a collation of the deprecated character set UTF8MB3. Please consider using UTF8MB4 with an appropriate collation instead.
show create table t1;
Table	Create Table
t1	CREATE TABLE `t1` (
  `b` int(11) DEFAULT NULL,
  `a` varchar(12) CHARACTER SET utf8 COLLATE utf8_bin NOT NULL,
  `c` int(1) NOT NULL DEFAULT '0',
  PRIMARY KEY (`a`)
) ENGINE=InnoDB DEFAULT CHARSET=utf8mb4 COLLATE=utf8mb4_0900_ai_ci
drop table t1;
create table t1 ( 
a varchar(12) charset utf8 collate utf8_bin not null,
b int not null, primary key (a)
) select 'a' as a , 1 as b from t2 ;
Warnings:
Warning	3719	'utf8' is currently an alias for the character set UTF8MB3, but will be an alias for UTF8MB4 in a future release. Please consider using UTF8MB4 in order to be unambiguous.
Warning	3778	'utf8_bin' is a collation of the deprecated character set UTF8MB3. Please consider using UTF8MB4 with an appropriate collation instead.
show create table t1;
Table	Create Table
t1	CREATE TABLE `t1` (
  `a` varchar(12) CHARACTER SET utf8 COLLATE utf8_bin NOT NULL,
  `b` int(11) NOT NULL,
  PRIMARY KEY (`a`)
) ENGINE=InnoDB DEFAULT CHARSET=utf8mb4 COLLATE=utf8mb4_0900_ai_ci
drop table t1;
create table t1 ( 
a varchar(12) charset utf8 collate utf8_bin,
b int not null, primary key (a)
) select 'a' as a , 1 as b from t2 ;
Warnings:
Warning	3719	'utf8' is currently an alias for the character set UTF8MB3, but will be an alias for UTF8MB4 in a future release. Please consider using UTF8MB4 in order to be unambiguous.
Warning	3778	'utf8_bin' is a collation of the deprecated character set UTF8MB3. Please consider using UTF8MB4 with an appropriate collation instead.
show create table t1;
Table	Create Table
t1	CREATE TABLE `t1` (
  `a` varchar(12) CHARACTER SET utf8 COLLATE utf8_bin NOT NULL,
  `b` int(11) NOT NULL,
  PRIMARY KEY (`a`)
) ENGINE=InnoDB DEFAULT CHARSET=utf8mb4 COLLATE=utf8mb4_0900_ai_ci
drop table t1, t2;
create table t1 ( 
a1 int not null,
a2 int, a3 int, a4 int, a5 int, a6 int, a7 int, a8 int, a9 int
);
insert into t1 values (1,1,1, 1,1,1, 1,1,1);
create table t2 ( 
a1 varchar(12) charset utf8 collate utf8_bin not null,
a2 int, a3 int, a4 int, a5 int, a6 int, a7 int, a8 int, a9 int,
primary key (a1)
) select a1,a2,a3,a4,a5,a6,a7,a8,a9 from t1 ;
Warnings:
Warning	3719	'utf8' is currently an alias for the character set UTF8MB3, but will be an alias for UTF8MB4 in a future release. Please consider using UTF8MB4 in order to be unambiguous.
Warning	3778	'utf8_bin' is a collation of the deprecated character set UTF8MB3. Please consider using UTF8MB4 with an appropriate collation instead.
drop table t2;
create table t2 ( 
a1 varchar(12) charset utf8 collate utf8_bin,
a2 int, a3 int, a4 int, a5 int, a6 int, a7 int, a8 int, a9 int
) select a1,a2,a3,a4,a5,a6,a7,a8,a9 from t1;
Warnings:
Warning	3719	'utf8' is currently an alias for the character set UTF8MB3, but will be an alias for UTF8MB4 in a future release. Please consider using UTF8MB4 in order to be unambiguous.
Warning	3778	'utf8_bin' is a collation of the deprecated character set UTF8MB3. Please consider using UTF8MB4 with an appropriate collation instead.
drop table t1, t2;
create table t1 ( 
a1 int, a2 int, a3 int, a4 int, a5 int, a6 int, a7 int, a8 int, a9 int
);
insert into t1 values (1,1,1, 1,1,1, 1,1,1);
create table t2 ( 
a1 varchar(12) charset utf8 collate utf8_bin not null,
a2 int, a3 int, a4 int, a5 int, a6 int, a7 int, a8 int, a9 int,
primary key (a1)
) select a1,a2,a3,a4,a5,a6,a7,a8,a9 from t1 ;
Warnings:
Warning	3719	'utf8' is currently an alias for the character set UTF8MB3, but will be an alias for UTF8MB4 in a future release. Please consider using UTF8MB4 in order to be unambiguous.
Warning	3778	'utf8_bin' is a collation of the deprecated character set UTF8MB3. Please consider using UTF8MB4 with an appropriate collation instead.
drop table t2;
create table t2 ( a int default 3, b int default 3)
select a1,a2 from t1;
show create table t2;
Table	Create Table
t2	CREATE TABLE `t2` (
  `a` int(11) DEFAULT '3',
  `b` int(11) DEFAULT '3',
  `a1` int(11) DEFAULT NULL,
  `a2` int(11) DEFAULT NULL
) ENGINE=InnoDB DEFAULT CHARSET=utf8mb4 COLLATE=utf8mb4_0900_ai_ci
drop table t1, t2;
create table t1(a set("a,b","c,d") not null);
ERROR 22007: Illegal set 'a,b' value found during parsing
create table t1 (i int) engine=myisam max_rows=100000000000;
show create table t1;
Table	Create Table
t1	CREATE TABLE `t1` (
  `i` int(11) DEFAULT NULL
) ENGINE=MyISAM DEFAULT CHARSET=utf8mb4 COLLATE=utf8mb4_0900_ai_ci MAX_ROWS=4294967295
alter table t1 max_rows=100;
show create table t1;
Table	Create Table
t1	CREATE TABLE `t1` (
  `i` int(11) DEFAULT NULL
) ENGINE=MyISAM DEFAULT CHARSET=utf8mb4 COLLATE=utf8mb4_0900_ai_ci MAX_ROWS=100
alter table t1 max_rows=100000000000;
show create table t1;
Table	Create Table
t1	CREATE TABLE `t1` (
  `i` int(11) DEFAULT NULL
) ENGINE=MyISAM DEFAULT CHARSET=utf8mb4 COLLATE=utf8mb4_0900_ai_ci MAX_ROWS=4294967295
drop table t1;
create table t1 select * from t2;
ERROR 42S02: Table 'test.t2' doesn't exist
create table t1 select * from t1;
ERROR 42S02: Table 'test.t1' doesn't exist
create table t1 select coalesce(_latin1 'a' collate latin1_swedish_ci,_latin1 'b' collate latin1_bin);
ERROR HY000: Illegal mix of collations (latin1_swedish_ci,EXPLICIT) and (latin1_bin,EXPLICIT) for operation 'coalesce'
create table t1 (primary key(a)) select "b" as b;
ERROR 42000: Key column 'a' doesn't exist in table
create table t1 (a int);
create table if not exists t1 select 1 as a, 2 as b;
Warnings:
Note	1050	Table 't1' already exists
drop table t1;
create table t1 (primary key (a)) (select 1 as a) union all (select 1 as a);
ERROR 23000: Duplicate entry '1' for key 'PRIMARY'
create table t1 (i int);
create table t1 select 1 as i;
ERROR 42S01: Table 't1' already exists
create table if not exists t1 select 1 as i;
Warnings:
Note	1050	Table 't1' already exists
select * from t1;
i
create table if not exists t1 select * from t1;
Warnings:
Note	1050	Table 't1' already exists
select * from t1;
i
drop table t1;
create table t1 select coalesce(_latin1 'a' collate latin1_swedish_ci,_latin1 'b' collate latin1_bin);
ERROR HY000: Illegal mix of collations (latin1_swedish_ci,EXPLICIT) and (latin1_bin,EXPLICIT) for operation 'coalesce'
create temporary table t1 (j int);
create table if not exists t1 select 1;
select * from t1;
j
drop temporary table t1;
select * from t1;
1
1
drop table t1;
create table t1 (i int);
insert into t1 values (1), (2);
lock tables t1 read;
create table t2 select * from t1;
ERROR HY000: Table 't2' was not locked with LOCK TABLES
create table if not exists t2 select * from t1;
ERROR HY000: Table 't2' was not locked with LOCK TABLES
unlock tables;
create table t2 (j int);
lock tables t1 read;
create table t2 select * from t1;
ERROR HY000: Table 't2' was not locked with LOCK TABLES
create table if not exists t2 select * from t1;
ERROR HY000: Table 't2' was not locked with LOCK TABLES
unlock tables;
lock table t1 read, t2 read;
create table t2 select * from t1;
ERROR 42S01: Table 't2' already exists
create table if not exists t2 select * from t1;
Warnings:
Note	1050	Table 't2' already exists
unlock tables;
lock table t1 read, t2 write;
create table t2 select * from t1;
ERROR 42S01: Table 't2' already exists
create table if not exists t2 select * from t1;
Warnings:
Note	1050	Table 't2' already exists
select * from t1;
i
1
2
unlock tables;
drop table t2;
lock tables t1 read;
create temporary table t2 select * from t1;
create temporary table if not exists t2 select * from t1;
Warnings:
Note	1050	Table 't2' already exists
select * from t2;
i
1
2
unlock tables;
drop table t1, t2;
create table t1 (upgrade int);
drop table t1;

Bug #26104 Bug on foreign key class constructor

Check that ref_columns is initalized correctly in the constructor
and semantic checks in mysql_prepare_table work.

We do not need a storage engine that supports foreign keys
for this test, as the checks are purely syntax-based, and the
syntax is supported for all engines.

drop table if exists t1,t2;
create table t1(a int not null, b int not null, primary key (a, b));
create table t2(a int not null, b int not null, c int not null, primary key (a),
foreign key fk_bug26104 (b,c) references t1(a));
ERROR 42000: Incorrect foreign key definition for 'fk_bug26104': Key reference and table reference don't match
drop table t1;
create table t1(f1 int,f2 int);
insert into t1 value(1,1),(1,2),(1,3),(2,1),(2,2),(2,3);
flush status;
create table t2 select sql_big_result f1,count(f2) from t1 group by f1;
show status like 'handler_read%';
Variable_name	Value
Handler_read_first	1
Handler_read_key	23
Handler_read_last	0
Handler_read_next	0
Handler_read_prev	0
Handler_read_rnd	0
Handler_read_rnd_next	7
drop table t1,t2;
CREATE TABLE t1(c1 VARCHAR(33), KEY USING BTREE (c1));
DROP TABLE t1;
CREATE TABLE t1(c1 VARCHAR(33), KEY (c1) USING BTREE);
DROP TABLE t1;
CREATE TABLE t1(c1 VARCHAR(33), KEY USING BTREE (c1) USING HASH) ENGINE=MEMORY;
SHOW INDEX FROM t1;
Table	Non_unique	Key_name	Seq_in_index	Column_name	Collation	Cardinality	Sub_part	Packed	Null	Index_type	Comment	Index_comment	Visible	Expression
t1	1	c1	1	c1	NULL	0	NULL	NULL	YES	HASH			YES	NULL
DROP TABLE t1;
CREATE TABLE t1(c1 VARCHAR(33), KEY USING HASH (c1) USING BTREE) ENGINE=MEMORY;
SHOW INDEX FROM t1;
Table	Non_unique	Key_name	Seq_in_index	Column_name	Collation	Cardinality	Sub_part	Packed	Null	Index_type	Comment	Index_comment	Visible	Expression
t1	1	c1	1	c1	A	NULL	NULL	NULL	YES	BTREE			YES	NULL
DROP TABLE t1;
create user mysqltest_1@'test@test';
ERROR HY000: Malformed hostname (illegal symbol: '@')
CREATE TABLE t1 (a INTEGER AUTO_INCREMENT PRIMARY KEY, b INTEGER NOT NULL);
INSERT IGNORE INTO t1 (b) VALUES (5);
CREATE TABLE IF NOT EXISTS t2 (a INTEGER NOT NULL AUTO_INCREMENT PRIMARY KEY)
SELECT a FROM t1;
INSERT INTO t2 SELECT a FROM t1;
ERROR 23000: Duplicate entry '1' for key 'PRIMARY'
INSERT INTO t2 SELECT a FROM t1;
ERROR 23000: Duplicate entry '1' for key 'PRIMARY'
DROP TABLE t1, t2;
#
# BUG#46384 - mysqld segfault when trying to create table with same 
#             name as existing view
#
CREATE TABLE t1 (a INT);
CREATE TABLE t2 (a INT);
INSERT INTO t1 VALUES (1),(2),(3);
INSERT INTO t2 VALUES (1),(2),(3);
CREATE VIEW v1 AS SELECT t1.a FROM t1, t2;
CREATE TABLE v1 AS SELECT * FROM t1;
ERROR 42S01: Table 'v1' already exists
DROP VIEW v1;
DROP TABLE t1,t2;
End of 5.0 tests
CREATE TABLE t1 (a int, b int);
insert into t1 values (1,1),(1,2);
CREATE TABLE t2 (primary key (a)) select * from t1;
ERROR 23000: Duplicate entry '1' for key 'PRIMARY'
drop table if exists t2;
Warnings:
Note	1051	Unknown table 'test.t2'
CREATE TEMPORARY TABLE t2 (primary key (a)) select * from t1;
ERROR 23000: Duplicate entry '1' for key 'PRIMARY'
drop table if exists t2;
Warnings:
Note	1051	Unknown table 'test.t2'
CREATE TABLE t2 (a int, b int, primary key (a));
INSERT INTO t2 select * from t1;
ERROR 23000: Duplicate entry '1' for key 'PRIMARY'
SELECT * from t2;
a	b
TRUNCATE table t2;
INSERT INTO t2 select * from t1;
ERROR 23000: Duplicate entry '1' for key 'PRIMARY'
SELECT * from t2;
a	b
drop table t2;
CREATE TEMPORARY TABLE t2 (a int, b int, primary key (a)) ENGINE=InnoDB;
INSERT INTO t2 SELECT * FROM t1;
ERROR 23000: Duplicate entry '1' for key 'PRIMARY'
SELECT * from t2;
a	b
drop table t1,t2;
CREATE DATABASE aaaaaaaaaaaaaaaaaaaaaaaaaaaaaaaaaaaaaaaaaaaaaaaaaaaaaaaaaaaaaaaaaaaaaaaaaaaaaaaaaaaaaaaaaaaaaaaaaaaa;
ERROR 42000: Identifier name 'aaaaaaaaaaaaaaaaaaaaaaaaaaaaaaaaaaaaaaaaaaaaaaaaaaaaaaaaaaaaaaaaaaaaaaaaaaaaaaaaaaaaaaaaaaaaaaaaaaaa' is too long
DROP DATABASE aaaaaaaaaaaaaaaaaaaaaaaaaaaaaaaaaaaaaaaaaaaaaaaaaaaaaaaaaaaaaaaaaaaaaaaaaaaaaaaaaaaaaaaaaaaaaaaaaaaa;
ERROR 42000: Identifier name 'aaaaaaaaaaaaaaaaaaaaaaaaaaaaaaaaaaaaaaaaaaaaaaaaaaaaaaaaaaaaaaaaaaaaaaaaaaaaaaaaaaaaaaaaaaaaaaaaaaaa' is too long
USE aaaaaaaaaaaaaaaaaaaaaaaaaaaaaaaaaaaaaaaaaaaaaaaaaaaaaaaaaaaaaaaaaaaaaaaaaaaaaaaaaaaaaaaaaaaaaaaaaaaa;
ERROR 42000: Identifier name 'aaaaaaaaaaaaaaaaaaaaaaaaaaaaaaaaaaaaaaaaaaaaaaaaaaaaaaaaaaaaaaaaaaaaaaaaaaaaaaaaaaaaaaaaaaaaaaaaaaaa' is too long
SHOW CREATE DATABASE aaaaaaaaaaaaaaaaaaaaaaaaaaaaaaaaaaaaaaaaaaaaaaaaaaaaaaaaaaaaaaaaaaaaaaaaaaaaaaaaaaaaaaaaaaaaaaaaaaaa;
ERROR 42000: Identifier name 'aaaaaaaaaaaaaaaaaaaaaaaaaaaaaaaaaaaaaaaaaaaaaaaaaaaaaaaaaaaaaaaaaaaaaaaaaaaaaaaaaaaaaaaaaaaaaaaaaaaa' is too long
set names utf8;
Warnings:
Warning	3719	'utf8' is currently an alias for the character set UTF8MB3, but will be an alias for UTF8MB4 in a future release. Please consider using UTF8MB4 in order to be unambiguous.
create database имя_базы_в_кодировке_утф8_длиной_больше_чем_45;
use имя_базы_в_кодировке_утф8_длиной_больше_чем_45;
select database();
database()
имя_базы_в_кодировке_утф8_длиной_больше_чем_45
use test;
select SCHEMA_NAME from information_schema.schemata
where schema_name='имя_базы_в_кодировке_утф8_длиной_больше_чем_45';
SCHEMA_NAME
имя_базы_в_кодировке_утф8_длиной_больше_чем_45
drop database имя_базы_в_кодировке_утф8_длиной_больше_чем_45;
create table имя_таблицы_в_кодировке_утф8_длиной_больше_чем_48
(
имя_поля_в_кодировке_утф8_длиной_больше_чем_45 int,
index имя_индекса_в_кодировке_утф8_длиной_больше_чем_48 (имя_поля_в_кодировке_утф8_длиной_больше_чем_45)
);
create view имя_вью_кодировке_утф8_длиной_больше_чем_42 as
select имя_поля_в_кодировке_утф8_длиной_больше_чем_45
from имя_таблицы_в_кодировке_утф8_длиной_больше_чем_48;
select * from имя_таблицы_в_кодировке_утф8_длиной_больше_чем_48;
имя_поля_в_кодировке_утф8_длиной_больше_чем_45
select TABLE_NAME from information_schema.tables where
table_schema='test' order by TABLE_NAME;
TABLE_NAME
имя_вью_кодировке_утф8_длиной_больше_чем_42
имя_таблицы_в_кодировке_утф8_длиной_больше_чем_48
select COLUMN_NAME from information_schema.columns where
table_schema='test' order by COLUMN_NAME;
COLUMN_NAME
имя_поля_в_кодировке_утф8_длиной_больше_чем_45
имя_поля_в_кодировке_утф8_длиной_больше_чем_45
select INDEX_NAME from information_schema.statistics where
table_schema='test' order by INDEX_NAME;
INDEX_NAME
имя_индекса_в_кодировке_утф8_длиной_больше_чем_48
select TABLE_NAME from information_schema.views where
table_schema='test' order by TABLE_NAME;
TABLE_NAME
имя_вью_кодировке_утф8_длиной_больше_чем_42
show create table имя_таблицы_в_кодировке_утф8_длиной_больше_чем_48;
Table	Create Table
имя_таблицы_в_кодировке_утф8_длиной_больше_чем_48	CREATE TABLE `имя_таблицы_в_кодировке_утф8_длиной_больше_чем_48` (
  `имя_поля_в_кодировке_утф8_длиной_больше_чем_45` int(11) DEFAULT NULL,
  KEY `имя_индекса_в_кодировке_утф8_длиной_больше_чем_48` (`имя_поля_в_кодировке_утф8_длиной_больше_чем_45`)
) ENGINE=InnoDB DEFAULT CHARSET=utf8mb4 COLLATE=utf8mb4_0900_ai_ci
show create view имя_вью_кодировке_утф8_длиной_больше_чем_42;
View	Create View	character_set_client	collation_connection
имя_вью_кодировке_утф8_длиной_больше_чем_42	CREATE ALGORITHM=UNDEFINED DEFINER=`root`@`localhost` SQL SECURITY DEFINER VIEW `имя_вью_кодировке_утф8_длиной_больше_чем_42` AS select `имя_таблицы_в_кодировке_утф8_длиной_больше_чем_48`.`имя_поля_в_кодировке_утф8_длиной_больше_чем_45` AS `имя_поля_в_кодировке_утф8_длиной_больше_чем_45` from `имя_таблицы_в_кодировке_утф8_длиной_больше_чем_48`	utf8	utf8_general_ci
create trigger имя_триггера_в_кодировке_утф8_длиной_больше_чем_49
before insert on имя_таблицы_в_кодировке_утф8_длиной_больше_чем_48 for each row set @a:=1;
select TRIGGER_NAME from information_schema.triggers where
trigger_schema='test';
TRIGGER_NAME
имя_триггера_в_кодировке_утф8_длиной_больше_чем_49
drop trigger имя_триггера_в_кодировке_утф8_длиной_больше_чем_49;
create trigger
очень_очень_очень_очень_очень_очень_очень_очень_длинная_строка_66
before insert on имя_таблицы_в_кодировке_утф8_длиной_больше_чем_48 for each row set @a:=1;
ERROR 42000: Identifier name 'очень_очень_очень_очень_очень_очень_очень_очень_длинна' is too long
drop trigger очень_очень_очень_очень_очень_очень_очень_очень_длинная_строка_66;
ERROR 42000: Identifier name 'очень_очень_очень_очень_очень_очень_очень_очень_длинна' is too long
create procedure имя_процедуры_в_кодировке_утф8_длиной_больше_чем_50()
begin
end;
select ROUTINE_NAME from information_schema.routines where
routine_schema='test';
ROUTINE_NAME
имя_процедуры_в_кодировке_утф8_длиной_больше_чем_50
drop procedure имя_процедуры_в_кодировке_утф8_длиной_больше_чем_50;
create procedure очень_очень_очень_очень_очень_очень_очень_очень_длинная_строка_66()
begin
end;
ERROR 42000: Identifier name 'очень_очень_очень_очень_очень_очень_очень_очень_длинна' is too long
create function имя_функции_в_кодировке_утф8_длиной_больше_чем_49()
returns int
return 0;
select ROUTINE_NAME from information_schema.routines where
routine_schema='test';
ROUTINE_NAME
имя_функции_в_кодировке_утф8_длиной_больше_чем_49
drop function имя_функции_в_кодировке_утф8_длиной_больше_чем_49;
create function очень_очень_очень_очень_очень_очень_очень_очень_длинная_строка_66()
returns int
return 0;
ERROR 42000: Identifier name 'очень_очень_очень_очень_очень_очень_очень_очень_длинна' is too long
drop view имя_вью_кодировке_утф8_длиной_больше_чем_42;
drop table имя_таблицы_в_кодировке_утф8_длиной_больше_чем_48;
set names default;
drop table if exists t1,t2,t3;
drop function if exists f1;
create function f1() returns int
begin
declare res int;
create temporary table t3 select 1 i;
set res:= (select count(*) from t1);
drop temporary table t3;
return res;
end|
create table t1 as select 1;
create table t2 as select f1() from t1;
drop table t1,t2;
drop function f1;
create table t1 like information_schema.processlist;
show create table t1;
Table	Create Table
t1	CREATE TABLE `t1` (
  `ID` bigint(21) unsigned NOT NULL DEFAULT '0',
  `USER` varchar(32) NOT NULL DEFAULT '',
  `HOST` varchar(64) NOT NULL DEFAULT '',
  `DB` varchar(64) DEFAULT NULL,
  `COMMAND` varchar(16) NOT NULL DEFAULT '',
  `TIME` int(7) NOT NULL DEFAULT '0',
  `STATE` varchar(64) DEFAULT NULL,
  `INFO` longtext
) ENGINE=TMP_TABLE_ENGINE DEFAULT CHARSET=utf8
drop table t1;
create temporary table t1 like information_schema.processlist;
show create table t1;
Table	Create Table
t1	CREATE TEMPORARY TABLE `t1` (
  `ID` bigint(21) unsigned NOT NULL DEFAULT '0',
  `USER` varchar(32) NOT NULL DEFAULT '',
  `HOST` varchar(64) NOT NULL DEFAULT '',
  `DB` varchar(64) DEFAULT NULL,
  `COMMAND` varchar(16) NOT NULL DEFAULT '',
  `TIME` int(7) NOT NULL DEFAULT '0',
  `STATE` varchar(64) DEFAULT NULL,
  `INFO` longtext
) ENGINE=TMP_TABLE_ENGINE DEFAULT CHARSET=utf8
drop table t1;
create table t1 as select * from information_schema.character_sets;
show create table t1;
Table	Create Table
t1	CREATE TABLE `t1` (
  `CHARACTER_SET_NAME` varchar(64) CHARACTER SET utf8 NOT NULL,
  `DEFAULT_COLLATE_NAME` varchar(64) CHARACTER SET utf8 NOT NULL,
  `DESCRIPTION` varchar(2048) CHARACTER SET utf8 NOT NULL,
  `MAXLEN` int(10) unsigned NOT NULL
) ENGINE=InnoDB DEFAULT CHARSET=utf8mb4 COLLATE=utf8mb4_0900_ai_ci
drop table t1;

# --
# -- Bug#21380: DEFAULT definition not always transfered by CREATE
# -- TABLE/SELECT to the new table.
# --

DROP TABLE IF EXISTS t1;
DROP TABLE IF EXISTS t2;

CREATE TABLE t1(
c1 INT DEFAULT 12 COMMENT 'column1',
c2 INT NULL COMMENT 'column2',
c3 INT NOT NULL COMMENT 'column3',
c4 VARCHAR(255) CHARACTER SET utf8 NOT NULL DEFAULT 'a',
c5 VARCHAR(255) COLLATE utf8_unicode_ci NULL DEFAULT 'b',
c6 VARCHAR(255))
COLLATE latin1_bin;
Warnings:
Warning	3719	'utf8' is currently an alias for the character set UTF8MB3, but will be an alias for UTF8MB4 in a future release. Please consider using UTF8MB4 in order to be unambiguous.
Warning	3778	'utf8_unicode_ci' is a collation of the deprecated character set UTF8MB3. Please consider using UTF8MB4 with an appropriate collation instead.

SHOW CREATE TABLE t1;
Table	Create Table
t1	CREATE TABLE `t1` (
  `c1` int(11) DEFAULT '12' COMMENT 'column1',
  `c2` int(11) DEFAULT NULL COMMENT 'column2',
  `c3` int(11) NOT NULL COMMENT 'column3',
  `c4` varchar(255) CHARACTER SET utf8 COLLATE utf8_general_ci NOT NULL DEFAULT 'a',
  `c5` varchar(255) CHARACTER SET utf8 COLLATE utf8_unicode_ci DEFAULT 'b',
  `c6` varchar(255) COLLATE latin1_bin DEFAULT NULL
) ENGINE=InnoDB DEFAULT CHARSET=latin1 COLLATE=latin1_bin

CREATE TABLE t2 AS SELECT * FROM t1;

SHOW CREATE TABLE t2;
Table	Create Table
t2	CREATE TABLE `t2` (
  `c1` int(11) DEFAULT '12' COMMENT 'column1',
  `c2` int(11) DEFAULT NULL COMMENT 'column2',
  `c3` int(11) NOT NULL COMMENT 'column3',
  `c4` varchar(255) CHARACTER SET utf8 COLLATE utf8_general_ci NOT NULL DEFAULT 'a',
  `c5` varchar(255) CHARACTER SET utf8 COLLATE utf8_unicode_ci DEFAULT 'b',
  `c6` varchar(255) CHARACTER SET latin1 COLLATE latin1_bin DEFAULT NULL
) ENGINE=InnoDB DEFAULT CHARSET=utf8mb4 COLLATE=utf8mb4_0900_ai_ci

DROP TABLE t2;
DROP TABLE t1;

# -- End of test case for Bug#21380.

# --
# -- Bug#18834: ALTER TABLE ADD INDEX on table with two timestamp fields
# --

DROP TABLE IF EXISTS t1;
DROP TABLE IF EXISTS t2;
DROP TABLE IF EXISTS t3;

CREATE TABLE t1(c1 TIMESTAMP NOT NULL DEFAULT CURRENT_TIMESTAMP ON UPDATE CURRENT_TIMESTAMP, c2 TIMESTAMP NOT NULL DEFAULT '0000-00-00 00:00:00');

SET sql_mode = 'NO_ZERO_DATE';
Warnings:
Warning	3135	'NO_ZERO_DATE', 'NO_ZERO_IN_DATE' and 'ERROR_FOR_DIVISION_BY_ZERO' sql modes should be used with strict mode. They will be merged with strict mode in a future release.

CREATE TABLE t2(c1 TIMESTAMP, c2 TIMESTAMP DEFAULT 0);
Warnings:
Warning	1264	Out of range value for column 'c2' at row 1
DROP TABLE t2;

# -- Check that NULL column still can be created.
CREATE TABLE t2(c1 TIMESTAMP NULL);

# -- Check ALTER TABLE.
ALTER TABLE t1 ADD INDEX(c1);
Warnings:
Warning	1264	Out of range value for column 'c2' at row 1

# -- Check DATETIME.
SET sql_mode = '';

CREATE TABLE t3(c1 DATETIME NOT NULL) ENGINE=MYISAM;
INSERT INTO t3 VALUES (0);

SET sql_mode = TRADITIONAL;

ALTER TABLE t3 ADD INDEX(c1);
ERROR 22007: Incorrect datetime value: '0000-00-00 00:00:00' for column 'c1' at row 1

# -- Cleanup.
SET sql_mode = '';
DROP TABLE t1;
DROP TABLE t2;
DROP TABLE t3;

# -- End of Bug#18834.

# --
# -- Bug#34274: Invalid handling of 'DEFAULT 0' for YEAR data type.
# --

DROP TABLE IF EXISTS t1;

CREATE TABLE t1(c1 YEAR DEFAULT 2008, c2 YEAR DEFAULT 0);

SHOW CREATE TABLE t1;
Table	Create Table
t1	CREATE TABLE `t1` (
  `c1` year(4) DEFAULT '2008',
  `c2` year(4) DEFAULT '0000'
) ENGINE=InnoDB DEFAULT CHARSET=utf8mb4 COLLATE=utf8mb4_0900_ai_ci

INSERT INTO t1 VALUES();

SELECT * FROM t1;
c1	c2
2008	0000

ALTER TABLE t1 MODIFY c1 YEAR DEFAULT 0;

SHOW CREATE TABLE t1;
Table	Create Table
t1	CREATE TABLE `t1` (
  `c1` year(4) DEFAULT '0000',
  `c2` year(4) DEFAULT '0000'
) ENGINE=InnoDB DEFAULT CHARSET=utf8mb4 COLLATE=utf8mb4_0900_ai_ci

INSERT INTO t1 VALUES();

SELECT * FROM t1;
c1	c2
2008	0000
0000	0000

DROP TABLE t1;

# -- End of Bug#34274
create table `me:i`(id int);
drop table `me:i`;

# --
# -- Bug#45829: CREATE TABLE TRANSACTIONAL PAGE_CHECKSUM ROW_FORMAT=PAGE accepted, does nothing
# --

drop table if exists t1,t2,t3;
create table t1 (a int) transactional=0;
ERROR 42000: You have an error in your SQL syntax; check the manual that corresponds to your MySQL server version for the right syntax to use near 'transactional=0' at line 1
create table t2 (a int) page_checksum=1;
ERROR 42000: You have an error in your SQL syntax; check the manual that corresponds to your MySQL server version for the right syntax to use near 'page_checksum=1' at line 1
create table t3 (a int) row_format=page;
ERROR 42000: You have an error in your SQL syntax; check the manual that corresponds to your MySQL server version for the right syntax to use near 'page' at line 1

# -- End of Bug#45829

End of 5.1 tests

# --
# -- Bug #43054 	Assertion `!table->auto_increment_field_not_null' 
# --       failed when redefining trigger

CREATE TABLE B (
pk INTEGER AUTO_INCREMENT,
int_key INTEGER NOT NULL,
PRIMARY KEY (pk),
KEY (int_key)
);
INSERT IGNORE INTO B VALUES ('9', '9');
CREATE TABLE IF NOT EXISTS t1 ( 
`pk` INTEGER NOT NULL AUTO_INCREMENT , 
`int` INTEGER ,
PRIMARY KEY ( `pk` ) 
) SELECT `pk` , `int_key` FROM B ;
CREATE TRIGGER f BEFORE INSERT ON t1 FOR EACH ROW 
BEGIN 
INSERT INTO t1 ( `int` ) VALUES (4 ),( 8 ),( 2 ) ; 
END ; |
INSERT INTO t1 (pk, int_key) SELECT `pk` , `int_key` FROM B ;
ERROR HY000: Can't update table 't1' in stored function/trigger because it is already used by statement which invoked this stored function/trigger.
CREATE TRIGGER f BEFORE INSERT ON t1 FOR EACH ROW 
BEGIN 
UPDATE A SET `pk`=1 WHERE `pk`=0 ; 
END ;|
ERROR HY000: Trigger already exists
DROP TABLE t1;
DROP TABLE B;
#
# Bug #47107 assert in notify_shared_lock on incorrect 
#            CREATE TABLE , HANDLER
#
DROP TABLE IF EXISTS t1;
CREATE TABLE t1(f1 integer);
# The following CREATE TABLEs before gave an assert.
HANDLER t1 OPEN AS A;
CREATE TABLE t1 SELECT 1 AS f2;
ERROR 42S01: Table 't1' already exists
HANDLER t1 OPEN AS A;
CREATE TABLE t1(f1 integer);
ERROR 42S01: Table 't1' already exists
CREATE TABLE t2(f1 integer);
HANDLER t1 OPEN AS A;
CREATE TABLE t1 LIKE t2;
ERROR 42S01: Table 't1' already exists
DROP TABLE t2;
DROP TABLE t1;
#
# Bug #48800 CREATE TABLE t...SELECT fails if t is a 
#            temporary table
#
CREATE TEMPORARY TABLE t1 (a INT);
CREATE TABLE t1 (a INT);
CREATE TEMPORARY TABLE t2 (a INT);
CREATE VIEW t2 AS SELECT 1;
CREATE TABLE t3 (a INT);
CREATE TEMPORARY TABLE t3 SELECT 1;
CREATE TEMPORARY TABLE t4 (a INT);
CREATE TABLE t4 AS SELECT 1;
DROP TEMPORARY TABLE t1, t2, t3, t4;
DROP TABLE t1, t3, t4;
DROP VIEW t2;
#
# Bug #49193 CREATE TABLE reacts differently depending 
#            on whether data is selected or not
#
CREATE TEMPORARY TABLE t2 (ID INT);
INSERT INTO t2 VALUES (1),(2),(3);
CREATE TEMPORARY TABLE t1 (ID INT);
CREATE TABLE IF NOT EXISTS t1 (ID INT);
INSERT INTO t1 SELECT * FROM t2;
SELECT * FROM t1;
ID
1
2
3
DROP TEMPORARY TABLE t1;
SELECT * FROM t1;
ID
DROP TABLE t1;
CREATE TEMPORARY TABLE t1 (ID INT);
CREATE TABLE IF NOT EXISTS t1 SELECT * FROM t2;
SELECT * FROM t1;
ID
DROP TEMPORARY TABLE t1;
SELECT * FROM t1;
ID
1
2
3
DROP TABLE t1;
CREATE TEMPORARY TABLE t1 (ID INT);
CREATE TABLE t1 SELECT * FROM t2;
SELECT * FROM t1;
ID
DROP TEMPORARY TABLE t1;
SELECT * FROM t1;
ID
1
2
3
DROP TABLE t1;
DROP TEMPORARY TABLE t2;
# 
# Bug #22909 "Using CREATE ... LIKE is possible to create field
#             with invalid default value"
#
# Altough original bug report suggests to use older version of MySQL
# for producing .FRM with invalid defaults we use sql_mode to achieve
# the same effect.
drop tables if exists t1, t2;
# Attempt to create table with invalid default should fail in normal mode
create table t1 (dt datetime default '2008-02-31 00:00:00');
ERROR 42000: Invalid default value for 'dt'
set @old_mode= @@sql_mode;
set @@sql_mode='ALLOW_INVALID_DATES';
# The same should be possible in relaxed mode
create table t1 (dt datetime default '2008-02-31 00:00:00');
set @@sql_mode= @old_mode;
# In normal mode attempt to create copy of table with invalid
# default should fail
create table t2 like t1;
ERROR 42000: Invalid default value for 'dt'
set @@sql_mode='ALLOW_INVALID_DATES';
# But should work in relaxed mode
create table t2 like t1;
# Check that table definitions match
show create table t1;
Table	Create Table
t1	CREATE TABLE `t1` (
  `dt` datetime DEFAULT '2008-02-31 00:00:00'
) ENGINE=InnoDB DEFAULT CHARSET=utf8mb4 COLLATE=utf8mb4_0900_ai_ci
show create table t2;
Table	Create Table
t2	CREATE TABLE `t2` (
  `dt` datetime DEFAULT '2008-02-31 00:00:00'
) ENGINE=InnoDB DEFAULT CHARSET=utf8mb4 COLLATE=utf8mb4_0900_ai_ci
set @@sql_mode= @old_mode;
drop tables t1, t2;
CREATE TABLE t1 (id int);
CREATE TABLE t2 (id int);
INSERT INTO t1 VALUES (1), (1);
INSERT INTO t2 VALUES (2), (2);
CREATE VIEW v1 AS SELECT id FROM t2;
CREATE TABLE IF NOT EXISTS v1(a int, b int) SELECT id, id FROM t1;
Warnings:
Note	1050	Table 'v1' already exists
SHOW CREATE TABLE v1;
View	Create View	character_set_client	collation_connection
v1	CREATE ALGORITHM=UNDEFINED DEFINER=`root`@`localhost` SQL SECURITY DEFINER VIEW `v1` AS select `t2`.`id` AS `id` from `t2`	utf8mb4	utf8mb4_0900_ai_ci
SELECT * FROM t2;
id
2
2
SELECT * FROM v1;
id
2
2
DROP VIEW v1;
CREATE TEMPORARY TABLE tt1 AS SELECT id FROM t2;
CREATE TEMPORARY TABLE IF NOT EXISTS tt1(a int, b int) SELECT id, id FROM t1;
Warnings:
Note	1050	Table 'tt1' already exists
SELECT * FROM t2;
id
2
2
SELECT * FROM tt1;
id
2
2
DROP TEMPORARY TABLE tt1;
DROP TABLE t1, t2;
#
# WL#5370 "Changing 'CREATE TABLE IF NOT EXISTS ... SELECT'
# behaviour.
# 
#
# 1. Basic case: a base table.
# 
create table if not exists t1 (a int) select 1 as a;
select * from t1;
a
1
create table t1 (a int) select 2 as a;
ERROR 42S01: Table 't1' already exists
select * from t1;
a
1
# Produces an essential warning ER_TABLE_EXISTS.
create table if not exists t1 (a int) select 2 as a;
Warnings:
Note	1050	Table 't1' already exists
# No new data in t1.
select * from t1;
a
1
drop table t1;
# 
# 2. A temporary table.
#
create temporary table if not exists t1 (a int) select 1 as a;
select * from t1;
a
1
create temporary table t1 (a int) select 2 as a;
ERROR 42S01: Table 't1' already exists
select * from t1;
a
1
# An essential warning.
create temporary table if not exists t1 (a int) select 2 as a;
Warnings:
Note	1050	Table 't1' already exists
# No new data in t1.
select * from t1;
a
1
drop temporary table t1;
# 
# 3. Creating a base table in presence of a temporary table.
#
create table t1 (a int);
# Create a view for convenience of querying t1 shadowed by a temp.
create view v1 as select a from t1;
drop table t1;
create temporary table t1 (a int) select 1 as a;
create table if not exists t1 (a int) select 2 as a;
select * from t1;
a
1
select * from v1;
a
2
# Note: an essential warning.
create table if not exists t1 (a int) select 3 as a;
Warnings:
Note	1050	Table 't1' already exists
select * from t1;
a
1
select * from v1;
a
2
drop temporary table t1;
select * from t1;
a
2
drop view v1;
drop table t1;
# 
# 4. Creating a temporary table in presence of a base table.
#
create table t1 (a int) select 1 as a;
create temporary table if not exists t1 select 2 as a;
select * from t1;
a
2
# Note: an essential warning.
create temporary table if not exists t1 select 3 as a;
Warnings:
Note	1050	Table 't1' already exists
select * from t1;
a
2
drop temporary table t1;
select * from t1;
a
1
drop table t1;
#
# 5. Creating a base table in presence of an updatable view.
# 
create table t2 (a int unique);
create view t1 as select a from t2;
insert into t1 (a) values (1);
create table t1 (a int);
ERROR 42S01: Table 't1' already exists
# Note: an essential warning.
create table if not exists t1 (a int);
Warnings:
Note	1050	Table 't1' already exists
create table t1 (a int) select 2 as a;
ERROR 42S01: Table 't1' already exists
select * from t1;
a
1
# Note: an essential warning.
create table if not exists t1 (a int) select 2 as a;
Warnings:
Note	1050	Table 't1' already exists
select * from t1;
a
1
select * from t2;
a
1
create temporary table if not exists t1 (a int) select 3 as a;
select * from t1;
a
3
select * from t2;
a
1
# Note: an essential warning.
create temporary table if not exists t1 (a int) select 4 as a;
Warnings:
Note	1050	Table 't1' already exists
select * from t1;
a
3
select * from t2;
a
1
drop temporary table t1;
#
# Repeating the test with a non-updatable view.
#
drop view t1;
create view t1 as select a + 5 as a from t2;
insert into t1 (a) values (1);
ERROR HY000: Column 'a' is not updatable
update t1 set a=3 where a=2;
ERROR HY000: Column 'a' is not updatable
create table t1 (a int);
ERROR 42S01: Table 't1' already exists
# Note: an essential warning.
create table if not exists t1 (a int);
Warnings:
Note	1050	Table 't1' already exists
create table t1 (a int) select 2 as a;
ERROR 42S01: Table 't1' already exists
select * from t1;
a
6
# Note: an essential warning.
create table if not exists t1 (a int) select 2 as a;
Warnings:
Note	1050	Table 't1' already exists
select * from t1;
a
6
select * from t2;
a
1
create temporary table if not exists t1 (a int) select 3 as a;
select * from t1;
a
3
select * from t2;
a
1
# Note: an essential warning.
create temporary table if not exists t1 (a int) select 4 as a;
Warnings:
Note	1050	Table 't1' already exists
select * from t1;
a
3
select * from t2;
a
1
drop temporary table t1;
drop view t1;
drop table t2;
#
# Repeating the test with a view select a constant number
#
create view t1 as select 1 as a;
insert into t1 (a) values (1);
ERROR HY000: The target table t1 of the INSERT is not insertable-into
update t1 set a=3 where a=2;
ERROR HY000: The target table t1 of the UPDATE is not updatable
create table t1 (a int);
ERROR 42S01: Table 't1' already exists
# Note: an essential warning.
create table if not exists t1 (a int);
Warnings:
Note	1050	Table 't1' already exists
create table t1 (a int) select 2 as a;
ERROR 42S01: Table 't1' already exists
select * from t1;
a
1
# Note: an essential warning.
create table if not exists t1 (a int) select 2 as a;
Warnings:
Note	1050	Table 't1' already exists
select * from t1;
a
1
create temporary table if not exists t1 (a int) select 3 as a;
select * from t1;
a
3
# Note: an essential warning.
create temporary table if not exists t1 (a int) select 4 as a;
Warnings:
Note	1050	Table 't1' already exists
select * from t1;
a
3
drop temporary table t1;
drop view t1;
#
# 6. Test of unique_table().
#
create table t1 (a int) select 1 as a;
create temporary table if not exists t1 (a int) select * from t1;
create temporary table if not exists t1 (a int) select * from t1;
ERROR HY000: Can't reopen table: 't1'
select * from t1;
a
1
drop temporary table t1;
select * from t1;
a
1
drop table t1;
create temporary table t1 (a int) select 1 as a;
create table if not exists t1 (a int) select * from t1;
create table if not exists t1 (a int) select * from t1;
Warnings:
Note	1050	Table 't1' already exists
select * from t1;
a
1
drop temporary table t1;
select * from t1;
a
1
drop table t1;
create table if not exists t1 (a int) select * from t1;
ERROR 42S02: Table 'test.t1' doesn't exist
#
# 7. Test of non-matching columns, REPLACE and IGNORE.
#
create table t1 (a int) select 1 as b, 2 as c;
select * from t1;
a	b	c
NULL	1	2
drop table t1;
create table if not exists t1 (a int, b date, c date) select 1 as b, 2 as c;
Warnings:
Warning	1265	Data truncated for column 'b' at row 1
Warning	1265	Data truncated for column 'c' at row 1
select * from t1;
a	b	c
NULL	0000-00-00	0000-00-00
drop table t1;
set @@session.sql_mode=default;
create table if not exists t1 (a int, b date, c date) select 1 as b, 2 as c;
ERROR 22007: Incorrect date value: '1' for column 'b' at row 1
select * from t1;
ERROR 42S02: Table 'test.t1' doesn't exist
create table if not exists t1 (a int, b date, c date) 
replace select 1 as b, 2 as c;
ERROR 22007: Incorrect date value: '1' for column 'b' at row 1
select * from t1;
ERROR 42S02: Table 'test.t1' doesn't exist
create table if not exists t1 (a int, b date, c date) 
ignore select 1 as b, 2 as c;
Warnings:
Warning	1265	Data truncated for column 'b' at row 1
Warning	1265	Data truncated for column 'c' at row 1
select * from t1;
a	b	c
NULL	0000-00-00	0000-00-00
drop table t1;
create table if not exists t1 (a int unique, b int)
replace select 1 as a, 1 as b union select 1 as a, 2 as b;
select * from t1;
a	b
1	2
drop table t1;
create table if not exists t1 (a int unique, b int)
ignore select 1 as a, 1 as b union select 1 as a, 2 as b;
Warnings:
Warning	1062	Duplicate entry '1' for key 'a'
select * from t1;
a	b
1	1
drop table t1;
#
#
# WL#5576 Prohibit CREATE TABLE ... SELECT to modify other tables
#
create function f()
returns int
begin
insert into t2 values(1);
return 1;
end|
#
# 1. The function updates a base table
#
create table t2(c1 int);
create table t1 select f();
ERROR HY000: Can't update table 't2' while 't1' is being created.
create temporary table t1 select f();
ERROR HY000: Can't update table 't2' while 't1' is being created.
drop table t2;
#
# 2. The function updates a view which derives from a base table
#
create table t3(c1 int);
create view t2 as select c1 from t3;
create table t1 select f();
ERROR HY000: Can't update table 't2' while 't1' is being created.
create temporary table t1 select f();
ERROR HY000: Can't update table 't2' while 't1' is being created.
drop view t2;
#
# 3. The function updates a view which derives from two base tables
#
create table t4(c1 int);
create view t2 as select t3.c1 as c1 from t3, t4;
create table t1 select f();
ERROR HY000: Can't update table 't2' while 't1' is being created.
create temporary table t1 select f();
ERROR HY000: Can't update table 't2' while 't1' is being created.
drop view t2;
drop tables t3, t4;
#
# 4. The function updates a view which selects a constant number
#
create view t2 as select 1;
create table t1 select f();
ERROR HY000: Can't update table 't2' while 't1' is being created.
create temporary table t1 select f();
ERROR HY000: Can't update table 't2' while 't1' is being created.
drop view t2;
drop function f;
#
# BUG#11762377 - 54963: ENHANCE THE ERROR MESSAGE TO 
#                       REDUCE USER CONFUSION 
#
CREATE TABLE t1 (v varchar(65535) CHARACTER SET latin1);
ERROR 42000: Row size too large. The maximum row size for the used table type, not counting BLOBs, is 65535. This includes storage overhead, check the manual. You have to change some columns to TEXT or BLOBs
#
# Bug#11746295 - 25168: "INCORRECT TABLE NAME" INSTEAD OF "IDENTIFIER TOO
#                       LONG" IF TABLE NAME > 64 CHARACTERS
#
CREATE TABLE t01234567890123456789012345678901234567890123456789012345678901234567890123456789(a int);
ERROR 42000: Identifier name 't01234567890123456789012345678901234567890123456789012345678901234567890123456789' is too long
CREATE DATABASE t01234567890123456789012345678901234567890123456789012345678901234567890123456789;
ERROR 42000: Identifier name 't01234567890123456789012345678901234567890123456789012345678901234567890123456789' is too long
#
# Bug #20573701 DROP DATABASE ASSERT ON DEBUG WHEN OTHER FILES PRESENT IN
#               DB FOLDER.
#
CREATE DATABASE db_with_no_tables_and_an_unrelated_file_in_data_directory;
DROP DATABASE db_with_no_tables_and_an_unrelated_file_in_data_directory;
ERROR HY000: Error dropping database (can't rmdir './db_with_no_tables_and_an_unrelated_file_in_data_directory/', errno: ## - ...)
DROP DATABASE db_with_no_tables_and_an_unrelated_file_in_data_directory;
CREATE DATABASE db_with_tables_and_an_unrelated_file_in_data_directory;
DROP DATABASE db_with_tables_and_an_unrelated_file_in_data_directory;
ERROR HY000: Error dropping database (can't rmdir './db_with_tables_and_an_unrelated_file_in_data_directory/', errno: ## - ...)
DROP DATABASE db_with_tables_and_an_unrelated_file_in_data_directory;
DROP DATABASE db_created_with_mkdir_and_an_unrelated_file_in_data_directory;
ERROR HY000: Schema 'db_created_with_mkdir_and_an_unrelated_file_in_data_directory' does not exist, but schema directory './db_created_with_mkdir_and_an_unrelated_file_in_data_directory/' was found. This must be resolved manually (e.g. by moving the schema directory to another location).
#
# Bug#20857556: IMPROPER ERROR DURING CREATE TABLE
#
# Without the patch ER_WRONG_TABLE_NAME was getting reported.
CREATE TABLE t1 (id INT) INDEX DIRECTORY = 'a#######################################################b#######################################################################################b#####################################################################################b######################################################################################b######################################################################################b#############################################################################################################';
ERROR HY000: The path specified for INDEX DIRECTORY is too long.
CREATE TABLE t2 (id INT NOT NULL, name VARCHAR(30))
ENGINE = InnoDB
PARTITION BY RANGE (id) (
PARTITION p0 VALUES LESS THAN (10) INDEX DIRECTORY = 'a#######################################################b#######################################################################################b#####################################################################################b######################################################################################b######################################################################################b#############################################################################################################'
);
ERROR HY000: The path specified for INDEX DIRECTORY is too long.
CREATE TABLE t3 (id INT) INDEX DIRECTORY = 'test';
ERROR HY000: Incorrect path value: 'test'
CREATE TABLE t4 (id INT NOT NULL, name VARCHAR(30))
ENGINE = InnoDB
PARTITION BY RANGE (id) (
PARTITION p0 VALUES LESS THAN (10) INDEX DIRECTORY = 'test'
);
ERROR HY000: Incorrect path value: 'test'
#
# BUG 27516741 - MYSQL SERVER DOES NOT WRITE INNODB ROW_TYPE
#                TO .FRM FILE WHEN DEFAULT USED
# Set up.
SET @saved_innodb_default_row_format= @@global.innodb_default_row_format;
SET @saved_show_create_table_verbosity= @@session.show_create_table_verbosity;
# Current InnoDB default row format and 'show_create_table_verbosity'
# values respectively.
SELECT @@global.innodb_default_row_format;
@@global.innodb_default_row_format
dynamic
SELECT @@session.show_create_table_verbosity;
@@session.show_create_table_verbosity
0
CREATE TABLE t1(fld1 INT) ENGINE= InnoDB;
CREATE TABLE t2(fld1 INT) ENGINE= InnoDB, ROW_FORMAT= DEFAULT;
SET GLOBAL innodb_default_row_format= 'COMPACT';
CREATE TABLE t3(fld1 INT) ENGINE= InnoDB;
CREATE TABLE t4(fl1 INT) ENGINE= InnoDB, ROW_FORMAT= COMPRESSED;
# Test without show_create_table_verbosity enabled.
# Row format used is not displayed for all tables
# except t4 where it is explicitly specified.
SHOW CREATE TABLE t1;
Table	Create Table
t1	CREATE TABLE `t1` (
  `fld1` int(11) DEFAULT NULL
) ENGINE=InnoDB DEFAULT CHARSET=utf8mb4 COLLATE=utf8mb4_0900_ai_ci
SHOW CREATE TABLE t2;
Table	Create Table
t2	CREATE TABLE `t2` (
  `fld1` int(11) DEFAULT NULL
) ENGINE=InnoDB DEFAULT CHARSET=utf8mb4 COLLATE=utf8mb4_0900_ai_ci
SHOW CREATE TABLE t3;
Table	Create Table
t3	CREATE TABLE `t3` (
  `fld1` int(11) DEFAULT NULL
) ENGINE=InnoDB DEFAULT CHARSET=utf8mb4 COLLATE=utf8mb4_0900_ai_ci
SHOW CREATE TABLE t4;
Table	Create Table
t4	CREATE TABLE `t4` (
  `fl1` int(11) DEFAULT NULL
) ENGINE=InnoDB DEFAULT CHARSET=utf8mb4 COLLATE=utf8mb4_0900_ai_ci ROW_FORMAT=COMPRESSED
# Test with show_create_table_verbosity enabled.
# Row format used is displayed for all tables.
SET SESSION show_create_table_verbosity= ON;
SHOW CREATE TABLE t1;
Table	Create Table
t1	CREATE TABLE `t1` (
  `fld1` int(11) DEFAULT NULL
) ENGINE=InnoDB DEFAULT CHARSET=utf8mb4 COLLATE=utf8mb4_0900_ai_ci ROW_FORMAT=DYNAMIC
SHOW CREATE TABLE t2;
Table	Create Table
t2	CREATE TABLE `t2` (
  `fld1` int(11) DEFAULT NULL
) ENGINE=InnoDB DEFAULT CHARSET=utf8mb4 COLLATE=utf8mb4_0900_ai_ci ROW_FORMAT=DYNAMIC
SHOW CREATE TABLE t3;
Table	Create Table
t3	CREATE TABLE `t3` (
  `fld1` int(11) DEFAULT NULL
) ENGINE=InnoDB DEFAULT CHARSET=utf8mb4 COLLATE=utf8mb4_0900_ai_ci ROW_FORMAT=COMPACT
SHOW CREATE TABLE t4;
Table	Create Table
t4	CREATE TABLE `t4` (
  `fl1` int(11) DEFAULT NULL
) ENGINE=InnoDB DEFAULT CHARSET=utf8mb4 COLLATE=utf8mb4_0900_ai_ci ROW_FORMAT=COMPRESSED
SET GLOBAL innodb_default_row_format= 'DYNAMIC';
SET SESSION show_create_table_verbosity= OFF;
# Test with corresponding temporary tables.
CREATE TEMPORARY TABLE t1(fld1 INT) ENGINE= InnoDB;
CREATE TEMPORARY TABLE t2(fld1 INT) ENGINE= InnoDB, ROW_FORMAT= DEFAULT;
SET GLOBAL innodb_default_row_format= 'COMPACT';
CREATE TEMPORARY TABLE t3(fld1 INT) ENGINE= InnoDB;
CREATE TEMPORARY TABLE t4(fl1 INT) ENGINE= InnoDB, ROW_FORMAT= REDUNDANT;
# Test without show_create_table_verbosity enabled.
# Row format used is not displayed for all tables
# except t4 where it is explicitly specified.
SHOW CREATE TABLE t1;
Table	Create Table
t1	CREATE TEMPORARY TABLE `t1` (
  `fld1` int(11) DEFAULT NULL
) ENGINE=InnoDB DEFAULT CHARSET=utf8mb4 COLLATE=utf8mb4_0900_ai_ci
SHOW CREATE TABLE t2;
Table	Create Table
t2	CREATE TEMPORARY TABLE `t2` (
  `fld1` int(11) DEFAULT NULL
) ENGINE=InnoDB DEFAULT CHARSET=utf8mb4 COLLATE=utf8mb4_0900_ai_ci
SHOW CREATE TABLE t3;
Table	Create Table
t3	CREATE TEMPORARY TABLE `t3` (
  `fld1` int(11) DEFAULT NULL
) ENGINE=InnoDB DEFAULT CHARSET=utf8mb4 COLLATE=utf8mb4_0900_ai_ci
SHOW CREATE TABLE t4;
Table	Create Table
t4	CREATE TEMPORARY TABLE `t4` (
  `fl1` int(11) DEFAULT NULL
) ENGINE=InnoDB DEFAULT CHARSET=utf8mb4 COLLATE=utf8mb4_0900_ai_ci ROW_FORMAT=REDUNDANT
# Test with show_create_table_verbosity enabled.
# Row format used is displayed for all tables.
SET SESSION show_create_table_verbosity= ON;
SHOW CREATE TABLE t1;
Table	Create Table
t1	CREATE TEMPORARY TABLE `t1` (
  `fld1` int(11) DEFAULT NULL
) ENGINE=InnoDB DEFAULT CHARSET=utf8mb4 COLLATE=utf8mb4_0900_ai_ci ROW_FORMAT=DYNAMIC
SHOW CREATE TABLE t2;
Table	Create Table
t2	CREATE TEMPORARY TABLE `t2` (
  `fld1` int(11) DEFAULT NULL
) ENGINE=InnoDB DEFAULT CHARSET=utf8mb4 COLLATE=utf8mb4_0900_ai_ci ROW_FORMAT=DYNAMIC
SHOW CREATE TABLE t3;
Table	Create Table
t3	CREATE TEMPORARY TABLE `t3` (
  `fld1` int(11) DEFAULT NULL
) ENGINE=InnoDB DEFAULT CHARSET=utf8mb4 COLLATE=utf8mb4_0900_ai_ci ROW_FORMAT=COMPACT
SHOW CREATE TABLE t4;
Table	Create Table
t4	CREATE TEMPORARY TABLE `t4` (
  `fl1` int(11) DEFAULT NULL
) ENGINE=InnoDB DEFAULT CHARSET=utf8mb4 COLLATE=utf8mb4_0900_ai_ci ROW_FORMAT=REDUNDANT
# Clean up.
DROP TABLE t1, t2, t3, t4;
DROP TABLE t1, t2, t3, t4;
SET GLOBAL innodb_default_row_format= @saved_innodb_default_row_format;
SET SESSION show_create_table_verbosity= @saved_show_create_table_verbosity;
#
<<<<<<< HEAD
# Bug#27592803: ASSERTION FAILED: RC == TYPE_OK,
#
# Make sure that it is possible to create enums using binary string
# values that are not valid utf8
CREATE TABLE t0(a ENUM('aaa', 'bbb', 'ccc') BYTE);
SHOW CREATE TABLE t0;
Table	Create Table
t0	CREATE TABLE `t0` (
  `a` enum('aaa','bbb','ccc') CHARACTER SET binary COLLATE binary DEFAULT NULL
) ENGINE=InnoDB DEFAULT CHARSET=utf8mb4 COLLATE=utf8mb4_0900_ai_ci
SHOW COLUMNS FROM t0;
Field	Type	Null	Key	Default	Extra
a	enum('aaa','bbb','ccc')	YES		NULL	
# Tables t1 and t2 uses a binary value that is legal as utf8, so they
# would not trigger an assert.
CREATE TABLE t1(a ENUM( b'1001001'));
SHOW CREATE TABLE t1;
Table	Create Table
t1	CREATE TABLE `t1` (
  `a` enum('I') DEFAULT NULL
) ENGINE=InnoDB DEFAULT CHARSET=utf8mb4 COLLATE=utf8mb4_0900_ai_ci
SHOW COLUMNS FROM t1;
Field	Type	Null	Key	Default	Extra
a	enum('I')	YES		NULL	
CREATE TABLE t2(a ENUM( b'1001001') BYTE);
SHOW CREATE TABLE t2;
Table	Create Table
t2	CREATE TABLE `t2` (
  `a` enum('I') CHARACTER SET binary COLLATE binary DEFAULT NULL
) ENGINE=InnoDB DEFAULT CHARSET=utf8mb4 COLLATE=utf8mb4_0900_ai_ci
SHOW COLUMNS FROM t2;
Field	Type	Null	Key	Default	Extra
a	enum('I')	YES		NULL	
# Tables t3 - t6 contains binary values that are not valid utf8
# which would previously result in assert. With the fix we get the hex
# representation of the binary value instead.
CREATE TABLE t3(a ENUM( b'10010010') BYTE);
SHOW CREATE TABLE t3;
Table	Create Table
t3	CREATE TABLE `t3` (
  `a` enum(x'92') CHARACTER SET binary COLLATE binary DEFAULT NULL
) ENGINE=InnoDB DEFAULT CHARSET=utf8mb4 COLLATE=utf8mb4_0900_ai_ci
SHOW COLUMNS FROM t3;
Field	Type	Null	Key	Default	Extra
a	enum(x'92')	YES		NULL	
CREATE TABLE t4(a ENUM( b'1001001101101111') BYTE);
SHOW CREATE TABLE t4;
Table	Create Table
t4	CREATE TABLE `t4` (
  `a` enum(x'936f') CHARACTER SET binary COLLATE binary DEFAULT NULL
) ENGINE=InnoDB DEFAULT CHARSET=utf8mb4 COLLATE=utf8mb4_0900_ai_ci
SHOW COLUMNS FROM t4;
Field	Type	Null	Key	Default	Extra
a	enum(x'936f')	YES		NULL	
CREATE TABLE t5(a ENUM( b'10010011011011111111011000011') BYTE);
SHOW CREATE TABLE t5;
Table	Create Table
t5	CREATE TABLE `t5` (
  `a` enum(x'126dfec3') CHARACTER SET binary COLLATE binary DEFAULT NULL
) ENGINE=InnoDB DEFAULT CHARSET=utf8mb4 COLLATE=utf8mb4_0900_ai_ci
SHOW COLUMNS FROM t5;
Field	Type	Null	Key	Default	Extra
a	enum(x'126dfec3')	YES		NULL	
CREATE TABLE t6 (a INT);
ALTER TABLE t6
MODIFY COLUMN a ENUM( b'10010011011011111111011000011') BYTE UNIQUE FIRST;
SHOW CREATE TABLE t6;
Table	Create Table
t6	CREATE TABLE `t6` (
  `a` enum(x'126dfec3') CHARACTER SET binary COLLATE binary DEFAULT NULL,
  UNIQUE KEY `a` (`a`)
) ENGINE=InnoDB DEFAULT CHARSET=utf8mb4 COLLATE=utf8mb4_0900_ai_ci
SHOW COLUMNS FROM t6;
Field	Type	Null	Key	Default	Extra
a	enum(x'126dfec3')	YES	UNI	NULL	
DROP TABLE t6;
DROP TABLE t5;
DROP TABLE t4;
DROP TABLE t3;
DROP TABLE t2;
DROP TABLE t1;
DROP TABLE t0;
# Bug#17468242/Wl#11807: Provide an option to prevent creation of tables
# without a unique/pk
#
SET GLOBAL sql_require_primary_key= ON;
SELECT @@global.sql_require_primary_key;
@@global.sql_require_primary_key
1
# Checking variable at session level
# Should not affect this session
SELECT @@session.sql_require_primary_key;
@@session.sql_require_primary_key
0
CREATE TABLE t1(i INT);
CREATE TABLE t2(i INT PRIMARY KEY, j INT);
ALTER TABLE t2 DROP COLUMN i;
DROP TABLE t2;
DROP TABLE t1;
# Create new connection which will inherit global setting
SELECT @@session.sql_require_primary_key;
@@session.sql_require_primary_key
1
CREATE TABLE t1(i INT);
ERROR HY000: Unable to create or change a table without a primary key, when the system variable 'sql_require_primary_key' is set. Add a primary key to the table or unset this variable to avoid this message. Note that tables without a primary key can cause performance problems in row-based replication, so please consult your DBA before changing this setting.
CREATE TABLE t1(i INT PRIMARY KEY, j INT);
ALTER TABLE t1 DROP COLUMN i;
ERROR HY000: Unable to create or change a table without a primary key, when the system variable 'sql_require_primary_key' is set. Add a primary key to the table or unset this variable to avoid this message. Note that tables without a primary key can cause performance problems in row-based replication, so please consult your DBA before changing this setting.
DROP TABLE t1;
# Overdide inherited global setting locally
SET SESSION sql_require_primary_key= OFF;
SELECT @@session.sql_require_primary_key;
@@session.sql_require_primary_key
0
CREATE TABLE t1(i INT);
CREATE TABLE t2(i INT PRIMARY KEY, j INT);
ALTER TABLE t2 DROP COLUMN i;
DROP TABLE t2;
DROP TABLE t1;
# Verify CREATE LIKE
CREATE TABLE t1(i INT);
SET SESSION sql_require_primary_key= ON;
CREATE TABLE t2 LIKE t1;
ERROR HY000: Unable to create or change a table without a primary key, when the system variable 'sql_require_primary_key' is set. Add a primary key to the table or unset this variable to avoid this message. Note that tables without a primary key can cause performance problems in row-based replication, so please consult your DBA before changing this setting.
# Verify CREATE AS SELECT ...
CREATE TABLE t3 (I INT PRIMARY KEY);
CREATE TABLE t4 AS SELECT 1;
ERROR HY000: Unable to create or change a table without a primary key, when the system variable 'sql_require_primary_key' is set. Add a primary key to the table or unset this variable to avoid this message. Note that tables without a primary key can cause performance problems in row-based replication, so please consult your DBA before changing this setting.
CREATE TABLE t4 AS SELECT * FROM t1;
ERROR HY000: Unable to create or change a table without a primary key, when the system variable 'sql_require_primary_key' is set. Add a primary key to the table or unset this variable to avoid this message. Note that tables without a primary key can cause performance problems in row-based replication, so please consult your DBA before changing this setting.
# PK attribute is not propagated by CREATE AS
CREATE TABLE t4 AS SELECT * FROM t3;
ERROR HY000: Unable to create or change a table without a primary key, when the system variable 'sql_require_primary_key' is set. Add a primary key to the table or unset this variable to avoid this message. Note that tables without a primary key can cause performance problems in row-based replication, so please consult your DBA before changing this setting.
# PK attribute specified explicitly is ok
CREATE TABLE t4(i INT PRIMARY KEY) AS SELECT * FROM t3;
SHOW CREATE TABLE t4;
Table	Create Table
t4	CREATE TABLE `t4` (
  `I` int(11) NOT NULL,
  PRIMARY KEY (`I`)
) ENGINE=InnoDB DEFAULT CHARSET=utf8mb4 COLLATE=utf8mb4_0900_ai_ci
# Drop and add PK in same ALTER statement should be ok
CREATE TABLE t5(i INT PRIMARY KEY, j INT);
ALTER TABLE t5 DROP PRIMARY KEY, ADD CONSTRAINT PRIMARY KEY (j);
# Restriction also applies to temporary tables
CREATE TEMPORARY TABLE t6(i INT);
ERROR HY000: Unable to create or change a table without a primary key, when the system variable 'sql_require_primary_key' is set. Add a primary key to the table or unset this variable to avoid this message. Note that tables without a primary key can cause performance problems in row-based replication, so please consult your DBA before changing this setting.
# Cleanup
DROP TABLE t5;
DROP TABLE t4;
DROP TABLE t3;
DROP TABLE t1;
# Create user without SUPER privilege.
CREATE USER subuser@localhost;
REVOKE SUPER ON *.* FROM subuser@localhost;
Warnings:
Warning	1287	The SUPER privilege identifier is deprecated
# Connect as user subuser@localhost;
SET SESSION sql_require_primary_key= OFF;
ERROR 42000: Access denied; you need (at least one of) the SUPER, SYSTEM_VARIABLES_ADMIN or SESSION_VARIABLES_ADMIN privilege(s) for this operation
SET GLOBAL sql_require_primary_key= OFF;
ERROR 42000: Access denied; you need (at least one of) the SUPER or SYSTEM_VARIABLES_ADMIN privilege(s) for this operation
DROP USER subuser@localhost;
SET GLOBAL sql_require_primary_key= OFF;
=======
# Bug#28022129: NOW() DOESN?T HONOR NO_ZERO_DATE SQL_MODE
#
SET @saved_mode= @@sql_mode;
CREATE TABLE t1(fld1 int);
# NO_ZERO_DATE and STRICT SQL mode.
CREATE TABLE t2 SELECT fld1, CURDATE() fld2 FROM t1;
CREATE TABLE t3 AS SELECT now();
# With patch, zero date is not generated as default.
SHOW CREATE TABLE t2;
Table	Create Table
t2	CREATE TABLE `t2` (
  `fld1` int(11) DEFAULT NULL,
  `fld2` date NOT NULL
) ENGINE=InnoDB DEFAULT CHARSET=latin1
SHOW CREATE TABLE t3;
Table	Create Table
t3	CREATE TABLE `t3` (
  `now()` datetime NOT NULL
) ENGINE=InnoDB DEFAULT CHARSET=latin1
DROP TABLE t2, t3;
SET SQL_MODE= "NO_ZERO_DATE";
Warnings:
Warning	3135	'NO_ZERO_DATE', 'NO_ZERO_IN_DATE' and 'ERROR_FOR_DIVISION_BY_ZERO' sql modes should be used with strict mode. They will be merged with strict mode in a future release.
Warning	3090	Changing sql mode 'NO_AUTO_CREATE_USER' is deprecated. It will be removed in a future release.
# NO_ZERO_DATE SQL mode.
CREATE TABLE t2 SELECT fld1, CURDATE() fld2 FROM t1;
CREATE TABLE t3 AS SELECT now();
# Zero date is generated as default in non strict mode.
SHOW CREATE TABLE t2;
Table	Create Table
t2	CREATE TABLE `t2` (
  `fld1` int(11) DEFAULT NULL,
  `fld2` date NOT NULL DEFAULT '0000-00-00'
) ENGINE=InnoDB DEFAULT CHARSET=latin1
SHOW CREATE TABLE t3;
Table	Create Table
t3	CREATE TABLE `t3` (
  `now()` datetime NOT NULL DEFAULT '0000-00-00 00:00:00'
) ENGINE=InnoDB DEFAULT CHARSET=latin1
DROP TABLE t1, t2, t3;
SET SQL_MODE= DEFAULT;
# Test cases added for coverage.
CREATE TABLE t1(fld1 DATETIME NOT NULL DEFAULT '1111:11:11');
# CREATE TABLE..SELECT using fields of another table.
CREATE TABLE t2 AS SELECT * FROM t1;
# Default value is copied from the source table column.
SHOW CREATE TABLE t2;
Table	Create Table
t2	CREATE TABLE `t2` (
  `fld1` datetime NOT NULL DEFAULT '1111-11-11 00:00:00'
) ENGINE=InnoDB DEFAULT CHARSET=latin1
DROP TABLE t1, t2;
# CREATE TABLE..SELECT based on trigger fields.
CREATE TABLE t1 (fld1 INT, fld2 DATETIME DEFAULT '1211:1:1');
CREATE TRIGGER t1_bi BEFORE INSERT ON t1
FOR EACH ROW
BEGIN
CREATE TEMPORARY TABLE t2 AS SELECT NEW.fld1, NEW.fld2;
END
|
INSERT INTO t1 VALUES (1, '1111:11:11');
SHOW CREATE TABLE t2;
Table	Create Table
t2	CREATE TEMPORARY TABLE `t2` (
  `fld1` int(11) DEFAULT NULL,
  `fld2` datetime DEFAULT '1211-01-01 00:00:00'
) ENGINE=InnoDB DEFAULT CHARSET=latin1
DROP TABLE t1;
DROP TEMPORARY TABLE t2;
SET SQL_MODE= @saved_mode;
>>>>>>> fd0abb16
<|MERGE_RESOLUTION|>--- conflicted
+++ resolved
@@ -2053,7 +2053,6 @@
 SET GLOBAL innodb_default_row_format= @saved_innodb_default_row_format;
 SET SESSION show_create_table_verbosity= @saved_show_create_table_verbosity;
 #
-<<<<<<< HEAD
 # Bug#27592803: ASSERTION FAILED: RC == TYPE_OK,
 #
 # Make sure that it is possible to create enums using binary string
@@ -2218,7 +2217,7 @@
 ERROR 42000: Access denied; you need (at least one of) the SUPER or SYSTEM_VARIABLES_ADMIN privilege(s) for this operation
 DROP USER subuser@localhost;
 SET GLOBAL sql_require_primary_key= OFF;
-=======
+#
 # Bug#28022129: NOW() DOESN?T HONOR NO_ZERO_DATE SQL_MODE
 #
 SET @saved_mode= @@sql_mode;
@@ -2232,17 +2231,16 @@
 t2	CREATE TABLE `t2` (
   `fld1` int(11) DEFAULT NULL,
   `fld2` date NOT NULL
-) ENGINE=InnoDB DEFAULT CHARSET=latin1
+) ENGINE=InnoDB DEFAULT CHARSET=utf8mb4 COLLATE=utf8mb4_0900_ai_ci
 SHOW CREATE TABLE t3;
 Table	Create Table
 t3	CREATE TABLE `t3` (
   `now()` datetime NOT NULL
-) ENGINE=InnoDB DEFAULT CHARSET=latin1
+) ENGINE=InnoDB DEFAULT CHARSET=utf8mb4 COLLATE=utf8mb4_0900_ai_ci
 DROP TABLE t2, t3;
 SET SQL_MODE= "NO_ZERO_DATE";
 Warnings:
 Warning	3135	'NO_ZERO_DATE', 'NO_ZERO_IN_DATE' and 'ERROR_FOR_DIVISION_BY_ZERO' sql modes should be used with strict mode. They will be merged with strict mode in a future release.
-Warning	3090	Changing sql mode 'NO_AUTO_CREATE_USER' is deprecated. It will be removed in a future release.
 # NO_ZERO_DATE SQL mode.
 CREATE TABLE t2 SELECT fld1, CURDATE() fld2 FROM t1;
 CREATE TABLE t3 AS SELECT now();
@@ -2252,12 +2250,12 @@
 t2	CREATE TABLE `t2` (
   `fld1` int(11) DEFAULT NULL,
   `fld2` date NOT NULL DEFAULT '0000-00-00'
-) ENGINE=InnoDB DEFAULT CHARSET=latin1
+) ENGINE=InnoDB DEFAULT CHARSET=utf8mb4 COLLATE=utf8mb4_0900_ai_ci
 SHOW CREATE TABLE t3;
 Table	Create Table
 t3	CREATE TABLE `t3` (
   `now()` datetime NOT NULL DEFAULT '0000-00-00 00:00:00'
-) ENGINE=InnoDB DEFAULT CHARSET=latin1
+) ENGINE=InnoDB DEFAULT CHARSET=utf8mb4 COLLATE=utf8mb4_0900_ai_ci
 DROP TABLE t1, t2, t3;
 SET SQL_MODE= DEFAULT;
 # Test cases added for coverage.
@@ -2269,7 +2267,7 @@
 Table	Create Table
 t2	CREATE TABLE `t2` (
   `fld1` datetime NOT NULL DEFAULT '1111-11-11 00:00:00'
-) ENGINE=InnoDB DEFAULT CHARSET=latin1
+) ENGINE=InnoDB DEFAULT CHARSET=utf8mb4 COLLATE=utf8mb4_0900_ai_ci
 DROP TABLE t1, t2;
 # CREATE TABLE..SELECT based on trigger fields.
 CREATE TABLE t1 (fld1 INT, fld2 DATETIME DEFAULT '1211:1:1');
@@ -2285,8 +2283,7 @@
 t2	CREATE TEMPORARY TABLE `t2` (
   `fld1` int(11) DEFAULT NULL,
   `fld2` datetime DEFAULT '1211-01-01 00:00:00'
-) ENGINE=InnoDB DEFAULT CHARSET=latin1
+) ENGINE=InnoDB DEFAULT CHARSET=utf8mb4 COLLATE=utf8mb4_0900_ai_ci
 DROP TABLE t1;
 DROP TEMPORARY TABLE t2;
-SET SQL_MODE= @saved_mode;
->>>>>>> fd0abb16
+SET SQL_MODE= @saved_mode;