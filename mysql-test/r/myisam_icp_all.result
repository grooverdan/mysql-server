--- conflicted
+++ resolved
@@ -617,8 +617,6 @@
 4	3
 5	1
 DROP TABLE t1;
-<<<<<<< HEAD
-=======
 #
 # Bug#58837: ICP crash or valgrind error due to uninitialized 
 #            value in innobase_index_cond
@@ -670,5 +668,4 @@
 3	DEPENDENT SUBQUERY	NULL	NULL	NULL	NULL	NULL	NULL	NULL	Impossible WHERE
 
 DROP TABLE t1,t2;
->>>>>>> 942a4299
 set optimizer_switch=default;