drop table if exists t1;
create table t1(a int);
insert into t1 values(1);
ERROR at line 9: DELIMITER must be followed by a 'delimiter' character or string

Test default delimiter ;
a
1

Test delimiter without arg

Test delimiter :
a
1

Test delimiter :
a
1

Test delimiter :;
a
1

Test delimiter //
a
1

Test delimiter MySQL
a
1

Test delimiter delimiter
a
1
Tables_in_test
t1
t2
t3
Tables_in_test
t1
_
Test delimiter : from command line
a
1
_
Test delimiter :; from command line
a
1
_
Test 'go' command(vertical output) G
*************************** 1. row ***************************
a: 1
_
Test  'go' command g
a
1
drop table t1;
create table t1(a int);
lock tables t1 write;
database()
test
unlock tables;
drop table t1;
+----------------------+------------+--------+
| concat('>',col1,'<') | col2       | col3   |
+----------------------+------------+--------+
| >a   <               | b          | 123421 | 
| >a   <               | 0123456789 |      4 | 
| >abcd<               |            |      4 | 
+----------------------+------------+--------+
+-------------------+
| __tañgè Ñãmé      |
+-------------------+
| John Doe          | 
+-------------------+
+-------------------+
| John Doe          |
+-------------------+
| __tañgè Ñãmé      | 
+-------------------+
+------+------+---------------------------+
| i    | j    | k                         |
+------+------+---------------------------+
|    1 | NULL | NULL                      | 
| NULL | NULL | <-----------------------> | 
| NULL | NULL | <-----                    | 
| NULL | NULL | Τη γλώσσα                 | 
| NULL | NULL | ᛖᚴ ᚷᛖᛏ                    | 
+------+------+---------------------------+
i	j	k
NULL	1	NULL
Field	Type	Null	Key	Default	Extra
i	int(11)	YES		NULL	
j	int(11)	NO		NULL	
k	int(11)	YES		NULL	
+------+---+------+
| i    | j | k    |
+------+---+------+
| NULL | 1 | NULL | 
+------+---+------+
+-------+---------+------+-----+---------+-------+
| Field | Type    | Null | Key | Default | Extra |
+-------+---------+------+-----+---------+-------+
| i     | int(11) | YES  |     | NULL    |       | 
| j     | int(11) | NO   |     | NULL    |       | 
| k     | int(11) | YES  |     | NULL    |       | 
+-------+---------+------+-----+---------+-------+
i	s1
1	x
2	NULL
3	
+------+------+
| i    | s1   |
+------+------+
|    1 | x    | 
|    2 | NULL | 
|    3 |      | 
+------+------+
unhex('zz')
NULL
+-------------+
| unhex('zz') |
+-------------+
| NULL        | 
+-------------+
create table t1(a int, b varchar(255), c int);
Field	Type	Null	Key	Default	Extra
a	int(11)	YES		NULL	
b	varchar(255)	YES		NULL	
c	int(11)	YES		NULL	
Field	Type	Null	Key	Default	Extra
a	int(11)	YES		NULL	
b	varchar(255)	YES		NULL	
c	int(11)	YES		NULL	
drop table t1;
1
1
ERROR 1064 (42000) at line 3: You have an error in your SQL syntax; check the manual that corresponds to your MySQL server version for the right syntax to use near '' at line 1
ERROR at line 1: USE must be followed by a database name
\
\\
';
';
create table t17583 (a int);
insert into t17583 (a) values (0),(1),(2),(3),(4),(5),(6),(7),(8),(9);
insert into t17583 select a from t17583;
insert into t17583 select a from t17583;
insert into t17583 select a from t17583;
insert into t17583 select a from t17583;
insert into t17583 select a from t17583;
insert into t17583 select a from t17583;
insert into t17583 select a from t17583;
select count(*) from t17583;
count(*)
1280
drop table t17583;
Test connect without db- or host-name => reconnect
Test connect with dbname only => new dbname, old hostname
ERROR 1064 (42000) at line 1: You have an error in your SQL syntax; check the manual that corresponds to your MySQL server version for the right syntax to use near 'connecttest' at line 1
Test connect with _invalid_ dbname only => new invalid dbname, old hostname
ERROR 1049 (42000) at line 1: Unknown database 'invalid'
ERROR 1049 (42000) at line 1: Unknown database 'invalid'
Test connect with dbname + hostname
Test connect with dbname + _invalid_ hostname
ERROR 2005 (HY000) at line 1: Unknown MySQL server host 'invalid_hostname' (errno)
ERROR 2005 (HY000) at line 1: Unknown MySQL server host 'invalid_hostname' (errno)
The commands reported in the bug report
ERROR 2005 (HY000) at line 1: Unknown MySQL server host 'cyril has found a bug :)XXXXXXXXXXXXXXXXXXXXXXXXXXXXXXXXXXXXXXXXXXXXXXXXXXXXXXXXXXXXXXXXXXXXXXXXXXXX' (errno)
Too long dbname
ERROR 1102 (42000) at line 1: Incorrect database name 'test_really_long_dbnamexxxxxxxxxxxxxxxxxxxxxxxxxxxxxxxxxxxxxxxxxxxxxxxxxxxxxxxxxxxxxxxxxxxxxxxxxxxxx'
Too long hostname
ERROR 2005 (HY000) at line 1: Unknown MySQL server host 'cyrils_superlonghostnameXXXXXXXXXXXXXXXXXXXXXXXXXXXXXXXXXXXXXXXXXXXXXXXXXXXXXXXXXXXXXXXXXXXXXXXXXXXX' (errno)
1
1
ERROR at line 1: DELIMITER cannot contain a backslash character
ERROR at line 1: DELIMITER cannot contain a backslash character
1
1
1
1
This is a file starting with UTF8 BOM 0xEFBBBF
This is a file starting with UTF8 BOM 0xEFBBBF
<<<<<<< HEAD
End of 5.0 tests
WARNING: --server-arg option not supported in this configuration.
Warning (Code 1286): Unknown table engine 'nonexistent'
Warning (Code 1266): Using storage engine MyISAM for table 't2'
Warning (Code 1286): Unknown table engine 'nonexistent2'
Warning (Code 1266): Using storage engine MyISAM for table 't2'
Error (Code 1050): Table 't2' already exists
drop tables t1, t2;
End of tests
=======
delimiter
1
2
2
2
2
End of 5.0 tests
>>>>>>> cf9126a0
<|MERGE_RESOLUTION|>--- conflicted
+++ resolved
@@ -180,7 +180,12 @@
 1
 This is a file starting with UTF8 BOM 0xEFBBBF
 This is a file starting with UTF8 BOM 0xEFBBBF
-<<<<<<< HEAD
+delimiter
+1
+2
+2
+2
+2
 End of 5.0 tests
 WARNING: --server-arg option not supported in this configuration.
 Warning (Code 1286): Unknown table engine 'nonexistent'
@@ -189,13 +194,4 @@
 Warning (Code 1266): Using storage engine MyISAM for table 't2'
 Error (Code 1050): Table 't2' already exists
 drop tables t1, t2;
-End of tests
-=======
-delimiter
-1
-2
-2
-2
-2
-End of 5.0 tests
->>>>>>> cf9126a0
+End of tests