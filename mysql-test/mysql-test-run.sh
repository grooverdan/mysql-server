--- conflicted
+++ resolved
@@ -1604,18 +1604,7 @@
     fi
   fi
 
-<<<<<<< HEAD
-  if [ ! -z "$USE_NDBCLUSTER" ]
-  then
-    if [ -z "$USE_RUNNING_NDBCLUSTER" ]
-    then
-      # Kill any running ndbcluster stuff
-      ./ndb/ndbcluster --data-dir=$MYSQL_TEST_DIR/var --port-base=$NDBCLUSTER_PORT --stop
-    fi
-  fi
-=======
   stop_ndbcluster
->>>>>>> e554888b
 
   # Remove files that can cause problems
   $RM -rf $MYSQL_TEST_DIR/var/ndbcluster
